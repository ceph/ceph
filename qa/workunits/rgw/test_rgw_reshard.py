#!/usr/bin/python3

import errno
import logging as log
import time
import subprocess
import json
import boto3
import botocore.exceptions
import re

from pprint import pprint

"""
Rgw manual and dynamic resharding  testing against a running instance
"""
# The test cases in this file have been annotated for inventory.
# To extract the inventory (in csv format) use the command:
#
#   grep '^ *# TESTCASE' | sed 's/^ *# TESTCASE //'
#
#

log.basicConfig(format = '%(message)s', level=log.DEBUG)
log.getLogger('botocore').setLevel(log.CRITICAL)
log.getLogger('boto3').setLevel(log.CRITICAL)
log.getLogger('urllib3').setLevel(log.CRITICAL)

""" Constants """
USER = 'tester'
DISPLAY_NAME = 'Testing'
ACCESS_KEY = 'NX5QOQKC6BH2IDN8HC7A'
SECRET_KEY = 'LnEsqNNqZIpkzauboDcLXLcYaWwLQ3Kop0zAnKIn'
BUCKET_NAME = 'a-bucket'
VER_BUCKET_NAME = 'myver'

def exec_cmd(cmd, **kwargs):
    check_retcode = kwargs.pop('check_retcode', True)
    kwargs['shell'] = True
    kwargs['stdout'] = subprocess.PIPE
    proc = subprocess.Popen(cmd, **kwargs)
    log.info(proc.args)
    out, _ = proc.communicate()
    if check_retcode:
        assert(proc.returncode == 0)
        return out
    return (out, proc.returncode)

class BucketStats:
    def __init__(self, bucket_name, bucket_id, num_objs=0, size_kb=0, num_shards=0):
        self.bucket_name = bucket_name
        self.bucket_id = bucket_id
        self.num_objs = num_objs
        self.size_kb = size_kb
        self.num_shards = num_shards if num_shards > 0 else 1

    def get_num_shards(self):
        self.num_shards = get_bucket_num_shards(self.bucket_name, self.bucket_id)


def get_bucket_stats(bucket_name):
    """
    function to get bucket stats
    """
    cmd = exec_cmd("radosgw-admin bucket stats --bucket {}".format(bucket_name))
    json_op = json.loads(cmd)
    #print(json.dumps(json_op, indent = 4, sort_keys=True))
    bucket_id = json_op['id']
    num_shards = json_op['num_shards']
    if len(json_op['usage']) > 0:
        num_objects = json_op['usage']['rgw.main']['num_objects']
        size_kb = json_op['usage']['rgw.main']['size_kb']
    else:
        num_objects = 0
        size_kb = 0
    log.debug(" \nBUCKET_STATS: \nbucket: {} id: {} num_objects: {} size_kb: {} num_shards: {}\n".format(bucket_name, bucket_id,
              num_objects, size_kb, num_shards))
    return BucketStats(bucket_name, bucket_id, num_objects, size_kb, num_shards)


def get_bucket_num_shards(bucket_name, bucket_id):
    """
    function to get bucket num shards
    """
    metadata = 'bucket.instance:' + bucket_name + ':' + bucket_id
    cmd = exec_cmd('radosgw-admin metadata get {}'.format(metadata))
    json_op = json.loads(cmd)
    num_shards = json_op['data']['bucket_info']['num_shards']
    return num_shards

def run_bucket_reshard_cmd(bucket_name, num_shards, **kwargs):
    cmd = 'radosgw-admin bucket reshard --bucket {} --num-shards {}'.format(bucket_name, num_shards)
    cmd += ' --rgw-reshard-bucket-lock-duration 30' # reduce to minimum
    if 'error_at' in kwargs:
        cmd += ' --inject-error-at {}'.format(kwargs.pop('error_at'))
    elif 'abort_at' in kwargs:
        cmd += ' --inject-abort-at {}'.format(kwargs.pop('abort_at'))
<<<<<<< HEAD
=======
    if 'error_code' in kwargs:
        cmd += ' --inject-error-code {}'.format(kwargs.pop('error_code'))
>>>>>>> 7c7db9ff
    return exec_cmd(cmd, **kwargs)

def test_bucket_reshard(conn, name, **fault):
    # create a bucket with non-default ACLs to verify that reshard preserves them
    bucket = conn.create_bucket(Bucket=name, ACL='authenticated-read')
    grants = bucket.Acl().grants

    objs = []
    try:
        # create objs
        for i in range(0, 20):
            objs += [bucket.put_object(Key='key' + str(i), Body=b"some_data")]

        old_shard_count = get_bucket_stats(name).num_shards
        num_shards_expected = old_shard_count + 1

        # try reshard with fault injection
        _, ret = run_bucket_reshard_cmd(name, num_shards_expected, check_retcode=False, **fault)
<<<<<<< HEAD
        assert(ret != 0 and ret != errno.EBUSY)

        # check shard count
        cur_shard_count = get_bucket_stats(name).num_shards
        assert(cur_shard_count == old_shard_count)

        # verify that the bucket is writeable by deleting an object
        objs.pop().delete()

        assert grants == bucket.Acl().grants # recheck grants after cancel

        # retry reshard without fault injection. if radosgw-admin aborted,
        # we'll have to retry until the reshard lock expires
        while True:
            _, ret = run_bucket_reshard_cmd(name, num_shards_expected, check_retcode=False)
            if ret == errno.EBUSY:
                log.info('waiting 30 seconds for reshard lock to expire...')
                time.sleep(30)
                continue
            assert(ret == 0)
            break
=======

        if fault.get('error_code') == errno.ECANCELED:
            assert(ret == 0) # expect ECANCELED to retry and succeed
        else:
            assert(ret != 0 and ret != errno.EBUSY)

            # check shard count
            cur_shard_count = get_bucket_stats(name).num_shards
            assert(cur_shard_count == old_shard_count)

            # verify that the bucket is writeable by deleting an object
            objs.pop().delete()

            assert grants == bucket.Acl().grants # recheck grants after cancel

            # retry reshard without fault injection. if radosgw-admin aborted,
            # we'll have to retry until the reshard lock expires
            while True:
                _, ret = run_bucket_reshard_cmd(name, num_shards_expected, check_retcode=False)
                if ret == errno.EBUSY:
                    log.info('waiting 30 seconds for reshard lock to expire...')
                    time.sleep(30)
                    continue
                assert(ret == 0)
                break
>>>>>>> 7c7db9ff

        # recheck shard count
        final_shard_count = get_bucket_stats(name).num_shards
        assert(final_shard_count == num_shards_expected)

        assert grants == bucket.Acl().grants # recheck grants after commit
    finally:
        # cleanup on resharded bucket must succeed
        bucket.delete_objects(Delete={'Objects':[{'Key':o.key} for o in objs]})
        bucket.delete()


def main():
    """
    execute manual and dynamic resharding commands
    """
    # create user
    _, ret = exec_cmd('radosgw-admin user create --uid {} --display-name {} --access-key {} --secret {}'.format(USER, DISPLAY_NAME, ACCESS_KEY, SECRET_KEY), check_retcode=False)
    assert(ret == 0 or errno.EEXIST)

    def boto_connect(portnum, ssl, proto):
        endpoint = proto + '://localhost:' + portnum
        conn = boto3.resource('s3',
                              aws_access_key_id=ACCESS_KEY,
                              aws_secret_access_key=SECRET_KEY,
                              use_ssl=ssl,
                              endpoint_url=endpoint,
                              verify=False,
                              config=None,
                              )
        try:
            list(conn.buckets.limit(1)) # just verify we can list buckets
        except botocore.exceptions.ConnectionError as e:
            print(e)
            raise
        print('connected to', endpoint)
        return conn

    try:
        connection = boto_connect('80', False, 'http')
    except botocore.exceptions.ConnectionError:
        try: # retry on non-privileged http port
            connection = boto_connect('8000', False, 'http')
        except botocore.exceptions.ConnectionError:
            # retry with ssl
            connection = boto_connect('443', True, 'https')

    # create a bucket
    bucket = connection.create_bucket(Bucket=BUCKET_NAME)
    ver_bucket = connection.create_bucket(Bucket=VER_BUCKET_NAME)
    connection.BucketVersioning('ver_bucket')

    bucket_acl = connection.BucketAcl(BUCKET_NAME).load()
    ver_bucket_acl = connection.BucketAcl(VER_BUCKET_NAME).load()

    # TESTCASE 'reshard-add','reshard','add','add bucket to resharding queue','succeeds'
    log.debug('TEST: reshard add\n')

    num_shards_expected = get_bucket_stats(BUCKET_NAME).num_shards + 1
    cmd = exec_cmd('radosgw-admin reshard add --bucket {} --num-shards {}'.format(BUCKET_NAME, num_shards_expected))
    cmd = exec_cmd('radosgw-admin reshard list')
    json_op = json.loads(cmd)
    log.debug('bucket name {}'.format(json_op[0]['bucket_name']))
    assert json_op[0]['bucket_name'] == BUCKET_NAME
<<<<<<< HEAD
    assert json_op[0]['new_num_shards'] == num_shards_expected
=======
    assert json_op[0]['tentative_new_num_shards'] == num_shards_expected
>>>>>>> 7c7db9ff

    # TESTCASE 'reshard-process','reshard','','process bucket resharding','succeeds'
    log.debug('TEST: reshard process\n')
    cmd = exec_cmd('radosgw-admin reshard process')
    time.sleep(5)
    # check bucket shards num
    bucket_stats1 = get_bucket_stats(BUCKET_NAME)
    if bucket_stats1.num_shards != num_shards_expected:
        log.error("Resharding failed on bucket {}. Expected number of shards are not created\n".format(BUCKET_NAME))

    # TESTCASE 'reshard-add','reshard','add','add non empty bucket to resharding queue','succeeds'
    log.debug('TEST: reshard add non empty bucket\n')
    # create objs
    num_objs = 8
    for i in range(0, num_objs):
        connection.Object(BUCKET_NAME, ('key'+str(i))).put(Body=b"some_data")

    num_shards_expected = get_bucket_stats(BUCKET_NAME).num_shards + 1
    cmd = exec_cmd('radosgw-admin reshard add --bucket {} --num-shards {}'.format(BUCKET_NAME, num_shards_expected))
    cmd = exec_cmd('radosgw-admin reshard list')
    json_op = json.loads(cmd)
    assert json_op[0]['bucket_name'] == BUCKET_NAME
<<<<<<< HEAD
    assert json_op[0]['new_num_shards'] == num_shards_expected
=======
    assert json_op[0]['tentative_new_num_shards'] == num_shards_expected
>>>>>>> 7c7db9ff

    # TESTCASE 'reshard process ,'reshard','process','reshard non empty bucket','succeeds'
    log.debug('TEST: reshard process non empty bucket\n')
    cmd = exec_cmd('radosgw-admin reshard process')
    # check bucket shards num
    bucket_stats1 = get_bucket_stats(BUCKET_NAME)
    if bucket_stats1.num_shards != num_shards_expected:
        log.error("Resharding failed on bucket {}. Expected number of shards are not created\n".format(BUCKET_NAME))

    # TESTCASE 'manual bucket resharding','inject error','fail','check bucket accessibility', 'retry reshard'
    log.debug('TEST: reshard bucket with EIO injected at set_target_layout\n')
    test_bucket_reshard(connection, 'error-at-set-target-layout', error_at='set_target_layout')
<<<<<<< HEAD
=======
    log.debug('TEST: reshard bucket with ECANCELED injected at set_target_layout\n')
    test_bucket_reshard(connection, 'error-at-set-target-layout', error_at='set_target_layout', error_code=errno.ECANCELED)
>>>>>>> 7c7db9ff
    log.debug('TEST: reshard bucket with abort at set_target_layout\n')
    test_bucket_reshard(connection, 'abort-at-set-target-layout', abort_at='set_target_layout')

    log.debug('TEST: reshard bucket with EIO injected at block_writes\n')
    test_bucket_reshard(connection, 'error-at-block-writes', error_at='block_writes')
    log.debug('TEST: reshard bucket with abort at block_writes\n')
    test_bucket_reshard(connection, 'abort-at-block-writes', abort_at='block_writes')

    log.debug('TEST: reshard bucket with EIO injected at commit_target_layout\n')
    test_bucket_reshard(connection, 'error-at-commit-target-layout', error_at='commit_target_layout')
<<<<<<< HEAD
=======
    log.debug('TEST: reshard bucket with ECANCELED injected at commit_target_layout\n')
    test_bucket_reshard(connection, 'error-at-commit-target-layout', error_at='commit_target_layout', error_code=errno.ECANCELED)
>>>>>>> 7c7db9ff
    log.debug('TEST: reshard bucket with abort at commit_target_layout\n')
    test_bucket_reshard(connection, 'abort-at-commit-target-layout', abort_at='commit_target_layout')

    log.debug('TEST: reshard bucket with EIO injected at do_reshard\n')
    test_bucket_reshard(connection, 'error-at-do-reshard', error_at='do_reshard')
    log.debug('TEST: reshard bucket with abort at do_reshard\n')
    test_bucket_reshard(connection, 'abort-at-do-reshard', abort_at='do_reshard')

    # TESTCASE 'versioning reshard-','bucket', reshard','versioning reshard','succeeds'
    log.debug(' test: reshard versioned bucket')
    num_shards_expected = get_bucket_stats(VER_BUCKET_NAME).num_shards + 1
    cmd = exec_cmd('radosgw-admin bucket reshard --bucket {} --num-shards {}'.format(VER_BUCKET_NAME,
                                                                                 num_shards_expected))
    # check bucket shards num
    ver_bucket_stats = get_bucket_stats(VER_BUCKET_NAME)
    assert ver_bucket_stats.num_shards == num_shards_expected

    # TESTCASE 'check acl'
    new_bucket_acl = connection.BucketAcl(BUCKET_NAME).load()
    assert new_bucket_acl == bucket_acl
    new_ver_bucket_acl = connection.BucketAcl(VER_BUCKET_NAME).load()
    assert new_ver_bucket_acl == ver_bucket_acl

    # Clean up
    log.debug("Deleting bucket {}".format(BUCKET_NAME))
    bucket.objects.all().delete()
    bucket.delete()
    log.debug("Deleting bucket {}".format(VER_BUCKET_NAME))
    ver_bucket.delete()


main()
log.info("Completed resharding tests")<|MERGE_RESOLUTION|>--- conflicted
+++ resolved
@@ -95,11 +95,8 @@
         cmd += ' --inject-error-at {}'.format(kwargs.pop('error_at'))
     elif 'abort_at' in kwargs:
         cmd += ' --inject-abort-at {}'.format(kwargs.pop('abort_at'))
-<<<<<<< HEAD
-=======
     if 'error_code' in kwargs:
         cmd += ' --inject-error-code {}'.format(kwargs.pop('error_code'))
->>>>>>> 7c7db9ff
     return exec_cmd(cmd, **kwargs)
 
 def test_bucket_reshard(conn, name, **fault):
@@ -118,29 +115,6 @@
 
         # try reshard with fault injection
         _, ret = run_bucket_reshard_cmd(name, num_shards_expected, check_retcode=False, **fault)
-<<<<<<< HEAD
-        assert(ret != 0 and ret != errno.EBUSY)
-
-        # check shard count
-        cur_shard_count = get_bucket_stats(name).num_shards
-        assert(cur_shard_count == old_shard_count)
-
-        # verify that the bucket is writeable by deleting an object
-        objs.pop().delete()
-
-        assert grants == bucket.Acl().grants # recheck grants after cancel
-
-        # retry reshard without fault injection. if radosgw-admin aborted,
-        # we'll have to retry until the reshard lock expires
-        while True:
-            _, ret = run_bucket_reshard_cmd(name, num_shards_expected, check_retcode=False)
-            if ret == errno.EBUSY:
-                log.info('waiting 30 seconds for reshard lock to expire...')
-                time.sleep(30)
-                continue
-            assert(ret == 0)
-            break
-=======
 
         if fault.get('error_code') == errno.ECANCELED:
             assert(ret == 0) # expect ECANCELED to retry and succeed
@@ -166,7 +140,6 @@
                     continue
                 assert(ret == 0)
                 break
->>>>>>> 7c7db9ff
 
         # recheck shard count
         final_shard_count = get_bucket_stats(name).num_shards
@@ -231,11 +204,7 @@
     json_op = json.loads(cmd)
     log.debug('bucket name {}'.format(json_op[0]['bucket_name']))
     assert json_op[0]['bucket_name'] == BUCKET_NAME
-<<<<<<< HEAD
-    assert json_op[0]['new_num_shards'] == num_shards_expected
-=======
     assert json_op[0]['tentative_new_num_shards'] == num_shards_expected
->>>>>>> 7c7db9ff
 
     # TESTCASE 'reshard-process','reshard','','process bucket resharding','succeeds'
     log.debug('TEST: reshard process\n')
@@ -258,11 +227,7 @@
     cmd = exec_cmd('radosgw-admin reshard list')
     json_op = json.loads(cmd)
     assert json_op[0]['bucket_name'] == BUCKET_NAME
-<<<<<<< HEAD
-    assert json_op[0]['new_num_shards'] == num_shards_expected
-=======
     assert json_op[0]['tentative_new_num_shards'] == num_shards_expected
->>>>>>> 7c7db9ff
 
     # TESTCASE 'reshard process ,'reshard','process','reshard non empty bucket','succeeds'
     log.debug('TEST: reshard process non empty bucket\n')
@@ -275,11 +240,8 @@
     # TESTCASE 'manual bucket resharding','inject error','fail','check bucket accessibility', 'retry reshard'
     log.debug('TEST: reshard bucket with EIO injected at set_target_layout\n')
     test_bucket_reshard(connection, 'error-at-set-target-layout', error_at='set_target_layout')
-<<<<<<< HEAD
-=======
     log.debug('TEST: reshard bucket with ECANCELED injected at set_target_layout\n')
     test_bucket_reshard(connection, 'error-at-set-target-layout', error_at='set_target_layout', error_code=errno.ECANCELED)
->>>>>>> 7c7db9ff
     log.debug('TEST: reshard bucket with abort at set_target_layout\n')
     test_bucket_reshard(connection, 'abort-at-set-target-layout', abort_at='set_target_layout')
 
@@ -290,11 +252,8 @@
 
     log.debug('TEST: reshard bucket with EIO injected at commit_target_layout\n')
     test_bucket_reshard(connection, 'error-at-commit-target-layout', error_at='commit_target_layout')
-<<<<<<< HEAD
-=======
     log.debug('TEST: reshard bucket with ECANCELED injected at commit_target_layout\n')
     test_bucket_reshard(connection, 'error-at-commit-target-layout', error_at='commit_target_layout', error_code=errno.ECANCELED)
->>>>>>> 7c7db9ff
     log.debug('TEST: reshard bucket with abort at commit_target_layout\n')
     test_bucket_reshard(connection, 'abort-at-commit-target-layout', abort_at='commit_target_layout')
 

--- conflicted
+++ resolved
@@ -1,5 +1,4 @@
 #!/bin/bash
-set -xv
 
 #
 # Copyright (C) 2013,2014 Cloudwatt <libre.licensing@cloudwatt.com>
@@ -117,13 +116,8 @@
 #
 function teardown() {
     local dir=$1
-<<<<<<< HEAD
-    kill_daemons $dir
-    if [ X`uname`X == X"FreeBSD"X] && [ $(stat -f -c '%T' .) == "btrfs" ]; then
-=======
     kill_daemons $dir KILL
     if [ `uname` = Linux ] && [ $(stat -f -c '%T' .) == "btrfs" ]; then
->>>>>>> 6ea7d492
         __teardown_btrfs $dir
     fi
     rm -fr $dir

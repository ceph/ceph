--- conflicted
+++ resolved
@@ -62,9 +62,7 @@
   default).
 * The 'AT_NO_ATTR_SYNC' macro is deprecated, please use the standard 'AT_STATX_DONT_SYNC'
   macro. The 'AT_NO_ATTR_SYNC' macro will be removed in the future.
-<<<<<<< HEAD
-  
-=======
+
 * Trimming of PGLog dups is now controlled by the size instead of the version.
   This fixes the PGLog inflation issue that was happening when the on-line
   (in OSD) trimming got jammed after a PG split operation. Also, a new off-line
@@ -74,7 +72,6 @@
   will be visible.
   Relevant tracker: https://tracker.ceph.com/issues/53729
 
->>>>>>> c49b81c7
 >=17.2.1
 
 * The "BlueStore zero block detection" feature (first introduced to Quincy in

// -*- mode:C++; tab-width:8; c-basic-offset:2; indent-tabs-mode:t -*- 
// vim: ts=8 sw=2 smarttab
/*
 * Ceph - scalable distributed file system
 *
 * Copyright (C) 2004-2006 Sage Weil <sage@newdream.net>
 *
 * This is free software; you can redistribute it and/or
 * modify it under the terms of the GNU Lesser General Public
 * License version 2.1, as published by the Free Software 
 * Foundation.  See file COPYING.
 * 
 */


#ifndef __CAPABILITY_H
#define __CAPABILITY_H

#include "include/buffer.h"
#include "include/xlist.h"

#include <map>
using namespace std;

#include "config.h"


// heuristics
//#define CEPH_CAP_DELAYFLUSH  32

inline string cap_string(int cap)
{
  string s;
  s = "[";
<<<<<<< HEAD
=======
  if (cap & CEPH_CAP_PIN) s += " pin";
>>>>>>> 5b073624
  if (cap & CEPH_CAP_RDCACHE) s += " rdcache";
  if (cap & CEPH_CAP_RD) s += " rd";
  if (cap & CEPH_CAP_WR) s += " wr";
  if (cap & CEPH_CAP_WRBUFFER) s += " wrbuffer";
  if (cap & CEPH_CAP_WRBUFFER) s += " wrextend";
  if (cap & CEPH_CAP_LAZYIO) s += " lazyio";
  s += " ]";
  return s;
}

typedef uint32_t capseq_t;

class CInode;

class Capability {
public:
  struct Export {
    int wanted;
    int issued;
    int pending;
    Export() {}
    Export(int w, int i, int p) : wanted(w), issued(i), pending(p) {}
  };

private:
  CInode *inode;
  int wanted_caps;     // what the client wants (ideally)
  
  map<capseq_t, int>  cap_history;  // seq -> cap
  capseq_t last_sent, last_recv;
  
  bool suppress;
  bool stale;
public:
  xlist<Capability*>::item session_caps_item;

  Capability(CInode *i=0, int want=0, capseq_t s=0) :
    inode(i),
    wanted_caps(want),
    last_sent(s),
    last_recv(s),
    suppress(false), stale(false),
    session_caps_item(this) { 
  }
  
  bool is_suppress() { return suppress; }
  void set_suppress(bool b) { suppress = b; }

  bool is_stale() { return stale; }
  void set_stale(bool b) { stale = b; }

  CInode *get_inode() { return inode; }
  void set_inode(CInode *i) { inode = i; }
  void add_to_cap_list(xlist<Capability*>& ls) {
    ls.push_back(&session_caps_item);
  }

  bool is_null() { return cap_history.empty() && wanted_caps == 0; }

  // most recently issued caps.
  int pending() { 
    if (cap_history.count(last_sent))
      return cap_history[ last_sent ];
    return 0;
  }
  
  // caps client has confirmed receipt of
  int confirmed() { 
    if (cap_history.count(last_recv))
      return cap_history[ last_recv ];
    return 0;
  }

  // caps potentially issued
  int issued() { 
    int c = 0;
    for (capseq_t seq = last_recv; seq <= last_sent; seq++) {
      if (cap_history.count(seq)) {
        c |= cap_history[seq];
        generic_dout(10) << " cap issued: seq " << seq << " " << cap_string(cap_history[seq]) << " -> " << cap_string(c) << dendl;
      }
    }
    return c;
  }

  // caps this client wants to hold
  int wanted() { return wanted_caps; }
  void set_wanted(int w) {
    wanted_caps = w;
  }

  // needed
  static int needed(int from) {
    // strip out wrbuffer, rdcache
    return from & (CEPH_CAP_WR|CEPH_CAP_RD);
  }
  int needed() { return needed(wanted_caps); }

  // conflicts
  static int conflicts(int from) {
    int c = 0;
    if (from & CEPH_CAP_WRBUFFER) c |= CEPH_CAP_RDCACHE|CEPH_CAP_RD;
    if (from & CEPH_CAP_WR) c |= CEPH_CAP_RDCACHE;
    if (from & CEPH_CAP_RD) c |= CEPH_CAP_WRBUFFER;
    if (from & CEPH_CAP_RDCACHE) c |= CEPH_CAP_WRBUFFER|CEPH_CAP_WR;
    return c;
  }
  int wanted_conflicts() { return conflicts(wanted()); }
  int needed_conflicts() { return conflicts(needed()); }
  int issued_conflicts() { return conflicts(issued()); }

  // issue caps; return seq number.
  capseq_t issue(int c) {
    ++last_sent;
    cap_history[last_sent] = c;
    return last_sent;
  }
  capseq_t get_last_seq() { return last_sent; }

  Export make_export() {
    return Export(wanted_caps, issued(), pending());
  }
  void merge(Export& other) {
    // issued + pending
    int newpending = other.pending | pending();
    if (other.issued & ~newpending)
      issue(other.issued | newpending);
    issue(newpending);

    // wanted
    wanted_caps = wanted_caps | other.wanted;
  }
  void merge(int otherwanted, int otherissued) {
    // issued + pending
    int newpending = pending();
    if (otherissued & ~newpending)
      issue(otherissued | newpending);
    issue(newpending);

    // wanted
    wanted_caps = wanted_caps | otherwanted;
  }

  // confirm receipt of a previous sent/issued seq.
  int confirm_receipt(capseq_t seq, int caps) {
    int r = 0;

    // old seqs
    while (last_recv < seq) {
      generic_dout(10) << " cap.confirm_receipt forgetting seq " << last_recv << " " << cap_string(cap_history[last_recv]) << dendl;
      r |= cap_history[last_recv];
      cap_history.erase(last_recv);
      ++last_recv;
    }
    
    // release current?
    if (cap_history.count(seq) &&
        cap_history[seq] != caps) {
      generic_dout(10) << " cap.confirm_receipt revising seq " << seq << " " << cap_string(cap_history[seq]) << " -> " << cap_string(caps) << dendl;
      // note what we're releasing..
      assert(cap_history[seq] & ~caps);
      r |= cap_history[seq] & ~caps; 

      cap_history[seq] = caps; // confirmed() now less than before..
    }

    // null?
    if (caps == 0 && 
        cap_history.size() == 1 &&
        cap_history.count(seq)) {
      cap_history.clear();  // viola, null!
    }

    return r;
  }

  void revoke() {
    if (pending())
      issue(0);
    confirm_receipt(last_sent, 0);
  }

  // serializers
  void _encode(bufferlist& bl) {
    bl.append((char*)&wanted_caps, sizeof(wanted_caps));
    bl.append((char*)&last_sent, sizeof(last_sent));
    bl.append((char*)&last_recv, sizeof(last_recv));
    ::_encode(cap_history, bl);
  }
  void _decode(bufferlist& bl, int& off) {
    bl.copy(off, sizeof(wanted_caps), (char*)&wanted_caps);
    off += sizeof(wanted_caps);
    bl.copy(off, sizeof(last_sent), (char*)&last_sent);
    off += sizeof(last_sent);
    bl.copy(off, sizeof(last_recv), (char*)&last_recv);
    off += sizeof(last_recv);
    ::_decode(cap_history, bl, off);
  }
  
};





#endif<|MERGE_RESOLUTION|>--- conflicted
+++ resolved
@@ -32,10 +32,7 @@
 {
   string s;
   s = "[";
-<<<<<<< HEAD
-=======
   if (cap & CEPH_CAP_PIN) s += " pin";
->>>>>>> 5b073624
   if (cap & CEPH_CAP_RDCACHE) s += " rdcache";
   if (cap & CEPH_CAP_RD) s += " rd";
   if (cap & CEPH_CAP_WR) s += " wr";

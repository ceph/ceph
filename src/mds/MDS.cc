// -*- mode:C++; tab-width:8; c-basic-offset:2; indent-tabs-mode:t -*- 
// vim: ts=8 sw=2 smarttab
/*
 * Ceph - scalable distributed file system
 *
 * Copyright (C) 2004-2006 Sage Weil <sage@newdream.net>
 *
 * This is free software; you can redistribute it and/or
 * modify it under the terms of the GNU Lesser General Public
 * License version 2.1, as published by the Free Software 
 * Foundation.  See file COPYING.
 * 
 */



#include "include/types.h"
#include "common/Clock.h"

#include "msg/Messenger.h"
#include "mon/MonClient.h"

#include "osd/OSDMap.h"
#include "osdc/Objecter.h"
#include "osdc/Filer.h"
#include "osdc/Journaler.h"

#include "MDSMap.h"

#include "MDS.h"
#include "Server.h"
#include "Locker.h"
#include "MDCache.h"
#include "MDLog.h"
#include "MDBalancer.h"
#include "Migrator.h"

#include "AnchorServer.h"
#include "AnchorClient.h"
#include "SnapServer.h"
#include "SnapClient.h"

#include "InoTable.h"

#include "common/Logger.h"
#include "common/LogType.h"

#include "common/Timer.h"

#include "events/ESession.h"

#include "messages/MMDSMap.h"
#include "messages/MMDSBeacon.h"

#include "messages/MGenericMessage.h"

#include "messages/MOSDMap.h"

#include "messages/MClientRequest.h"
#include "messages/MClientRequestForward.h"

#include "messages/MMDSTableRequest.h"

#include "messages/MMonCommand.h"

#include "auth/AuthAuthorizeHandler.h"
#include "auth/KeyRing.h"

#include "config.h"

#define DOUT_SUBSYS mds
#undef dout_prefix
#define dout_prefix *_dout << "mds" << whoami << '.' << incarnation << ' '




// cons/des
MDS::MDS(const char *n, Messenger *m, MonClient *mc) : 
  mds_lock("MDS::mds_lock"),
  timer(mds_lock),
  name(n),
  whoami(-1), incarnation(0),
  standby_for_rank(-1),
  standby_type(0),
  continue_replay(false),
  messenger(m),
  monc(mc),
  clog(messenger, &mc->monmap, mc, LogClient::NO_FLAGS),
  sessionmap(this) {

  orig_argc = 0;
  orig_argv = NULL;

  last_tid = 0;

  monc->set_messenger(messenger);

  mdsmap = new MDSMap;
  osdmap = new OSDMap;

  objecter = new Objecter(messenger, monc, osdmap, mds_lock, timer);
  objecter->unset_honor_osdmap_full();

  filer = new Filer(objecter);

  mdcache = new MDCache(this);
  mdlog = new MDLog(this);
  balancer = new MDBalancer(this);

  inotable = new InoTable(this);
  snapserver = new SnapServer(this);
  snapclient = new SnapClient(this);
  anchorserver = new AnchorServer(this);
  anchorclient = new AnchorClient(this);

  server = new Server(this);
  locker = new Locker(this, mdcache);

  // clients
  last_client_mdsmap_bcast = 0;
  
  // beacon
  beacon_last_seq = 0;
  beacon_sender = 0;
  beacon_killer = 0;
  laggy = false;

  // tick
  tick_event = 0;

  req_rate = 0;

  last_state = want_state = state = MDSMap::STATE_BOOT;

  logger = 0;
  mlogger = 0;
}

MDS::~MDS() {
  Mutex::Locker lock(mds_lock);

  if (mdcache) { delete mdcache; mdcache = NULL; }
  if (mdlog) { delete mdlog; mdlog = NULL; }
  if (balancer) { delete balancer; balancer = NULL; }
  if (inotable) { delete inotable; inotable = NULL; }
  if (anchorserver) { delete anchorserver; anchorserver = NULL; }
  if (snapserver) { delete snapserver; snapserver = NULL; }
  if (snapclient) { delete snapclient; snapclient = NULL; }
  if (anchorclient) { delete anchorclient; anchorclient = NULL; }
  if (osdmap) { delete osdmap; osdmap = 0; }
  if (mdsmap) { delete mdsmap; mdsmap = 0; }

  if (server) { delete server; server = 0; }
  if (locker) { delete locker; locker = 0; }

  if (filer) { delete filer; filer = 0; }
  if (objecter) { delete objecter; objecter = 0; }

  if (logger) {
    logger_remove(logger);
    delete logger;
    logger = 0;
  }
  if (mlogger) {
    logger_remove(mlogger);
    delete mlogger;
  }
  
  if (messenger)
    messenger->destroy();
}


void MDS::open_logger()
{
  static LogType mds_logtype(l_mds_first, l_mds_last);
  static LogType mdm_logtype(l_mdm_first, l_mdm_last);

  static bool didit = false;
  if (!didit) {
    didit = true;
    
    mds_logtype.add_inc(l_mds_req, "req");
    mds_logtype.add_inc(l_mds_reply, "reply");
    mds_logtype.add_avg(l_mds_replyl, "replyl");
    mds_logtype.add_inc(l_mds_fw, "fw");
    
    mds_logtype.add_inc(l_mds_dir_f, "dir_f");
    mds_logtype.add_inc(l_mds_dir_c, "dir_c");
    mds_logtype.add_inc(l_mds_dir_sp, "dir_sp");
    mds_logtype.add_inc(l_mds_dir_ffc, "dir_ffc");
    //mds_logtype.add_inc("mkdir");

    /*
    mds_logtype.add_inc("newin"); // new inodes (pre)loaded
    mds_logtype.add_inc("newt");  // inodes first touched/used
    mds_logtype.add_inc("outt");  // trimmed touched
    mds_logtype.add_inc("outut"); // trimmed untouched (wasted effort)
    mds_logtype.add_avg("oututl"); // avg trim latency for untouched

    mds_logtype.add_inc("dirt1");
    mds_logtype.add_inc("dirt2");
    mds_logtype.add_inc("dirt3");
    mds_logtype.add_inc("dirt4");
    mds_logtype.add_inc("dirt5");
    */

    mds_logtype.add_set(l_mds_imax, "imax");
    mds_logtype.add_set(l_mds_i, "i");
    mds_logtype.add_set(l_mds_itop, "itop");
    mds_logtype.add_set(l_mds_ibot, "ibot");
    mds_logtype.add_set(l_mds_iptail, "iptail");  
    mds_logtype.add_set(l_mds_ipin, "ipin");
    mds_logtype.add_inc(l_mds_iex, "iex");
    mds_logtype.add_inc(l_mds_icap, "icap");
    mds_logtype.add_inc(l_mds_cap, "cap");
    
    mds_logtype.add_inc(l_mds_dis, "dis");

    mds_logtype.add_inc(l_mds_t, "t"); 
    mds_logtype.add_inc(l_mds_thit, "thit");
    mds_logtype.add_inc(l_mds_tfw, "tfw");
    mds_logtype.add_inc(l_mds_tdis, "tdis");
    mds_logtype.add_inc(l_mds_tdirf, "tdirf");
    mds_logtype.add_inc(l_mds_trino, "trino");
    mds_logtype.add_inc(l_mds_tlock, "tlock");
    
    mds_logtype.add_set(l_mds_l, "l");
    mds_logtype.add_set(l_mds_q, "q");
    mds_logtype.add_set(l_mds_popanyd, "popanyd");
    mds_logtype.add_set(l_mds_popnest, "popnest");
    
    mds_logtype.add_set(l_mds_sm, "sm");
    mds_logtype.add_inc(l_mds_ex, "ex");
    mds_logtype.add_inc(l_mds_iexp, "iexp");
    mds_logtype.add_inc(l_mds_im, "im");
    mds_logtype.add_inc(l_mds_iim, "iim");
    /*
    mds_logtype.add_inc("imex");  
    mds_logtype.add_set("nex");
    mds_logtype.add_set("nim");
    */

    mds_logtype.validate();

    mdm_logtype.add_set(l_mdm_ino, "ino");
    mdm_logtype.add_inc(l_mdm_inoa, "ino+");
    mdm_logtype.add_inc(l_mdm_inos, "ino-");
    mdm_logtype.add_set(l_mdm_dir, "dir");
    mdm_logtype.add_inc(l_mdm_dira, "dir+");
    mdm_logtype.add_inc(l_mdm_dirs, "dir-");
    mdm_logtype.add_set(l_mdm_dn, "dn");
    mdm_logtype.add_inc(l_mdm_dna, "dn+");
    mdm_logtype.add_inc(l_mdm_dns, "dn-");
    mdm_logtype.add_set(l_mdm_cap, "cap");
    mdm_logtype.add_inc(l_mdm_capa, "cap+");
    mdm_logtype.add_inc(l_mdm_caps, "cap-");
    mdm_logtype.add_set(l_mdm_rss, "rss");
    mdm_logtype.add_set(l_mdm_heap, "heap");
    mdm_logtype.add_set(l_mdm_malloc, "malloc");
    mdm_logtype.add_set(l_mdm_buf, "buf");
    mdm_logtype.validate();
  }

  dout(10) << "open_logger" << dendl;

  // open loggers
  char name[80];
  snprintf(name, sizeof(name), "mds.%s.%llu.log", g_conf.id,
           (unsigned long long) monc->get_global_id());
  logger = new Logger(name, (LogType*)&mds_logtype);
  logger_add(logger);

  snprintf(name, sizeof(name), "mds.%s.%llu.mem.log", g_conf.id,
           (unsigned long long) monc->get_global_id());
  mlogger = new Logger(name, (LogType*)&mdm_logtype);
  logger_add(mlogger);

  mdlog->open_logger();
  server->open_logger();

  logger_tare(mdsmap->get_created());
  logger_start();
}



MDSTableClient *MDS::get_table_client(int t)
{
  switch (t) {
  case TABLE_ANCHOR: return anchorclient;
  case TABLE_SNAP: return snapclient;
  default: assert(0);
  }
}

MDSTableServer *MDS::get_table_server(int t)
{
  switch (t) {
  case TABLE_ANCHOR: return anchorserver;
  case TABLE_SNAP: return snapserver;
  default: assert(0);
  }
}








void MDS::send_message(Message *m, Connection *c)
{ 
  assert(c);
  messenger->send_message(m, c);
}


void MDS::send_message_mds(Message *m, int mds)
{
  // send mdsmap first?
  if (mds != whoami && peer_mdsmap_epoch[mds] < mdsmap->get_epoch()) {
    messenger->send_message(new MMDSMap(monc->get_fsid(), mdsmap), 
			    mdsmap->get_inst(mds));
    peer_mdsmap_epoch[mds] = mdsmap->get_epoch();
  }

  // send message
  messenger->send_message(m, mdsmap->get_inst(mds));
}

void MDS::forward_message_mds(Message *m, int mds)
{
  assert(mds != whoami);

  // client request?
  if (m->get_type() == CEPH_MSG_CLIENT_REQUEST &&
      ((MClientRequest*)m)->get_source().is_client()) {
    MClientRequest *creq = (MClientRequest*)m;
    creq->inc_num_fwd();    // inc forward counter

    /*
     * don't actually forward if non-idempotent!
     * client has to do it.  although the MDS will ignore duplicate requests,
     * the affected metadata may migrate, in which case the new authority
     * won't have the metareq_id in the completed request map.
     */
    // NEW: always make the client resend!  
    bool client_must_resend = true;  //!creq->can_forward();

    // tell the client where it should go
    messenger->send_message(new MClientRequestForward(creq->get_tid(), mds, creq->get_num_fwd(),
						      client_must_resend),
			    creq->get_source_inst());
    
    if (client_must_resend) {
      m->put();
      return; 
    }
  }

  // these are the only types of messages we should be 'forwarding'; they
  // explicitly encode their source mds, which gets clobbered when we resend
  // them here.
  assert(m->get_type() == MSG_MDS_DIRUPDATE ||
	 m->get_type() == MSG_MDS_EXPORTDIRDISCOVER);

  // send mdsmap first?
  if (peer_mdsmap_epoch[mds] < mdsmap->get_epoch()) {
    messenger->send_message(new MMDSMap(monc->get_fsid(), mdsmap), 
			    mdsmap->get_inst(mds));
    peer_mdsmap_epoch[mds] = mdsmap->get_epoch();
  }

  messenger->send_message(m, mdsmap->get_inst(mds));
}



void MDS::send_message_client_counted(Message *m, client_t client)
{
  if (sessionmap.have_session(entity_name_t::CLIENT(client.v))) {
    send_message_client_counted(m, sessionmap.get_session(entity_name_t::CLIENT(client.v)));
  } else {
    dout(10) << "send_message_client_counted no session for client" << client << " " << *m << dendl;
  }
}

void MDS::send_message_client_counted(Message *m, Connection *connection)
{
  Session *session = (Session *)connection->get_priv();
  if (session) {
    session->put();  // do not carry ref
    send_message_client_counted(m, session);
  } else {
    dout(10) << "send_message_client_counted has no session for " << m->get_source_inst() << dendl;
    // another Connection took over the Session
  }
}

void MDS::send_message_client_counted(Message *m, Session *session)
{
  version_t seq = session->inc_push_seq();
  dout(10) << "send_message_client_counted " << session->inst.name << " seq "
	   << seq << " " << *m << dendl;
  if (session->connection) {
    messenger->send_message(m, session->connection);
  } else {
    messenger->send_message(m, session->inst);
  }
}

void MDS::send_message_client(Message *m, Session *session)
{
  dout(10) << "send_message_client " << session->inst << " " << *m << dendl;
 if (session->connection) {
    messenger->send_message(m, session->connection);
  } else {
    messenger->send_message(m, session->inst);
  }
}

int MDS::init(int wanted_state)
{
  dout(10) << sizeof(MDSCacheObject) << "\tMDSCacheObject" << dendl;
  dout(10) << sizeof(CInode) << "\tCInode" << dendl;
  dout(10) << sizeof(elist<void*>::item) << "\t elist<>::item   *7=" << 7*sizeof(elist<void*>::item) << dendl;
  dout(10) << sizeof(inode_t) << "\t inode_t " << dendl;
  dout(10) << sizeof(nest_info_t) << "\t  nest_info_t " << dendl;
  dout(10) << sizeof(frag_info_t) << "\t  frag_info_t " << dendl;
  dout(10) << sizeof(SimpleLock) << "\t SimpleLock   *5=" << 5*sizeof(SimpleLock) << dendl;
  dout(10) << sizeof(ScatterLock) << "\t ScatterLock  *3=" << 3*sizeof(ScatterLock) << dendl;
  dout(10) << sizeof(CDentry) << "\tCDentry" << dendl;
  dout(10) << sizeof(elist<void*>::item) << "\t elist<>::item" << dendl;
  dout(10) << sizeof(SimpleLock) << "\t SimpleLock" << dendl;
  dout(10) << sizeof(CDir) << "\tCDir " << dendl;
  dout(10) << sizeof(elist<void*>::item) << "\t elist<>::item   *2=" << 2*sizeof(elist<void*>::item) << dendl;
  dout(10) << sizeof(fnode_t) << "\t fnode_t " << dendl;
  dout(10) << sizeof(nest_info_t) << "\t  nest_info_t *2" << dendl;
  dout(10) << sizeof(frag_info_t) << "\t  frag_info_t *2" << dendl;
  dout(10) << sizeof(Capability) << "\tCapability " << dendl;
  dout(10) << sizeof(xlist<void*>::item) << "\t xlist<>::item   *2=" << 2*sizeof(xlist<void*>::item) << dendl;

  messenger->add_dispatcher_tail(this);
  messenger->add_dispatcher_head(&clog);

  // get monmap
  monc->set_messenger(messenger);

  monc->set_want_keys(CEPH_ENTITY_TYPE_MON | CEPH_ENTITY_TYPE_OSD | CEPH_ENTITY_TYPE_MDS);
  monc->init();

  monc->authenticate();
  monc->wait_auth_rotating(30.0);

  mds_lock.Lock();

  timer.init();

  // starting beacon.  this will induce an MDSMap from the monitor
  want_state = wanted_state;
  if (g_conf.id && (wanted_state==MDSMap::STATE_STANDBY_REPLAY ||
                    wanted_state==MDSMap::STATE_ONESHOT_REPLAY)) {
    standby_for_rank = strtol(g_conf.id, NULL, 0);
    want_state = MDSMap::STATE_STANDBY;
    standby_type = wanted_state;
  }
  beacon_start();
  whoami = -1;
  messenger->set_myname(entity_name_t::MDS(whoami));

  objecter->init();

  monc->sub_want("mdsmap", 0, 0);
  monc->renew_subs();

  // schedule tick
  reset_tick();
  last_tick = g_clock.now();

  open_logger();

  mds_lock.Unlock();
  return 0;
}

void MDS::reset_tick()
{
  // cancel old
  if (tick_event) timer.cancel_event(tick_event);

  // schedule
  tick_event = new C_MDS_Tick(this);
  timer.add_event_after(g_conf.mds_tick_interval, tick_event);
}

void MDS::tick()
{
  tick_event = 0;

  // reschedule
  reset_tick();

  clog.send_log();

  utime_t now = g_clock.now();
  utime_t delay = now;
  delay -= last_tick;
  if (delay > g_conf.mds_session_timeout / 2) {
    dout(0) << " last tick was " << delay << " > " << g_conf.mds_tick_interval
	    << " seconds ago, laggy_until " << laggy_until
	    << ", setting laggy flag" << dendl;
    laggy = true;
  }  
  if (laggy)
    return;
  last_tick = now;

  // make sure mds log flushes, trims periodically
  mdlog->flush();

  if (is_active() || is_stopping()) {
    mdcache->trim();
    mdcache->trim_client_leases();
    mdcache->check_memory_usage();
    mdlog->trim();  // NOT during recovery!
  }

  // log
  mds_load_t load = balancer->get_load(now);
  
  if (logger) {
    req_rate = logger->get(l_mds_req);
    
    logger->fset(l_mds_l, (int)load.mds_load());
    logger->set(l_mds_q, messenger->get_dispatch_queue_len());
    logger->set(l_mds_sm, mdcache->num_subtrees());

    mdcache->log_stat();
  }

  // ...
  if (is_clientreplay() || is_active() || is_stopping()) {
    locker->scatter_tick();
    server->find_idle_sessions();
  }
  
  if (is_reconnect())
    server->reconnect_tick();
  
  if (is_active()) {
    balancer->tick();
    if (snapserver)
      snapserver->check_osd_map(false);
  }
}




// -----------------------
// beacons

void MDS::beacon_start()
{
  beacon_send();         // send first beacon
  
  //reset_beacon_killer(); // schedule killer
}
  


void MDS::beacon_send()
{
  ++beacon_last_seq;
  dout(10) << "beacon_send " << ceph_mds_state_name(want_state)
	   << " seq " << beacon_last_seq
	   << " (currently " << ceph_mds_state_name(state) << ")"
	   << dendl;

  beacon_seq_stamp[beacon_last_seq] = g_clock.now();
  
  MMDSBeacon *beacon = new MMDSBeacon(monc->get_fsid(), monc->get_global_id(), name, mdsmap->get_epoch(), 
				      want_state, beacon_last_seq);
  beacon->set_standby_for_rank(standby_for_rank);
  beacon->set_standby_for_name(standby_for_name);

  // include _my_ feature set
  beacon->set_compat(mdsmap_compat);

  monc->send_mon_message(beacon);

  // schedule next sender
  if (beacon_sender) timer.cancel_event(beacon_sender);
  beacon_sender = new C_MDS_BeaconSender(this);
  timer.add_event_after(g_conf.mds_beacon_interval, beacon_sender);
}

/* This fuction puts the passed message before returning */
void MDS::handle_mds_beacon(MMDSBeacon *m)
{
  version_t seq = m->get_seq();

  // update lab
  if (beacon_seq_stamp.count(seq)) {
    assert(beacon_seq_stamp[seq] > beacon_last_acked_stamp);
    beacon_last_acked_stamp = beacon_seq_stamp[seq];
    utime_t now = g_clock.now();
    utime_t rtt = now - beacon_last_acked_stamp;

    dout(10) << "handle_mds_beacon " << ceph_mds_state_name(m->get_state())
	     << " seq " << m->get_seq() 
	     << " rtt " << rtt << dendl;

    // clean up seq_stamp map
    while (!beacon_seq_stamp.empty() &&
	   beacon_seq_stamp.begin()->first <= seq)
      beacon_seq_stamp.erase(beacon_seq_stamp.begin());

    if (laggy && rtt < g_conf.mds_beacon_grace) {
      dout(1) << " clearing laggy flag" << dendl;
      laggy = false;
      laggy_until = now;
      last_tick = now;    // so that tick() will start up again
      queue_waiters(waiting_for_nolaggy);
    }
    
    reset_beacon_killer();
  } else {
    dout(10) << "handle_mds_beacon " << ceph_mds_state_name(m->get_state())
	     << " seq " << m->get_seq() << " dne" << dendl;
  }

  m->put();
}

void MDS::reset_beacon_killer()
{
  utime_t when = beacon_last_acked_stamp;
  when += g_conf.mds_beacon_grace;
  
  dout(25) << "reset_beacon_killer last_acked_stamp at " << beacon_last_acked_stamp
	   << ", will die at " << when << dendl;
  
  if (beacon_killer) timer.cancel_event(beacon_killer);

  beacon_killer = new C_MDS_BeaconKiller(this, beacon_last_acked_stamp);
  timer.add_event_at(when, beacon_killer);
}

void MDS::beacon_kill(utime_t lab)
{
  if (lab == beacon_last_acked_stamp) {
    dout(0) << "beacon_kill last_acked_stamp " << lab 
	    << ", setting laggy flag."
	    << dendl;
    laggy = true;
    //suicide();
  } else {
    dout(20) << "beacon_kill last_acked_stamp " << beacon_last_acked_stamp 
	     << " != my " << lab 
	     << ", doing nothing."
	     << dendl;
  }
}

/* This function DOES put the passed message before returning*/
void MDS::handle_command(MMonCommand *m)
{
  dout(10) << "handle_command args: " << m->cmd << dendl;
  if (m->cmd[0] == "injectargs")
    parse_config_option_string(m->cmd[1]);
  else if (m->cmd[0] == "dumpcache") {
    if (m->cmd.size() > 1)
      mdcache->dump_cache(m->cmd[1].c_str());
    else
      mdcache->dump_cache();
  }
  else if (m->cmd[0] == "session" && m->cmd[1] == "kill") {
    Session *session = sessionmap.get_session(entity_name_t(CEPH_ENTITY_TYPE_CLIENT,
							    strtol(m->cmd[2].c_str(), 0, 10)));
    if (session)
      server->kill_session(session);
    else
      dout(15) << "session " << session << " not in sessionmap!" << dendl;
  } else if (m->cmd[0] == "issue_caps") {
    long inum = strtol(m->cmd[1].c_str(), 0, 10);
    CInode *in = mdcache->get_inode(inodeno_t(inum));
    if (in) {
      bool r = locker->issue_caps(in);
      dout(20) << "called issue_caps on inode "  << inum
	       << " with result " << r << dendl;
    } else dout(15) << "inode " << inum << " not in mdcache!" << dendl;
  } else if (m->cmd[0] == "try_eval") {
    long inum = strtol(m->cmd[1].c_str(), 0, 10);
    int mask = strtol(m->cmd[2].c_str(), 0, 10);
    CInode * ino = mdcache->get_inode(inodeno_t(inum));
    if (ino) {
      locker->try_eval(ino, mask);
      dout(20) << "try_eval(" << inum << ", " << mask << ")" << dendl;
    } else dout(15) << "inode " << inum << " not in mdcache!" << dendl;
  } else if (m->cmd[0] == "fragment_dir") {
    if (m->cmd.size() == 4) {
      filepath fp(m->cmd[1].c_str());
      CInode *in = mdcache->cache_traverse(fp);
      if (in) {
	frag_t fg;
	if (fg.parse(m->cmd[2].c_str())) {
	  CDir *dir = in->get_dirfrag(fg);
	  if (dir) {
	    if (dir->is_auth()) {
	      int by = atoi(m->cmd[3].c_str());
	      if (by)
		mdcache->split_dir(dir, by);
	      else
		dout(0) << "need to split by >0 bits" << dendl;
	    } else dout(0) << "dir " << dir->dirfrag() << " not auth" << dendl;
	  } else dout(0) << "dir " << in->ino() << " " << fg << " dne" << dendl;
	} else dout(0) << " frag " << m->cmd[2] << " does not parse" << dendl;
      } else dout(0) << "path " << fp << " not found" << dendl;
    } else dout(0) << "bad syntax" << dendl;
  } else if (m->cmd[0] == "merge_dir") {
    if (m->cmd.size() == 3) {
      filepath fp(m->cmd[1].c_str());
      CInode *in = mdcache->cache_traverse(fp);
      if (in) {
	frag_t fg;
	if (fg.parse(m->cmd[2].c_str())) {
	  mdcache->merge_dir(in, fg);
	} else dout(0) << " frag " << m->cmd[2] << " does not parse" << dendl;
      } else dout(0) << "path " << fp << " not found" << dendl;
    } else dout(0) << "bad syntax" << dendl;
  } else if (m->cmd[0] == "export_dir") {
    if (m->cmd.size() == 3) {
      filepath fp(m->cmd[1].c_str());
      int target = atoi(m->cmd[2].c_str());
      if (target != whoami && mdsmap->is_up(target) && mdsmap->is_in(target)) {
	CInode *in = mdcache->cache_traverse(fp);
	if (in) {
	  CDir *dir = in->get_dirfrag(frag_t());
	  if (dir) {
	    mdcache->migrator->export_dir(dir, target);
	  } else dout(0) << "bad migrate_dir path dirfrag frag_t()" << dendl;
	} else dout(0) << "bad migrate_dir path" << dendl;
      } else dout(0) << "bad migrate_dir target syntax" << dendl;
    } else dout(0) << "bad migrate_dir syntax" << dendl;
  } else if (m->cmd.size() == 1 && m->cmd[0] == "heapdump"){
    if (g_conf.tcmalloc_have) {
      if (!g_conf.profiler_running()) {
        clog.info() << g_conf.name << " can't dump heap: profiler not running\n";
      } else {
        clog.info() << g_conf.name << " dumping heap profile now\n";
        g_conf.profiler_dump("admin request");
      }
    } else {
      clog.info() << "tcmalloc not enabled, can't use profiler\n";
    }
  } else if (m->cmd.size() == 1 && m->cmd[0] == "enable_profiler_options") {
    char val[sizeof(int)*8+1];
    snprintf(val, sizeof(val), "%i", g_conf.profiler_allocation_interval);
    setenv("HEAP_PROFILE_ALLOCATION_INTERVAL",
	   val, g_conf.profiler_allocation_interval);
    snprintf(val, sizeof(val), "%i", g_conf.profiler_highwater_interval);
    setenv("HEAP_PROFILE_INUSE_INTERVAL",
	   val, g_conf.profiler_highwater_interval);
    clog.info() << g_conf.name << " set heap variables from current config\n";
  } else if (m->cmd.size() == 1 && m->cmd[0] == "start_profiler") {
    char location[PATH_MAX];
    snprintf(location, sizeof(location),
	     "%s/%s", g_conf.log_dir, g_conf.name);
    g_conf.profiler_start(location);
    clog.info() << g_conf.name << " started profiler\n";
  } else if (m->cmd.size() == 1 && m->cmd[0] == "stop_profiler") {
    g_conf.profiler_stop();
    clog.info() << g_conf.name << " stopped profiler\n";
  }
  else dout(0) << "unrecognized command! " << m->cmd << dendl;
  m->put();
}

/* This function deletes the passed message before returning. */
void MDS::handle_mds_map(MMDSMap *m)
{
  version_t epoch = m->get_epoch();
  dout(5) << "handle_mds_map epoch " << epoch << " from " << m->get_source() << dendl;

  // note source's map version
  if (m->get_source().is_mds() && 
      peer_mdsmap_epoch[m->get_source().num()] < epoch) {
    dout(15) << " peer " << m->get_source()
	     << " has mdsmap epoch >= " << epoch
	     << dendl;
    peer_mdsmap_epoch[m->get_source().num()] = epoch;
  }

  // is it new?
  if (epoch <= mdsmap->get_epoch()) {
    dout(5) << " old map epoch " << epoch << " <= " << mdsmap->get_epoch() 
	    << ", discarding" << dendl;
    m->put();
    return;
  }

  // keep old map, for a moment
  MDSMap *oldmap = mdsmap;
  int oldwhoami = whoami;
  int oldstate = state;
  entity_addr_t addr;

  // decode and process
  mdsmap = new MDSMap;
  mdsmap->decode(m->get_encoded());

  monc->sub_got("mdsmap", mdsmap->get_epoch());

  // verify compatset
  dout(10) << "     my compat " << mdsmap_compat << dendl;
  dout(10) << " mdsmap compat " << mdsmap->compat << dendl;
  if (!mdsmap_compat.writeable(mdsmap->compat)) {
    dout(0) << "handle_mds_map mdsmap compatset " << mdsmap->compat
	    << " not writeable with daemon features " << mdsmap_compat
	    << ", killing myself" << dendl;
    suicide();
    goto out;
  }

  // see who i am
  addr = messenger->get_myaddr();
  whoami = mdsmap->get_rank_gid(monc->get_global_id());
  state = mdsmap->get_state_gid(monc->get_global_id());
  dout(10) << "map says i am " << addr << " mds" << whoami << " state " << ceph_mds_state_name(state) << dendl;

  if (state != oldstate)
    last_state = oldstate;

  if (state == MDSMap::STATE_STANDBY) {
    want_state = state = MDSMap::STATE_STANDBY;
    dout(1) << "handle_mds_map standby" << dendl;

    if (standby_for_rank >= 0)
      request_state(standby_type);

    goto out;
  }

  if (whoami < 0) {
    if (state == MDSMap::STATE_STANDBY_REPLAY ||
        state == MDSMap::STATE_ONESHOT_REPLAY) {
      // fill in whoami from standby-for-rank. If we let this be changed
      // the logic used to set it here will need to be adjusted.
      whoami = mdsmap->get_mds_info_gid(monc->get_global_id()).standby_for_rank;
    } else {
      if (want_state == MDSMap::STATE_STANDBY) {
        dout(10) << "dropped out of mdsmap, try to re-add myself" << dendl;
        want_state = state = MDSMap::STATE_BOOT;
        goto out;
      }
      if (want_state == MDSMap::STATE_BOOT) {
        dout(10) << "not in map yet" << dendl;
      } else {
        dout(1) << "handle_mds_map i (" << addr
            << ") dne in the mdsmap, respawning myself" << dendl;
        respawn();
      }
      goto out;
    }
  }

  // ??
  incarnation = mdsmap->get_inc(whoami);

  if (oldwhoami != whoami)
    dout_create_rank_symlink(whoami);
  
  if (oldwhoami != whoami) {
    // update messenger.
    dout(1) << "handle_mds_map i am now mds" << whoami << "." << incarnation << dendl;
    messenger->set_myname(entity_name_t::MDS(whoami));
  }

  // tell objecter my incarnation
  if (objecter->get_client_incarnation() != incarnation)
    objecter->set_client_incarnation(incarnation);

  // for debug
  if (g_conf.mds_dump_cache_on_map)
    mdcache->dump_cache();

  // did it change?
  if (oldstate != state) {
    dout(1) << "handle_mds_map state change "
	    << ceph_mds_state_name(oldstate) << " --> "
	    << ceph_mds_state_name(state) << dendl;
    want_state = state;

    if (oldstate == MDSMap::STATE_STANDBY_REPLAY) {
        dout(10) << "Monitor activated us! Deactivating replay loop" << dendl;
        assert (state == MDSMap::STATE_REPLAY);
        standby_for_rank = -1;
    } else {
      // did i just recover?
      if ((is_active() || is_clientreplay()) &&
          (oldstate == MDSMap::STATE_REJOIN ||
              oldstate == MDSMap::STATE_RECONNECT))
        recovery_done();

      if (is_active()) {
        active_start();
      } else if (is_replay() || is_oneshot_replay() ||
          is_standby_replay()) {
        replay_start();
      } else if (is_resolve()) {
        resolve_start();
      } else if (is_reconnect()) {
        reconnect_start();
      } else if (is_clientreplay()) {
        clientreplay_start();
      } else if (is_creating()) {
        boot_create();
      } else if (is_starting()) {
        boot_start();
      } else if (is_stopping()) {
        assert(oldstate == MDSMap::STATE_ACTIVE);
        stopping_start();
      }
    }
  }
  
  // RESOLVE
  // is someone else newly resolving?
  if (is_resolve() || is_rejoin() || is_clientreplay() || is_active() || is_stopping()) {
    set<int> oldresolve, resolve;
    oldmap->get_mds_set(oldresolve, MDSMap::STATE_RESOLVE);
    mdsmap->get_mds_set(resolve, MDSMap::STATE_RESOLVE);
    if (oldresolve != resolve) {
      dout(10) << " resolve set is " << resolve << ", was " << oldresolve << dendl;
      calc_recovery_set();
      mdcache->send_resolves();
    }
  }
  
  // REJOIN
  // is everybody finally rejoining?
  if (is_rejoin() || is_clientreplay() || is_active() || is_stopping()) {
    // did we start?
    if (!oldmap->is_rejoining() && mdsmap->is_rejoining())
      rejoin_joint_start();

    // did we finish?
    if (g_conf.mds_dump_cache_after_rejoin &&
	oldmap->is_rejoining() && !mdsmap->is_rejoining()) 
      mdcache->dump_cache();      // for DEBUG only
  }
  if (oldmap->is_degraded() && !mdsmap->is_degraded() && state >= MDSMap::STATE_ACTIVE)
    dout(1) << "cluster recovered." << dendl;
  
  // did someone go active?
  if (is_clientreplay() || is_active() || is_stopping()) {
    set<int> oldactive, active;
    oldmap->get_mds_set(oldactive, MDSMap::STATE_ACTIVE);
    mdsmap->get_mds_set(active, MDSMap::STATE_ACTIVE);
    for (set<int>::iterator p = active.begin(); p != active.end(); ++p) 
      if (*p != whoami &&            // not me
	  oldactive.count(*p) == 0)  // newly so?
	handle_mds_recovery(*p);
  }

  // did someone fail?
  if (true) {
    // new failed?
    set<int> oldfailed, failed;
    oldmap->get_failed_mds_set(oldfailed);
    mdsmap->get_failed_mds_set(failed);
    for (set<int>::iterator p = failed.begin(); p != failed.end(); ++p)
      if (oldfailed.count(*p) == 0)
	mdcache->handle_mds_failure(*p);
    
    // or down then up?
    //  did their addr/inst change?
    set<int> up;
    mdsmap->get_up_mds_set(up);
    for (set<int>::iterator p = up.begin(); p != up.end(); ++p) 
      if (oldmap->have_inst(*p) &&
	  oldmap->get_inst(*p) != mdsmap->get_inst(*p))
	mdcache->handle_mds_failure(*p);
  }
  if (is_clientreplay() || is_active() || is_stopping()) {
    // did anyone stop?
    set<int> oldstopped, stopped;
    oldmap->get_stopped_mds_set(oldstopped);
    mdsmap->get_stopped_mds_set(stopped);
    for (set<int>::iterator p = stopped.begin(); p != stopped.end(); ++p) 
      if (oldstopped.count(*p) == 0)      // newly so?
	mdcache->migrator->handle_mds_failure_or_stop(*p);
  }

  if (standby_for_rank < 0) //if we're not replaying
    balancer->try_rebalance();

 out:
  m->put();
  delete oldmap;
}

void MDS::bcast_mds_map()
{
  dout(7) << "bcast_mds_map " << mdsmap->get_epoch() << dendl;

  // share the map with mounted clients
  set<Session*> clients;
  sessionmap.get_client_session_set(clients);
  for (set<Session*>::const_iterator p = clients.begin();
       p != clients.end();
       ++p) 
    messenger->send_message(new MMDSMap(monc->get_fsid(), mdsmap),
			    (*p)->connection);
  last_client_mdsmap_bcast = mdsmap->get_epoch();
}


void MDS::request_state(int s)
{
  dout(3) << "request_state " << ceph_mds_state_name(s) << dendl;
  want_state = s;
  beacon_send();
}


class C_MDS_CreateFinish : public Context {
  MDS *mds;
public:
  C_MDS_CreateFinish(MDS *m) : mds(m) {}
  void finish(int r) { mds->creating_done(); }
};

void MDS::boot_create()
{
  dout(3) << "boot_create" << dendl;

  C_Gather *fin = new C_Gather(new C_MDS_CreateFinish(this));

  mdcache->init_layouts();

  // start with a fresh journal
  dout(10) << "boot_create creating fresh journal" << dendl;
  mdlog->create(fin->new_sub());
  mdlog->start_new_segment(fin->new_sub());

  if (whoami == mdsmap->get_root()) {
    dout(3) << "boot_create creating fresh hierarchy" << dendl;
    mdcache->create_empty_hierarchy(fin);
  }

  dout(3) << "boot_create creating mydir hierarchy" << dendl;
  mdcache->create_mydir_hierarchy(fin);

  // fixme: fake out inotable (reset, pretend loaded)
  dout(10) << "boot_create creating fresh inotable table" << dendl;
  inotable->reset();
  inotable->save(fin->new_sub());

  // write empty sessionmap
  sessionmap.save(fin->new_sub());
  
  // initialize tables
  if (mdsmap->get_tableserver() == whoami) {
    dout(10) << "boot_create creating fresh anchortable" << dendl;
    anchorserver->reset();
    anchorserver->save(fin->new_sub());

    dout(10) << "boot_create creating fresh snaptable" << dendl;
    snapserver->reset();
    snapserver->save(fin->new_sub());
  }
}

void MDS::creating_done()
{
  dout(1)<< "creating_done" << dendl;
  request_state(MDSMap::STATE_ACTIVE);

  // start new segment
  mdlog->start_new_segment(0);
}


class C_MDS_BootStart : public Context {
  MDS *mds;
  int nextstep;
public:
  C_MDS_BootStart(MDS *m, int n) : mds(m), nextstep(n) {}
  void finish(int r) { mds->boot_start(nextstep, r); }
};

void MDS::boot_start(int step, int r)
{
  if (r < 0) {
    if (is_standby_replay() && (r == -EAGAIN)) {
      dout(0) << "boot_start encountered an error EAGAIN"
              << ", respawning since we fell behind journal" << dendl;
      respawn();
    } else {
      dout(0) << "boot_start encountered an error, failing" << dendl;
      suicide();
      return;
    }
  }

  switch (step) {
  case 0:
    mdcache->init_layouts();
    step = 1;  // fall-thru.

  case 1:
    {
      C_Gather *gather = new C_Gather(new C_MDS_BootStart(this, 2));
      dout(2) << "boot_start " << step << ": opening inotable" << dendl;
      inotable->load(gather->new_sub());

      dout(2) << "boot_start " << step << ": opening sessionmap" << dendl;
      sessionmap.load(gather->new_sub());

      if (mdsmap->get_tableserver() == whoami) {
	dout(2) << "boot_start " << step << ": opening anchor table" << dendl;
	anchorserver->load(gather->new_sub());

	dout(2) << "boot_start " << step << ": opening snap table" << dendl;	
	snapserver->load(gather->new_sub());
      }
      
      dout(2) << "boot_start " << step << ": opening mds log" << dendl;
      mdlog->open(gather->new_sub());
    }
    break;

  case 2:
    if (is_starting() ||
	whoami == mdsmap->get_root()) {  // load root inode off disk if we are auth
      dout(2) << "boot_start " << step << ": loading/discovering root inode" << dendl;
      mdcache->open_root_inode(new C_MDS_BootStart(this, 3));
      break;
    } else {
      // replay.  make up fake root inode to start with
      mdcache->create_root_inode();
      step = 3;
    }

  case 3:
    if (is_replay() || is_oneshot_replay() || is_standby_replay()) {
      dout(2) << "boot_start " << step << ": replaying mds log" << dendl;
      if(is_oneshot_replay() || is_standby_replay())
        mdlog->get_journaler()->set_readonly();
      mdlog->replay(new C_MDS_BootStart(this, 4));
      break;
    } else {
      dout(2) << "boot_start " << step << ": positioning at end of old mds log" << dendl;
      mdlog->append();
      step++;
    }

  case 4:
    if (is_replay() || is_oneshot_replay() || is_standby_replay()) {
      replay_done();
      break;
    }
    step++;
    
    starting_done();
    break;
  }
}

void MDS::starting_done()
{
  dout(3) << "starting_done" << dendl;
  assert(is_starting());
  request_state(MDSMap::STATE_ACTIVE);

  // start new segment
  mdlog->start_new_segment(0);

  mdcache->open_root();
}


void MDS::calc_recovery_set()
{
  // initialize gather sets
  set<int> rs;
  mdsmap->get_recovery_mds_set(rs);
  rs.erase(whoami);
  mdcache->set_recovery_set(rs);

  dout(1) << " recovery set is " << rs << dendl;
}


void MDS::replay_start()
{
  dout(1) << "replay_start" << dendl;
  if (is_standby_replay())
    continue_replay = true;
  
  calc_recovery_set();

  dout(1) << " need osdmap epoch " << mdsmap->get_last_failure_osd_epoch()
	  <<", have " << osdmap->get_epoch()
	  << dendl;

  // start?
  if (osdmap->get_epoch() >= mdsmap->get_last_failure_osd_epoch()) {
    boot_start();
  } else {
    objecter->wait_for_new_map(new C_MDS_BootStart(this, 0),
			       mdsmap->get_last_failure_osd_epoch());
  }
}


class MDS::C_MDS_StandbyReplayRestartFinish : public Context {
  MDS *mds;
  uint64_t old_read_pos;
public:
  C_MDS_StandbyReplayRestartFinish(MDS *mds_, uint64_t old_read_pos_) :
    mds(mds_), old_read_pos(old_read_pos_) {}
  void finish(int r) {
    if (old_read_pos < mds->mdlog->get_journaler()->get_trimmed_pos()) {
      cerr << "standby MDS fell behind active MDS journal's expire_pos, restarting" << std::endl;
      mds->respawn(); /* we're too far back, and this is easier than
                         trying to reset everything in the cache, etc */
    } else {
      mds->boot_start(3, r);
    }
  }
};

inline void MDS::standby_replay_restart()
{
  mdlog->get_journaler()->reread_head_and_probe(
      new C_MDS_StandbyReplayRestartFinish(this, mdlog->get_journaler()->get_read_pos()));
}

class MDS::C_MDS_StandbyReplayRestart : public Context {
  MDS *mds;
public:
  C_MDS_StandbyReplayRestart(MDS *m) : mds(m) {}
  void finish(int r) {
    assert(!r);
    mds->standby_replay_restart();
  }
};

void MDS::replay_done()
{
  dout(1) << "replay_done in=" << mdsmap->get_num_mds()
	  << " failed=" << mdsmap->get_num_failed()
	  << dendl;

  if (is_oneshot_replay()) {
    dout(2) << "hack.  journal looks ok.  shutting down." << dendl;
    suicide();
    return;
  }

  if (is_standby_replay()) {
    standby_trim_segments();
    dout(10) << "setting replay timer" << dendl;
    timer.add_event_after(g_conf.mds_replay_interval,
                          new C_MDS_StandbyReplayRestart(this));
    return;
  }

  if (continue_replay) {
    mdlog->get_journaler()->set_writeable();
    continue_replay = false;
    standby_replay_restart();
    return;
  }

  if (g_conf.mds_wipe_sessions) {
    dout(1) << "wiping out client sessions" << dendl;
    sessionmap.wipe();
    sessionmap.save(new C_NoopContext);
  }
  if (g_conf.mds_wipe_ino_prealloc) {
    dout(1) << "wiping out ino prealloc from sessions" << dendl;
    sessionmap.wipe_ino_prealloc();
    sessionmap.save(new C_NoopContext);
  }
  if (g_conf.mds_skip_ino) {
    inodeno_t i = g_conf.mds_skip_ino;
    dout(1) << "skipping " << i << " inodes" << dendl;
    inotable->skip_inos(i);
    inotable->save(new C_NoopContext);
  }

  if (mdsmap->get_num_mds() == 1 &&
      mdsmap->get_num_failed() == 0) { // just me!
    dout(2) << "i am alone, moving to state reconnect" << dendl;      
    request_state(MDSMap::STATE_RECONNECT);
  } else {
    dout(2) << "i am not alone, moving to state resolve" << dendl;
    request_state(MDSMap::STATE_RESOLVE);
  }
}

<<<<<<< HEAD
void MDS::standby_trim_segments()
{
  dout(10) << "standby_trim_segments" << dendl;
  LogSegment *seg = NULL;
  uint64_t expire_pos = mdlog->get_journaler()->get_expire_pos();
  dout(10) << "expire_pos=" << expire_pos << dendl;
  bool removed_segment = false;
  while ((seg=mdlog->get_oldest_segment())->end <= expire_pos) {
    dout(0) << "removing segment" << dendl;
    seg->dirty_dirfrags.clear_list();
    seg->new_dirfrags.clear_list();
    seg->dirty_inodes.clear_list();
    seg->dirty_dentries.clear_list();
    seg->open_files.clear_list();
    seg->renamed_files.clear_list();
    seg->dirty_dirfrag_dir.clear_list();
    seg->dirty_dirfrag_nest.clear_list();
    seg->dirty_dirfrag_dirfragtree.clear_list();
    mdlog->remove_oldest_segment();
    removed_segment = true;
  }

  if (removed_segment) {
    dout(20) << "calling mdcache->trim!" << dendl;
    mdcache->trim(-1);
  } else dout(20) << "removed no segments!" << dendl;
  return;
=======
void MDS::reopen_log()
{
  dout(1) << "reopen_log" << dendl;

  // start new segment
  mdlog->start_new_segment(0);

  mdcache->rollback_uncommitted_fragments();
>>>>>>> 8dbe529e
}


void MDS::resolve_start()
{
  dout(1) << "resolve_start" << dendl;

  reopen_log();

  mdcache->resolve_start();
}
void MDS::resolve_done()
{
  dout(1) << "resolve_done" << dendl;
  request_state(MDSMap::STATE_RECONNECT);
}

void MDS::reconnect_start()
{
  dout(1) << "reconnect_start" << dendl;

  if (last_state == MDSMap::STATE_REPLAY)
    reopen_log();

  server->reconnect_clients();
  finish_contexts(waiting_for_reconnect);
}
void MDS::reconnect_done()
{
  dout(1) << "reconnect_done" << dendl;
  request_state(MDSMap::STATE_REJOIN);    // move to rejoin state
}

void MDS::rejoin_joint_start()
{
  dout(1) << "rejoin_joint_start" << dendl;
  mdcache->rejoin_send_rejoins();
}
void MDS::rejoin_done()
{
  dout(1) << "rejoin_done" << dendl;
  mdcache->show_subtrees();
  mdcache->show_cache();

  // funny case: is our cache empty?  no subtrees?
  if (!mdcache->is_subtrees()) {
    dout(1) << " empty cache, no subtrees, leaving cluster" << dendl;
    request_state(MDSMap::STATE_STOPPED);
    return;
  }

  if (replay_queue.empty())
    request_state(MDSMap::STATE_ACTIVE);
  else
    request_state(MDSMap::STATE_CLIENTREPLAY);
}

void MDS::clientreplay_start()
{
  dout(1) << "clientreplay_start" << dendl;
  finish_contexts(waiting_for_replay);  // kick waiters
  queue_one_replay();
}

void MDS::clientreplay_done()
{
  dout(1) << "clientreplay_done" << dendl;
  request_state(MDSMap::STATE_ACTIVE);
}

void MDS::active_start()
{
  dout(1) << "active_start" << dendl;

  if (last_state == MDSMap::STATE_CREATING)
    mdcache->open_root();

  mdcache->clean_open_file_lists();
  mdcache->scan_stray_dir();
  finish_contexts(waiting_for_replay);  // kick waiters
  finish_contexts(waiting_for_active);  // kick waiters
}


void MDS::recovery_done()
{
  dout(1) << "recovery_done -- successful recovery!" << dendl;
  assert(is_clientreplay() || is_active() || is_clientreplay());
  
  // kick anchortable (resent AGREEs)
  if (mdsmap->get_tableserver() == whoami) {
    anchorserver->finish_recovery();
    snapserver->finish_recovery();
  }
  
  // kick anchorclient (resent COMMITs)
  anchorclient->finish_recovery();
  snapclient->finish_recovery();
  
  mdcache->start_recovered_truncates();
  mdcache->do_file_recover();

  mdcache->reissue_all_caps();
  
  // tell connected clients
  //bcast_mds_map();     // not anymore, they get this from the monitor

  mdcache->populate_mydir();
}

void MDS::handle_mds_recovery(int who) 
{
  dout(5) << "handle_mds_recovery mds" << who << dendl;
  
  mdcache->handle_mds_recovery(who);

  if (anchorserver) {
    anchorserver->handle_mds_recovery(who);
    snapserver->handle_mds_recovery(who);
  }
  anchorclient->handle_mds_recovery(who);
  snapclient->handle_mds_recovery(who);
  
  queue_waiters(waiting_for_active_peer[who]);
  waiting_for_active_peer.erase(who);
}

void MDS::stopping_start()
{
  dout(2) << "stopping_start" << dendl;

  if (mdsmap->get_num_mds() == 1 && !sessionmap.empty()) {
    // we're the only mds up!
    dout(0) << "we are the last MDS, and have mounted clients: we cannot flush our journal.  suicide!" << dendl;
    suicide();
  }

  mdcache->shutdown_start();
}

void MDS::stopping_done()
{
  dout(2) << "stopping_done" << dendl;

  // tell monitor we shut down cleanly.
  request_state(MDSMap::STATE_STOPPED);
}

  

void MDS::suicide()
{
  assert(mds_lock.is_locked());
  if (want_state == MDSMap::STATE_STOPPED)
    state = want_state;
  else
    state = CEPH_MDS_STATE_DNE; // whatever.

  dout(1) << "suicide.  wanted " << ceph_mds_state_name(want_state)
	  << ", now " << ceph_mds_state_name(state) << dendl;

  // stop timers
  if (beacon_killer) {
    timer.cancel_event(beacon_killer);
    beacon_killer = 0;
  }
  if (beacon_sender) {
    timer.cancel_event(beacon_sender);
    beacon_sender = 0;
  }
  if (tick_event) {
    timer.cancel_event(tick_event);
    tick_event = 0;
  }
  timer.cancel_all_events();
  //timer.join();  // this will deadlock from beacon_kill -> suicide
  
  // shut down cache
  mdcache->shutdown();

  objecter->shutdown();
  
  // shut down messenger
  messenger->shutdown();

  monc->shutdown();

  timer.shutdown();
}

void MDS::respawn()
{
  dout(1) << "respawn" << dendl;

  char *new_argv[orig_argc+1];
  dout(1) << " e: '" << orig_argv[0] << "'" << dendl;
  for (int i=0; i<orig_argc; i++) {
    new_argv[i] = (char *)orig_argv[i];
    dout(1) << " " << i << ": '" << orig_argv[i] << "'" << dendl;
  }
  new_argv[orig_argc] = NULL;

  dout(1) << " cwd " << get_current_dir_name() << dendl;

  execv(orig_argv[0], new_argv);

  dout(0) << "respawn execv " << orig_argv[0] << " failed with " << strerror(errno) << dendl;
  suicide();
}




bool MDS::ms_dispatch(Message *m)
{
  mds_lock.Lock();
  bool ret = _dispatch(m);
  mds_lock.Unlock();
  return ret;
}

bool MDS::ms_get_authorizer(int dest_type, AuthAuthorizer **authorizer, bool force_new)
{
  dout(10) << "MDS::ms_get_authorizer type=" << ceph_entity_type_name(dest_type) << dendl;

  /* monitor authorization is being handled on different layer */
  if (dest_type == CEPH_ENTITY_TYPE_MON)
    return true;

  if (force_new) {
    if (monc->wait_auth_rotating(10) < 0)
      return false;
  }

  *authorizer = monc->auth->build_authorizer(dest_type);
  return *authorizer != NULL;
}

/* If this function returns true, it has put the message. If it returns false,
 * it has not put the message. */
bool MDS::_dispatch(Message *m)
{
  bool check_from = false;

  utime_t req_start = g_clock.now();

#define ALLOW_MESSAGES_FROM(peers) \
do { \
  if (m->get_connection() && (m->get_connection()->get_peer_type() & (peers)) == 0) { \
    dout(0) << __FILE__ << "." << __LINE__ << ": filtered out request, peer=" << m->get_connection()->get_peer_type() \
           << " allowing=" << #peers << " message=" << *m << dendl; \
    m->put();							    \
    return true; \
  } \
  check_from = true; \
} while (0)

  // from bad mds?
  if (m->get_source().is_mds()) {
    int from = m->get_source().num();
    if (!mdsmap->have_inst(from) ||
	mdsmap->get_inst(from) != m->get_source_inst() ||
	mdsmap->is_down(from)) {
      // bogus mds?
      if (m->get_type() == CEPH_MSG_MDS_MAP) {
	dout(5) << "got " << *m << " from old/bad/imposter mds " << m->get_source()
		<< ", but it's an mdsmap, looking at it" << dendl;
      } else if (m->get_type() == MSG_MDS_CACHEEXPIRE &&
		 mdsmap->get_inst(from) == m->get_source_inst()) {
	dout(5) << "got " << *m << " from down mds " << m->get_source()
		<< ", but it's a cache_expire, looking at it" << dendl;
      } else {
	dout(5) << "got " << *m << " from down/old/bad/imposter mds " << m->get_source()
		<< ", dropping" << dendl;
	m->put();
	return true;
      }
    }
  }

  switch (m->get_type()) {

  case CEPH_MSG_MON_MAP:
    ALLOW_MESSAGES_FROM(CEPH_ENTITY_TYPE_MON);
    m->put();
    break;

    // MDS
  case CEPH_MSG_MDS_MAP:
    ALLOW_MESSAGES_FROM(CEPH_ENTITY_TYPE_MON | CEPH_ENTITY_TYPE_MDS);
    handle_mds_map((MMDSMap*)m);
    break;
  case MSG_MDS_BEACON:
    ALLOW_MESSAGES_FROM(CEPH_ENTITY_TYPE_MON);
    handle_mds_beacon((MMDSBeacon*)m);
    break;
    
    // misc
  case MSG_MON_COMMAND:
    ALLOW_MESSAGES_FROM(CEPH_ENTITY_TYPE_MON);
    handle_command((MMonCommand*)m);
    break;    
    
  default:
    
    if (laggy) {
      dout(10) << "laggy, deferring " << *m << dendl;
      waiting_for_nolaggy.push_back(new C_MDS_RetryMessage(this, m));
    } else {
      int port = m->get_type() & 0xff00;
      switch (port) {
      case MDS_PORT_CACHE:
        ALLOW_MESSAGES_FROM(CEPH_ENTITY_TYPE_MDS);
	mdcache->dispatch(m);
	break;
	
      case MDS_PORT_MIGRATOR:
        ALLOW_MESSAGES_FROM(CEPH_ENTITY_TYPE_MDS);
	mdcache->migrator->dispatch(m);
	break;
	
      default:
	switch (m->get_type()) {
	  // SERVER
	case CEPH_MSG_CLIENT_SESSION:
	case CEPH_MSG_CLIENT_REQUEST:
	case CEPH_MSG_CLIENT_RECONNECT:
          ALLOW_MESSAGES_FROM(CEPH_ENTITY_TYPE_CLIENT);
	  server->dispatch(m);
	  break;
	case MSG_MDS_SLAVE_REQUEST:
          ALLOW_MESSAGES_FROM(CEPH_ENTITY_TYPE_MDS);
	  server->dispatch(m);
	  break;
	  
	case MSG_MDS_HEARTBEAT:
          ALLOW_MESSAGES_FROM(CEPH_ENTITY_TYPE_MDS);
	  balancer->proc_message(m);
	  break;
	  
	case MSG_MDS_TABLE_REQUEST:
          ALLOW_MESSAGES_FROM(CEPH_ENTITY_TYPE_MDS);
	  {
	    MMDSTableRequest *req = (MMDSTableRequest*)m;
	    if (req->op < 0) {
	      MDSTableClient *client = get_table_client(req->table);
	      client->handle_request(req);
	    } else {
	      MDSTableServer *server = get_table_server(req->table);
	      server->handle_request(req);
	    }
	  }
	  break;

        case MSG_MDS_LOCK:
        case MSG_MDS_INODEFILECAPS:
          ALLOW_MESSAGES_FROM(CEPH_ENTITY_TYPE_MDS);
	  locker->dispatch(m);
          break;

        case CEPH_MSG_CLIENT_CAPS:
        case CEPH_MSG_CLIENT_CAPRELEASE:
        case CEPH_MSG_CLIENT_LEASE:
          ALLOW_MESSAGES_FROM(CEPH_ENTITY_TYPE_CLIENT);
	  locker->dispatch(m);
	  break;
	  
	  // OSD
	case CEPH_MSG_OSD_OPREPLY:
          ALLOW_MESSAGES_FROM(CEPH_ENTITY_TYPE_OSD);
	  objecter->handle_osd_op_reply((class MOSDOpReply*)m);
	  break;
	case CEPH_MSG_OSD_MAP:
          ALLOW_MESSAGES_FROM(CEPH_ENTITY_TYPE_MON | CEPH_ENTITY_TYPE_OSD);
	  objecter->handle_osd_map((MOSDMap*)m);
	  if (is_active() && snapserver)
	    snapserver->check_osd_map(true);
	  break;
	  
	default:
	  return false;
	}
      }
      
    }
  }

  //assert(check_from);


  if (laggy)
    return true;


  // finish any triggered contexts
  static bool finishing = false;
  if (!finishing) {
    while (finished_queue.size()) {
      dout(7) << "mds has " << finished_queue.size() << " queued contexts" << dendl;
      dout(10) << finished_queue << dendl;
      finishing = true;
      list<Context*> ls;
      ls.swap(finished_queue);
      while (!ls.empty()) {
	dout(10) << " finish " << ls.front() << dendl;
	ls.front()->finish(0);
	delete ls.front();
	ls.pop_front();
      }
      finishing = false;
    }

    // done with all client replayed requests?
    if (is_clientreplay() &&
	mdcache->is_open() &&
	replay_queue.empty() &&
	want_state == MDSMap::STATE_CLIENTREPLAY) {
      dout(10) << " still have " << mdcache->get_num_active_requests()
	       << " active replay requests" << dendl;
      if (mdcache->get_num_active_requests() == 0)
	clientreplay_done();
    }
  }

  utime_t duration = g_clock.now();
  duration -= req_start;
  if (duration > g_conf.mds_session_timeout / 2) {
    dout(0) << " dispatch took " << duration << " > " << g_conf.mds_tick_interval
	    << " seconds, setting laggy flag" << dendl;
    laggy = true;
    return true;
  }


  // hack: thrash exports
  static utime_t start;
  utime_t now = g_clock.now();
  if (start == utime_t()) 
    start = now;
  /*double el = now - start;
  if (el > 30.0 &&
    el < 60.0)*/
  for (int i=0; i<g_conf.mds_thrash_exports; i++) {
    set<int> s;
    if (!is_active()) break;
    mdsmap->get_mds_set(s, MDSMap::STATE_ACTIVE);
    if (s.size() < 2 || mdcache->get_num_inodes() < 10) 
      break;  // need peers for this to work.

    dout(7) << "mds thrashing exports pass " << (i+1) << "/" << g_conf.mds_thrash_exports << dendl;
    
    // pick a random dir inode
    CInode *in = mdcache->hack_pick_random_inode();

    list<CDir*> ls;
    in->get_dirfrags(ls);
    if (ls.empty()) continue;                // must be an open dir.
    CDir *dir = ls.front();
    if (!dir->get_parent_dir()) continue;    // must be linked.
    if (!dir->is_auth()) continue;           // must be auth.

    int dest;
    do {
      int k = rand() % s.size();
      set<int>::iterator p = s.begin();
      while (k--) p++;
      dest = *p;
    } while (dest == whoami);
    mdcache->migrator->export_dir_nicely(dir,dest);
  }
  // hack: thrash fragments
  for (int i=0; i<g_conf.mds_thrash_fragments; i++) {
    if (!is_active()) break;
    dout(7) << "mds thrashing fragments pass " << (i+1) << "/" << g_conf.mds_thrash_fragments << dendl;
    
    // pick a random dir inode
    CInode *in = mdcache->hack_pick_random_inode();

    list<CDir*> ls;
    in->get_dirfrags(ls);
    if (ls.empty()) continue;                // must be an open dir.
    CDir *dir = ls.front();
    if (!dir->get_parent_dir()) continue;    // must be linked.
    if (!dir->is_auth()) continue;           // must be auth.
    if (dir->get_frag() == frag_t() || (rand() % 3 == 0)) {
      mdcache->split_dir(dir, 1);
    } else
      balancer->queue_merge(dir);
  }

  // hack: force hash root?
  /*
  if (false &&
      mdcache->get_root() &&
      mdcache->get_root()->dir &&
      !(mdcache->get_root()->dir->is_hashed() || 
        mdcache->get_root()->dir->is_hashing())) {
    dout(0) << "hashing root" << dendl;
    mdcache->migrator->hash_dir(mdcache->get_root()->dir);
  }
  */

  if (mlogger) {
    mlogger->set(l_mdm_ino, g_num_ino);
    mlogger->set(l_mdm_dir, g_num_dir);
    mlogger->set(l_mdm_dn, g_num_dn);
    mlogger->set(l_mdm_cap, g_num_cap);

    mlogger->inc(l_mdm_inoa, g_num_inoa);  g_num_inoa = 0;
    mlogger->inc(l_mdm_inos, g_num_inos);  g_num_inos = 0;
    mlogger->inc(l_mdm_dira, g_num_dira);  g_num_dira = 0;
    mlogger->inc(l_mdm_dirs, g_num_dirs);  g_num_dirs = 0;
    mlogger->inc(l_mdm_dna, g_num_dna);  g_num_dna = 0;
    mlogger->inc(l_mdm_dns, g_num_dns);  g_num_dns = 0;
    mlogger->inc(l_mdm_capa, g_num_capa);  g_num_capa = 0;
    mlogger->inc(l_mdm_caps, g_num_caps);  g_num_caps = 0;

    mlogger->set(l_mdm_buf, buffer_total_alloc.read());

  }

  // shut down?
  if (is_stopping()) {
    mdlog->trim();
    if (mdcache->shutdown_pass()) {
      dout(7) << "shutdown_pass=true, finished w/ shutdown, moving to down:stopped" << dendl;
      stopping_done();
    }
    else {
      dout(7) << "shutdown_pass=false" << dendl;
    }
  }
  return true;
}




void MDS::ms_handle_connect(Connection *con) 
{
  Mutex::Locker l(mds_lock);
  dout(0) << "ms_handle_connect on " << con->get_peer_addr() << dendl;
  objecter->ms_handle_connect(con);
}

bool MDS::ms_handle_reset(Connection *con) 
{
  Mutex::Locker l(mds_lock);
  dout(0) << "ms_handle_reset on " << con->get_peer_addr() << dendl;
  if (con->get_peer_type() == CEPH_ENTITY_TYPE_OSD) {
    objecter->ms_handle_reset(con);
  } else if (con->get_peer_type() == CEPH_ENTITY_TYPE_CLIENT) {
    Session *session = (Session *)con->get_priv();
    if (session) {
      if (session->is_closed()) {
	messenger->mark_down(con->get_peer_addr());
	sessionmap.remove_session(session);
      }
      session->put();
    } else {
      messenger->mark_down(con->get_peer_addr());
    }
  }
  return false;
}


void MDS::ms_handle_remote_reset(Connection *con) 
{
  Mutex::Locker l(mds_lock);
  dout(0) << "ms_handle_remote_reset on " << con->get_peer_addr() << dendl;
  objecter->ms_handle_remote_reset(con);
}

bool MDS::ms_verify_authorizer(Connection *con, int peer_type,
			       int protocol, bufferlist& authorizer_data, bufferlist& authorizer_reply,
			       bool& is_valid)
{
  Mutex::Locker l(mds_lock);

  AuthAuthorizeHandler *authorize_handler = get_authorize_handler(protocol);
  if (!authorize_handler) {
    is_valid = false;
    return true;
  }

  AuthCapsInfo caps_info;
  EntityName name;
  uint64_t global_id;

  is_valid = authorize_handler->verify_authorizer(monc->rotating_secrets,
						  authorizer_data, authorizer_reply, name, global_id, caps_info);

  if (is_valid) {
    // wire up a Session* to this connection, and add it to the session map
    entity_name_t n(con->get_peer_type(), global_id);
    Session *s = sessionmap.get_session(n);
    if (!s) {
      s = new Session;
      s->inst.addr = con->get_peer_addr();
      s->inst.name = n;
      dout(10) << " new session " << s << " for " << s->inst << dendl;
      con->set_priv(s);
      s->connection = con;
      sessionmap.add_session(s);
    } else {
      dout(10) << " existing session " << s << " for " << s->inst << dendl;
      con->set_priv(s->get());
      s->connection = con;
   }

    /*
    s->caps.set_allow_all(caps_info.allow_all);
 
    if (caps_info.caps.length() > 0) {
      bufferlist::iterator iter = caps_info.caps.begin();
      s->caps.parse(iter);
      dout(10) << " session " << s << " has caps " << s->caps << dendl;
    }
    */
  }

  return true;  // we made a decision (see is_valid)
};

<|MERGE_RESOLUTION|>--- conflicted
+++ resolved
@@ -1306,7 +1306,6 @@
   }
 }
 
-<<<<<<< HEAD
 void MDS::standby_trim_segments()
 {
   dout(10) << "standby_trim_segments" << dendl;
@@ -1334,7 +1333,8 @@
     mdcache->trim(-1);
   } else dout(20) << "removed no segments!" << dendl;
   return;
-=======
+}
+
 void MDS::reopen_log()
 {
   dout(1) << "reopen_log" << dendl;
@@ -1343,7 +1343,6 @@
   mdlog->start_new_segment(0);
 
   mdcache->rollback_uncommitted_fragments();
->>>>>>> 8dbe529e
 }
 
 

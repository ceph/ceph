// -*- mode:C++; tab-width:8; c-basic-offset:2; indent-tabs-mode:t -*-
// vim: ts=8 sw=2 smarttab
#ifndef CEPH_LIBRBD_OBJECT_MAP_H
#define CEPH_LIBRBD_OBJECT_MAP_H

#include "include/int_types.h"
#include "include/rados/librados.hpp"
#include "include/rbd/object_map_types.h"
#include "common/bit_vector.hpp"
#include <boost/optional.hpp>

class Context;
class RWLock;

namespace librbd {

class ImageCtx;

class ObjectMap {
public:

  ObjectMap(ImageCtx &image_ctx);

  static int remove(librados::IoCtx &io_ctx, const std::string &image_id);
  static std::string object_map_name(const std::string &image_id,
				     uint64_t snap_id);

  ceph::BitVector<2u>::Reference operator[](uint64_t object_no);
  uint8_t operator[](uint64_t object_no) const;
  inline uint64_t size() const {
    return m_object_map.size();
  }

  int lock();
  int unlock();

  bool object_may_exist(uint64_t object_no) const;

  void aio_save(Context *on_finish);
  void aio_resize(uint64_t new_size, uint8_t default_object_state,
		  Context *on_finish);
  bool aio_update(uint64_t object_no, uint8_t new_state,
		  const boost::optional<uint8_t> &current_state,
		  Context *on_finish);
  bool aio_update(uint64_t start_object_no, uint64_t end_object_no,
		  uint8_t new_state,
		  const boost::optional<uint8_t> &current_state,
		  Context *on_finish);

  void aio_update(uint64_t snap_id, uint64_t start_object_no,
                  uint64_t end_object_no, uint8_t new_state,
                  const boost::optional<uint8_t> &current_state,
                  Context *on_finish);

  void refresh(uint64_t snap_id);
  void rollback(uint64_t snap_id, Context *on_finish);
  void snapshot_add(uint64_t snap_id, Context *on_finish);
  void snapshot_remove(uint64_t snap_id, Context *on_finish);

  bool enabled() const;
  bool enabled(const RWLock &object_map_lock) const;

private:
<<<<<<< HEAD
=======

  class Request : public AsyncRequest<> {
  public:
    Request(ImageCtx &image_ctx, uint64_t snap_id, Context *on_finish)
      : AsyncRequest(image_ctx, on_finish), m_snap_id(snap_id),
        m_state(STATE_REQUEST)
    {
    }

  protected:
    const uint64_t m_snap_id;

    virtual bool safely_cancel(int r) {
      return false;
    }
    virtual bool should_complete(int r);
    virtual int filter_return_code(int r) {
      // never propagate an error back to the caller
      return 0;
    }
    virtual void finish(ObjectMap *object_map) = 0;
  private:
    /**
     * <start> ---> STATE_REQUEST ---> <finish>
     *                   |                ^
     *                   v                |
     *            STATE_INVALIDATE -------/
     */
    enum State {
      STATE_REQUEST,
      STATE_INVALIDATE
    };

    State m_state;

    bool invalidate();
  };

  class ResizeRequest : public Request {
  public:
    ResizeRequest(ImageCtx &image_ctx, uint64_t snap_id, uint64_t new_size,
		  uint8_t default_object_state, Context *on_finish)
      : Request(image_ctx, snap_id, on_finish), m_num_objs(0),
        m_new_size(new_size), m_default_object_state(default_object_state)
    {
    }

    virtual void send();
  protected:
    virtual void finish(ObjectMap *object_map);
  private:
    uint64_t m_num_objs;
    uint64_t m_new_size;
    uint8_t m_default_object_state;
  };

  class UpdateRequest : public Request {
  public:
    UpdateRequest(ImageCtx &image_ctx, uint64_t snap_id,
                  uint64_t start_object_no, uint64_t end_object_no,
                  uint8_t new_state,
                  const boost::optional<uint8_t> &current_state,
		  Context *on_finish)
      : Request(image_ctx, snap_id, on_finish),
        m_start_object_no(start_object_no), m_end_object_no(end_object_no),
        m_new_state(new_state), m_current_state(current_state)
    {
    }

    virtual void send();
  protected:
    virtual void finish(ObjectMap *object_map);
  private:
    uint64_t m_start_object_no;
    uint64_t m_end_object_no;
    uint8_t m_new_state;
    boost::optional<uint8_t> m_current_state;
  };

>>>>>>> a467db1d
  ImageCtx &m_image_ctx;
  ceph::BitVector<2> m_object_map;
  uint64_t m_snap_id;
  bool m_enabled;

  void invalidate(uint64_t snap_id);
};

} // namespace librbd

#endif // CEPH_LIBRBD_OBJECT_MAP_H<|MERGE_RESOLUTION|>--- conflicted
+++ resolved
@@ -7,6 +7,7 @@
 #include "include/rados/librados.hpp"
 #include "include/rbd/object_map_types.h"
 #include "common/bit_vector.hpp"
+#include "librbd/AsyncRequest.h"
 #include <boost/optional.hpp>
 
 class Context;
@@ -61,8 +62,6 @@
   bool enabled(const RWLock &object_map_lock) const;
 
 private:
-<<<<<<< HEAD
-=======
 
   class Request : public AsyncRequest<> {
   public:
@@ -142,7 +141,6 @@
     boost::optional<uint8_t> m_current_state;
   };
 
->>>>>>> a467db1d
   ImageCtx &m_image_ctx;
   ceph::BitVector<2> m_object_map;
   uint64_t m_snap_id;

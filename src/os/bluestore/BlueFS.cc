--- conflicted
+++ resolved
@@ -319,14 +319,9 @@
   log_file->fnode.prefer_bdev = BDEV_WAL;
   int r = _allocate(
     log_file->fnode.prefer_bdev,
-<<<<<<< HEAD
     cct->_conf->get_val<uint64_t>("bluefs_max_log_runway"),
     &log_file->fnode.extents);
   log_file->fnode.recalc_allocated();
-=======
-    cct->_conf->bluefs_max_log_runway,
-    &log_file->fnode);
->>>>>>> 8ce46e4a
   assert(r == 0);
   log_writer = _create_writer(log_file);
 
@@ -1319,13 +1314,8 @@
            << " need 0x" << need << std::dec << dendl;
   while (log_file->fnode.get_allocated() < need) {
     int r = _allocate(log_file->fnode.prefer_bdev,
-<<<<<<< HEAD
 		      cct->_conf->get_val<uint64_t>("bluefs_max_log_runway"),
 		      &log_file->fnode.extents);
-=======
-		      cct->_conf->bluefs_max_log_runway,
-		      &log_file->fnode);
->>>>>>> 8ce46e4a
     assert(r == 0);
   }
   dout(10) << __func__ << " log extents " << log_file->fnode.extents << dendl;
@@ -1513,13 +1503,8 @@
       log_cond.wait(l);
     }
     int r = _allocate(log_writer->file->fnode.prefer_bdev,
-<<<<<<< HEAD
 		      cct->_conf->get_val<uint64_t>("bluefs_max_log_runway"),
 		      &log_writer->file->fnode.extents);
-=======
-		      cct->_conf->bluefs_max_log_runway,
-		      &log_writer->file->fnode);
->>>>>>> 8ce46e4a
     assert(r == 0);
     log_t.op_file_update(log_writer->file->fnode);
   }
@@ -1641,12 +1626,8 @@
       assert(0 == "bluefs enospc");
       return r;
     }
-<<<<<<< HEAD
     h->file->fnode.recalc_allocated();
     if (cct->_conf->get_val<bool>("bluefs_preextend_wal_files") &&
-=======
-    if (cct->_conf->bluefs_preextend_wal_files &&
->>>>>>> 8ce46e4a
 	h->writer_type == WRITER_WAL) {
       // NOTE: this *requires* that rocksdb also has log recycling
       // enabled and is therefore doing robust CRCs on the log

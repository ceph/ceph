--- conflicted
+++ resolved
@@ -10304,11 +10304,6 @@
 
   o->extent_map.compress_extent_map(dirty_start, dirty_end - dirty_start);
   o->extent_map.dirty_range(dirty_start, dirty_end - dirty_start);
-<<<<<<< HEAD
-=======
-
-  r = 0;
->>>>>>> 62b6d2d9
 
  out:
   return r;

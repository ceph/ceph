// -*- mode:C++; tab-width:8; c-basic-offset:2; indent-tabs-mode:t -*-
// vim: ts=8 sw=2 smarttab ft=cpp

#include "svc_bi_rados.h"
#include "svc_bilog_rados.h"
#include "svc_zone.h"

#include "rgw/rgw_bucket.h"
#include "rgw/rgw_zone.h"
#include "rgw/rgw_datalog.h"

#include "cls/rgw/cls_rgw_client.h"

#define dout_subsys ceph_subsys_rgw

using namespace std;

static string dir_oid_prefix = ".dir.";

RGWSI_BucketIndex_RADOS::RGWSI_BucketIndex_RADOS(CephContext *cct) : RGWSI_BucketIndex(cct)
{
}

void RGWSI_BucketIndex_RADOS::init(RGWSI_Zone *zone_svc,
                                   RGWSI_RADOS *rados_svc,
                                   RGWSI_BILog_RADOS *bilog_svc,
                                   RGWDataChangesLog *datalog_rados_svc)
{
  svc.zone = zone_svc;
  svc.rados = rados_svc;
  svc.bilog = bilog_svc;
  svc.datalog_rados = datalog_rados_svc;
}

int RGWSI_BucketIndex_RADOS::open_pool(const DoutPrefixProvider *dpp,
                                       const rgw_pool& pool,
                                       RGWSI_RADOS::Pool *index_pool,
                                       bool mostly_omap)
{
  *index_pool = svc.rados->pool(pool);
  return index_pool->open(dpp, RGWSI_RADOS::OpenParams()
                          .set_mostly_omap(mostly_omap));
}

int RGWSI_BucketIndex_RADOS::open_bucket_index_pool(const DoutPrefixProvider *dpp,
                                                    const RGWBucketInfo& bucket_info,
                                                    RGWSI_RADOS::Pool *index_pool)
{
  const rgw_pool& explicit_pool = bucket_info.bucket.explicit_placement.index_pool;

  if (!explicit_pool.empty()) {
    return open_pool(dpp, explicit_pool, index_pool, false);
  }

  auto& zonegroup = svc.zone->get_zonegroup();
  auto& zone_params = svc.zone->get_zone_params();

  const rgw_placement_rule *rule = &bucket_info.placement_rule;
  if (rule->empty()) {
    rule = &zonegroup.default_placement;
  }
  auto iter = zone_params.placement_pools.find(rule->name);
  if (iter == zone_params.placement_pools.end()) {
    ldpp_dout(dpp, 0) << "could not find placement rule " << *rule << " within zonegroup " << dendl;
    return -EINVAL;
  }

  int r = open_pool(dpp, iter->second.index_pool, index_pool, true);
  if (r < 0)
    return r;

  return 0;
}

int RGWSI_BucketIndex_RADOS::open_bucket_index_base(const DoutPrefixProvider *dpp,
                                                    const RGWBucketInfo& bucket_info,
                                                    RGWSI_RADOS::Pool *index_pool,
                                                    string *bucket_oid_base)
{
  const rgw_bucket& bucket = bucket_info.bucket;
  int r = open_bucket_index_pool(dpp, bucket_info, index_pool);
  if (r < 0)
    return r;

  if (bucket.bucket_id.empty()) {
    ldpp_dout(dpp, 0) << "ERROR: empty bucket_id for bucket operation" << dendl;
    return -EIO;
  }

  *bucket_oid_base = dir_oid_prefix;
  bucket_oid_base->append(bucket.bucket_id);

  return 0;

}

int RGWSI_BucketIndex_RADOS::open_bucket_index(const DoutPrefixProvider *dpp,
                                               const RGWBucketInfo& bucket_info,
                                               RGWSI_RADOS::Pool *index_pool,
                                               string *bucket_oid)
{
  const rgw_bucket& bucket = bucket_info.bucket;
  int r = open_bucket_index_pool(dpp, bucket_info, index_pool);
  if (r < 0) {
    ldpp_dout(dpp, 20) << __func__ << ": open_bucket_index_pool() returned "
                   << r << dendl;
    return r;
  }

  if (bucket.bucket_id.empty()) {
    ldpp_dout(dpp, 0) << "ERROR: empty bucket id for bucket operation" << dendl;
    return -EIO;
  }

  *bucket_oid = dir_oid_prefix;
  bucket_oid->append(bucket.bucket_id);

  return 0;
}

static char bucket_obj_with_generation(char *buf, size_t len, const string& bucket_oid_base, uint64_t gen_id,
                                    uint32_t shard_id)
{
  return snprintf(buf, len, "%s.%" PRIu64 ".%d", bucket_oid_base.c_str(), gen_id, shard_id);
}

static char bucket_obj_without_generation(char *buf, size_t len, const string& bucket_oid_base, uint32_t shard_id)
{
  return snprintf(buf, len, "%s.%d", bucket_oid_base.c_str(), shard_id);
}

static void get_bucket_index_objects(const string& bucket_oid_base,
                                     uint32_t num_shards, uint64_t gen_id,
                                     map<int, string> *_bucket_objects,
                                     int shard_id = -1)
{
  auto& bucket_objects = *_bucket_objects;
  if (!num_shards) {
    bucket_objects[0] = bucket_oid_base;
  } else {
    char buf[bucket_oid_base.size() + 64];
    if (shard_id < 0) {
      for (uint32_t i = 0; i < num_shards; ++i) {
        if (gen_id) {
          bucket_obj_with_generation(buf, sizeof(buf), bucket_oid_base, gen_id, i);
        } else {
          bucket_obj_without_generation(buf, sizeof(buf), bucket_oid_base, i);
        }
        bucket_objects[i] = buf;
      }
    } else {
      if (static_cast<uint32_t>(shard_id) > num_shards) {
        return;
      } else {
        if (gen_id) {
          bucket_obj_with_generation(buf, sizeof(buf), bucket_oid_base, gen_id, shard_id);
        } else {
          // for backward compatibility, gen_id(0) will not be added in the object name
          bucket_obj_without_generation(buf, sizeof(buf), bucket_oid_base, shard_id);
        }
        bucket_objects[shard_id] = buf;
      }
    }
  }
}

static void get_bucket_instance_ids(const RGWBucketInfo& bucket_info,
                                    int num_shards, int shard_id,
                                    map<int, string> *result)
{
  const rgw_bucket& bucket = bucket_info.bucket;
  string plain_id = bucket.name + ":" + bucket.bucket_id;

  if (!num_shards) {
    (*result)[0] = plain_id;
  } else {
    char buf[16];
    if (shard_id < 0) {
      for (int i = 0; i < num_shards; ++i) {
        snprintf(buf, sizeof(buf), ":%d", i);
        (*result)[i] = plain_id + buf;
      }
    } else {
      if (shard_id > num_shards) {
        return;
      }
      snprintf(buf, sizeof(buf), ":%d", shard_id);
      (*result)[shard_id] = plain_id + buf;
    }
  }
}

int RGWSI_BucketIndex_RADOS::open_bucket_index(const DoutPrefixProvider *dpp,
                                               const RGWBucketInfo& bucket_info,
                                               std::optional<int> _shard_id,
                                               const rgw::bucket_index_layout_generation& idx_layout,
                                               RGWSI_RADOS::Pool *index_pool,
                                               map<int, string> *bucket_objs,
                                               map<int, string> *bucket_instance_ids)
{
  int shard_id = _shard_id.value_or(-1);
  string bucket_oid_base;
  int ret = open_bucket_index_base(dpp, bucket_info, index_pool, &bucket_oid_base);
  if (ret < 0) {
    ldpp_dout(dpp, 20) << __func__ << ": open_bucket_index_pool() returned "
                   << ret << dendl;
    return ret;
  }

  get_bucket_index_objects(bucket_oid_base, idx_layout.layout.normal.num_shards,
                           idx_layout.gen, bucket_objs, shard_id);
  if (bucket_instance_ids) {
    get_bucket_instance_ids(bucket_info, idx_layout.layout.normal.num_shards,
                            shard_id, bucket_instance_ids);
  }
  return 0;
}

void RGWSI_BucketIndex_RADOS::get_bucket_index_object(const string& bucket_oid_base,
                                                      uint32_t num_shards,
                                                      int shard_id,
                                                      uint64_t gen_id,
                                                      string *bucket_obj)
{
  if (!num_shards) {
    // By default with no sharding, we use the bucket oid as itself
    (*bucket_obj) = bucket_oid_base;
  } else {
    char buf[bucket_oid_base.size() + 64];
    if (gen_id) {
      bucket_obj_with_generation(buf, sizeof(buf), bucket_oid_base, gen_id, shard_id);
      (*bucket_obj) = buf;
	  ldout(cct, 10) << "bucket_obj is " << (*bucket_obj) << dendl;
    } else {
      // for backward compatibility, gen_id(0) will not be added in the object name
      bucket_obj_without_generation(buf, sizeof(buf), bucket_oid_base, shard_id);
      (*bucket_obj) = buf;
    }
  }
}

int RGWSI_BucketIndex_RADOS::get_bucket_index_object(const string& bucket_oid_base, const string& obj_key,
                                                     uint32_t num_shards, rgw::BucketHashType hash_type,
                                                     uint64_t gen_id, string *bucket_obj, int *shard_id)
{
  int r = 0;
  switch (hash_type) {
    case rgw::BucketHashType::Mod:
      if (!num_shards) {
        // By default with no sharding, we use the bucket oid as itself
        (*bucket_obj) = bucket_oid_base;
        if (shard_id) {
          *shard_id = -1;
        }
      } else {
        uint32_t sid = bucket_shard_index(obj_key, num_shards);
        char buf[bucket_oid_base.size() + 64];
        if (gen_id) {
          bucket_obj_with_generation(buf, sizeof(buf), bucket_oid_base, gen_id, sid);
        } else {
          bucket_obj_without_generation(buf, sizeof(buf), bucket_oid_base, sid);
        }
        (*bucket_obj) = buf;
        if (shard_id) {
          *shard_id = (int)sid;
        }
      }
      break;
    default:
      r = -ENOTSUP;
  }
  return r;
}

int RGWSI_BucketIndex_RADOS::open_bucket_index_shard(const DoutPrefixProvider *dpp,
                                                     const RGWBucketInfo& bucket_info,
                                                     const string& obj_key,
                                                     RGWSI_RADOS::Obj *bucket_obj,
                                                     int *shard_id)
{
  string bucket_oid_base;

  RGWSI_RADOS::Pool pool;

  int ret = open_bucket_index_base(dpp, bucket_info, &pool, &bucket_oid_base);
  if (ret < 0) {
    ldpp_dout(dpp, 20) << __func__ << ": open_bucket_index_pool() returned "
                   << ret << dendl;
    return ret;
  }

  string oid;

  ret = get_bucket_index_object(bucket_oid_base, obj_key, bucket_info.layout.current_index.layout.normal.num_shards,
        bucket_info.layout.current_index.layout.normal.hash_type, bucket_info.layout.current_index.gen, &oid, shard_id);
  if (ret < 0) {
    ldpp_dout(dpp, 10) << "get_bucket_index_object() returned ret=" << ret << dendl;
    return ret;
  }

  *bucket_obj = svc.rados->obj(pool, oid);

  return 0;
}

int RGWSI_BucketIndex_RADOS::open_bucket_index_shard(const DoutPrefixProvider *dpp,
                                                     const RGWBucketInfo& bucket_info,
                                                     int shard_id,
                                                     uint32_t num_shards,
                                                     uint64_t gen,
                                                     RGWSI_RADOS::Obj *bucket_obj)
{
  RGWSI_RADOS::Pool index_pool;
  string bucket_oid_base;
  int ret = open_bucket_index_base(dpp, bucket_info, &index_pool, &bucket_oid_base);
  if (ret < 0) {
    ldpp_dout(dpp, 20) << __func__ << ": open_bucket_index_pool() returned "
                   << ret << dendl;
    return ret;
  }

  string oid;

  get_bucket_index_object(bucket_oid_base, num_shards,
                          shard_id, gen, &oid);

  *bucket_obj = svc.rados->obj(index_pool, oid);

  return 0;
}

int RGWSI_BucketIndex_RADOS::cls_bucket_head(const DoutPrefixProvider *dpp,
                                             const RGWBucketInfo& bucket_info,
                                             const rgw::bucket_index_layout_generation& idx_layout,
                                             int shard_id,
                                             vector<rgw_bucket_dir_header> *headers,
                                             map<int, string> *bucket_instance_ids,
                                             optional_yield y)
{
  RGWSI_RADOS::Pool index_pool;
  map<int, string> oids;
  int r = open_bucket_index(dpp, bucket_info, shard_id, idx_layout, &index_pool, &oids, bucket_instance_ids);
  if (r < 0)
    return r;

  map<int, struct rgw_cls_list_ret> list_results;
  for (auto& iter : oids) {
    list_results.emplace(iter.first, rgw_cls_list_ret());
  }

  r = CLSRGWIssueGetDirHeader(index_pool.ioctx(), oids, list_results, cct->_conf->rgw_bucket_index_max_aio)();
  if (r < 0)
    return r;

  map<int, struct rgw_cls_list_ret>::iterator iter = list_results.begin();
  for(; iter != list_results.end(); ++iter) {
    headers->push_back(std::move(iter->second.dir.header));
  }
  return 0;
}

int RGWSI_BucketIndex_RADOS::init_index(const DoutPrefixProvider *dpp, RGWBucketInfo& bucket_info, const rgw::bucket_index_layout_generation& idx_layout)
{
  RGWSI_RADOS::Pool index_pool;

  string dir_oid = dir_oid_prefix;
  int r = open_bucket_index_pool(dpp, bucket_info, &index_pool);
  if (r < 0) {
    return r;
  }

  dir_oid.append(bucket_info.bucket.bucket_id);

  map<int, string> bucket_objs;
  get_bucket_index_objects(dir_oid, idx_layout.layout.normal.num_shards, idx_layout.gen, &bucket_objs);

  return CLSRGWIssueBucketIndexInit(index_pool.ioctx(),
				    bucket_objs,
				    cct->_conf->rgw_bucket_index_max_aio)();
}

int RGWSI_BucketIndex_RADOS::clean_index(const DoutPrefixProvider *dpp, RGWBucketInfo& bucket_info, const rgw::bucket_index_layout_generation& idx_layout)
{
  RGWSI_RADOS::Pool index_pool;

  std::string dir_oid = dir_oid_prefix;
  int r = open_bucket_index_pool(dpp, bucket_info, &index_pool);
  if (r < 0) {
    return r;
  }

  dir_oid.append(bucket_info.bucket.bucket_id);

  std::map<int, std::string> bucket_objs;
  get_bucket_index_objects(dir_oid, idx_layout.layout.normal.num_shards,
                           idx_layout.gen, &bucket_objs);

  return CLSRGWIssueBucketIndexClean(index_pool.ioctx(),
				     bucket_objs,
				     cct->_conf->rgw_bucket_index_max_aio)();
}

int RGWSI_BucketIndex_RADOS::read_stats(const DoutPrefixProvider *dpp,
                                        const RGWBucketInfo& bucket_info,
                                        RGWBucketEnt *result,
                                        optional_yield y)
{
  vector<rgw_bucket_dir_header> headers;

  result->bucket = bucket_info.bucket;
  int r = cls_bucket_head(dpp, bucket_info, bucket_info.layout.current_index, RGW_NO_SHARD, &headers, nullptr, y);
  if (r < 0) {
    return r;
  }

  result->count = 0; 
  result->size = 0; 
  result->size_rounded = 0; 

  auto hiter = headers.begin();
  for (; hiter != headers.end(); ++hiter) {
    RGWObjCategory category = RGWObjCategory::Main;
    auto iter = (hiter->stats).find(category);
    if (iter != hiter->stats.end()) {
      struct rgw_bucket_category_stats& stats = iter->second;
      result->count += stats.num_entries;
      result->size += stats.total_size;
      result->size_rounded += stats.total_size_rounded;
    }
  }

  result->placement_rule = std::move(bucket_info.placement_rule);

  return 0;
}

int RGWSI_BucketIndex_RADOS::get_reshard_status(const DoutPrefixProvider *dpp, const RGWBucketInfo& bucket_info, list<cls_rgw_bucket_instance_entry> *status)
{
  map<int, string> bucket_objs;

  RGWSI_RADOS::Pool index_pool;

  int r = open_bucket_index(dpp, bucket_info,
                            std::nullopt,
                            bucket_info.layout.current_index,
                            &index_pool,
                            &bucket_objs,
                            nullptr);
  if (r < 0) {
    return r;
  }

  for (auto i : bucket_objs) {
    cls_rgw_bucket_instance_entry entry;

    int ret = cls_rgw_get_bucket_resharding(index_pool.ioctx(), i.second, &entry);
    if (ret < 0 && ret != -ENOENT) {
      ldpp_dout(dpp, -1) << "ERROR: " << __func__ << ": cls_rgw_get_bucket_resharding() returned ret=" << ret << dendl;
      return ret;
    }

    status->push_back(entry);
  }

  return 0;
}

int RGWSI_BucketIndex_RADOS::handle_overwrite(const DoutPrefixProvider *dpp, 
                                              const RGWBucketInfo& info,
                                              const RGWBucketInfo& orig_info)
{
  bool new_sync_enabled = info.datasync_flag_enabled();
  bool old_sync_enabled = orig_info.datasync_flag_enabled();

<<<<<<< HEAD
  if (old_sync_enabled != new_sync_enabled) {
    int shards_num = rgw::current_num_shards(info.layout);
    int shard_id = info.layout.current_index.layout.normal.num_shards? 0 : -1;
    const auto& log_layout = info.layout.logs.back();

    int ret;
    if (!new_sync_enabled) {
      ret = svc.bilog->log_stop(dpp, info, log_layout, -1);
    } else {
      ret = svc.bilog->log_start(dpp, info, log_layout, -1);
    }
    if (ret < 0) {
      ldpp_dout(dpp, -1) << "ERROR: failed writing bilog (bucket=" << info.bucket << "); ret=" << ret << dendl;
      return ret;
    }

    for (int i = 0; i < shards_num; ++i, ++shard_id) {
      ret = svc.datalog_rados->add_entry(dpp, info, info.layout.logs.back(),
					 shard_id);
      if (ret < 0) {
        ldpp_dout(dpp, -1) << "ERROR: failed writing data log (info.bucket=" << info.bucket << ", shard_id=" << shard_id << ")" << dendl;
        return ret;
      }
    }
=======
  if (old_sync_enabled == new_sync_enabled) {
    return 0; // datasync flag didn't change
  }
  if (info.layout.logs.empty()) {
    return 0; // no bilog
  }
  const auto& bilog = info.layout.logs.back();
  if (bilog.layout.type != rgw::BucketLogType::InIndex) {
    return -ENOTSUP;
  }
  const int shards_num = rgw::num_shards(bilog.layout.in_index);

  int ret;
  if (!new_sync_enabled) {
    ret = svc.bilog->log_stop(dpp, info, bilog, -1);
  } else {
    ret = svc.bilog->log_start(dpp, info, bilog, -1);
  }
  if (ret < 0) {
    ldpp_dout(dpp, -1) << "ERROR: failed writing bilog (bucket=" << info.bucket << "); ret=" << ret << dendl;
    return ret;
  }

  for (int i = 0; i < shards_num; ++i) {
    ret = svc.datalog_rados->add_entry(dpp, info, bilog, i);
    if (ret < 0) {
      ldpp_dout(dpp, -1) << "ERROR: failed writing data log (info.bucket=" << info.bucket << ", shard_id=" << i << ")" << dendl;
    } // datalog error is not fatal
>>>>>>> 7c7db9ff
  }

  return 0;
}<|MERGE_RESOLUTION|>--- conflicted
+++ resolved
@@ -472,32 +472,6 @@
   bool new_sync_enabled = info.datasync_flag_enabled();
   bool old_sync_enabled = orig_info.datasync_flag_enabled();
 
-<<<<<<< HEAD
-  if (old_sync_enabled != new_sync_enabled) {
-    int shards_num = rgw::current_num_shards(info.layout);
-    int shard_id = info.layout.current_index.layout.normal.num_shards? 0 : -1;
-    const auto& log_layout = info.layout.logs.back();
-
-    int ret;
-    if (!new_sync_enabled) {
-      ret = svc.bilog->log_stop(dpp, info, log_layout, -1);
-    } else {
-      ret = svc.bilog->log_start(dpp, info, log_layout, -1);
-    }
-    if (ret < 0) {
-      ldpp_dout(dpp, -1) << "ERROR: failed writing bilog (bucket=" << info.bucket << "); ret=" << ret << dendl;
-      return ret;
-    }
-
-    for (int i = 0; i < shards_num; ++i, ++shard_id) {
-      ret = svc.datalog_rados->add_entry(dpp, info, info.layout.logs.back(),
-					 shard_id);
-      if (ret < 0) {
-        ldpp_dout(dpp, -1) << "ERROR: failed writing data log (info.bucket=" << info.bucket << ", shard_id=" << shard_id << ")" << dendl;
-        return ret;
-      }
-    }
-=======
   if (old_sync_enabled == new_sync_enabled) {
     return 0; // datasync flag didn't change
   }
@@ -526,7 +500,6 @@
     if (ret < 0) {
       ldpp_dout(dpp, -1) << "ERROR: failed writing data log (info.bucket=" << info.bucket << ", shard_id=" << i << ")" << dendl;
     } // datalog error is not fatal
->>>>>>> 7c7db9ff
   }
 
   return 0;

--- conflicted
+++ resolved
@@ -315,12 +315,8 @@
           ctx = new IoCtx;
 	  ret = rgw_init_ioctx(store->get_rados_handle(), obj.pool, *ctx);
 	  if (ret < 0) {
-<<<<<<< HEAD
 	    last_pool = "";
-	    dout(0) << "ERROR: failed to create ioctx pool=" << obj.pool << dendl;
-=======
 	    ldpp_dout(this, 0) << "ERROR: failed to create ioctx pool=" << obj.pool << dendl;
->>>>>>> 59d0844c
 	    continue;
 	  }
           last_pool = obj.pool;

// -*- mode:C++; tab-width:8; c-basic-offset:2; indent-tabs-mode:t -*-
// vim: ts=8 sw=2 smarttab ft=cpp


#include <cstring>
#include <iostream>
#include <regex>
#include <sstream>
#include <stack>
#include <utility>

#include <arpa/inet.h>

#include <experimental/iterator>

#include "rapidjson/reader.h"

#include "include/expected.hpp"

#include "rgw_auth.h"
#include "rgw_iam_policy.h"


namespace {
constexpr int dout_subsys = ceph_subsys_rgw;
}

<<<<<<< HEAD
#define dout_context g_ceph_context

using std::bitset;
=======
>>>>>>> 7c9cfc90
using std::dec;
using std::hex;
using std::int64_t;
using std::size_t;
using std::string;
using std::stringstream;
using std::ostream;
using std::uint16_t;
using std::uint64_t;

using boost::container::flat_set;
using std::regex;
using std::regex_match;
using std::smatch;

using rapidjson::BaseReaderHandler;
using rapidjson::UTF8;
using rapidjson::SizeType;
using rapidjson::Reader;
using rapidjson::kParseCommentsFlag;
using rapidjson::kParseNumbersAsStringsFlag;
using rapidjson::StringStream;

using rgw::auth::Principal;

namespace rgw {
namespace IAM {
#include "rgw_iam_policy_keywords.frag.cc"

struct actpair {
  const char* name;
  const uint64_t bit;
};



static const actpair actpairs[] =
{{ "s3:AbortMultipartUpload", s3AbortMultipartUpload },
 { "s3:CreateBucket", s3CreateBucket },
 { "s3:DeleteBucketPolicy", s3DeleteBucketPolicy },
 { "s3:DeleteBucket", s3DeleteBucket },
 { "s3:DeleteBucketWebsite", s3DeleteBucketWebsite },
 { "s3:DeleteObject", s3DeleteObject },
 { "s3:DeleteObjectVersion", s3DeleteObjectVersion },
 { "s3:DeleteObjectTagging", s3DeleteObjectTagging },
 { "s3:DeleteObjectVersionTagging", s3DeleteObjectVersionTagging },
 { "s3:DeleteBucketPublicAccessBlock", s3DeleteBucketPublicAccessBlock},
 { "s3:DeletePublicAccessBlock", s3DeletePublicAccessBlock},
 { "s3:DeleteReplicationConfiguration", s3DeleteReplicationConfiguration },
 { "s3:GetAccelerateConfiguration", s3GetAccelerateConfiguration },
 { "s3:GetBucketAcl", s3GetBucketAcl },
 { "s3:GetBucketCORS", s3GetBucketCORS },
 { "s3:GetBucketEncryption", s3GetBucketEncryption },
 { "s3:GetBucketLocation", s3GetBucketLocation },
 { "s3:GetBucketLogging", s3GetBucketLogging },
 { "s3:GetBucketNotification", s3GetBucketNotification },
 { "s3:GetBucketPolicy", s3GetBucketPolicy },
 { "s3:GetBucketPolicyStatus", s3GetBucketPolicyStatus },
 { "s3:GetBucketPublicAccessBlock", s3GetBucketPublicAccessBlock },
 { "s3:GetBucketRequestPayment", s3GetBucketRequestPayment },
 { "s3:GetBucketTagging", s3GetBucketTagging },
 { "s3:GetBucketVersioning", s3GetBucketVersioning },
 { "s3:GetBucketWebsite", s3GetBucketWebsite },
 { "s3:GetLifecycleConfiguration", s3GetLifecycleConfiguration },
 { "s3:GetBucketObjectLockConfiguration", s3GetBucketObjectLockConfiguration },
 { "s3:GetPublicAccessBlock", s3GetPublicAccessBlock },
 { "s3:GetObjectAcl", s3GetObjectAcl },
 { "s3:GetObject", s3GetObject },
 { "s3:GetObjectTorrent", s3GetObjectTorrent },
 { "s3:GetObjectVersionAcl", s3GetObjectVersionAcl },
 { "s3:GetObjectVersion", s3GetObjectVersion },
 { "s3:GetObjectVersionTorrent", s3GetObjectVersionTorrent },
 { "s3:GetObjectTagging", s3GetObjectTagging },
 { "s3:GetObjectVersionTagging", s3GetObjectVersionTagging},
 { "s3:GetObjectRetention", s3GetObjectRetention},
 { "s3:GetObjectLegalHold", s3GetObjectLegalHold},
 { "s3:GetReplicationConfiguration", s3GetReplicationConfiguration },
 { "s3:ListAllMyBuckets", s3ListAllMyBuckets },
 { "s3:ListBucketMultipartUploads", s3ListBucketMultipartUploads },
 { "s3:ListBucket", s3ListBucket },
 { "s3:ListBucketVersions", s3ListBucketVersions },
 { "s3:ListMultipartUploadParts", s3ListMultipartUploadParts },
 { "s3:PutAccelerateConfiguration", s3PutAccelerateConfiguration },
 { "s3:PutBucketAcl", s3PutBucketAcl },
 { "s3:PutBucketCORS", s3PutBucketCORS },
 { "s3:PutBucketEncryption", s3PutBucketEncryption },
 { "s3:PutBucketLogging", s3PutBucketLogging },
 { "s3:PutBucketNotification", s3PutBucketNotification },
 { "s3:PutBucketPolicy", s3PutBucketPolicy },
 { "s3:PutBucketRequestPayment", s3PutBucketRequestPayment },
 { "s3:PutBucketTagging", s3PutBucketTagging },
 { "s3:PutBucketVersioning", s3PutBucketVersioning },
 { "s3:PutBucketWebsite", s3PutBucketWebsite },
 { "s3:PutLifecycleConfiguration", s3PutLifecycleConfiguration },
 { "s3:PutBucketObjectLockConfiguration", s3PutBucketObjectLockConfiguration },
 { "s3:PutObjectAcl",  s3PutObjectAcl },
 { "s3:PutObject", s3PutObject },
 { "s3:PutObjectVersionAcl", s3PutObjectVersionAcl },
 { "s3:PutObjectTagging", s3PutObjectTagging },
 { "s3:PutObjectVersionTagging", s3PutObjectVersionTagging },
 { "s3:PutObjectRetention", s3PutObjectRetention },
 { "s3:PutObjectLegalHold", s3PutObjectLegalHold },
 { "s3:BypassGovernanceRetention", s3BypassGovernanceRetention },
 { "s3:PutBucketPublicAccessBlock", s3PutBucketPublicAccessBlock },
 { "s3:PutPublicAccessBlock", s3PutPublicAccessBlock },
 { "s3:PutReplicationConfiguration", s3PutReplicationConfiguration },
 { "s3:RestoreObject", s3RestoreObject },
 { "iam:PutUserPolicy", iamPutUserPolicy },
 { "iam:GetUserPolicy", iamGetUserPolicy },
 { "iam:DeleteUserPolicy", iamDeleteUserPolicy },
 { "iam:ListUserPolicies", iamListUserPolicies },
 { "iam:CreateRole", iamCreateRole},
 { "iam:DeleteRole", iamDeleteRole},
 { "iam:GetRole", iamGetRole},
 { "iam:ModifyRoleTrustPolicy", iamModifyRoleTrustPolicy},
 { "iam:ListRoles", iamListRoles},
 { "iam:PutRolePolicy", iamPutRolePolicy},
 { "iam:GetRolePolicy", iamGetRolePolicy},
 { "iam:ListRolePolicies", iamListRolePolicies},
 { "iam:DeleteRolePolicy", iamDeleteRolePolicy},
 { "iam:CreateOIDCProvider", iamCreateOIDCProvider},
 { "iam:DeleteOIDCProvider", iamDeleteOIDCProvider},
 { "iam:GetOIDCProvider", iamGetOIDCProvider},
 { "iam:ListOIDCProviders", iamListOIDCProviders},
 { "iam:TagRole", iamTagRole},
 { "iam:ListRoleTags", iamListRoleTags},
 { "iam:UntagRole", iamUntagRole},
 { "iam:UpdateRole", iamUpdateRole},
 { "sts:AssumeRole", stsAssumeRole},
 { "sts:AssumeRoleWithWebIdentity", stsAssumeRoleWithWebIdentity},
 { "sts:GetSessionToken", stsGetSessionToken},
 { "sts:TagSession", stsTagSession},
};

struct PolicyParser;

const Keyword top[1]{{"<Top>", TokenKind::pseudo, TokenID::Top, 0, false,
			false}};
const Keyword cond_key[1]{{"<Condition Key>", TokenKind::cond_key,
			     TokenID::CondKey, 0, true, false}};

struct ParseState {
  PolicyParser* pp;
  const Keyword* w;

  bool arraying = false;
  bool objecting = false;
  bool cond_ifexists = false;

  void reset();

  void annotate(std::string&& a);

  boost::optional<Principal> parse_principal(string&& s, string* errmsg);

  ParseState(PolicyParser* pp, const Keyword* w)
    : pp(pp), w(w) {}

  bool obj_start();

  bool obj_end();

  bool array_start() {
    if (w->arrayable && !arraying) {
      arraying = true;
      return true;
    }
    annotate(fmt::format("`{}` does not take array.",
			 w->name));
    return false;
  }

  bool array_end();

  bool key(const char* s, size_t l);
  bool do_string(CephContext* cct, const char* s, size_t l);
  bool number(const char* str, size_t l);
};

// If this confuses you, look up the Curiously Recurring Template Pattern
struct PolicyParser : public BaseReaderHandler<UTF8<>, PolicyParser> {
  keyword_hash tokens;
  std::vector<ParseState> s;
  CephContext* cct;
  const string& tenant;
  Policy& policy;
  uint32_t v = 0;

  const bool reject_invalid_principals;

  uint32_t seen = 0;

  std::string annotation{"No error?"};

  uint32_t dex(TokenID in) const {
    switch (in) {
    case TokenID::Version:
      return 0x1;
    case TokenID::Id:
      return 0x2;
    case TokenID::Statement:
      return 0x4;
    case TokenID::Sid:
      return 0x8;
    case TokenID::Effect:
      return 0x10;
    case TokenID::Principal:
      return 0x20;
    case TokenID::NotPrincipal:
      return 0x40;
    case TokenID::Action:
      return 0x80;
    case TokenID::NotAction:
      return 0x100;
    case TokenID::Resource:
      return 0x200;
    case TokenID::NotResource:
      return 0x400;
    case TokenID::Condition:
      return 0x800;
    case TokenID::AWS:
      return 0x1000;
    case TokenID::Federated:
      return 0x2000;
    case TokenID::Service:
      return 0x4000;
    case TokenID::CanonicalUser:
      return 0x8000;
    default:
      ceph_abort();
    }
  }
  bool test(TokenID in) {
    return seen & dex(in);
  }
  void set(TokenID in) {
    seen |= dex(in);
    if (dex(in) & (dex(TokenID::Sid) | dex(TokenID::Effect) |
		   dex(TokenID::Principal) | dex(TokenID::NotPrincipal) |
		   dex(TokenID::Action) | dex(TokenID::NotAction) |
		   dex(TokenID::Resource) | dex(TokenID::NotResource) |
		   dex(TokenID::Condition) | dex(TokenID::AWS) |
		   dex(TokenID::Federated) | dex(TokenID::Service) |
		   dex(TokenID::CanonicalUser))) {
      v |= dex(in);
    }
  }
  void set(std::initializer_list<TokenID> l) {
    for (auto in : l) {
      seen |= dex(in);
      if (dex(in) & (dex(TokenID::Sid) | dex(TokenID::Effect) |
		     dex(TokenID::Principal) | dex(TokenID::NotPrincipal) |
		     dex(TokenID::Action) | dex(TokenID::NotAction) |
		     dex(TokenID::Resource) | dex(TokenID::NotResource) |
		     dex(TokenID::Condition) | dex(TokenID::AWS) |
		     dex(TokenID::Federated) | dex(TokenID::Service) |
		     dex(TokenID::CanonicalUser))) {
	v |= dex(in);
      }
    }
  }
  void reset(TokenID in) {
    seen &= ~dex(in);
    if (dex(in) & (dex(TokenID::Sid) | dex(TokenID::Effect) |
		   dex(TokenID::Principal) | dex(TokenID::NotPrincipal) |
		   dex(TokenID::Action) | dex(TokenID::NotAction) |
		   dex(TokenID::Resource) | dex(TokenID::NotResource) |
		   dex(TokenID::Condition) | dex(TokenID::AWS) |
		   dex(TokenID::Federated) | dex(TokenID::Service) |
		   dex(TokenID::CanonicalUser))) {
      v &= ~dex(in);
    }
  }
  void reset(std::initializer_list<TokenID> l) {
    for (auto in : l) {
      seen &= ~dex(in);
      if (dex(in) & (dex(TokenID::Sid) | dex(TokenID::Effect) |
		     dex(TokenID::Principal) | dex(TokenID::NotPrincipal) |
		     dex(TokenID::Action) | dex(TokenID::NotAction) |
		     dex(TokenID::Resource) | dex(TokenID::NotResource) |
		     dex(TokenID::Condition) | dex(TokenID::AWS) |
		     dex(TokenID::Federated) | dex(TokenID::Service) |
		     dex(TokenID::CanonicalUser))) {
	v &= ~dex(in);
      }
    }
  }
  void reset(uint32_t& v) {
    seen &= ~v;
    v = 0;
  }

  PolicyParser(CephContext* cct, const string& tenant, Policy& policy,
	       bool reject_invalid_principals)
    : cct(cct), tenant(tenant), policy(policy),
      reject_invalid_principals(reject_invalid_principals) {}
  PolicyParser(const PolicyParser& policy) = delete;

  bool StartObject() {
    if (s.empty()) {
      s.push_back({this, top});
      s.back().objecting = true;
      return true;
    }

    return s.back().obj_start();
  }
  bool EndObject(SizeType memberCount) {
    if (s.empty()) {
      annotation = "Attempt to end unopened object at top level.";
      return false;
    }
    return s.back().obj_end();
  }
  bool Key(const char* str, SizeType length, bool copy) {
    if (s.empty()) {
      annotation = "Key not allowed at top level.";
      return false;
    }
    return s.back().key(str, length);
  }

  bool String(const char* str, SizeType length, bool copy) {
    if (s.empty()) {
      annotation = "String not allowed at top level.";
      return false;
    }
    return s.back().do_string(cct, str, length);
  }
  bool RawNumber(const char* str, SizeType length, bool copy) {
    if (s.empty()) {
      annotation = "Number not allowed at top level.";
      return false;
    }

    return s.back().number(str, length);
  }
  bool StartArray() {
    if (s.empty()) {
      annotation = "Array not allowed at top level.";
      return false;
    }

    return s.back().array_start();
  }
  bool EndArray(SizeType) {
    if (s.empty()) {
      return false;
    }

    return s.back().array_end();
  }

  bool Default() {
    return false;
  }
};


// I really despise this misfeature of C++.
//
void ParseState::annotate(std::string&& a) {
  pp->annotation = std::move(a);
}

bool ParseState::obj_end() {
  if (objecting) {
    objecting = false;
    if (!arraying) {
      pp->s.pop_back();
    } else {
      reset();
    }
    return true;
  }
  annotate(
    fmt::format("Attempt to end unopened object on keyword `{}`.",
		w->name));
  return false;
}

bool ParseState::key(const char* s, size_t l) {
  auto token_len = l;
  bool ifexists = false;
  if (w->id == TokenID::Condition && w->kind == TokenKind::statement) {
    static constexpr char IfExists[] = "IfExists";
    if (boost::algorithm::ends_with(std::string_view{s, l}, IfExists)) {
      ifexists = true;
      token_len -= sizeof(IfExists)-1;
    }
  }
  auto k = pp->tokens.lookup(s, token_len);

  if (!k) {
    if (w->kind == TokenKind::cond_op) {
      auto id = w->id;
      auto& t = pp->policy.statements.back();
      auto c_ife =  cond_ifexists;
      pp->s.emplace_back(pp, cond_key);
      t.conditions.emplace_back(id, s, l, c_ife);
      return true;
    } else {
      annotate(fmt::format("Unknown key `{}`.", std::string_view{s, token_len}));
      return false;
    }
  }

  // If the token we're going with belongs within the condition at the
  // top of the stack and we haven't already encountered it, push it
  // on the stack
  // Top
  if ((((w->id == TokenID::Top) && (k->kind == TokenKind::top)) ||
       // Statement
       ((w->id == TokenID::Statement) && (k->kind == TokenKind::statement)) ||

       /// Principal
       ((w->id == TokenID::Principal || w->id == TokenID::NotPrincipal) &&
	(k->kind == TokenKind::princ_type))) &&

      // Check that it hasn't been encountered. Note that this
      // conjoins with the run of disjunctions above.
      !pp->test(k->id)) {
    pp->set(k->id);
    pp->s.emplace_back(pp, k);
    return true;
  } else if ((w->id == TokenID::Condition) &&
	     (k->kind == TokenKind::cond_op)) {
    pp->s.emplace_back(pp, k);
    pp->s.back().cond_ifexists = ifexists;
    return true;
  }
  annotate(fmt::format("Token `{}` is not allowed in the context of `{}`.",
		       k->name, w->name));
  return false;
}

// I should just rewrite a few helper functions to use iterators,
// which will make all of this ever so much nicer.
boost::optional<Principal> ParseState::parse_principal(string&& s,
						       string* errmsg) {
  if ((w->id == TokenID::AWS) && (s == "*")) {
    // Wildcard!
    return Principal::wildcard();
  } else if (w->id == TokenID::CanonicalUser) {
    // Do nothing for now.
    if (errmsg)
      *errmsg = "RGW does not support canonical users.";
    return boost::none;
  } else if (w->id == TokenID::AWS || w->id == TokenID::Federated) {
    // AWS and Federated ARNs
    if (auto a = ARN::parse(s)) {
      if (a->resource == "root") {
	return Principal::tenant(std::move(a->account));
      }

      static const char rx_str[] = "([^/]*)/(.*)";
      static const regex rx(rx_str, sizeof(rx_str) - 1,
			    std::regex_constants::ECMAScript |
			    std::regex_constants::optimize);
      smatch match;
      if (regex_match(a->resource, match, rx) && match.size() == 3) {
	if (match[1] == "user") {
	  return Principal::user(std::move(a->account),
				 match[2]);
	}

	if (match[1] == "role") {
	  return Principal::role(std::move(a->account),
				 match[2]);
	}

        if (match[1] == "oidc-provider") {
                return Principal::oidc_provider(std::move(match[2]));
        }
	if (match[1] == "assumed-role") {
	  return Principal::assumed_role(std::move(a->account), match[2]);
	}
      }
    } else if (std::none_of(s.begin(), s.end(),
		       [](const char& c) {
			 return (c == ':') || (c == '/');
		       })) {
      // Since tenants are simply prefixes, there's no really good
      // way to see if one exists or not. So we return the thing and
      // let them try to match against it.
      return Principal::tenant(std::move(s));
    }
    if (errmsg)
      *errmsg =
	fmt::format(
	  "`{}` is not a supported AWS or Federated ARN. Supported ARNs are "
	  "forms like: "
	  "`arn:aws:iam::tenant:root` or a bare tenant name for a tenant, "
	  "`arn:aws:iam::tenant:role/role-name` for a role, "
	  "`arn:aws:sts::tenant:assumed-role/role-name/role-session-name` "
	  "for an assumed role, "
	  "`arn:aws:iam::tenant:user/user-name` for a user, "
	  "`arn:aws:iam::tenant:oidc-provider/idp-url` for OIDC.", s);
  }

  if (errmsg)
    *errmsg = fmt::format("RGW does not support principals of type `{}`.",
			  w->name);
  return boost::none;
}

bool ParseState::do_string(CephContext* cct, const char* s, size_t l) {
  auto k = pp->tokens.lookup(s, l);
  Policy& p = pp->policy;
  bool is_action = false;
  bool is_validaction = false;
  Statement* t = p.statements.empty() ? nullptr : &(p.statements.back());

  // Top level!
  if (w->id == TokenID::Version) {
    if (k && k->kind == TokenKind::version_key) {
      p.version = static_cast<Version>(k->specific);
    } else {
      annotate(
	fmt::format("`{}` is not a valid version. Valid versions are "
		    "`2008-10-17` and `2012-10-17`.",
		    std::string_view{s, l}));

      return false;
    }
  } else if (w->id == TokenID::Id) {
    p.id = string(s, l);

    // Statement

  } else if (w->id == TokenID::Sid) {
    t->sid.emplace(s, l);
  } else if (w->id == TokenID::Effect) {
    if (k && k->kind == TokenKind::effect_key) {
      t->effect = static_cast<Effect>(k->specific);
    } else {
      annotate(fmt::format("`{}` is not a valid effect.",
			   std::string_view{s, l}));
      return false;
    }
  } else if (w->id == TokenID::Principal && s && *s == '*') {
    t->princ.emplace(Principal::wildcard());
  } else if (w->id == TokenID::NotPrincipal && s && *s == '*') {
    t->noprinc.emplace(Principal::wildcard());
  } else if ((w->id == TokenID::Action) ||
	     (w->id == TokenID::NotAction)) {
    is_action = true;
    if (*s == '*') {
      is_validaction = true;
      (w->id == TokenID::Action ?
        t->action = allValue : t->notaction = allValue);
    } else {
      for (auto& p : actpairs) {
        if (match_policy({s, l}, p.name, MATCH_POLICY_ACTION)) {
          is_validaction = true;
          (w->id == TokenID::Action ? t->action[p.bit] = 1 : t->notaction[p.bit] = 1);
        }
        if ((t->action & s3AllValue) == s3AllValue) {
          t->action[s3All] = 1;
        }
        if ((t->notaction & s3AllValue) == s3AllValue) {
          t->notaction[s3All] = 1;
        }
        if ((t->action & iamAllValue) == iamAllValue) {
          t->action[iamAll] = 1;
        }
        if ((t->notaction & iamAllValue) == iamAllValue) {
          t->notaction[iamAll] = 1;
        }
        if ((t->action & stsAllValue) == stsAllValue) {
          t->action[stsAll] = 1;
        }
        if ((t->notaction & stsAllValue) == stsAllValue) {
          t->notaction[stsAll] = 1;
        }
      }
    }
  } else if (w->id == TokenID::Resource || w->id == TokenID::NotResource) {
    auto a = ARN::parse({s, l}, true);
    if (!a) {
      annotate(
	fmt::format("`{}` is not a valid ARN. Resource ARNs should have a "
		    "format like `arn:aws:s3::tenant:resource' or "
		    "`arn:aws:s3:::resource`.",
		    std::string_view{s, l}));
      return false;
    }
    // You can't specify resources for someone ELSE'S account.
    if (a->account.empty() || a->account == pp->tenant ||
	a->account == "*") {
      if (a->account.empty() || a->account == "*")
	a->account = pp->tenant;
      (w->id == TokenID::Resource ? t->resource : t->notresource)
	.emplace(std::move(*a));
    } else {
      annotate(fmt::format("Policy owned by tenant `{}` cannot grant access to "
			   "resource owned by tenant `{}`.",
			   pp->tenant, a->account));
      return false;
    }
  } else if (w->kind == TokenKind::cond_key) {
    auto& t = pp->policy.statements.back();
    if (l > 0 && *s == '$') {
      if (l >= 2 && *(s+1) == '{') {
        if (l > 0 && *(s+l-1) == '}') {
          t.conditions.back().isruntime = true;
        } else {
	  annotate(fmt::format("Invalid interpolation `{}`.",
			       std::string_view{s, l}));
          return false;
        }
      } else {
	annotate(fmt::format("Invalid interpolation `{}`.",
			     std::string_view{s, l}));
        return false;
      }
    }
    t.conditions.back().vals.emplace_back(s, l);

    // Principals

  } else if (w->kind == TokenKind::princ_type) {
    if (pp->s.size() <= 1) {
      annotate(fmt::format("Principle isn't allowed at top level."));
      return false;
    }
    auto& pri = pp->s[pp->s.size() - 2].w->id == TokenID::Principal ?
      t->princ : t->noprinc;

    string errmsg;
    if (auto o = parse_principal({s, l}, &errmsg)) {
      pri.emplace(std::move(*o));
    } else if (pp->reject_invalid_principals) {
      annotate(std::move(errmsg));
      return false;
    } else {
      ldout(cct, 0) << "Ignored principle `" << std::string_view{s, l} << "`: "
		    << errmsg << dendl;
    }
  } else {
    // Failure
    annotate(fmt::format("`{}` is not valid in the context of `{}`.",
			 std::string_view{s, l}, w->name));
    return false;
  }

  if (!arraying) {
    pp->s.pop_back();
  }

  if (is_action && !is_validaction) {
    annotate(fmt::format("`{}` is not a valid action.",
			 std::string_view{s, l}));
    return false;
  }

  return true;
}

bool ParseState::number(const char* s, size_t l) {
  // Top level!
  if (w->kind == TokenKind::cond_key) {
    auto& t = pp->policy.statements.back();
    t.conditions.back().vals.emplace_back(s, l);
  } else {
    // Failure
    annotate("Numbers are not allowed outside condition arguments.");
    return false;
  }

  if (!arraying) {
    pp->s.pop_back();
  }

  return true;
}

void ParseState::reset() {
  pp->reset(pp->v);
}

bool ParseState::obj_start() {
  if (w->objectable && !objecting) {
    objecting = true;
    if (w->id == TokenID::Statement) {
      pp->policy.statements.emplace_back();
    }

    return true;
  }

  annotate(fmt::format("The {} keyword cannot introduce an object.",
		       w->name));

  return false;
}


bool ParseState::array_end() {
  if (arraying && !objecting) {
    pp->s.pop_back();
    return true;
  }

  annotate("Attempt to close unopened array.");
  return false;
}

ostream& operator <<(ostream& m, const MaskedIP& ip) {
  // I have a theory about why std::bitset is the way it is.
  if (ip.v6) {
    for (int i = 7; i >= 0; --i) {
      uint16_t hextet = 0;
      for (int j = 15; j >= 0; --j) {
	hextet |= (ip.addr[(i * 16) + j] << j);
      }
      m << hex << (unsigned int) hextet;
      if (i != 0) {
	m << ":";
      }
    }
  } else {
    // It involves Satan.
    for (int i = 3; i >= 0; --i) {
      uint8_t b = 0;
      for (int j = 7; j >= 0; --j) {
	b |= (ip.addr[(i * 8) + j] << j);
      }
      m << (unsigned int) b;
      if (i != 0) {
	m << ".";
      }
    }
  }
  m << "/" << dec << ip.prefix;
  // It would explain a lot
  return m;
}

bool Condition::eval(const Environment& env) const {
  std::vector<std::string> runtime_vals;
  auto i = env.find(key);
  if (op == TokenID::Null) {
    return i == env.end() ? true : false;
  }

  if (i == env.end()) {
    if (op == TokenID::ForAllValuesStringEquals ||
        op == TokenID::ForAllValuesStringEqualsIgnoreCase ||
        op == TokenID::ForAllValuesStringLike) {
      return true;
    } else {
      return ifexists;
    }
  }

  if (isruntime) {
    string k = vals.back();
    k.erase(0,2); //erase $, {
    k.erase(k.length() - 1, 1); //erase }
    const auto& it = env.equal_range(k);
    for (auto itr = it.first; itr != it.second; itr++) {
      runtime_vals.emplace_back(itr->second);
    }
  }
  const auto& s = i->second;

  const auto& itr = env.equal_range(key);

  switch (op) {
    // String!
  case TokenID::ForAnyValueStringEquals:
  case TokenID::StringEquals:
    return orrible(std::equal_to<std::string>(), itr, isruntime? runtime_vals : vals);

  case TokenID::StringNotEquals:
    return orrible(std::not_fn(std::equal_to<std::string>()),
		   itr, isruntime? runtime_vals : vals);

  case TokenID::ForAnyValueStringEqualsIgnoreCase:
  case TokenID::StringEqualsIgnoreCase:
    return orrible(ci_equal_to(), itr, isruntime? runtime_vals : vals);

  case TokenID::StringNotEqualsIgnoreCase:
    return orrible(std::not_fn(ci_equal_to()), itr, isruntime? runtime_vals : vals);

  case TokenID::ForAnyValueStringLike:
  case TokenID::StringLike:
    return orrible(string_like(), itr, isruntime? runtime_vals : vals);

  case TokenID::StringNotLike:
    return orrible(std::not_fn(string_like()), itr, isruntime? runtime_vals : vals);

  case TokenID::ForAllValuesStringEquals:
    return andible(std::equal_to<std::string>(), itr, isruntime? runtime_vals : vals);

  case TokenID::ForAllValuesStringLike:
    return andible(string_like(), itr, isruntime? runtime_vals : vals);

  case TokenID::ForAllValuesStringEqualsIgnoreCase:
    return andible(ci_equal_to(), itr, isruntime? runtime_vals : vals);

    // Numeric
  case TokenID::NumericEquals:
    return shortible(std::equal_to<double>(), as_number, s, vals);

  case TokenID::NumericNotEquals:
    return shortible(std::not_fn(std::equal_to<double>()),
		     as_number, s, vals);


  case TokenID::NumericLessThan:
    return shortible(std::less<double>(), as_number, s, vals);


  case TokenID::NumericLessThanEquals:
    return shortible(std::less_equal<double>(), as_number, s, vals);

  case TokenID::NumericGreaterThan:
    return shortible(std::greater<double>(), as_number, s, vals);

  case TokenID::NumericGreaterThanEquals:
    return shortible(std::greater_equal<double>(), as_number, s, vals);

    // Date!
  case TokenID::DateEquals:
    return shortible(std::equal_to<ceph::real_time>(), as_date, s, vals);

  case TokenID::DateNotEquals:
    return shortible(std::not_fn(std::equal_to<ceph::real_time>()),
		     as_date, s, vals);

  case TokenID::DateLessThan:
    return shortible(std::less<ceph::real_time>(), as_date, s, vals);


  case TokenID::DateLessThanEquals:
    return shortible(std::less_equal<ceph::real_time>(), as_date, s, vals);

  case TokenID::DateGreaterThan:
    return shortible(std::greater<ceph::real_time>(), as_date, s, vals);

  case TokenID::DateGreaterThanEquals:
    return shortible(std::greater_equal<ceph::real_time>(), as_date, s,
		     vals);

    // Bool!
  case TokenID::Bool:
    return shortible(std::equal_to<bool>(), as_bool, s, vals);

    // Binary!
  case TokenID::BinaryEquals:
    return shortible(std::equal_to<ceph::bufferlist>(), as_binary, s,
		     vals);

    // IP Address!
  case TokenID::IpAddress:
    return shortible(std::equal_to<MaskedIP>(), as_network, s, vals);

  case TokenID::NotIpAddress:
    {
      auto xc = as_network(s);
      if (!xc) {
	return false;
      }

      for (const string& d : vals) {
	auto xd = as_network(d);
	if (!xd) {
	  continue;
	}

	if (xc == xd) {
	  return false;
	}
      }
      return true;
    }

#if 0
    // Amazon Resource Names! (Does S3 need this?)
    TokenID::ArnEquals, TokenID::ArnNotEquals, TokenID::ArnLike,
      TokenID::ArnNotLike,
#endif

  default:
    return false;
  }
}

boost::optional<MaskedIP> Condition::as_network(const string& s) {
  MaskedIP m;
  if (s.empty()) {
    return boost::none;
  }

  m.v6 = (s.find(':') == string::npos) ? false : true;

  auto slash = s.find('/');
  if (slash == string::npos) {
    m.prefix = m.v6 ? 128 : 32;
  } else {
    char* end = 0;
    m.prefix = strtoul(s.data() + slash + 1, &end, 10);
    if (*end != 0 || (m.v6 && m.prefix > 128) ||
	(!m.v6 && m.prefix > 32)) {
      return boost::none;
    }
  }

  string t;
  auto p = &s;

  if (slash != string::npos) {
    t.assign(s, 0, slash);
    p = &t;
  }

  if (m.v6) {
    struct in6_addr a;
    if (inet_pton(AF_INET6, p->c_str(), static_cast<void*>(&a)) != 1) {
      return boost::none;
    }

    m.addr |= Address(a.s6_addr[15]) << 0;
    m.addr |= Address(a.s6_addr[14]) << 8;
    m.addr |= Address(a.s6_addr[13]) << 16;
    m.addr |= Address(a.s6_addr[12]) << 24;
    m.addr |= Address(a.s6_addr[11]) << 32;
    m.addr |= Address(a.s6_addr[10]) << 40;
    m.addr |= Address(a.s6_addr[9]) << 48;
    m.addr |= Address(a.s6_addr[8]) << 56;
    m.addr |= Address(a.s6_addr[7]) << 64;
    m.addr |= Address(a.s6_addr[6]) << 72;
    m.addr |= Address(a.s6_addr[5]) << 80;
    m.addr |= Address(a.s6_addr[4]) << 88;
    m.addr |= Address(a.s6_addr[3]) << 96;
    m.addr |= Address(a.s6_addr[2]) << 104;
    m.addr |= Address(a.s6_addr[1]) << 112;
    m.addr |= Address(a.s6_addr[0]) << 120;
  } else {
    struct in_addr a;
    if (inet_pton(AF_INET, p->c_str(), static_cast<void*>(&a)) != 1) {
      return boost::none;
    }

    m.addr = ntohl(a.s_addr);
  }

  return m;
}

namespace {
const char* condop_string(const TokenID t) {
  switch (t) {
  case TokenID::StringEquals:
    return "StringEquals";

  case TokenID::StringNotEquals:
    return "StringNotEquals";

  case TokenID::StringEqualsIgnoreCase:
    return "StringEqualsIgnoreCase";

  case TokenID::StringNotEqualsIgnoreCase:
    return "StringNotEqualsIgnoreCase";

  case TokenID::StringLike:
    return "StringLike";

  case TokenID::StringNotLike:
    return "StringNotLike";

  // Numeric!
  case TokenID::NumericEquals:
    return "NumericEquals";

  case TokenID::NumericNotEquals:
    return "NumericNotEquals";

  case TokenID::NumericLessThan:
    return "NumericLessThan";

  case TokenID::NumericLessThanEquals:
    return "NumericLessThanEquals";

  case TokenID::NumericGreaterThan:
    return "NumericGreaterThan";

  case TokenID::NumericGreaterThanEquals:
    return "NumericGreaterThanEquals";

  case TokenID::DateEquals:
    return "DateEquals";

  case TokenID::DateNotEquals:
    return "DateNotEquals";

  case TokenID::DateLessThan:
    return "DateLessThan";

  case TokenID::DateLessThanEquals:
    return "DateLessThanEquals";

  case TokenID::DateGreaterThan:
    return "DateGreaterThan";

  case TokenID::DateGreaterThanEquals:
    return "DateGreaterThanEquals";

  case TokenID::Bool:
    return "Bool";

  case TokenID::BinaryEquals:
    return "BinaryEquals";

  case TokenID::IpAddress:
    return "case TokenID::IpAddress";

  case TokenID::NotIpAddress:
    return "NotIpAddress";

  case TokenID::ArnEquals:
    return "ArnEquals";

  case TokenID::ArnNotEquals:
    return "ArnNotEquals";

  case TokenID::ArnLike:
    return "ArnLike";

  case TokenID::ArnNotLike:
    return "ArnNotLike";

  case TokenID::Null:
    return "Null";

  default:
    return "InvalidConditionOperator";
  }
}

template<typename Iterator>
ostream& print_array(ostream& m, Iterator begin, Iterator end) {
  if (begin == end) {
    m << "[]";
  } else {
    m << "[ ";
    std::copy(begin, end, std::experimental::make_ostream_joiner(m, ", "));
    m << " ]";
  }
  return m;
}

template<typename Iterator>
ostream& print_dict(ostream& m, Iterator begin, Iterator end) {
  m << "{ ";
  std::copy(begin, end, std::experimental::make_ostream_joiner(m, ", "));
  m << " }";
  return m;
}

}

ostream& operator <<(ostream& m, const Condition& c) {
  m << condop_string(c.op);
  if (c.ifexists) {
    m << "IfExists";
  }
  m << ": { " << c.key;
  print_array(m, c.vals.cbegin(), c.vals.cend());
  return m << " }";
}

Effect Statement::eval(const Environment& e,
		       boost::optional<const rgw::auth::Identity&> ida,
		       uint64_t act, boost::optional<const ARN&> res, boost::optional<PolicyPrincipal&> princ_type) const {

  if (eval_principal(e, ida, princ_type) == Effect::Deny) {
    return Effect::Pass;
  }

  if (res && resource.empty() && notresource.empty()) {
    return Effect::Pass;
  }
  if (!res && (!resource.empty() || !notresource.empty())) {
    return Effect::Pass;
  }
  if (!resource.empty() && res) {
    if (!std::any_of(resource.begin(), resource.end(),
          [&res,&e](const ARN& pattern) {
            if(pattern.resource == "${aws:username}"){
              dout(1) << "Found variable in resource" << dendl;
              auto search = e.find("aws:username");
              if (search != e.end()) {
                  dout(1) << "Found " << search->first << " " << search->second << " in Environment"<< dendl;
                  ARN newARN = ARN(pattern.partition, pattern.service, pattern.region, pattern.account, search->second);
                  return newARN.match(*res);
              } else {
                  dout(1) << "No Substitute found for " << pattern.resource << "in Environment" << dendl;
              }
            }
            return pattern.match(*res);
          })) {
      return Effect::Pass;
    }
  } else if (!notresource.empty() && res) {
    if (std::any_of(notresource.begin(), notresource.end(),
          [&res](const ARN& pattern) {
            return pattern.match(*res);
          })) {
      return Effect::Pass;
    }
  }

  if (!(action[act] == 1) || (notaction[act] == 1)) {
    return Effect::Pass;
  }

  if (std::all_of(conditions.begin(),
		  conditions.end(),
		  [&e](const Condition& c) { return c.eval(e);})) {
    return effect;
  }

  return Effect::Pass;
}

Effect Statement::eval_principal(const Environment& e,
		       boost::optional<const rgw::auth::Identity&> ida, boost::optional<PolicyPrincipal&> princ_type) const {
  if (princ_type) {
    *princ_type = PolicyPrincipal::Other;
  }
  if (ida) {
    if (princ.empty() && noprinc.empty()) {
      return Effect::Deny;
    }
    if (ida->get_identity_type() != TYPE_ROLE && !princ.empty() && !ida->is_identity(princ)) {
      return Effect::Deny;
    }
    if (ida->get_identity_type() == TYPE_ROLE && !princ.empty()) {
      bool princ_matched = false;
      for (auto p : princ) { // Check each principal to determine the type of the one that has matched
        boost::container::flat_set<Principal> id;
        id.insert(p);
        if (ida->is_identity(id)) {
          if (p.is_assumed_role() || p.is_user()) {
            if (princ_type) *princ_type = PolicyPrincipal::Session;
          } else {
            if (princ_type) *princ_type = PolicyPrincipal::Role;
          }
          princ_matched = true;
        }
      }
      if (!princ_matched) {
        return Effect::Deny;
      }
    } else if (!noprinc.empty() && ida->is_identity(noprinc)) {
      return Effect::Deny;
    }
  }
  return Effect::Allow;
}

Effect Statement::eval_conditions(const Environment& e) const {
  if (std::all_of(conditions.begin(),
		  conditions.end(),
		  [&e](const Condition& c) { return c.eval(e);})) {
    return Effect::Allow;
  }
  return Effect::Deny;
}

namespace {
const char* action_bit_string(uint64_t action) {
  switch (action) {
  case s3GetObject:
    return "s3:GetObject";

  case s3GetObjectVersion:
    return "s3:GetObjectVersion";

  case s3PutObject:
    return "s3:PutObject";

  case s3GetObjectAcl:
    return "s3:GetObjectAcl";

  case s3GetObjectVersionAcl:
    return "s3:GetObjectVersionAcl";

  case s3PutObjectAcl:
    return "s3:PutObjectAcl";

  case s3PutObjectVersionAcl:
    return "s3:PutObjectVersionAcl";

  case s3DeleteObject:
    return "s3:DeleteObject";

  case s3DeleteObjectVersion:
    return "s3:DeleteObjectVersion";

  case s3ListMultipartUploadParts:
    return "s3:ListMultipartUploadParts";

  case s3AbortMultipartUpload:
    return "s3:AbortMultipartUpload";

  case s3GetObjectTorrent:
    return "s3:GetObjectTorrent";

  case s3GetObjectVersionTorrent:
    return "s3:GetObjectVersionTorrent";

  case s3RestoreObject:
    return "s3:RestoreObject";

  case s3CreateBucket:
    return "s3:CreateBucket";

  case s3DeleteBucket:
    return "s3:DeleteBucket";

  case s3ListBucket:
    return "s3:ListBucket";

  case s3ListBucketVersions:
    return "s3:ListBucketVersions";
  case s3ListAllMyBuckets:
    return "s3:ListAllMyBuckets";

  case s3ListBucketMultipartUploads:
    return "s3:ListBucketMultipartUploads";

  case s3GetAccelerateConfiguration:
    return "s3:GetAccelerateConfiguration";

  case s3PutAccelerateConfiguration:
    return "s3:PutAccelerateConfiguration";

  case s3GetBucketAcl:
    return "s3:GetBucketAcl";

  case s3PutBucketAcl:
    return "s3:PutBucketAcl";

  case s3GetBucketCORS:
    return "s3:GetBucketCORS";

  case s3PutBucketCORS:
    return "s3:PutBucketCORS";

  case s3GetBucketEncryption:
    return "s3:GetBucketEncryption";

  case s3PutBucketEncryption:
    return "s3:PutBucketEncryption";

  case s3GetBucketVersioning:
    return "s3:GetBucketVersioning";

  case s3PutBucketVersioning:
    return "s3:PutBucketVersioning";

  case s3GetBucketRequestPayment:
    return "s3:GetBucketRequestPayment";

  case s3PutBucketRequestPayment:
    return "s3:PutBucketRequestPayment";

  case s3GetBucketLocation:
    return "s3:GetBucketLocation";

  case s3GetBucketPolicy:
    return "s3:GetBucketPolicy";

  case s3DeleteBucketPolicy:
    return "s3:DeleteBucketPolicy";

  case s3PutBucketPolicy:
    return "s3:PutBucketPolicy";

  case s3GetBucketNotification:
    return "s3:GetBucketNotification";

  case s3PutBucketNotification:
    return "s3:PutBucketNotification";

  case s3GetBucketLogging:
    return "s3:GetBucketLogging";

  case s3PutBucketLogging:
    return "s3:PutBucketLogging";

  case s3GetBucketTagging:
    return "s3:GetBucketTagging";

  case s3PutBucketTagging:
    return "s3:PutBucketTagging";

  case s3GetBucketWebsite:
    return "s3:GetBucketWebsite";

  case s3PutBucketWebsite:
    return "s3:PutBucketWebsite";

  case s3DeleteBucketWebsite:
    return "s3:DeleteBucketWebsite";

  case s3GetLifecycleConfiguration:
    return "s3:GetLifecycleConfiguration";

  case s3PutLifecycleConfiguration:
    return "s3:PutLifecycleConfiguration";

  case s3PutReplicationConfiguration:
    return "s3:PutReplicationConfiguration";

  case s3GetReplicationConfiguration:
    return "s3:GetReplicationConfiguration";

  case s3DeleteReplicationConfiguration:
    return "s3:DeleteReplicationConfiguration";

  case s3PutObjectTagging:
    return "s3:PutObjectTagging";

  case s3PutObjectVersionTagging:
    return "s3:PutObjectVersionTagging";

  case s3GetObjectTagging:
    return "s3:GetObjectTagging";

  case s3GetObjectVersionTagging:
    return "s3:GetObjectVersionTagging";

  case s3DeleteObjectTagging:
    return "s3:DeleteObjectTagging";

  case s3DeleteObjectVersionTagging:
    return "s3:DeleteObjectVersionTagging";

  case s3PutBucketObjectLockConfiguration:
    return "s3:PutBucketObjectLockConfiguration";

  case s3GetBucketObjectLockConfiguration:
    return "s3:GetBucketObjectLockConfiguration";

  case s3PutObjectRetention:
    return "s3:PutObjectRetention";

  case s3GetObjectRetention:
    return "s3:GetObjectRetention";

  case s3PutObjectLegalHold:
    return "s3:PutObjectLegalHold";

  case s3GetObjectLegalHold:
    return "s3:GetObjectLegalHold";

  case s3BypassGovernanceRetention:
    return "s3:BypassGovernanceRetention";

  case iamPutUserPolicy:
    return "iam:PutUserPolicy";

  case iamGetUserPolicy:
    return "iam:GetUserPolicy";

  case iamListUserPolicies:
    return "iam:ListUserPolicies";

  case iamDeleteUserPolicy:
    return "iam:DeleteUserPolicy";

  case iamCreateRole:
    return "iam:CreateRole";

  case iamDeleteRole:
    return "iam:DeleteRole";

  case iamGetRole:
    return "iam:GetRole";

  case iamModifyRoleTrustPolicy:
    return "iam:ModifyRoleTrustPolicy";

  case iamListRoles:
    return "iam:ListRoles";

  case iamPutRolePolicy:
    return "iam:PutRolePolicy";

  case iamGetRolePolicy:
    return "iam:GetRolePolicy";

  case iamListRolePolicies:
    return "iam:ListRolePolicies";

  case iamDeleteRolePolicy:
    return "iam:DeleteRolePolicy";

  case iamCreateOIDCProvider:
    return "iam:CreateOIDCProvider";

  case iamDeleteOIDCProvider:
    return "iam:DeleteOIDCProvider";

  case iamGetOIDCProvider:
    return "iam:GetOIDCProvider";

  case iamListOIDCProviders:
    return "iam:ListOIDCProviders";

  case iamTagRole:
    return "iam:TagRole";

  case iamListRoleTags:
    return "iam:ListRoleTags";

  case iamUntagRole:
    return "iam:UntagRole";

  case iamUpdateRole:
    return "iam:UpdateRole";

  case stsAssumeRole:
    return "sts:AssumeRole";

  case stsAssumeRoleWithWebIdentity:
    return "sts:AssumeRoleWithWebIdentity";

  case stsGetSessionToken:
    return "sts:GetSessionToken";

  case stsTagSession:
    return "sts:TagSession";
  }
  return "s3Invalid";
}

ostream& print_actions(ostream& m, const Action_t a) {
  bool begun = false;
  m << "[ ";
  for (auto i = 0U; i < allCount; ++i) {
    if (a[i] == 1) {
      if (begun) {
        m << ", ";
      } else {
        begun = true;
      }
      m << action_bit_string(i);
    }
  }
  if (begun) {
    m << " ]";
  } else {
    m << "]";
  }
  return m;
}
}

ostream& operator <<(ostream& m, const Statement& s) {
  m << "{ ";
  if (s.sid) {
    m << "Sid: " << *s.sid << ", ";
  }
  if (!s.princ.empty()) {
    m << "Principal: ";
    print_dict(m, s.princ.cbegin(), s.princ.cend());
    m << ", ";
  }
  if (!s.noprinc.empty()) {
    m << "NotPrincipal: ";
    print_dict(m, s.noprinc.cbegin(), s.noprinc.cend());
    m << ", ";
  }

  m << "Effect: " <<
    (s.effect == Effect::Allow ?
     (const char*) "Allow" :
     (const char*) "Deny");

  if (s.action.any() || s.notaction.any() || !s.resource.empty() ||
      !s.notresource.empty() || !s.conditions.empty()) {
    m << ", ";
  }

  if (s.action.any()) {
    m << "Action: ";
    print_actions(m, s.action);

    if (s.notaction.any() || !s.resource.empty() ||
	!s.notresource.empty() || !s.conditions.empty()) {
      m << ", ";
    }
  }

  if (s.notaction.any()) {
    m << "NotAction: ";
    print_actions(m, s.notaction);

    if (!s.resource.empty() || !s.notresource.empty() ||
	!s.conditions.empty()) {
      m << ", ";
    }
  }

  if (!s.resource.empty()) {
    m << "Resource: ";
    print_array(m, s.resource.cbegin(), s.resource.cend());

    if (!s.notresource.empty() || !s.conditions.empty()) {
      m << ", ";
    }
  }

  if (!s.notresource.empty()) {
    m << "NotResource: ";
    print_array(m, s.notresource.cbegin(), s.notresource.cend());

    if (!s.conditions.empty()) {
      m << ", ";
    }
  }

  if (!s.conditions.empty()) {
    m << "Condition: ";
    print_dict(m, s.conditions.cbegin(), s.conditions.cend());
  }

  return m << " }";
}

Policy::Policy(CephContext* cct, const string& tenant,
	       const bufferlist& _text,
	       bool reject_invalid_principals)
  : text(_text.to_str()) {
  StringStream ss(text.data());
  PolicyParser pp(cct, tenant, *this, reject_invalid_principals);
  auto pr = Reader{}.Parse<kParseNumbersAsStringsFlag |
			   kParseCommentsFlag>(ss, pp);
  if (!pr) {
    throw PolicyParseException(pr, pp.annotation);
  }
}

Effect Policy::eval(const Environment& e,
		    boost::optional<const rgw::auth::Identity&> ida,
		    std::uint64_t action, boost::optional<const ARN&> resource,
        boost::optional<PolicyPrincipal&> princ_type) const {
  auto allowed = false;
  for (auto& s : statements) {
    auto g = s.eval(e, ida, action, resource, princ_type);
    if (g == Effect::Deny) {
      return g;
    } else if (g == Effect::Allow) {
      allowed = true;
    }
  }
  return allowed ? Effect::Allow : Effect::Pass;
}

Effect Policy::eval_principal(const Environment& e,
		    boost::optional<const rgw::auth::Identity&> ida, boost::optional<PolicyPrincipal&> princ_type) const {
  auto allowed = false;
  for (auto& s : statements) {
    auto g = s.eval_principal(e, ida, princ_type);
    if (g == Effect::Deny) {
      return g;
    } else if (g == Effect::Allow) {
      allowed = true;
    }
  }
  return allowed ? Effect::Allow : Effect::Deny;
}

Effect Policy::eval_conditions(const Environment& e) const {
  auto allowed = false;
  for (auto& s : statements) {
    auto g = s.eval_conditions(e);
    if (g == Effect::Deny) {
      return g;
    } else if (g == Effect::Allow) {
      allowed = true;
    }
  }
  return allowed ? Effect::Allow : Effect::Deny;
}

ostream& operator <<(ostream& m, const Policy& p) {
  m << "{ Version: "
    << (p.version == Version::v2008_10_17 ? "2008-10-17" : "2012-10-17");

  if (p.id || !p.statements.empty()) {
    m << ", ";
  }

  if (p.id) {
    m << "Id: " << *p.id;
    if (!p.statements.empty()) {
      m << ", ";
    }
  }

  if (!p.statements.empty()) {
    m << "Statements: ";
    print_array(m, p.statements.cbegin(), p.statements.cend());
    m << ", ";
  }
  return m << " }";
}

static const Environment iam_all_env = {
					{"aws:SourceIp","1.1.1.1"},
					{"aws:UserId","anonymous"},
					{"s3:x-amz-server-side-encryption-aws-kms-key-id","secret"}
};

struct IsPublicStatement
{
  bool operator() (const Statement &s) const {
    if (s.effect == Effect::Allow) {
      for (const auto& p : s.princ) {
	if (p.is_wildcard()) {
	  return s.eval_conditions(iam_all_env) == Effect::Allow;
	}
      }
      // no princ should not contain fixed values
      return std::none_of(s.noprinc.begin(), s.noprinc.end(), [](const rgw::auth::Principal& p) {
								return p.is_wildcard();
							      });
    }
    return false;
  }
};


bool is_public(const Policy& p)
{
  return std::any_of(p.statements.begin(), p.statements.end(), IsPublicStatement());
}

} // namespace IAM
} // namespace rgw<|MERGE_RESOLUTION|>--- conflicted
+++ resolved
@@ -25,12 +25,12 @@
 constexpr int dout_subsys = ceph_subsys_rgw;
 }
 
-<<<<<<< HEAD
+
 #define dout_context g_ceph_context
 
 using std::bitset;
-=======
->>>>>>> 7c9cfc90
+
+
 using std::dec;
 using std::hex;
 using std::int64_t;

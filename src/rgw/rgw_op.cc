--- conflicted
+++ resolved
@@ -2733,11 +2733,8 @@
   int len;
   map<string, string>::iterator iter;
   bool multipart;
-<<<<<<< HEAD
   bool upload_part_copy;
-=======
   
->>>>>>> 98602ae6
   bool need_calc_md5 = (dlo_manifest == NULL) && (slo_info == NULL);
 
   perfcounter->inc(l_rgw_put);

// -*- mode:C++; tab-width:8; c-basic-offset:2; indent-tabs-mode:t -*-
// vim: ts=8 sw=2 smarttab

#include <errno.h>
#include <stdlib.h>

#include <sstream>

#include "common/Clock.h"
#include "common/armor.h"
#include "common/mime.h"
#include "common/utf8.h"
#include "common/ceph_json.h"

#include "rgw_rados.h"
#include "rgw_op.h"
#include "rgw_rest.h"
#include "rgw_acl.h"
#include "rgw_acl_s3.h"
#include "rgw_acl_swift.h"
#include "rgw_user.h"
#include "rgw_bucket.h"
#include "rgw_log.h"
#include "rgw_multi.h"
#include "rgw_multi_del.h"
#include "rgw_cors.h"
#include "rgw_cors_s3.h"
#include "rgw_rest_conn.h"

#include "rgw_client_io.h"

#define dout_subsys ceph_subsys_rgw

using namespace std;
using ceph::crypto::MD5;

static string mp_ns = RGW_OBJ_NS_MULTIPART;
static string shadow_ns = RGW_OBJ_NS_SHADOW;

#define MULTIPART_UPLOAD_ID_PREFIX_LEGACY "2/"
#define MULTIPART_UPLOAD_ID_PREFIX "2~" // must contain a unique char that may not come up in gen_rand_alpha()

class MultipartMetaFilter : public RGWAccessListFilter {
public:
  MultipartMetaFilter() {}
  bool filter(string& name, string& key) {
    int len = name.size();
    if (len < 6)
      return false;

    int pos = name.find(MP_META_SUFFIX, len - 5);
    if (pos <= 0)
      return false;

    pos = name.rfind('.', pos - 1);
    if (pos < 0)
      return false;

    key = name.substr(0, pos);

    return true;
  }
};

static MultipartMetaFilter mp_filter;

static int parse_range(const char *range, off_t& ofs, off_t& end, bool *partial_content)
{
  int r = -ERANGE;
  string s(range);
  string ofs_str;
  string end_str;

  *partial_content = false;

  int pos = s.find("bytes=");
  if (pos < 0) {
    pos = 0;
    while (isspace(s[pos]))
      pos++;
    int end = pos;
    while (isalpha(s[end]))
      end++;
    if (strncasecmp(s.c_str(), "bytes", end - pos) != 0)
      return 0;
    while (isspace(s[end]))
      end++;
    if (s[end] != '=')
      return 0;
    s = s.substr(end + 1);
  } else {
    s = s.substr(pos + 6); /* size of("bytes=")  */
  }
  pos = s.find('-');
  if (pos < 0)
    goto done;

  *partial_content = true;

  ofs_str = s.substr(0, pos);
  end_str = s.substr(pos + 1);
  if (end_str.length()) {
    end = atoll(end_str.c_str());
    if (end < 0)
      goto done;
  }

  if (ofs_str.length()) {
    ofs = atoll(ofs_str.c_str());
  } else { // RFC2616 suffix-byte-range-spec
    ofs = -end;
    end = -1;
  }

  if (end >= 0 && end < ofs)
    goto done;

  r = 0;
done:
  return r;
}

static void format_xattr(std::string &xattr)
{
  /* If the extended attribute is not valid UTF-8, we encode it using quoted-printable
   * encoding.
   */
  if ((check_utf8(xattr.c_str(), xattr.length()) != 0) ||
      (check_for_control_characters(xattr.c_str(), xattr.length()) != 0)) {
    static const char MIME_PREFIX_STR[] = "=?UTF-8?Q?";
    static const int MIME_PREFIX_LEN = sizeof(MIME_PREFIX_STR) - 1;
    static const char MIME_SUFFIX_STR[] = "?=";
    static const int MIME_SUFFIX_LEN = sizeof(MIME_SUFFIX_STR) - 1;
    int mlen = mime_encode_as_qp(xattr.c_str(), NULL, 0);
    char *mime = new char[MIME_PREFIX_LEN + mlen + MIME_SUFFIX_LEN + 1];
    strcpy(mime, MIME_PREFIX_STR);
    mime_encode_as_qp(xattr.c_str(), mime + MIME_PREFIX_LEN, mlen);
    strcpy(mime + MIME_PREFIX_LEN + (mlen - 1), MIME_SUFFIX_STR);
    xattr.assign(mime);
    delete [] mime;
  }
}

/**
 * Get the HTTP request metadata out of the req_state as a
 * map(<attr_name, attr_contents>, where attr_name is RGW_ATTR_PREFIX.HTTP_NAME)
 * s: The request state
 * attrs: will be filled up with attrs mapped as <attr_name, attr_contents>
 *
 */
static void rgw_get_request_metadata(CephContext *cct,
                                     struct req_info& info,
                                     map<string, bufferlist>& attrs,
                                     const bool allow_empty_attrs = true)
{
  map<string, string>::iterator iter;
  for (iter = info.x_meta_map.begin(); iter != info.x_meta_map.end(); ++iter) {
    const string &name(iter->first);
    string &xattr(iter->second);

    if (allow_empty_attrs || !xattr.empty()) {
      ldout(cct, 10) << "x>> " << name << ":" << xattr << dendl;
      format_xattr(xattr);
      string attr_name(RGW_ATTR_PREFIX);
      attr_name.append(name);
      map<string, bufferlist>::value_type v(attr_name, bufferlist());
      std::pair < map<string, bufferlist>::iterator, bool > rval(attrs.insert(v));
      bufferlist& bl(rval.first->second);
      bl.append(xattr.c_str(), xattr.size() + 1);
    }
  }
}

static int decode_policy(CephContext *cct, bufferlist& bl, RGWAccessControlPolicy *policy)
{
  bufferlist::iterator iter = bl.begin();
  try {
    policy->decode(iter);
  } catch (buffer::error& err) {
    ldout(cct, 0) << "ERROR: could not decode policy, caught buffer::error" << dendl;
    return -EIO;
  }
  if (cct->_conf->subsys.should_gather(ceph_subsys_rgw, 15)) {
    RGWAccessControlPolicy_S3 *s3policy = static_cast<RGWAccessControlPolicy_S3 *>(policy);
    ldout(cct, 15) << "Read AccessControlPolicy";
    s3policy->to_xml(*_dout);
    *_dout << dendl;
  }
  return 0;
}

static int get_bucket_policy_from_attr(CephContext *cct, RGWRados *store, void *ctx,
                                       RGWBucketInfo& bucket_info, map<string, bufferlist>& bucket_attrs,
                                       RGWAccessControlPolicy *policy, rgw_obj& obj)
{
  map<string, bufferlist>::iterator aiter = bucket_attrs.find(RGW_ATTR_ACL);

  if (aiter != bucket_attrs.end()) {
    int ret = decode_policy(cct, aiter->second, policy);
    if (ret < 0)
      return ret;
  } else {
    ldout(cct, 0) << "WARNING: couldn't find acl header for bucket, generating default" << dendl;
    RGWUserInfo uinfo;
    /* object exists, but policy is broken */
    int r = rgw_get_user_info_by_uid(store, bucket_info.owner, uinfo);
    if (r < 0)
      return r;

    policy->create_default(bucket_info.owner, uinfo.display_name);
  }
  return 0;
}

static int get_obj_policy_from_attr(CephContext *cct, RGWRados *store, RGWObjectCtx& obj_ctx,
                                    RGWBucketInfo& bucket_info, map<string, bufferlist>& bucket_attrs,
                                    RGWAccessControlPolicy *policy, rgw_obj& obj)
{
  bufferlist bl;
  int ret = 0;

  RGWRados::Object op_target(store, bucket_info, obj_ctx, obj);
  RGWRados::Object::Read rop(&op_target);

  ret = rop.get_attr(RGW_ATTR_ACL, bl);
  if (ret >= 0) {
    ret = decode_policy(cct, bl, policy);
    if (ret < 0)
      return ret;
  } else if (ret == -ENODATA) {
    /* object exists, but policy is broken */
    ldout(cct, 0) << "WARNING: couldn't find acl header for object, generating default" << dendl;
    RGWUserInfo uinfo;
    ret = rgw_get_user_info_by_uid(store, bucket_info.owner, uinfo);
    if (ret < 0)
      return ret;

    policy->create_default(bucket_info.owner, uinfo.display_name);
  }
  return ret;
}


/**
 * Get the AccessControlPolicy for an object off of disk.
 * policy: must point to a valid RGWACL, and will be filled upon return.
 * bucket: name of the bucket containing the object.
 * object: name of the object to get the ACL for.
 * Returns: 0 on success, -ERR# otherwise.
 */
static int get_policy_from_attr(CephContext *cct, RGWRados *store, void *ctx,
                                RGWBucketInfo& bucket_info, map<string, bufferlist>& bucket_attrs,
                                RGWAccessControlPolicy *policy, rgw_obj& obj)
{
  if (obj.bucket.name.empty()) {
    return 0;
  }

  if (obj.get_object().empty()) {
    rgw_obj instance_obj;
    store->get_bucket_instance_obj(bucket_info.bucket, instance_obj);
    return get_bucket_policy_from_attr(cct, store, ctx, bucket_info, bucket_attrs,
                                       policy, instance_obj);
  }
  return get_obj_policy_from_attr(cct, store, *static_cast<RGWObjectCtx *>(ctx), bucket_info, bucket_attrs,
                                  policy, obj);
}

static int get_obj_attrs(RGWRados *store, struct req_state *s, rgw_obj& obj, map<string, bufferlist>& attrs)
{
  RGWRados::Object op_target(store, s->bucket_info, *static_cast<RGWObjectCtx *>(s->obj_ctx), obj);
  RGWRados::Object::Read read_op(&op_target);

  read_op.params.attrs = &attrs;
  read_op.params.perr = &s->err;

  return read_op.prepare(NULL, NULL);
}

static int get_system_obj_attrs(RGWRados *store, struct req_state *s, rgw_obj& obj, map<string, bufferlist>& attrs,
                         uint64_t *obj_size, RGWObjVersionTracker *objv_tracker)
{
  RGWRados::SystemObject src(store, *static_cast<RGWObjectCtx *>(s->obj_ctx), obj);
  RGWRados::SystemObject::Read rop(&src);

  rop.stat_params.attrs = &attrs;
  rop.stat_params.obj_size = obj_size;

  int ret = rop.stat(objv_tracker);
  return ret;
}

static int read_policy(RGWRados *store, struct req_state *s,
                       RGWBucketInfo& bucket_info, map<string, bufferlist>& bucket_attrs,
                       RGWAccessControlPolicy *policy, rgw_bucket& bucket, rgw_obj_key& object)
{
  string upload_id;
  upload_id = s->info.args.get("uploadId");
  rgw_obj obj;

  if (!s->system_request && bucket_info.flags & BUCKET_SUSPENDED) {
    ldout(s->cct, 0) << "NOTICE: bucket " << bucket_info.bucket.name << " is suspended" << dendl;
    return -ERR_USER_SUSPENDED;
  }

  if (!object.empty() && !upload_id.empty()) {
    /* multipart upload */
    RGWMPObj mp(object.name, upload_id);
    string oid = mp.get_meta();
    obj.init_ns(bucket, oid, mp_ns);
    obj.set_in_extra_data(true);
  } else {
    obj = rgw_obj(bucket, object);
  }
  int ret = get_policy_from_attr(s->cct, store, s->obj_ctx, bucket_info, bucket_attrs, policy, obj);
  if (ret == -ENOENT && !object.empty()) {
    /* object does not exist checking the bucket's ACL to make sure
       that we send a proper error code */
    RGWAccessControlPolicy bucket_policy(s->cct);
    string no_object;
    rgw_obj no_obj(bucket, no_object);
    ret = get_policy_from_attr(s->cct, store, s->obj_ctx, bucket_info, bucket_attrs, &bucket_policy, no_obj);
    if (ret < 0)
      return ret;
    rgw_user& owner = bucket_policy.get_owner().get_id();
    if (!s->system_request && owner.compare(s->user.user_id) != 0 &&
        !bucket_policy.verify_permission(s->user.user_id, s->perm_mask, RGW_PERM_READ))
      ret = -EACCES;
    else
      ret = -ENOENT;

  } else if (ret == -ENOENT) {
      ret = -ERR_NO_SUCH_BUCKET;
  }

  return ret;
}

/**
 * Get the AccessControlPolicy for a bucket or object off of disk.
 * s: The req_state to draw information from.
 * only_bucket: If true, reads the bucket ACL rather than the object ACL.
 * Returns: 0 on success, -ERR# otherwise.
 */
static int rgw_build_policies(RGWRados *store, struct req_state *s, bool only_bucket, bool prefetch_data)
{
  int ret = 0;
  rgw_obj_key obj;
  RGWUserInfo bucket_owner_info;
  RGWObjectCtx& obj_ctx = *static_cast<RGWObjectCtx *>(s->obj_ctx);

  string bi = s->info.args.get(RGW_SYS_PARAM_PREFIX "bucket-instance");
  if (!bi.empty()) {
    ret = rgw_bucket_parse_bucket_instance(bi, &s->bucket_instance_id, &s->bucket_instance_shard_id);
    if (ret < 0) {
      return ret;
    }
  }

  if(s->dialect.compare("s3") == 0) {
    s->bucket_acl = new RGWAccessControlPolicy_S3(s->cct);
  } else if(s->dialect.compare("swift")  == 0) {
    s->bucket_acl = new RGWAccessControlPolicy_SWIFT(s->cct);
  } else {
    s->bucket_acl = new RGWAccessControlPolicy(s->cct);
  }

  /* check if copy source is within the current domain */
  if (!s->src_bucket_name.empty()) {
    RGWBucketInfo source_info;

<<<<<<< HEAD
    if (s->bucket_instance_id.empty()) {
      ret = store->get_bucket_info(obj_ctx, copy_source_str, source_info, NULL);
    } else {
      ret = store->get_bucket_instance_info(obj_ctx, s->bucket_instance_id, source_info, NULL, NULL);
    }
=======
    ret = store->get_bucket_info(obj_ctx,
        s->src_tenant_name, s->src_bucket_name, source_info, NULL);
>>>>>>> 46493d4e
    if (ret == 0) {
      string& zonegroup = source_info.zonegroup;
      s->local_source = store->get_zonegroup().equals(zonegroup);
    }
  }

  if (!s->bucket_name.empty()) {
    s->bucket_exists = true;
    if (s->bucket_instance_id.empty()) {
      ret = store->get_bucket_info(obj_ctx, s->bucket_tenant, s->bucket_name, s->bucket_info, NULL, &s->bucket_attrs);
    } else {
      ret = store->get_bucket_instance_info(obj_ctx, s->bucket_instance_id, s->bucket_info, NULL, &s->bucket_attrs);
    }
    if (ret < 0) {
      if (ret != -ENOENT) {
        string bucket_log;
        rgw_make_bucket_entry_name(s->bucket_tenant, s->bucket_name, bucket_log);
        ldout(s->cct, 0) << "NOTICE: couldn't get bucket from bucket_name (name=" << bucket_log << ")" << dendl;
        return ret;
      }
      s->bucket_exists = false;
    }
    s->bucket = s->bucket_info.bucket;

    if (s->bucket_exists) {
      rgw_obj_key no_obj;
      ret = read_policy(store, s, s->bucket_info, s->bucket_attrs, s->bucket_acl, s->bucket, no_obj);
    } else {
      s->bucket_acl->create_default(s->user.user_id, s->user.display_name);
      ret = -ERR_NO_SUCH_BUCKET;
    }

    s->bucket_owner = s->bucket_acl->get_owner();

    RGWZoneGroup zonegroup;
    ret = store->get_zonegroup(s->bucket_info.zonegroup, zonegroup);
    if (!ret) {
      if (!zonegroup.endpoints.empty()) {
	s->zonegroup_endpoint = zonegroup.endpoints.front();
      }
      s->zonegroup_name = zonegroup.get_name();
    }

    if (s->bucket_exists && !store->get_zonegroup().equals(s->bucket_info.zonegroup)) {
      ldout(s->cct, 0) << "NOTICE: request for data in a different zonegroup (" << s->bucket_info.zonegroup << " != " << store->get_zonegroup().get_id() << ")" << dendl;
      /* we now need to make sure that the operation actually requires copy source, that is
       * it's a copy operation
       */
      if (store->get_zonegroup().is_master && s->op == OP_DELETE && s->system_request) {
        /*If the operation is delete and if this is the master, don't redirect*/
      } else if (!s->local_source ||
          (s->op != OP_PUT && s->op != OP_COPY) ||
          s->object.empty()) {
        return -ERR_PERMANENT_REDIRECT;
      }
    }
  }

  /* we're passed only_bucket = true when we specifically need the bucket's
     acls, that happens on write operations */
  if (!only_bucket && !s->object.empty()) {
    if (!s->bucket_exists) {
      return -ERR_NO_SUCH_BUCKET;
    }
    s->object_acl = new RGWAccessControlPolicy(s->cct);

    rgw_obj obj(s->bucket, s->object);
    store->set_atomic(s->obj_ctx, obj);
    if (prefetch_data) {
      store->set_prefetch_data(s->obj_ctx, obj);
    }
    ret = read_policy(store, s, s->bucket_info, s->bucket_attrs, s->object_acl, s->bucket, s->object);
  }

  return ret;
}

static void rgw_bucket_object_pre_exec(struct req_state *s)
{
  if (s->expect_cont)
    dump_continue(s);

  dump_bucket_from_state(s);
}

int RGWGetObj::verify_permission()
{
  obj = rgw_obj(s->bucket, s->object);
  store->set_atomic(s->obj_ctx, obj);
  if (get_data)
    store->set_prefetch_data(s->obj_ctx, obj);

  if (!verify_object_permission(s, RGW_PERM_READ))
    return -EACCES;

  return 0;
}


int RGWOp::verify_op_mask()
{
  uint32_t required_mask = op_mask();

  ldout(s->cct, 20) << "required_mask= " << required_mask << " user.op_mask=" << s->user.op_mask << dendl;

  if ((s->user.op_mask & required_mask) != required_mask) {
    return -EPERM;
  }

  if (!s->system_request && (required_mask & RGW_OP_TYPE_MODIFY) && store->get_zone().is_read_only()) {
    ldout(s->cct, 5) << "NOTICE: modify request to a read-only zone by a non-system user, permission denied"  << dendl;
    return -EPERM;
  }

  return 0;
}

int RGWOp::init_quota()
{
  /* no quota enforcement for system requests */
  if (s->system_request)
    return 0;

  /* init quota related stuff */
  if (!(s->user.op_mask & RGW_OP_TYPE_MODIFY)) {
    return 0;
  }

  /* only interested in object related ops */
  if (s->object.empty()) {
    return 0;
  }

  RGWUserInfo owner_info;
  RGWUserInfo *uinfo;

  if (s->user.user_id == s->bucket_owner.get_id()) {
    uinfo = &s->user;
  } else {
    int r = rgw_get_user_info_by_uid(store, s->bucket_info.owner, owner_info);
    if (r < 0)
      return r;
    uinfo = &owner_info;
  }

  if (s->bucket_info.quota.enabled) {
    bucket_quota = s->bucket_info.quota;
  } else if (uinfo->bucket_quota.enabled) {
    bucket_quota = uinfo->bucket_quota;
  } else {
    bucket_quota = store->get_bucket_quota();
  }

  if (uinfo->user_quota.enabled) {
    user_quota = uinfo->user_quota;
  } else {
    user_quota = store->get_user_quota();
  }

  return 0;
}

static bool validate_cors_rule_method(RGWCORSRule *rule, const char *req_meth) {
  uint8_t flags = 0;

  if (!req_meth) {
    dout(5) << "req_meth is null" << dendl;
    return false;
  }

  if (strcmp(req_meth, "GET") == 0) flags = RGW_CORS_GET;
  else if (strcmp(req_meth, "POST") == 0) flags = RGW_CORS_POST;
  else if (strcmp(req_meth, "PUT") == 0) flags = RGW_CORS_PUT;
  else if (strcmp(req_meth, "DELETE") == 0) flags = RGW_CORS_DELETE;
  else if (strcmp(req_meth, "HEAD") == 0) flags = RGW_CORS_HEAD;

  if ((rule->get_allowed_methods() & flags) == flags) {
    dout(10) << "Method " << req_meth << " is supported" << dendl;
  } else {
    dout(5) << "Method " << req_meth << " is not supported" << dendl;
    return false;
  }

  return true;
}

int RGWOp::read_bucket_cors()
{
  bufferlist bl;

  map<string, bufferlist>::iterator aiter = s->bucket_attrs.find(RGW_ATTR_CORS);
  if (aiter == s->bucket_attrs.end()) {
    ldout(s->cct, 20) << "no CORS configuration attr found" << dendl;
    cors_exist = false;
    return 0; /* no CORS configuration found */
  }

  cors_exist = true;

  bl = aiter->second;

  bufferlist::iterator iter = bl.begin();
  try {
    bucket_cors.decode(iter);
  } catch (buffer::error& err) {
    ldout(s->cct, 0) << "ERROR: could not decode policy, caught buffer::error" << dendl;
    return -EIO;
  }
  if (s->cct->_conf->subsys.should_gather(ceph_subsys_rgw, 15)) {
    RGWCORSConfiguration_S3 *s3cors = static_cast<RGWCORSConfiguration_S3 *>(&bucket_cors);
    ldout(s->cct, 15) << "Read RGWCORSConfiguration";
    s3cors->to_xml(*_dout);
    *_dout << dendl;
  }
  return 0;
}

/** CORS 6.2.6.
 * If any of the header field-names is not a ASCII case-insensitive match for
 * any of the values in list of headers do not set any additional headers and
 * terminate this set of steps.
 * */
static void get_cors_response_headers(RGWCORSRule *rule, const char *req_hdrs, string& hdrs, string& exp_hdrs, unsigned *max_age) {
  if (req_hdrs) {
    list<string> hl;
    get_str_list(req_hdrs, hl);
    for(list<string>::iterator it = hl.begin(); it != hl.end(); ++it) {
      if (!rule->is_header_allowed((*it).c_str(), (*it).length())) {
        dout(5) << "Header " << (*it) << " is not registered in this rule" << dendl;
      } else {
        if (hdrs.length() > 0) hdrs.append(",");
        hdrs.append((*it));
      }
    }
  }
  rule->format_exp_headers(exp_hdrs);
  *max_age = rule->get_max_age();
}

/**
 * Generate the CORS header response
 *
 * This is described in the CORS standard, section 6.2.
 */
bool RGWOp::generate_cors_headers(string& origin, string& method, string& headers, string& exp_headers, unsigned *max_age)
{
  /* CORS 6.2.1. */
  const char *orig = s->info.env->get("HTTP_ORIGIN");
  if (!orig) {
    return false;
  }

  /* Custom: */
  origin = orig;
  int ret = read_bucket_cors();
  if (ret < 0) {
    return false;
  }

  if (!cors_exist) {
    dout(2) << "No CORS configuration set yet for this bucket" << dendl;
    return false;
  }

  /* CORS 6.2.2. */
  RGWCORSRule *rule = bucket_cors.host_name_rule(orig);
  if (!rule)
    return false;

  /* CORS 6.2.3. */
  const char *req_meth = s->info.env->get("HTTP_ACCESS_CONTROL_REQUEST_METHOD");
  if (!req_meth) {
    req_meth = s->info.method;
  }

  if (req_meth) {
    method = req_meth;
    /* CORS 6.2.5. */
    if (!validate_cors_rule_method(rule, req_meth)) {
     return false;
    }
  }

  /* CORS 6.2.4. */
  const char *req_hdrs = s->info.env->get("HTTP_ACCESS_CONTROL_REQUEST_HEADERS");

  /* CORS 6.2.6. */
  get_cors_response_headers(rule, req_hdrs, headers, exp_headers, max_age);

  return true;
}

int RGWGetObj::read_user_manifest_part(rgw_bucket& bucket, RGWObjEnt& ent, RGWAccessControlPolicy *bucket_policy, off_t start_ofs, off_t end_ofs)
{
  ldout(s->cct, 20) << "user manifest obj=" << ent.key.name << "[" << ent.key.instance << "]" << dendl;

  int64_t cur_ofs = start_ofs;
  int64_t cur_end = end_ofs;
  utime_t start_time = s->time;

  rgw_obj part(bucket, ent.key);

  map<string, bufferlist> attrs;

  uint64_t obj_size;
  RGWObjectCtx obj_ctx(store);
  RGWAccessControlPolicy obj_policy(s->cct);

  ldout(s->cct, 20) << "reading obj=" << part << " ofs=" << cur_ofs << " end=" << cur_end << dendl;

  obj_ctx.set_atomic(part);
  store->set_prefetch_data(&obj_ctx, part);

  RGWRados::Object op_target(store, s->bucket_info, obj_ctx, part);
  RGWRados::Object::Read read_op(&op_target);

  read_op.params.attrs = &attrs;
  read_op.params.obj_size = &obj_size;
  read_op.params.perr = &s->err;

  ret = read_op.prepare(&cur_ofs, &cur_end);
  if (ret < 0)
    return ret;

  if (obj_size != ent.size) {
    // hmm.. something wrong, object not as expected, abort!
    ldout(s->cct, 0) << "ERROR: expected obj_size=" << obj_size << ", actual read size=" << ent.size << dendl;
    return -EIO;
  }

  ret = rgw_policy_from_attrset(s->cct, attrs, &obj_policy);
  if (ret < 0)
    return ret;

  if (!verify_object_permission(s, bucket_policy, &obj_policy, RGW_PERM_READ)) {
    return -EPERM;
  }

  perfcounter->inc(l_rgw_get_b, cur_end - cur_ofs);
  while (cur_ofs <= cur_end) {
    bufferlist bl;
    ret = read_op.read(cur_ofs, cur_end, bl);
    if (ret < 0)
      return ret;

    off_t len = bl.length();
    cur_ofs += len;
    ofs += len;
    ret = 0;
    perfcounter->tinc(l_rgw_get_lat,
                      (ceph_clock_now(s->cct) - start_time));
    send_response_data(bl, 0, len);

    start_time = ceph_clock_now(s->cct);
  }

  return 0;
}

static int iterate_user_manifest_parts(CephContext *cct, RGWRados *store, off_t ofs, off_t end,
                                       rgw_bucket& bucket, string& obj_prefix, RGWAccessControlPolicy *bucket_policy,
                                       uint64_t *ptotal_len,
                                       int (*cb)(rgw_bucket& bucket, RGWObjEnt& ent, RGWAccessControlPolicy *bucket_policy,
                                                 off_t start_ofs, off_t end_ofs, void *param), void *cb_param)
{
  uint64_t obj_ofs = 0, len_count = 0;
  bool found_start = false, found_end = false;
  string delim;
  bool is_truncated;
  vector<RGWObjEnt> objs;

  utime_t start_time = ceph_clock_now(cct);

  RGWRados::Bucket target(store, bucket);
  RGWRados::Bucket::List list_op(&target);

  list_op.params.prefix = obj_prefix;
  list_op.params.delim = delim;

  do {
#define MAX_LIST_OBJS 100
    int r = list_op.list_objects(MAX_LIST_OBJS, &objs, NULL, &is_truncated);
    if (r < 0)
      return r;

    vector<RGWObjEnt>::iterator viter;

    for (viter = objs.begin(); viter != objs.end() && !found_end; ++viter) {
      RGWObjEnt& ent = *viter;
      uint64_t cur_total_len = obj_ofs;
      uint64_t start_ofs = 0, end_ofs = ent.size;

      if (!found_start && cur_total_len + ent.size > (uint64_t)ofs) {
	start_ofs = ofs - obj_ofs;
	found_start = true;
      }

      obj_ofs += ent.size;

      if (!found_end && obj_ofs > (uint64_t)end) {
	end_ofs = end - cur_total_len + 1;
	found_end = true;
      }

      perfcounter->tinc(l_rgw_get_lat,
                       (ceph_clock_now(cct) - start_time));

      if (found_start) {
        len_count += end_ofs - start_ofs;

        if (cb) {
          r = cb(bucket, ent, bucket_policy, start_ofs, end_ofs, cb_param);
          if (r < 0)
            return r;
        }
      }

      start_time = ceph_clock_now(cct);
    }
  } while (is_truncated && !found_end);

  if (ptotal_len)
    *ptotal_len = len_count;

  return 0;
}

static int get_obj_user_manifest_iterate_cb(rgw_bucket& bucket, RGWObjEnt& ent, RGWAccessControlPolicy *bucket_policy, off_t start_ofs, off_t end_ofs,
                                       void *param)
{
  RGWGetObj *op = static_cast<RGWGetObj *>(param);
  return op->read_user_manifest_part(bucket, ent, bucket_policy, start_ofs, end_ofs);
}

int RGWGetObj::handle_user_manifest(const char *prefix)
{
  ldout(s->cct, 2) << "RGWGetObj::handle_user_manifest() prefix=" << prefix << dendl;

  string prefix_str = prefix;
  int pos = prefix_str.find('/');
  if (pos < 0)
    return -EINVAL;

  string bucket_name_raw, bucket_name;
  bucket_name_raw = prefix_str.substr(0, pos);
  url_decode(bucket_name_raw, bucket_name);

  string obj_prefix_raw, obj_prefix;
  obj_prefix_raw = prefix_str.substr(pos + 1);
  url_decode(obj_prefix_raw, obj_prefix);

  rgw_bucket bucket;

  RGWAccessControlPolicy _bucket_policy(s->cct);
  RGWAccessControlPolicy *bucket_policy;

  if (bucket_name.compare(s->bucket.name) != 0) {
    RGWBucketInfo bucket_info;
    map<string, bufferlist> bucket_attrs;
    RGWObjectCtx obj_ctx(store);
    int r = store->get_bucket_info(obj_ctx, s->user.user_id.tenant, bucket_name,
                                   bucket_info, NULL, &bucket_attrs);
    if (r < 0) {
      ldout(s->cct, 0) << "could not get bucket info for bucket=" << bucket_name << dendl;
      return r;
    }
    bucket = bucket_info.bucket;
    rgw_obj_key no_obj;
    bucket_policy = &_bucket_policy;
    r = read_policy(store, s, bucket_info, bucket_attrs, bucket_policy, bucket, no_obj);
    if (r < 0) {
      ldout(s->cct, 0) << "failed to read bucket policy" << dendl;
      return r;
    }
  } else {
    bucket = s->bucket;
    bucket_policy = s->bucket_acl;
  }

  /* dry run to find out total length */
  int r = iterate_user_manifest_parts(s->cct, store, ofs, end, bucket, obj_prefix, bucket_policy, &total_len, NULL, NULL);
  if (r < 0)
    return r;

  s->obj_size = total_len;

  if (!get_data) {
    bufferlist bl;
    send_response_data(bl, 0, 0);
    return 0;
  }

  r = iterate_user_manifest_parts(s->cct, store, ofs, end, bucket, obj_prefix, bucket_policy, NULL, get_obj_user_manifest_iterate_cb, (void *)this);
  if (r < 0)
    return r;

  return 0;
}

class RGWGetObj_CB : public RGWGetDataCB
{
  RGWGetObj *op;
public:
  RGWGetObj_CB(RGWGetObj *_op) : op(_op) {}
  virtual ~RGWGetObj_CB() {}

  int handle_data(bufferlist& bl, off_t bl_ofs, off_t bl_len) {
    return op->get_data_cb(bl, bl_ofs, bl_len);
  }
};

int RGWGetObj::get_data_cb(bufferlist& bl, off_t bl_ofs, off_t bl_len)
{
  /* garbage collection related handling */
  utime_t start_time = ceph_clock_now(s->cct);
  if (start_time > gc_invalidate_time) {
    int r = store->defer_gc(s->obj_ctx, obj);
    if (r < 0) {
      dout(0) << "WARNING: could not defer gc entry for obj" << dendl;
    }
    gc_invalidate_time = start_time;
    gc_invalidate_time += (s->cct->_conf->rgw_gc_obj_min_wait / 2);
  }
  return send_response_data(bl, bl_ofs, bl_len);
}

bool RGWGetObj::prefetch_data()
{
  /* HEAD request, stop prefetch*/
  if (!get_data) {
    return false;
  }

  bool prefetch_first_chunk = true;
  range_str = s->info.env->get("HTTP_RANGE");

  if(range_str) {
    int r = parse_range(range_str, ofs, end, &partial_content);
    /* error on parsing the range, stop prefetch and will fail in execte() */
    if (r < 0) {
      range_parsed = false;
      return false;
    } else {
      range_parsed = true;
    }
    /* range get goes to shadown objects, stop prefetch */
    if (ofs >= s->cct->_conf->rgw_max_chunk_size) {
      prefetch_first_chunk = false;
    }
  }

  return get_data && prefetch_first_chunk;
}
void RGWGetObj::pre_exec()
{
  rgw_bucket_object_pre_exec(s);
}

static bool object_is_expired(map<string, bufferlist>& attrs) {
  map<string, bufferlist>::iterator iter = attrs.find(RGW_ATTR_DELETE_AT);
  if (iter != attrs.end()) {
    utime_t delete_at;
    try {
      ::decode(delete_at, iter->second);
    } catch (buffer::error& err) {
      dout(0) << "ERROR: " << __func__ << ": failed to decode " RGW_ATTR_DELETE_AT " attr" << dendl;
      return false;
    }

    if (delete_at <= ceph_clock_now(g_ceph_context)) {
      return true;
    }
  }

  return false;
}

void RGWGetObj::execute()
{
  utime_t start_time = s->time;
  bufferlist bl;
  gc_invalidate_time = ceph_clock_now(s->cct);
  gc_invalidate_time += (s->cct->_conf->rgw_gc_obj_min_wait / 2);

  RGWGetObj_CB cb(this);

  map<string, bufferlist>::iterator attr_iter;

  perfcounter->inc(l_rgw_get);
  int64_t new_ofs, new_end;

  RGWRados::Object op_target(store, s->bucket_info, *static_cast<RGWObjectCtx *>(s->obj_ctx), obj);
  RGWRados::Object::Read read_op(&op_target);

  ret = get_params();
  if (ret < 0)
    goto done_err;

  ret = init_common();
  if (ret < 0)
    goto done_err;

  new_ofs = ofs;
  new_end = end;

  read_op.conds.mod_ptr = mod_ptr;
  read_op.conds.unmod_ptr = unmod_ptr;
  read_op.conds.if_match = if_match;
  read_op.conds.if_nomatch = if_nomatch;
  read_op.params.attrs = &attrs;
  read_op.params.lastmod = &lastmod;
  read_op.params.read_size = &total_len;
  read_op.params.obj_size = &s->obj_size;
  read_op.params.perr = &s->err;

  ret = read_op.prepare(&new_ofs, &new_end);
  if (ret < 0)
    goto done_err;

  attr_iter = attrs.find(RGW_ATTR_USER_MANIFEST);
  if (attr_iter != attrs.end() && !skip_manifest) {
    ret = handle_user_manifest(attr_iter->second.c_str());
    if (ret < 0) {
      ldout(s->cct, 0) << "ERROR: failed to handle user manifest ret=" << ret << dendl;
    }
    return;
  }

  /* Check whether the object has expired. Swift API documentation
   * stands that we should return 404 Not Found in such case. */
  if (need_object_expiration() && object_is_expired(attrs)) {
    ret = -ENOENT;
    goto done_err;
  }

  ofs = new_ofs;
  end = new_end;

  start = ofs;

  if (!get_data || ofs > end)
    goto done_err;

  perfcounter->inc(l_rgw_get_b, end - ofs);

  ret = read_op.iterate(ofs, end, &cb);

  perfcounter->tinc(l_rgw_get_lat,
                   (ceph_clock_now(s->cct) - start_time));
  if (ret < 0) {
    goto done_err;
  }

  send_response_data(bl, 0, 0);
  return;

done_err:
  send_response_data_error();
}

int RGWGetObj::init_common()
{
  if (range_str) {
    /* range parsed error when prefetch*/
    if (!range_parsed) {
      int r = parse_range(range_str, ofs, end, &partial_content);
      if (r < 0)
        return r;
    }
  }
  if (if_mod) {
    if (parse_time(if_mod, &mod_time) < 0)
      return -EINVAL;
    mod_ptr = &mod_time;
  }

  if (if_unmod) {
    if (parse_time(if_unmod, &unmod_time) < 0)
      return -EINVAL;
    unmod_ptr = &unmod_time;
  }

  return 0;
}

int RGWListBuckets::verify_permission()
{
  return 0;
}

void RGWListBuckets::execute()
{
  bool done;
  bool started = false;
  uint64_t total_count = 0;

  uint64_t max_buckets = s->cct->_conf->rgw_list_buckets_max_chunk;

  ret = get_params();
  if (ret < 0) {
    goto send_end;
  }

  if (supports_account_metadata()) {
    ret = rgw_get_user_attrs_by_uid(store, s->user.user_id, attrs);
    if (ret < 0) {
      goto send_end;
    }
  }

  do {
    RGWUserBuckets buckets;
    uint64_t read_count;
    if (limit >= 0) {
      read_count = min(limit - total_count, (uint64_t)max_buckets);
    } else {
      read_count = max_buckets;
    }

    ret = rgw_read_user_buckets(store, s->user.user_id, buckets,
                                marker, read_count, should_get_stats(), 0);

    if (ret < 0) {
      /* hmm.. something wrong here.. the user was authenticated, so it
         should exist */
      ldout(s->cct, 10) << "WARNING: failed on rgw_get_user_buckets uid=" << s->user.user_id << dendl;
      break;
    }
    map<string, RGWBucketEnt>& m = buckets.get_buckets();
    map<string, RGWBucketEnt>::iterator iter;
    for (iter = m.begin(); iter != m.end(); ++iter) {
      RGWBucketEnt& bucket = iter->second;
      buckets_size += bucket.size;
      buckets_size_rounded += bucket.size_rounded;
      buckets_objcount += bucket.count;

      marker = iter->first;
    }
    buckets_count += m.size();
    total_count += m.size();

    done = (m.size() < read_count || (limit >= 0 && total_count >= (uint64_t)limit));

    if (!started) {
      send_response_begin(buckets.count() > 0);
      started = true;
    }

    if (!m.empty()) {
      send_response_data(buckets);

      map<string, RGWBucketEnt>::reverse_iterator riter = m.rbegin();
      marker = riter->first;
    }
  } while (!done);

send_end:
  if (!started) {
    send_response_begin(false);
  }
  send_response_end();
}

int RGWStatAccount::verify_permission()
{
  return 0;
}

void RGWStatAccount::execute()
{
  string marker;
  bool done;
  uint64_t max_buckets = s->cct->_conf->rgw_list_buckets_max_chunk;

  do {
    RGWUserBuckets buckets;

    ret = rgw_read_user_buckets(store, s->user.user_id, buckets, marker, max_buckets, false);
    if (ret < 0) {
      /* hmm.. something wrong here.. the user was authenticated, so it
         should exist */
      ldout(s->cct, 10) << "WARNING: failed on rgw_get_user_buckets uid=" << s->user.user_id << dendl;
      break;
    } else {
      map<string, RGWBucketEnt>& m = buckets.get_buckets();
      map<string, RGWBucketEnt>::iterator iter;
      for (iter = m.begin(); iter != m.end(); ++iter) {
        RGWBucketEnt& bucket = iter->second;
        buckets_size += bucket.size;
        buckets_size_rounded += bucket.size_rounded;
        buckets_objcount += bucket.count;

        marker = iter->first;
      }
      buckets_count += m.size();

      done = (m.size() < max_buckets);
    }
  } while (!done);
}

int RGWGetBucketVersioning::verify_permission()
{
  if (s->user.user_id.compare(s->bucket_owner.get_id()) != 0)
    return -EACCES;

  return 0;
}

void RGWGetBucketVersioning::pre_exec()
{
  rgw_bucket_object_pre_exec(s);
}

void RGWGetBucketVersioning::execute()
{
  versioned = s->bucket_info.versioned();
  versioning_enabled = s->bucket_info.versioning_enabled();
}

int RGWSetBucketVersioning::verify_permission()
{
  if (s->user.user_id.compare(s->bucket_owner.get_id()) != 0)
    return -EACCES;

  return 0;
}

void RGWSetBucketVersioning::pre_exec()
{
  rgw_bucket_object_pre_exec(s);
}

void RGWSetBucketVersioning::execute()
{
  ret = get_params();

  if (ret < 0)
    return;

  if (enable_versioning) {
    s->bucket_info.flags |= BUCKET_VERSIONED;
    s->bucket_info.flags &= ~BUCKET_VERSIONS_SUSPENDED;
  } else {
    s->bucket_info.flags |= (BUCKET_VERSIONED | BUCKET_VERSIONS_SUSPENDED);
  }

  ret = store->put_bucket_instance_info(s->bucket_info, false, 0, &s->bucket_attrs);
  if (ret < 0) {
    ldout(s->cct, 0) << "NOTICE: put_bucket_info on bucket=" << s->bucket.name << " returned err=" << ret << dendl;
    return;
  }
}

int RGWStatBucket::verify_permission()
{
  if (!verify_bucket_permission(s, RGW_PERM_READ))
    return -EACCES;

  return 0;
}

void RGWStatBucket::pre_exec()
{
  rgw_bucket_object_pre_exec(s);
}

void RGWStatBucket::execute()
{
  if (!s->bucket_exists) {
    ret = -ERR_NO_SUCH_BUCKET;
    return;
  }

  RGWUserBuckets buckets;
  bucket.bucket = s->bucket;
  buckets.add(bucket);
  map<string, RGWBucketEnt>& m = buckets.get_buckets();
  ret = store->update_containers_stats(m);
  if (!ret)
    ret = -EEXIST;
  if (ret > 0) {
    ret = 0;
    map<string, RGWBucketEnt>::iterator iter = m.find(bucket.bucket.name);
    if (iter != m.end()) {
      bucket = iter->second;
    } else {
      ret = -EINVAL;
    }
  }
}

int RGWListBucket::verify_permission()
{
  if (!verify_bucket_permission(s, RGW_PERM_READ))
    return -EACCES;

  return 0;
}

int RGWListBucket::parse_max_keys()
{
  if (!max_keys.empty()) {
    char *endptr;
    max = strtol(max_keys.c_str(), &endptr, 10);
    if (endptr) {
      while (*endptr && isspace(*endptr)) // ignore white space
        endptr++;
      if (*endptr) {
        return -EINVAL;
      }
    }
  } else {
    max = default_max;
  }

  return 0;
}

void RGWListBucket::pre_exec()
{
  rgw_bucket_object_pre_exec(s);
}

void RGWListBucket::execute()
{
  if (!s->bucket_exists) {
    ret = -ERR_NO_SUCH_BUCKET;
    return;
  }

  ret = get_params();
  if (ret < 0)
    return;

  if (need_container_stats()) {
    map<string, RGWBucketEnt> m;
    m[s->bucket.name] = RGWBucketEnt();
    m.begin()->second.bucket = s->bucket;
    ret = store->update_containers_stats(m);
    if (ret > 0) {
      bucket = m.begin()->second;
    }
  }

  RGWRados::Bucket target(store, s->bucket);
  if (shard_id >= 0) {
    target.set_shard_id(shard_id);
  }
  RGWRados::Bucket::List list_op(&target);

  list_op.params.prefix = prefix;
  list_op.params.delim = delimiter;
  list_op.params.marker = marker;
  list_op.params.end_marker = end_marker;
  list_op.params.list_versions = list_versions;

  ret = list_op.list_objects(max, &objs, &common_prefixes, &is_truncated);
  if (ret >= 0 && !delimiter.empty()) {
    next_marker = list_op.get_next_marker();
  }
}

int RGWGetBucketLogging::verify_permission()
{
  if (s->user.user_id.compare(s->bucket_owner.get_id()) != 0)
    return -EACCES;

  return 0;
}

int RGWGetBucketLocation::verify_permission()
{
  if (s->user.user_id.compare(s->bucket_owner.get_id()) != 0)
    return -EACCES;

  return 0;
}

int RGWCreateBucket::verify_permission()
{
  if (!rgw_user_is_authenticated(s->user))
    return -EACCES;

  if (s->user.user_id.tenant != s->bucket_tenant) {
    ldout(s->cct, 10) << "user cannot create a bucket in a different tenant (user_id.tenant=" << s->user.user_id.tenant << " requested=" << s->bucket_tenant << ")" << dendl;
    return -EACCES;
  }

  if (s->user.max_buckets) {
    RGWUserBuckets buckets;
    string marker;
    int ret = rgw_read_user_buckets(store, s->user.user_id, buckets, marker, s->user.max_buckets, false);
    if (ret < 0)
      return ret;

    map<string, RGWBucketEnt>& m = buckets.get_buckets();
    if (m.size() >= s->user.max_buckets) {
      return -ERR_TOO_MANY_BUCKETS;
    }
  }

  return 0;
}

static int forward_request_to_master(struct req_state *s, obj_version *objv, RGWRados *store, bufferlist& in_data, JSONParser *jp)
{
  if (!store->rest_master_conn) {
    ldout(s->cct, 0) << "rest connection is invalid" << dendl;
    return -EINVAL;
  }
  ldout(s->cct, 0) << "sending create_bucket request to master zonegroup" << dendl;
  bufferlist response;
  string uid_str = s->user.user_id.to_str();
#define MAX_REST_RESPONSE (128 * 1024) // we expect a very small response
  int ret = store->rest_master_conn->forward(uid_str, s->info, objv, MAX_REST_RESPONSE, &in_data, &response);
  if (ret < 0)
    return ret;

  ldout(s->cct, 20) << "response: " << response.c_str() << dendl;
  ret = jp->parse(response.c_str(), response.length());
  if (ret < 0) {
    ldout(s->cct, 0) << "failed parsing response from master zonegroup" << dendl;
    return ret;
  }

  return 0;
}

void RGWCreateBucket::pre_exec()
{
  rgw_bucket_object_pre_exec(s);
}

void RGWCreateBucket::execute()
{
  RGWAccessControlPolicy old_policy(s->cct);
  map<string, bufferlist> attrs;
  bufferlist aclbl;
  bufferlist corsbl;
  bool existed;
<<<<<<< HEAD
  rgw_obj obj(store->get_zone_params().domain_root, s->bucket_name_str);
=======
  string bucket_name;
  rgw_make_bucket_entry_name(s->bucket_tenant, s->bucket_name, bucket_name);
  rgw_obj obj(store->zone.domain_root, bucket_name);
>>>>>>> 46493d4e
  obj_version objv, *pobjv = NULL;

  ret = get_params();
  if (ret < 0)
    return;

  if (!store->get_zonegroup().is_master &&
      store->get_zonegroup().api_name != location_constraint) {
    ldout(s->cct, 0) << "location constraint (" << location_constraint << ") doesn't match zonegroup" << " (" << store->get_zonegroup().api_name << ")" << dendl;
    ret = -EINVAL;
    return;
  }

  /* we need to make sure we read bucket info, it's not read before for this specific request */
  RGWObjectCtx& obj_ctx = *static_cast<RGWObjectCtx *>(s->obj_ctx);
  ret = store->get_bucket_info(obj_ctx, s->bucket_tenant, s->bucket_name,
                               s->bucket_info, NULL, &s->bucket_attrs);
  if (ret < 0 && ret != -ENOENT)
    return;
  s->bucket_exists = (ret != -ENOENT);

  s->bucket_owner.set_id(s->user.user_id);
  s->bucket_owner.set_name(s->user.display_name);
  if (s->bucket_exists) {
    int r = get_policy_from_attr(s->cct, store, s->obj_ctx, s->bucket_info, s->bucket_attrs,
                                 &old_policy, obj);
    if (r >= 0)  {
      if (old_policy.get_owner().get_id().compare(s->user.user_id) != 0) {
        ret = -EEXIST;
        return;
      }
    }
  }

  RGWBucketInfo master_info;
  rgw_bucket *pmaster_bucket;
  time_t creation_time;

  if (!store->is_meta_master()) {
    JSONParser jp;
    ret = forward_request_to_master(s, NULL, store, in_data, &jp);
    if (ret < 0)
      return;

    JSONDecoder::decode_json("entry_point_object_ver", ep_objv, &jp);
    JSONDecoder::decode_json("object_ver", objv, &jp);
    JSONDecoder::decode_json("bucket_info", master_info, &jp);
    ldout(s->cct, 20) << "parsed: objv.tag=" << objv.tag << " objv.ver=" << objv.ver << dendl;
    ldout(s->cct, 20) << "got creation time: << " << master_info.creation_time << dendl;
    pmaster_bucket= &master_info.bucket;
    creation_time = master_info.creation_time;
    pobjv = &objv;
  } else {
    pmaster_bucket = NULL;
    creation_time = 0;
  }

  string zonegroup_id;

  if (s->system_request) {
    zonegroup_id = s->info.args.get(RGW_SYS_PARAM_PREFIX "zonegroup");
    if (zonegroup_id.empty()) {
      zonegroup_id = store->get_zonegroup().get_id();
    }
  } else {
    zonegroup_id = store->get_zonegroup().get_id();
  }

  if (s->bucket_exists) {
    string selected_placement_rule;
    rgw_bucket bucket;
<<<<<<< HEAD
    ret = store->select_bucket_placement(s->user, zonegroup_id, placement_rule, s->bucket_name_str, bucket, &selected_placement_rule);
=======
    ret = store->select_bucket_placement(s->user, region_name, placement_rule,
                                         s->bucket_tenant, s->bucket_name, bucket,
                                         &selected_placement_rule);
>>>>>>> 46493d4e
    if (selected_placement_rule != s->bucket_info.placement_rule) {
      ret = -EEXIST;
      return;
    }
  }

  policy.encode(aclbl);

  attrs[RGW_ATTR_ACL] = aclbl;

  if (has_cors) {
    cors_config.encode(corsbl);
    attrs[RGW_ATTR_CORS] = corsbl;
  }
<<<<<<< HEAD
  s->bucket.name = s->bucket_name_str;
  ret = store->create_bucket(s->user, s->bucket, zonegroup_id, placement_rule, attrs, info, pobjv,
=======
  s->bucket.tenant = s->bucket_tenant; /* ignored if bucket exists */
  s->bucket.name = s->bucket_name;
  ret = store->create_bucket(s->user, s->bucket, region_name, placement_rule, attrs, info, pobjv,
>>>>>>> 46493d4e
                             &ep_objv, creation_time, pmaster_bucket, true);
  /* continue if EEXIST and create_bucket will fail below.  this way we can recover
   * from a partial create by retrying it. */
  ldout(s->cct, 20) << "rgw_create_bucket returned ret=" << ret << " bucket=" << s->bucket << dendl;

  if (ret && ret != -EEXIST)
    return;

  existed = (ret == -EEXIST);

  if (existed) {
    /* bucket already existed, might have raced with another bucket creation, or
     * might be partial bucket creation that never completed. Read existing bucket
     * info, verify that the reported bucket owner is the current user.
     * If all is ok then update the user's list of buckets.
     * Otherwise inform client about a name conflict.
     */
    if (info.owner.compare(s->user.user_id) != 0) {
      ret = -EEXIST;
      return;
    }
    s->bucket = info.bucket;
  }

  ret = rgw_link_bucket(store, s->user.user_id, s->bucket, info.creation_time, false);
  if (ret && !existed && ret != -EEXIST) {  /* if it exists (or previously existed), don't remove it! */
    ret = rgw_unlink_bucket(store, s->user.user_id, s->bucket.tenant, s->bucket.name);
    if (ret < 0) {
      ldout(s->cct, 0) << "WARNING: failed to unlink bucket: ret=" << ret << dendl;
    }
  } else if (ret == -EEXIST || (ret == 0 && existed)) {
    ret = -ERR_BUCKET_EXISTS;
  }
}

int RGWDeleteBucket::verify_permission()
{
  if (!verify_bucket_permission(s, RGW_PERM_WRITE))
    return -EACCES;

  return 0;
}

void RGWDeleteBucket::pre_exec()
{
  rgw_bucket_object_pre_exec(s);
}

void RGWDeleteBucket::execute()
{
  ret = -EINVAL;

  if (s->bucket_name.empty())
    return;

  if (!s->bucket_exists) {
    ldout(s->cct, 0) << "ERROR: bucket " << s->bucket_name_str << " not found" << dendl;
    ret = -ERR_NO_SUCH_BUCKET;
    return;
  }
  RGWObjVersionTracker ot;
  ot.read_version = s->bucket_info.ep_objv;

  if (s->system_request) {
    string tag = s->info.args.get(RGW_SYS_PARAM_PREFIX "tag");
    string ver_str = s->info.args.get(RGW_SYS_PARAM_PREFIX "ver");
    if (!tag.empty()) {
      ot.read_version.tag = tag;
      uint64_t ver;
      string err;
      ver = strict_strtol(ver_str.c_str(), 10, &err);
      if (!err.empty()) {
        ldout(s->cct, 0) << "failed to parse ver param" << dendl;
        ret = -EINVAL;
        return;
      }
      ot.read_version.ver = ver;
    }
  }

  ret = store->delete_bucket(s->bucket, ot);

  if (ret == 0) {
    ret = rgw_unlink_bucket(store, s->user.user_id, s->bucket.tenant, s->bucket.name, false);
    if (ret < 0) {
      ldout(s->cct, 0) << "WARNING: failed to unlink bucket: ret=" << ret << dendl;
    }
  }

  if (ret < 0) {
    return;
  }

  if (!store->is_meta_master()) {
    bufferlist in_data;
    JSONParser jp;
    ret = forward_request_to_master(s, &ot.read_version, store, in_data, &jp);
    if (ret < 0) {
      if (ret == -ENOENT) { /* adjust error,
                               we want to return with NoSuchBucket and not NoSuchKey */
        ret = -ERR_NO_SUCH_BUCKET;
      }
      return;
    }
  }

}

int RGWPutObj::verify_permission()
{
  if (!verify_bucket_permission(s, RGW_PERM_WRITE))
    return -EACCES;

  return 0;
}

class RGWPutObjProcessor_Multipart : public RGWPutObjProcessor_Atomic
{
  string part_num;
  RGWMPObj mp;
  req_state *s;
  string upload_id;

protected:
  int prepare(RGWRados *store, string *oid_rand);
  int do_complete(string& etag, time_t *mtime, time_t set_mtime,
                  map<string, bufferlist>& attrs, time_t delete_at,
                  const char *if_match = NULL, const char *if_nomatch = NULL);

public:
  bool immutable_head() { return true; }
  RGWPutObjProcessor_Multipart(RGWObjectCtx& obj_ctx, RGWBucketInfo& bucket_info, uint64_t _p, req_state *_s) :
                   RGWPutObjProcessor_Atomic(obj_ctx, bucket_info, _s->bucket, _s->object.name, _p, _s->req_id, false), s(_s) {}
};

int RGWPutObjProcessor_Multipart::prepare(RGWRados *store, string *oid_rand)
{
  int r = prepare_init(store, NULL);
  if (r < 0) {
    return r;
  }

  string oid = obj_str;
  upload_id = s->info.args.get("uploadId");
  if (!oid_rand) {
    mp.init(oid, upload_id);
  } else {
    mp.init(oid, upload_id, *oid_rand);
  }

  part_num = s->info.args.get("partNumber");
  if (part_num.empty()) {
    ldout(s->cct, 10) << "part number is empty" << dendl;
    return -EINVAL;
  }

  string err;
  uint64_t num = (uint64_t)strict_strtol(part_num.c_str(), 10, &err);

  if (!err.empty()) {
    ldout(s->cct, 10) << "bad part number: " << part_num << ": " << err << dendl;
    return -EINVAL;
  }

  string upload_prefix = oid + ".";

  if (!oid_rand) {
    upload_prefix.append(upload_id);
  } else {
    upload_prefix.append(*oid_rand);
  }

  rgw_obj target_obj;
  target_obj.init(bucket, oid);

  manifest.set_prefix(upload_prefix);

  manifest.set_multipart_part_rule(store->ctx()->_conf->rgw_obj_stripe_size, num);

  r = manifest_gen.create_begin(store->ctx(), &manifest, bucket, target_obj);
  if (r < 0) {
    return r;
  }

  head_obj = manifest_gen.get_cur_obj();
  head_obj.index_hash_source = obj_str;
  cur_obj = head_obj;

  return 0;
}

static bool is_v2_upload_id(const string& upload_id)
{
  const char *uid = upload_id.c_str();

  return (strncmp(uid, MULTIPART_UPLOAD_ID_PREFIX, sizeof(MULTIPART_UPLOAD_ID_PREFIX) - 1) == 0) ||
         (strncmp(uid, MULTIPART_UPLOAD_ID_PREFIX_LEGACY, sizeof(MULTIPART_UPLOAD_ID_PREFIX_LEGACY) - 1) == 0);
}

int RGWPutObjProcessor_Multipart::do_complete(string& etag, time_t *mtime, time_t set_mtime,
                                              map<string, bufferlist>& attrs, time_t delete_at,
                                              const char *if_match, const char *if_nomatch)
{
  complete_writing_data();

  RGWRados::Object op_target(store, s->bucket_info, obj_ctx, head_obj);
  RGWRados::Object::Write head_obj_op(&op_target);

  head_obj_op.meta.set_mtime = set_mtime;
  head_obj_op.meta.mtime = mtime;
  head_obj_op.meta.owner = s->owner.get_id();
  head_obj_op.meta.delete_at = delete_at;

  int r = head_obj_op.write_meta(s->obj_size, attrs);
  if (r < 0)
    return r;

  bufferlist bl;
  RGWUploadPartInfo info;
  string p = "part.";
  bool sorted_omap = is_v2_upload_id(upload_id);

  if (sorted_omap) {
    string err;
    int part_num_int = strict_strtol(part_num.c_str(), 10, &err);
    if (!err.empty()) {
      dout(10) << "bad part number specified: " << part_num << dendl;
      return -EINVAL;
    }
    char buf[32];
    snprintf(buf, sizeof(buf), "%08d", part_num_int);
    p.append(buf);
  } else {
    p.append(part_num);
  }
  info.num = atoi(part_num.c_str());
  info.etag = etag;
  info.size = s->obj_size;
  info.modified = ceph_clock_now(store->ctx());
  info.manifest = manifest;
  ::encode(info, bl);

  string multipart_meta_obj = mp.get_meta();

  rgw_obj meta_obj;
  meta_obj.init_ns(bucket, multipart_meta_obj, mp_ns);
  meta_obj.set_in_extra_data(true);

  r = store->omap_set(meta_obj, p, bl);

  return r;
}


RGWPutObjProcessor *RGWPutObj::select_processor(RGWObjectCtx& obj_ctx, bool *is_multipart)
{
  RGWPutObjProcessor *processor;

  bool multipart = s->info.args.exists("uploadId");

  uint64_t part_size = s->cct->_conf->rgw_obj_stripe_size;

  if (!multipart) {
    processor = new RGWPutObjProcessor_Atomic(obj_ctx, s->bucket_info, s->bucket, s->object.name, part_size, s->req_id, s->bucket_info.versioning_enabled());
    (static_cast<RGWPutObjProcessor_Atomic *>(processor))->set_olh_epoch(olh_epoch);
    (static_cast<RGWPutObjProcessor_Atomic *>(processor))->set_version_id(version_id);
  } else {
    processor = new RGWPutObjProcessor_Multipart(obj_ctx, s->bucket_info, part_size, s);
  }

  if (is_multipart) {
    *is_multipart = multipart;
  }

  return processor;
}

void RGWPutObj::dispose_processor(RGWPutObjProcessor *processor)
{
  delete processor;
}

void RGWPutObj::pre_exec()
{
  rgw_bucket_object_pre_exec(s);
}

static int put_data_and_throttle(RGWPutObjProcessor *processor, bufferlist& data, off_t ofs,
                                 MD5 *hash, bool need_to_wait)
{
  bool again;

  do {
    void *handle;

    int ret = processor->handle_data(data, ofs, hash, &handle, &again);
    if (ret < 0)
      return ret;

    ret = processor->throttle_data(handle, need_to_wait);
    if (ret < 0)
      return ret;

    need_to_wait = false; /* the need to wait only applies to the first iteration */
  } while (again);

  return 0;
}

static int get_system_versioning_params(req_state *s, uint64_t *olh_epoch, string *version_id)
{
  if (!s->system_request) {
    return 0;
  }

  if (olh_epoch) {
    string epoch_str = s->info.args.get(RGW_SYS_PARAM_PREFIX "versioned-epoch");
    if (!epoch_str.empty()) {
      string err;
      *olh_epoch = strict_strtol(epoch_str.c_str(), 10, &err);
      if (!err.empty()) {
        ldout(s->cct, 0) << "failed to parse versioned-epoch param" << dendl;
        return -EINVAL;
      }
    }
  }

  if (version_id) {
    *version_id = s->info.args.get(RGW_SYS_PARAM_PREFIX "version-id");
  }

  return 0;
}

static void encode_delete_at_attr(time_t delete_at, map<string, bufferlist>& attrs)
{
  if (delete_at == 0) {
    return;
  }

  bufferlist delatbl;
  ::encode(utime_t(delete_at, 0), delatbl);
  attrs[RGW_ATTR_DELETE_AT] = delatbl;
}

void RGWPutObj::execute()
{
  RGWPutObjProcessor *processor = NULL;
  char supplied_md5_bin[CEPH_CRYPTO_MD5_DIGESTSIZE + 1];
  char supplied_md5[CEPH_CRYPTO_MD5_DIGESTSIZE * 2 + 1];
  char calc_md5[CEPH_CRYPTO_MD5_DIGESTSIZE * 2 + 1];
  unsigned char m[CEPH_CRYPTO_MD5_DIGESTSIZE];
  MD5 hash;
  bufferlist bl, aclbl;
  map<string, bufferlist> attrs;
  int len;
  map<string, string>::iterator iter;
  bool multipart;

  bool need_calc_md5 = (obj_manifest == NULL);


  perfcounter->inc(l_rgw_put);
  ret = -EINVAL;
  if (s->object.empty()) {
    goto done;
  }

  if (!s->bucket_exists) {
    ret = -ERR_NO_SUCH_BUCKET;
    return;
  }

  ret = get_params();
  if (ret < 0) {
    ldout(s->cct, 20) << "get_params() returned ret=" << ret << dendl;
    goto done;
  }

  ret = get_system_versioning_params(s, &olh_epoch, &version_id);
  if (ret < 0) {
    ldout(s->cct, 20) << "get_system_versioning_params() returned ret=" \
        << ret << dendl;
    goto done;
  }

  if (supplied_md5_b64) {
    need_calc_md5 = true;

    ldout(s->cct, 15) << "supplied_md5_b64=" << supplied_md5_b64 << dendl;
    ret = ceph_unarmor(supplied_md5_bin, &supplied_md5_bin[CEPH_CRYPTO_MD5_DIGESTSIZE + 1],
                       supplied_md5_b64, supplied_md5_b64 + strlen(supplied_md5_b64));
    ldout(s->cct, 15) << "ceph_armor ret=" << ret << dendl;
    if (ret != CEPH_CRYPTO_MD5_DIGESTSIZE) {
      ret = -ERR_INVALID_DIGEST;
      goto done;
    }

    buf_to_hex((const unsigned char *)supplied_md5_bin, CEPH_CRYPTO_MD5_DIGESTSIZE, supplied_md5);
    ldout(s->cct, 15) << "supplied_md5=" << supplied_md5 << dendl;
  }

  if (!chunked_upload) { /* with chunked upload we don't know how big is the upload.
                            we also check sizes at the end anyway */
    ret = store->check_quota(s->bucket_owner.get_id(), s->bucket,
                             user_quota, bucket_quota, s->content_length);
    if (ret < 0) {
      ldout(s->cct, 20) << "check_quota() returned ret=" << ret << dendl;
      goto done;
    }
  }

  if (supplied_etag) {
    strncpy(supplied_md5, supplied_etag, sizeof(supplied_md5) - 1);
    supplied_md5[sizeof(supplied_md5) - 1] = '\0';
  }

  processor = select_processor(*static_cast<RGWObjectCtx *>(s->obj_ctx), &multipart);

  ret = processor->prepare(store, NULL);
  if (ret < 0) {
    ldout(s->cct, 20) << "processor->prepare() returned ret=" << ret << dendl;
    goto done;
  }

  do {
    bufferlist data;
    len = get_data(data);
    if (len < 0) {
      ret = len;
      goto done;
    }
    if (!len)
      break;

    /* do we need this operation to be synchronous? if we're dealing with an object with immutable
     * head, e.g., multipart object we need to make sure we're the first one writing to this object
     */
    bool need_to_wait = (ofs == 0) && multipart;

    bufferlist orig_data;

    if (need_to_wait) {
      orig_data = data;
    }

    ret = put_data_and_throttle(processor, data, ofs, (need_calc_md5 ? &hash : NULL), need_to_wait);
    if (ret < 0) {
      if (!need_to_wait || ret != -EEXIST) {
        ldout(s->cct, 20) << "processor->thottle_data() returned ret=" << ret << dendl;
        goto done;
      }

      ldout(s->cct, 5) << "NOTICE: processor->throttle_data() returned -EEXIST, need to restart write" << dendl;

      /* restore original data */
      data.swap(orig_data);

      /* restart processing with different oid suffix */

      dispose_processor(processor);
      processor = select_processor(*static_cast<RGWObjectCtx *>(s->obj_ctx), &multipart);

      string oid_rand;
      char buf[33];
      gen_rand_alphanumeric(store->ctx(), buf, sizeof(buf) - 1);
      oid_rand.append(buf);

      ret = processor->prepare(store, &oid_rand);
      if (ret < 0) {
        ldout(s->cct, 0) << "ERROR: processor->prepare() returned " << ret << dendl;
        goto done;
      }

      ret = put_data_and_throttle(processor, data, ofs, NULL, false);
      if (ret < 0) {
        goto done;
      }
    }

    ofs += len;
  } while (len > 0);

  if (!chunked_upload && ofs != s->content_length) {
    ret = -ERR_REQUEST_TIMEOUT;
    goto done;
  }
  s->obj_size = ofs;
  perfcounter->inc(l_rgw_put_b, s->obj_size);

  ret = store->check_quota(s->bucket_owner.get_id(), s->bucket,
                           user_quota, bucket_quota, s->obj_size);
  if (ret < 0) {
    ldout(s->cct, 20) << "second check_quota() returned ret=" << ret << dendl;
    goto done;
  }

  if (need_calc_md5) {
    processor->complete_hash(&hash);
    hash.Final(m);

    buf_to_hex(m, CEPH_CRYPTO_MD5_DIGESTSIZE, calc_md5);
    etag = calc_md5;

    if (supplied_md5_b64 && strcmp(calc_md5, supplied_md5)) {
      ret = -ERR_BAD_DIGEST;
      goto done;
    }
  }

  policy.encode(aclbl);

  attrs[RGW_ATTR_ACL] = aclbl;
  if (obj_manifest) {
    bufferlist manifest_bl;
    string manifest_obj_prefix;
    string manifest_bucket;

    char etag_buf[CEPH_CRYPTO_MD5_DIGESTSIZE];
    char etag_buf_str[CEPH_CRYPTO_MD5_DIGESTSIZE * 2 + 16];

    manifest_bl.append(obj_manifest, strlen(obj_manifest) + 1);
    attrs[RGW_ATTR_USER_MANIFEST] = manifest_bl;
    user_manifest_parts_hash = &hash;
    string prefix_str = obj_manifest;
    int pos = prefix_str.find('/');
    if (pos < 0) {
      ldout(s->cct, 0) << "bad user manifest, missing slash separator: " << obj_manifest << dendl;
      goto done;
    }

    manifest_bucket = prefix_str.substr(0, pos);
    manifest_obj_prefix = prefix_str.substr(pos + 1);

    hash.Final((byte *)etag_buf);
    buf_to_hex((const unsigned char *)etag_buf, CEPH_CRYPTO_MD5_DIGESTSIZE, etag_buf_str);

    ldout(s->cct, 0) << __func__ << ": calculated md5 for user manifest: " << etag_buf_str << dendl;

    etag = etag_buf_str;
  }
  if (supplied_etag && etag.compare(supplied_etag) != 0) {
    ret = -ERR_UNPROCESSABLE_ENTITY;
    goto done;
  }
  bl.append(etag.c_str(), etag.size() + 1);
  attrs[RGW_ATTR_ETAG] = bl;

  for (iter = s->generic_attrs.begin(); iter != s->generic_attrs.end(); ++iter) {
    bufferlist& attrbl = attrs[iter->first];
    const string& val = iter->second;
    attrbl.append(val.c_str(), val.size() + 1);
  }

  rgw_get_request_metadata(s->cct, s->info, attrs);
  encode_delete_at_attr(delete_at, attrs);

  ret = processor->complete(etag, &mtime, 0, attrs, delete_at, if_match, if_nomatch);

done:
  dispose_processor(processor);
  perfcounter->tinc(l_rgw_put_lat,
                   (ceph_clock_now(s->cct) - s->time));
}

int RGWPostObj::verify_permission()
{
  return 0;
}

RGWPutObjProcessor *RGWPostObj::select_processor(RGWObjectCtx& obj_ctx)
{
  RGWPutObjProcessor *processor;

  uint64_t part_size = s->cct->_conf->rgw_obj_stripe_size;

  processor = new RGWPutObjProcessor_Atomic(obj_ctx, s->bucket_info, s->bucket, s->object.name, part_size, s->req_id, s->bucket_info.versioning_enabled());

  return processor;
}

void RGWPostObj::dispose_processor(RGWPutObjProcessor *processor)
{
  delete processor;
}

void RGWPostObj::pre_exec()
{
  rgw_bucket_object_pre_exec(s);
}

void RGWPostObj::execute()
{
  RGWPutObjProcessor *processor = NULL;
  char calc_md5[CEPH_CRYPTO_MD5_DIGESTSIZE * 2 + 1];
  unsigned char m[CEPH_CRYPTO_MD5_DIGESTSIZE];
  MD5 hash;
  bufferlist bl, aclbl;
  int len = 0;

  // read in the data from the POST form
  ret = get_params();
  if (ret < 0)
    goto done;

  ret = verify_params();
  if (ret < 0)
    goto done;

  if (!verify_bucket_permission(s, RGW_PERM_WRITE)) {
    ret = -EACCES;
    goto done;
  }

  ret = store->check_quota(s->bucket_owner.get_id(), s->bucket,
                           user_quota, bucket_quota, s->content_length);
  if (ret < 0) {
    goto done;
  }

  processor = select_processor(*static_cast<RGWObjectCtx *>(s->obj_ctx));

  ret = processor->prepare(store, NULL);
  if (ret < 0)
    goto done;

  while (data_pending) {
     bufferlist data;
     len = get_data(data);

     if (len < 0) {
       ret = len;
       goto done;
     }

     if (!len)
       break;

     ret = put_data_and_throttle(processor, data, ofs, &hash, false);

     ofs += len;

     if (ofs > max_len) {
       ret = -ERR_TOO_LARGE;
       goto done;
     }
   }

  if (len < min_len) {
    ret = -ERR_TOO_SMALL;
    goto done;
  }

  s->obj_size = ofs;

  ret = store->check_quota(s->bucket_owner.get_id(), s->bucket,
                           user_quota, bucket_quota, s->obj_size);
  if (ret < 0) {
    goto done;
  }

  processor->complete_hash(&hash);
  hash.Final(m);
  buf_to_hex(m, CEPH_CRYPTO_MD5_DIGESTSIZE, calc_md5);

  policy.encode(aclbl);
  etag = calc_md5;

  bl.append(etag.c_str(), etag.size() + 1);
  attrs[RGW_ATTR_ETAG] = bl;
  attrs[RGW_ATTR_ACL] = aclbl;

  if (content_type.size()) {
    bufferlist ct_bl;
    ct_bl.append(content_type.c_str(), content_type.size() + 1);
    attrs[RGW_ATTR_CONTENT_TYPE] = ct_bl;
  }

  ret = processor->complete(etag, NULL, 0, attrs, delete_at);

done:
  dispose_processor(processor);
}


static void populate_with_generic_attrs(const req_state * const s,
                                        map<string, bufferlist>& out_attrs)
{
  map<string, string>::const_iterator giter;

  for (giter = s->generic_attrs.begin(); giter != s->generic_attrs.end(); ++giter) {
    bufferlist& attrbl = out_attrs[giter->first];
    const string& val = giter->second;
    attrbl.clear();
    attrbl.append(val.c_str(), val.size() + 1);
  }
}

static void prepare_add_del_attrs(const map<string, bufferlist>& orig_attrs,
                                  map<string, bufferlist>& out_attrs,
                                  map<string, bufferlist>& out_rmattrs)
{
  map<string, bufferlist>::const_iterator iter;

  for (iter = orig_attrs.begin(); iter != orig_attrs.end(); ++iter) {
    const string& name = iter->first;
    /* check if the attr is user-defined metadata item */
    if (name.compare(0, sizeof(RGW_ATTR_META_PREFIX) - 1, RGW_ATTR_META_PREFIX) == 0) {
      /* for the objects all existing meta attrs have to be removed */
      out_rmattrs[name] = iter->second;
    } else if (out_attrs.find(name) == out_attrs.end()) {
      out_attrs[name] = iter->second;
    }
  }
}

static void prepare_add_del_attrs(const map<string, bufferlist>& orig_attrs,
                                  const set<string>& rmattr_names,
                                  map<string, bufferlist>& out_attrs,
                                  map<string, bufferlist>& out_rmattrs)
{
  map<string, bufferlist>::const_iterator iter;

  for (iter = orig_attrs.begin(); iter != orig_attrs.end(); ++iter) {
    const string& name = iter->first;
    /* check if the attr is user-defined metadata item */
    if (name.compare(0, strlen(RGW_ATTR_META_PREFIX), RGW_ATTR_META_PREFIX) == 0) {
      /* for the buckets all existing meta attrs are preserved,
         except those that are listed in rmattr_names. */
      if (rmattr_names.find(name) != rmattr_names.end()) {
        map<string, bufferlist>::iterator aiter = out_attrs.find(name);
        if (aiter != out_attrs.end()) {
          out_attrs.erase(aiter);
        }
        out_rmattrs[name] = iter->second;
      }
    } else if (out_attrs.find(name) == out_attrs.end()) {
      out_attrs[name] = iter->second;
    }
  }
}

int RGWPutMetadataAccount::handle_temp_url_update(const map<int, string>& temp_url_keys) {
  RGWUserAdminOpState user_op;
  user_op.set_user_id(s->user.user_id);

  map<int, string>::const_iterator iter;
  for (iter = temp_url_keys.begin(); iter != temp_url_keys.end(); ++iter) {
    user_op.set_temp_url_key(iter->second, iter->first);
  }

  RGWUser user;
  ret = user.init(store, user_op);
  if (ret < 0) {
    ldout(store->ctx(), 0) << "ERROR: could not init user ret=" << ret << dendl;
    return ret;
  }

  string err_msg;
  ret = user.modify(user_op, &err_msg);
  if (ret < 0) {
    ldout(store->ctx(), 10) << "user.modify() returned " << ret << ": " << err_msg << dendl;
    return ret;
  }
  return 0;
}

int RGWPutMetadataAccount::verify_permission()
{
  if (!rgw_user_is_authenticated(s->user)) {
    return -EACCES;
  }
  // if ((s->perm_mask & RGW_PERM_WRITE) == 0) {
  //   return -EACCES;
  // }
  return 0;
}

void RGWPutMetadataAccount::filter_out_temp_url(map<string, bufferlist>& add_attrs,
                                                const set<string>& rmattr_names,
                                                map<int, string>& temp_url_keys)
{
  map<string, bufferlist>::iterator iter;

  iter = add_attrs.find(RGW_ATTR_TEMPURL_KEY1);
  if (iter != add_attrs.end()) {
    temp_url_keys[0] = iter->second.c_str();
    add_attrs.erase(iter);
  }

  iter = add_attrs.find(RGW_ATTR_TEMPURL_KEY2);
  if (iter != add_attrs.end()) {
    temp_url_keys[1] = iter->second.c_str();
    add_attrs.erase(iter);
  }

  set<string>::const_iterator riter;
  for(riter = rmattr_names.begin(); riter != rmattr_names.end(); ++riter) {
    const string& name = *riter;

    if (name.compare(RGW_ATTR_TEMPURL_KEY1) == 0) {
      temp_url_keys[0] = string();
    }
    if (name.compare(RGW_ATTR_TEMPURL_KEY2) == 0) {
      temp_url_keys[1] = string();
    }
  }
}

void RGWPutMetadataAccount::execute()
{
  map<string, bufferlist> attrs, orig_attrs, rmattrs;
  RGWObjVersionTracker acct_op_tracker;

  ret = get_params();
  if (ret < 0) {
    return;
  }

  rgw_get_request_metadata(s->cct, s->info, attrs, false);
  RGWUserInfo orig_uinfo;
  rgw_get_user_info_by_uid(store, s->user.user_id, orig_uinfo, &acct_op_tracker);
  populate_with_generic_attrs(s, attrs);

  /* Handle the TempURL-related stuff. */
  map<int, string> temp_url_keys;
  filter_out_temp_url(attrs, rmattr_names, temp_url_keys);
  if (!temp_url_keys.empty()) {
    if (s->perm_mask != RGW_PERM_FULL_CONTROL) {
      ret = -EPERM;
      return;
    }
  }

<<<<<<< HEAD
  ret = rgw_store_user_info(store, s->user, &orig_uinfo, &acct_op_tracker, 0, false, &attrs);
=======
  /* XXX tenant needed? */
  ret = rgw_store_user_attrs(store, s->user.user_id.id, attrs, &rmattrs, &acct_op_tracker);
>>>>>>> 46493d4e
  if (ret < 0) {
    return;
  }

  if (!temp_url_keys.empty()) {
    ret = handle_temp_url_update(temp_url_keys);
    if (ret < 0) {
      return;
    }
  }
}

int RGWPutMetadataBucket::verify_permission()
{
  if (!verify_bucket_permission(s, RGW_PERM_WRITE)) {
    return -EACCES;
  }

  return 0;
}

void RGWPutMetadataBucket::pre_exec()
{
  rgw_bucket_object_pre_exec(s);
}

void RGWPutMetadataBucket::execute()
{
  rgw_obj obj(s->bucket, s->object);
  map<string, bufferlist> attrs, orig_attrs, rmattrs;

  ret = get_params();
  if (ret < 0) {
    return;
  }

  rgw_get_request_metadata(s->cct, s->info, attrs, false);

  if (!placement_rule.empty() &&
      placement_rule != s->bucket_info.placement_rule) {
    ret = -EEXIST;
    return;
  }

  orig_attrs = s->bucket_attrs;
  prepare_add_del_attrs(orig_attrs, rmattr_names, attrs, rmattrs);
  populate_with_generic_attrs(s, attrs);

  if (has_policy) {
    bufferlist bl;
    policy.encode(bl);
    attrs[RGW_ATTR_ACL] = bl;
  }

  if (has_cors) {
    bufferlist bl;
    cors_config.encode(bl);
    attrs[RGW_ATTR_CORS] = bl;
  }

  ret = rgw_bucket_set_attrs(store, s->bucket_info, attrs, &s->bucket_info.objv_tracker);
}

int RGWPutMetadataObject::verify_permission()
{
  if (!verify_object_permission(s, RGW_PERM_WRITE)) {
    return -EACCES;
  }

  return 0;
}

void RGWPutMetadataObject::pre_exec()
{
  rgw_bucket_object_pre_exec(s);
}

void RGWPutMetadataObject::execute()
{
  rgw_obj obj(s->bucket, s->object);
  map<string, bufferlist> attrs, orig_attrs, rmattrs;

  store->set_atomic(s->obj_ctx, obj);

  ret = get_params();
  if (ret < 0) {
    return;
  }

  rgw_get_request_metadata(s->cct, s->info, attrs);
  /* check if obj exists, read orig attrs */
  ret = get_obj_attrs(store, s, obj, orig_attrs);
  if (ret < 0) {
    return;
  }

  /* Check whether the object has expired. Swift API documentation
   * stands that we should return 404 Not Found in such case. */
  if (need_object_expiration() && object_is_expired(orig_attrs)) {
    ret = -ENOENT;
    return;
  }

  /* Filter currently existing attributes. */
  prepare_add_del_attrs(orig_attrs, attrs, rmattrs);
  populate_with_generic_attrs(s, attrs);
  encode_delete_at_attr(delete_at, attrs);

  ret = store->set_attrs(s->obj_ctx, obj, attrs, &rmattrs);
}

int RGWDeleteObj::verify_permission()
{
  if (!verify_bucket_permission(s, RGW_PERM_WRITE))
    return -EACCES;

  return 0;
}

void RGWDeleteObj::pre_exec()
{
  rgw_bucket_object_pre_exec(s);
}

void RGWDeleteObj::execute()
{
  if (!s->bucket_exists) {
    ret = -ERR_NO_SUCH_BUCKET;
    return;
  }

  ret = get_params();
  if (ret < 0) {
    return;
  }
  rgw_obj obj(s->bucket, s->object);
  map<string, bufferlist> orig_attrs;

  if (!s->object.empty()) {
    if (need_object_expiration()) {
      /* check if obj exists, read orig attrs */
      ret = get_obj_attrs(store, s, obj, orig_attrs);
      if (ret < 0) {
        return;
      }
    }
    RGWObjectCtx *obj_ctx = static_cast<RGWObjectCtx *>(s->obj_ctx);

    obj_ctx->set_atomic(obj);

    RGWRados::Object del_target(store, s->bucket_info, *obj_ctx, obj);
    RGWRados::Object::Delete del_op(&del_target);

    ret = get_system_versioning_params(s, &del_op.params.olh_epoch, &del_op.params.marker_version_id);
    if (ret < 0) {
      return;
    }
    del_op.params.bucket_owner = s->bucket_owner.get_id();
    del_op.params.versioning_status = s->bucket_info.versioning_status();
    del_op.params.obj_owner = s->owner;
    del_op.params.unmod_since = unmod_since;

    ret = del_op.delete_obj();
    if (ret >= 0) {
      delete_marker = del_op.result.delete_marker;
      version_id = del_op.result.version_id;
    }
    if (ret == -ERR_PRECONDITION_FAILED && no_precondition_error) {
      ret = 0;
    }

    /* Check whether the object has expired. Swift API documentation
     * stands that we should return 404 Not Found in such case. */
    if (need_object_expiration() && object_is_expired(orig_attrs)) {
      ret = -ENOENT;
      return;
    }

  } else {
    ret = -EINVAL;
  }
}


bool RGWCopyObj::parse_copy_location(const string& url_src, string& bucket_name, rgw_obj_key& key)
{
  string name_str;
  string params_str;

  int pos = url_src.find('?');
  if (pos < 0) {
    name_str = url_src;
  } else {
    name_str = url_src.substr(0, pos);
    params_str = url_src.substr(pos + 1);
  }

  string dec_src;

  url_decode(name_str, dec_src);
  const char *src = dec_src.c_str();

  if (*src == '/') ++src;

  string str(src);

  pos = str.find('/');
  if (pos <= 0)
    return false;

  bucket_name = str.substr(0, pos);
  key.name = str.substr(pos + 1);

  if (key.name.empty()) {
    return false;
  }

  if (!params_str.empty()) {
    RGWHTTPArgs args;
    args.set(params_str);
    args.parse();

    key.instance = args.get("versionId", NULL);
  }

  return true;
}

int RGWCopyObj::verify_permission()
{
  RGWAccessControlPolicy src_policy(s->cct);
  ret = get_params();
  if (ret < 0)
    return ret;

  ret = get_system_versioning_params(s, &olh_epoch, &version_id);
  if (ret < 0) {
    return ret;
  }
  map<string, bufferlist> src_attrs;

  RGWObjectCtx& obj_ctx = *static_cast<RGWObjectCtx *>(s->obj_ctx);

<<<<<<< HEAD
  if (s->bucket_instance_id.empty()) {
    ret = store->get_bucket_info(obj_ctx, src_bucket_name, src_bucket_info, NULL, &src_attrs);
  } else {
    /* will only happen in intra region sync where the source and dest bucket is the same */
    ret = store->get_bucket_instance_info(obj_ctx, s->bucket_instance_id, src_bucket_info, NULL, &src_attrs);
  }
=======
  ret = store->get_bucket_info(obj_ctx, src_tenant_name, src_bucket_name,
                               src_bucket_info, NULL, &src_attrs);
>>>>>>> 46493d4e
  if (ret < 0)
    return ret;

  src_bucket = src_bucket_info.bucket;

  /* get buckets info (source and dest) */
  if (s->local_source &&  source_zone.empty()) {
    rgw_obj src_obj(src_bucket, src_object);
    store->set_atomic(s->obj_ctx, src_obj);
    store->set_prefetch_data(s->obj_ctx, src_obj);

    /* check source object permissions */
    ret = read_policy(store, s, src_bucket_info, src_attrs, &src_policy, src_bucket, src_object);
    if (ret < 0)
      return ret;

    if (!s->system_request && /* system request overrides permission checks */
        !src_policy.verify_permission(s->user.user_id, s->perm_mask, RGW_PERM_READ))
      return -EACCES;
  }

  RGWAccessControlPolicy dest_bucket_policy(s->cct);
  map<string, bufferlist> dest_attrs;

  if (src_bucket_name.compare(dest_bucket_name) == 0) { /* will only happen if s->local_source
                                                           or intra region sync */
    dest_bucket_info = src_bucket_info;
    dest_attrs = src_attrs;
  } else {
    ret = store->get_bucket_info(obj_ctx, dest_tenant_name, dest_bucket_name,
                                 dest_bucket_info, NULL, &dest_attrs);
    if (ret < 0)
      return ret;
  }

  dest_bucket = dest_bucket_info.bucket;

  rgw_obj dest_obj(dest_bucket, dest_object);
  store->set_atomic(s->obj_ctx, dest_obj);

  rgw_obj_key no_obj;

  /* check dest bucket permissions */
  ret = read_policy(store, s, dest_bucket_info, dest_attrs, &dest_bucket_policy, dest_bucket, no_obj);
  if (ret < 0)
    return ret;

  if (!s->system_request && /* system request overrides permission checks */
      !dest_bucket_policy.verify_permission(s->user.user_id, s->perm_mask, RGW_PERM_WRITE))
    return -EACCES;

  ret = init_dest_policy();
  if (ret < 0)
    return ret;

  return 0;
}


int RGWCopyObj::init_common()
{
  if (if_mod) {
    if (parse_time(if_mod, &mod_time) < 0) {
      ret = -EINVAL;
      return ret;
    }
    mod_ptr = &mod_time;
  }

  if (if_unmod) {
    if (parse_time(if_unmod, &unmod_time) < 0) {
      ret = -EINVAL;
      return ret;
    }
    unmod_ptr = &unmod_time;
  }

  bufferlist aclbl;
  dest_policy.encode(aclbl);

  attrs[RGW_ATTR_ACL] = aclbl;
  rgw_get_request_metadata(s->cct, s->info, attrs);

  map<string, string>::iterator iter;
  for (iter = s->generic_attrs.begin(); iter != s->generic_attrs.end(); ++iter) {
    bufferlist& attrbl = attrs[iter->first];
    const string& val = iter->second;
    attrbl.append(val.c_str(), val.size() + 1);
  }

  return 0;
}

static void copy_obj_progress_cb(off_t ofs, void *param)
{
  RGWCopyObj *op = static_cast<RGWCopyObj *>(param);
  op->progress_cb(ofs);
}

void RGWCopyObj::progress_cb(off_t ofs)
{
  if (!s->cct->_conf->rgw_copy_obj_progress)
    return;

  if (ofs - last_ofs < s->cct->_conf->rgw_copy_obj_progress_every_bytes)
    return;

  send_partial_response(ofs);

  last_ofs = ofs;
}

void RGWCopyObj::pre_exec()
{
  rgw_bucket_object_pre_exec(s);
}

void RGWCopyObj::execute()
{
  if (init_common() < 0)
    return;

  rgw_obj src_obj(src_bucket, src_object);
  rgw_obj dst_obj(dest_bucket, dest_object);

  RGWObjectCtx& obj_ctx = *static_cast<RGWObjectCtx *>(s->obj_ctx);
  obj_ctx.set_atomic(src_obj);
  obj_ctx.set_atomic(dst_obj);

  encode_delete_at_attr(delete_at, attrs);

  ret = store->copy_obj(obj_ctx,
                        s->user.user_id,
                        client_id,
                        op_id,
                        &s->info,
                        source_zone,
                        dst_obj,
                        src_obj,
                        dest_bucket_info,
                        src_bucket_info,
                        &src_mtime,
                        &mtime,
                        mod_ptr,
                        unmod_ptr,
                        if_match,
                        if_nomatch,
                        attrs_mod,
                        copy_if_newer,
                        attrs, RGW_OBJ_CATEGORY_MAIN,
                        olh_epoch,
			delete_at,
                        (version_id.empty() ? NULL : &version_id),
                        &s->req_id, /* use req_id as tag */
                        &etag,
                        &s->err,
                        copy_obj_progress_cb, (void *)this
                        );
}

int RGWGetACLs::verify_permission()
{
  bool perm;
  if (!s->object.empty()) {
    perm = verify_object_permission(s, RGW_PERM_READ_ACP);
  } else {
    perm = verify_bucket_permission(s, RGW_PERM_READ_ACP);
  }
  if (!perm)
    return -EACCES;

  return 0;
}

void RGWGetACLs::pre_exec()
{
  rgw_bucket_object_pre_exec(s);
}

void RGWGetACLs::execute()
{
  stringstream ss;
  RGWAccessControlPolicy *acl = (!s->object.empty() ? s->object_acl : s->bucket_acl);
  RGWAccessControlPolicy_S3 *s3policy = static_cast<RGWAccessControlPolicy_S3 *>(acl);
  s3policy->to_xml(ss);
  acls = ss.str();
}



int RGWPutACLs::verify_permission()
{
  bool perm;
  if (!s->object.empty()) {
    perm = verify_object_permission(s, RGW_PERM_WRITE_ACP);
  } else {
    perm = verify_bucket_permission(s, RGW_PERM_WRITE_ACP);
  }
  if (!perm)
    return -EACCES;

  return 0;
}

void RGWPutACLs::pre_exec()
{
  rgw_bucket_object_pre_exec(s);
}

void RGWPutACLs::execute()
{
  bufferlist bl;

  RGWAccessControlPolicy_S3 *policy = NULL;
  RGWACLXMLParser_S3 parser(s->cct);
  RGWAccessControlPolicy_S3 new_policy(s->cct);
  stringstream ss;
  char *new_data = NULL;
  rgw_obj obj;

  ret = 0;

  if (!parser.init()) {
    ret = -EINVAL;
    return;
  }


  RGWAccessControlPolicy *existing_policy = (s->object.empty() ? s->bucket_acl : s->object_acl);

  owner = existing_policy->get_owner();

  ret = get_params();
  if (ret < 0)
    return;

  ldout(s->cct, 15) << "read len=" << len << " data=" << (data ? data : "") << dendl;

  if (!s->canned_acl.empty() && len) {
    ret = -EINVAL;
    return;
  }

  if (!s->canned_acl.empty() || s->has_acl_header) {
    ret = get_policy_from_state(store, s, ss);
    if (ret < 0)
      return;

    new_data = strdup(ss.str().c_str());
    free(data);
    data = new_data;
    len = ss.str().size();
  }

  if (!parser.parse(data, len, 1)) {
    ret = -EACCES;
    return;
  }
  policy = static_cast<RGWAccessControlPolicy_S3 *>(parser.find_first("AccessControlPolicy"));
  if (!policy) {
    ret = -EINVAL;
    return;
  }

  if (s->cct->_conf->subsys.should_gather(ceph_subsys_rgw, 15)) {
    ldout(s->cct, 15) << "Old AccessControlPolicy";
    policy->to_xml(*_dout);
    *_dout << dendl;
  }

  ret = policy->rebuild(store, &owner, new_policy);
  if (ret < 0)
    return;

  if (s->cct->_conf->subsys.should_gather(ceph_subsys_rgw, 15)) {
    ldout(s->cct, 15) << "New AccessControlPolicy:";
    new_policy.to_xml(*_dout);
    *_dout << dendl;
  }

  new_policy.encode(bl);
  obj = rgw_obj(s->bucket, s->object);
  map<string, bufferlist> attrs;
  store->set_atomic(s->obj_ctx, obj);

  if (!s->object.empty()) {
    ret = get_obj_attrs(store, s, obj, attrs);
    if (ret < 0)
      return;
  }
  
  attrs[RGW_ATTR_ACL] = bl;

  if (!s->object.empty()) {
    attrs[RGW_ATTR_ACL] = bl;
    ret = store->set_attrs(s->obj_ctx, obj, attrs, NULL);
  } else {
    attrs = s->bucket_attrs;
    attrs[RGW_ATTR_ACL] = bl;
    ret = rgw_bucket_set_attrs(store, s->bucket_info, attrs, &s->bucket_info.objv_tracker);
  }
}

int RGWGetCORS::verify_permission()
{
  if (s->user.user_id.compare(s->bucket_owner.get_id()) != 0)
    return -EACCES;

  return 0;
}

void RGWGetCORS::execute()
{
  ret = read_bucket_cors();
  if (ret < 0)
    return ;

  if (!cors_exist) {
    dout(2) << "No CORS configuration set yet for this bucket" << dendl;
    ret = -ENOENT;
    return;
  }
}

int RGWPutCORS::verify_permission()
{
  if (s->user.user_id.compare(s->bucket_owner.get_id()) != 0)
    return -EACCES;

  return 0;
}

void RGWPutCORS::execute()
{
  rgw_obj obj;

  ret = get_params();
  if (ret < 0)
    return;

  bool is_object_op = (!s->object.empty());
  if (is_object_op) {
    store->get_bucket_instance_obj(s->bucket, obj);
    store->set_atomic(s->obj_ctx, obj);
    ret = store->set_attr(s->obj_ctx, obj, RGW_ATTR_CORS, cors_bl);
  } else {
    map<string, bufferlist> attrs = s->bucket_attrs;
    attrs[RGW_ATTR_CORS] = cors_bl;
    ret = rgw_bucket_set_attrs(store, s->bucket_info, attrs, &s->bucket_info.objv_tracker);
  }
}

int RGWDeleteCORS::verify_permission()
{
  if (s->user.user_id.compare(s->bucket_owner.get_id()) != 0)
    return -EACCES;

  return 0;
}

void RGWDeleteCORS::execute()
{
  ret = read_bucket_cors();
  if (ret < 0)
    return;

  bufferlist bl;
  rgw_obj obj;
  if (!cors_exist) {
    dout(2) << "No CORS configuration set yet for this bucket" << dendl;
    ret = -ENOENT;
    return;
  }
  store->get_bucket_instance_obj(s->bucket, obj);
  store->set_atomic(s->obj_ctx, obj);
  map<string, bufferlist> orig_attrs, attrs, rmattrs;
  map<string, bufferlist>::iterator iter;

  bool is_object_op = (!s->object.empty());


  if (is_object_op) {
    /* check if obj exists, read orig attrs */
    ret = get_obj_attrs(store, s, obj, orig_attrs);
    if (ret < 0)
      return;
  } else {
    ret = get_system_obj_attrs(store, s, obj, orig_attrs, NULL, &s->bucket_info.objv_tracker);
    if (ret < 0)
      return;
  }

  /* only remove meta attrs */
  for (iter = orig_attrs.begin(); iter != orig_attrs.end(); ++iter) {
    const string& name = iter->first;
    dout(10) << "DeleteCORS : attr: " << name << dendl;
    if (name.compare(0, (sizeof(RGW_ATTR_CORS) - 1), RGW_ATTR_CORS) == 0) {
      rmattrs[name] = iter->second;
    } else if (attrs.find(name) == attrs.end()) {
      attrs[name] = iter->second;
    }
  }
  if (is_object_op) {
    ret = store->set_attrs(s->obj_ctx, obj, attrs, &rmattrs);
  } else {
    ret = rgw_bucket_set_attrs(store, s->bucket_info, attrs, &s->bucket_info.objv_tracker);
  }
}

void RGWOptionsCORS::get_response_params(string& hdrs, string& exp_hdrs, unsigned *max_age) {
  get_cors_response_headers(rule, req_hdrs, hdrs, exp_hdrs, max_age);
}

int RGWOptionsCORS::validate_cors_request(RGWCORSConfiguration *cc) {
  rule = cc->host_name_rule(origin);
  if (!rule) {
    dout(10) << "There is no cors rule present for " << origin << dendl;
    return -ENOENT;
  }

  if (!validate_cors_rule_method(rule, req_meth)) {
    return -ENOENT;
  }
  return 0;
}

void RGWOptionsCORS::execute()
{
  ret = read_bucket_cors();
  if (ret < 0)
    return;

  origin = s->info.env->get("HTTP_ORIGIN");
  if (!origin) {
    dout(0) <<
    "Preflight request without mandatory Origin header"
    << dendl;
    ret = -EINVAL;
    return;
  }
  req_meth = s->info.env->get("HTTP_ACCESS_CONTROL_REQUEST_METHOD");
  if (!req_meth) {
    dout(0) <<
    "Preflight request without mandatory Access-control-request-method header"
    << dendl;
    ret = -EINVAL;
    return;
  }
  if (!cors_exist) {
    dout(2) << "No CORS configuration set yet for this bucket" << dendl;
    ret = -ENOENT;
    return;
  }
  req_hdrs = s->info.env->get("HTTP_ACCESS_CONTROL_REQUEST_HEADERS");
  ret = validate_cors_request(&bucket_cors);
  if (!rule) {
    origin = req_meth = NULL;
    return;
  }
  return;
}

int RGWGetRequestPayment::verify_permission()
{
  return 0;
}

void RGWGetRequestPayment::pre_exec()
{
  rgw_bucket_object_pre_exec(s);
}

void RGWGetRequestPayment::execute()
{
  requester_pays = s->bucket_info.requester_pays;
}

int RGWSetRequestPayment::verify_permission()
{
  if (s->user.user_id.compare(s->bucket_owner.get_id()) != 0)
    return -EACCES;

  return 0;
}

void RGWSetRequestPayment::pre_exec()
{
  rgw_bucket_object_pre_exec(s);
}

void RGWSetRequestPayment::execute()
{
  ret = get_params();

  if (ret < 0)
    return;

  s->bucket_info.requester_pays = requester_pays;
  ret = store->put_bucket_instance_info(s->bucket_info, false, 0, &s->bucket_attrs);
  if (ret < 0) {
    ldout(s->cct, 0) << "NOTICE: put_bucket_info on bucket=" << s->bucket.name << " returned err=" << ret << dendl;
    return;
  }
}

int RGWInitMultipart::verify_permission()
{
  if (!verify_bucket_permission(s, RGW_PERM_WRITE))
    return -EACCES;

  return 0;
}

void RGWInitMultipart::pre_exec()
{
  rgw_bucket_object_pre_exec(s);
}

void RGWInitMultipart::execute()
{
  bufferlist aclbl;
  map<string, bufferlist> attrs;
  rgw_obj obj;
  map<string, string>::iterator iter;

  if (get_params() < 0)
    return;
  ret = -EINVAL;
  if (s->object.empty())
    return;

  policy.encode(aclbl);

  attrs[RGW_ATTR_ACL] = aclbl;

  for (iter = s->generic_attrs.begin(); iter != s->generic_attrs.end(); ++iter) {
    bufferlist& attrbl = attrs[iter->first];
    const string& val = iter->second;
    attrbl.append(val.c_str(), val.size() + 1);
  }

  rgw_get_request_metadata(s->cct, s->info, attrs);

  do {
    char buf[33];
    gen_rand_alphanumeric(s->cct, buf, sizeof(buf) - 1);
    upload_id = MULTIPART_UPLOAD_ID_PREFIX; /* v2 upload id */
    upload_id.append(buf);

    string tmp_obj_name;
    RGWMPObj mp(s->object.name, upload_id);
    tmp_obj_name = mp.get_meta();

    obj.init_ns(s->bucket, tmp_obj_name, mp_ns);
    // the meta object will be indexed with 0 size, we c
    obj.set_in_extra_data(true);
    obj.index_hash_source = s->object.name;

    RGWRados::Object op_target(store, s->bucket_info, *static_cast<RGWObjectCtx *>(s->obj_ctx), obj);
    op_target.set_versioning_disabled(true); /* no versioning for multipart meta */

    RGWRados::Object::Write obj_op(&op_target);

    obj_op.meta.owner = s->owner.get_id();
    obj_op.meta.category = RGW_OBJ_CATEGORY_MULTIMETA;
    obj_op.meta.flags = PUT_OBJ_CREATE_EXCL;

    ret = obj_op.write_meta(0, attrs);
  } while (ret == -EEXIST);
}

static int get_multipart_info(RGWRados *store, struct req_state *s, string& meta_oid,
                              RGWAccessControlPolicy *policy, map<string, bufferlist>& attrs)
{
  map<string, bufferlist>::iterator iter;
  bufferlist header;

  rgw_obj obj;
  obj.init_ns(s->bucket, meta_oid, mp_ns);
  obj.set_in_extra_data(true);

  int ret = get_obj_attrs(store, s, obj, attrs);
  if (ret < 0) {
    if (ret == -ENOENT) {
      return -ERR_NO_SUCH_UPLOAD;
    }
    return ret;
  }

  if (policy) {
    for (iter = attrs.begin(); iter != attrs.end(); ++iter) {
      string name = iter->first;
      if (name.compare(RGW_ATTR_ACL) == 0) {
        bufferlist& bl = iter->second;
        bufferlist::iterator bli = bl.begin();
        try {
          ::decode(*policy, bli);
        } catch (buffer::error& err) {
          ldout(s->cct, 0) << "ERROR: could not decode policy, caught buffer::error" << dendl;
          return -EIO;
        }
        break;
      }
    }
  }

  return 0;
}

static int list_multipart_parts(RGWRados *store, struct req_state *s,
                                const string& upload_id,
                                string& meta_oid, int num_parts,
                                int marker, map<uint32_t, RGWUploadPartInfo>& parts,
                                int *next_marker, bool *truncated,
                                bool assume_unsorted = false)
{
  map<string, bufferlist> parts_map;
  map<string, bufferlist>::iterator iter;
  bufferlist header;

  rgw_obj obj;
  obj.init_ns(s->bucket, meta_oid, mp_ns);
  obj.set_in_extra_data(true);

  bool sorted_omap = is_v2_upload_id(upload_id) && !assume_unsorted;

  int ret;

  parts.clear();

  if (sorted_omap) {
    string p;
    p = "part.";
    char buf[32];

    snprintf(buf, sizeof(buf), "%08d", marker);
    p.append(buf);

    ret = store->omap_get_vals(obj, header, p, num_parts + 1, parts_map);
  } else {
    ret = store->omap_get_all(obj, header, parts_map);
  }
  if (ret < 0)
    return ret;

  int i;
  int last_num = 0;

  uint32_t expected_next = marker + 1;

  for (i = 0, iter = parts_map.begin(); (i < num_parts || !sorted_omap) && iter != parts_map.end(); ++iter, ++i) {
    bufferlist& bl = iter->second;
    bufferlist::iterator bli = bl.begin();
    RGWUploadPartInfo info;
    try {
      ::decode(info, bli);
    } catch (buffer::error& err) {
      ldout(s->cct, 0) << "ERROR: could not part info, caught buffer::error" << dendl;
      return -EIO;
    }
    if (sorted_omap) {
      if (info.num != expected_next) {
        /* ouch, we expected a specific part num here, but we got a different one. Either
         * a part is missing, or it could be a case of mixed rgw versions working on the same
         * upload, where one gateway doesn't support correctly sorted omap keys for multipart
         * upload just assume data is unsorted.
         */
        return list_multipart_parts(store, s, upload_id, meta_oid, num_parts, marker, parts, next_marker, truncated, true);
      }
      expected_next++;
    }
    if (sorted_omap ||
      (int)info.num > marker) {
      parts[info.num] = info;
      last_num = info.num;
    }
  }

  if (sorted_omap) {
    if (truncated)
      *truncated = (iter != parts_map.end());
  } else {
    /* rebuild a map with only num_parts entries */

    map<uint32_t, RGWUploadPartInfo> new_parts;
    map<uint32_t, RGWUploadPartInfo>::iterator piter;

    for (i = 0, piter = parts.begin(); i < num_parts && piter != parts.end(); ++i, ++piter) {
      new_parts[piter->first] = piter->second;
      last_num = piter->first;
    }

    if (truncated)
      *truncated = (piter != parts.end());

    parts.swap(new_parts);
  }

  if (next_marker) {
    *next_marker = last_num;
  }

  return 0;
}

int RGWCompleteMultipart::verify_permission()
{
  if (!verify_bucket_permission(s, RGW_PERM_WRITE))
    return -EACCES;

  return 0;
}

void RGWCompleteMultipart::pre_exec()
{
  rgw_bucket_object_pre_exec(s);
}

void RGWCompleteMultipart::execute()
{
  RGWMultiCompleteUpload *parts;
  map<int, string>::iterator iter;
  RGWMultiXMLParser parser;
  string meta_oid;
  map<uint32_t, RGWUploadPartInfo> obj_parts;
  map<uint32_t, RGWUploadPartInfo>::iterator obj_iter;
  map<string, bufferlist> attrs;
  off_t ofs = 0;
  MD5 hash;
  char final_etag[CEPH_CRYPTO_MD5_DIGESTSIZE];
  char final_etag_str[CEPH_CRYPTO_MD5_DIGESTSIZE * 2 + 16];
  bufferlist etag_bl;
  rgw_obj meta_obj;
  rgw_obj target_obj;
  RGWMPObj mp;
  RGWObjManifest manifest;
  uint64_t olh_epoch = 0;
  string version_id;

  ret = get_params();
  if (ret < 0)
    return;

  ret = get_system_versioning_params(s, &olh_epoch, &version_id);
  if (ret < 0) {
    return;
  }

  if (!data || !len) {
    ret = -ERR_MALFORMED_XML;
    return;
  }

  if (!parser.init()) {
    ret = -EIO;
    return;
  }

  if (!parser.parse(data, len, 1)) {
    ret = -ERR_MALFORMED_XML;
    return;
  }

  parts = static_cast<RGWMultiCompleteUpload *>(parser.find_first("CompleteMultipartUpload"));
  if (!parts || parts->parts.empty()) {
    ret = -ERR_MALFORMED_XML;
    return;
  }

  if ((int)parts->parts.size() > s->cct->_conf->rgw_multipart_part_upload_limit) {
    ret = -ERANGE;
    return;
  }

  mp.init(s->object.name, upload_id);
  meta_oid = mp.get_meta();

  int total_parts = 0;
  int handled_parts = 0;
  int max_parts = 1000;
  int marker = 0;
  bool truncated;

  uint64_t min_part_size = s->cct->_conf->rgw_multipart_min_part_size;

  list<rgw_obj_key> remove_objs; /* objects to be removed from index listing */

  bool versioned_object = s->bucket_info.versioning_enabled();

  iter = parts->parts.begin();

  meta_obj.init_ns(s->bucket, meta_oid, mp_ns);
  meta_obj.set_in_extra_data(true);
  meta_obj.index_hash_source = s->object.name;

  ret = get_obj_attrs(store, s, meta_obj, attrs);
  if (ret < 0) {
    ldout(s->cct, 0) << "ERROR: failed to get obj attrs, obj=" << meta_obj << " ret=" << ret << dendl;
    return;
  }

  do {
    ret = list_multipart_parts(store, s, upload_id, meta_oid, max_parts, marker, obj_parts, &marker, &truncated);
    if (ret == -ENOENT) {
      ret = -ERR_NO_SUCH_UPLOAD;
    }
    if (ret < 0)
      return;

    total_parts += obj_parts.size();
    if (!truncated && total_parts != (int)parts->parts.size()) {
      ret = -ERR_INVALID_PART;
      return;
    }

    for (obj_iter = obj_parts.begin(); iter != parts->parts.end() && obj_iter != obj_parts.end(); ++iter, ++obj_iter, ++handled_parts) {
      uint64_t part_size = obj_iter->second.size;
      if (handled_parts < (int)parts->parts.size() - 1 &&
          part_size < min_part_size) {
        ret = -ERR_TOO_SMALL;
        return;
      }

      char petag[CEPH_CRYPTO_MD5_DIGESTSIZE];
      if (iter->first != (int)obj_iter->first) {
        ldout(s->cct, 0) << "NOTICE: parts num mismatch: next requested: " << iter->first << " next uploaded: " << obj_iter->first << dendl;
        ret = -ERR_INVALID_PART;
        return;
      }
      string part_etag = rgw_string_unquote(iter->second);
      if (part_etag.compare(obj_iter->second.etag) != 0) {
        ldout(s->cct, 0) << "NOTICE: etag mismatch: part: " << iter->first << " etag: " << iter->second << dendl;
        ret = -ERR_INVALID_PART;
        return;
      }

      hex_to_buf(obj_iter->second.etag.c_str(), petag, CEPH_CRYPTO_MD5_DIGESTSIZE);
      hash.Update((const byte *)petag, sizeof(petag));

      RGWUploadPartInfo& obj_part = obj_iter->second;

      /* update manifest for part */
      string oid = mp.get_part(obj_iter->second.num);
      rgw_obj src_obj;
      src_obj.init_ns(s->bucket, oid, mp_ns);

      if (obj_part.manifest.empty()) {
        ldout(s->cct, 0) << "ERROR: empty manifest for object part: obj=" << src_obj << dendl;
        ret = -ERR_INVALID_PART;
        return;
      } else {
        manifest.append(obj_part.manifest);
      }

      rgw_obj_key remove_key;
      src_obj.get_index_key(&remove_key);

      remove_objs.push_back(remove_key);

      ofs += obj_part.size;
    }
  } while (truncated);
  hash.Final((byte *)final_etag);

  buf_to_hex((unsigned char *)final_etag, sizeof(final_etag), final_etag_str);
  snprintf(&final_etag_str[CEPH_CRYPTO_MD5_DIGESTSIZE * 2],  sizeof(final_etag_str) - CEPH_CRYPTO_MD5_DIGESTSIZE * 2,
           "-%lld", (long long)parts->parts.size());
  etag = final_etag_str;
  ldout(s->cct, 10) << "calculated etag: " << final_etag_str << dendl;

  etag_bl.append(final_etag_str, strlen(final_etag_str) + 1);

  attrs[RGW_ATTR_ETAG] = etag_bl;

  target_obj.init(s->bucket, s->object.name);
  if (versioned_object) {
    store->gen_rand_obj_instance_name(&target_obj);
  }

  RGWObjectCtx& obj_ctx = *static_cast<RGWObjectCtx *>(s->obj_ctx);

  obj_ctx.set_atomic(target_obj);

  RGWRados::Object op_target(store, s->bucket_info, *static_cast<RGWObjectCtx *>(s->obj_ctx), target_obj);
  RGWRados::Object::Write obj_op(&op_target);

  obj_op.meta.manifest = &manifest;
  obj_op.meta.remove_objs = &remove_objs;

  obj_op.meta.ptag = &s->req_id; /* use req_id as operation tag */
  obj_op.meta.owner = s->owner.get_id();
  obj_op.meta.flags = PUT_OBJ_CREATE;

  ret = obj_op.write_meta(ofs, attrs);
  if (ret < 0)
    return;

  // remove the upload obj
  int r = store->delete_obj(*static_cast<RGWObjectCtx *>(s->obj_ctx), s->bucket_info, meta_obj, 0);
  if (r < 0) {
    ldout(store->ctx(), 0) << "WARNING: failed to remove object " << meta_obj << dendl;
  }
}

int RGWAbortMultipart::verify_permission()
{
  if (!verify_bucket_permission(s, RGW_PERM_WRITE))
    return -EACCES;

  return 0;
}

void RGWAbortMultipart::pre_exec()
{
  rgw_bucket_object_pre_exec(s);
}

void RGWAbortMultipart::execute()
{
  ret = -EINVAL;
  string upload_id;
  string meta_oid;
  upload_id = s->info.args.get("uploadId");
  map<uint32_t, RGWUploadPartInfo> obj_parts;
  map<uint32_t, RGWUploadPartInfo>::iterator obj_iter;
  map<string, bufferlist> attrs;
  rgw_obj meta_obj;
  RGWMPObj mp;

  if (upload_id.empty() || s->object.empty())
    return;

  mp.init(s->object.name, upload_id);
  meta_oid = mp.get_meta();

  ret = get_multipart_info(store, s, meta_oid, NULL, attrs);
  if (ret < 0)
    return;

  bool truncated;
  int marker = 0;
  int max_parts = 1000;


  RGWObjectCtx *obj_ctx = static_cast<RGWObjectCtx *>(s->obj_ctx);

  meta_obj.init_ns(s->bucket, meta_oid, mp_ns);
  meta_obj.set_in_extra_data(true);
  meta_obj.index_hash_source = s->object.name;

  cls_rgw_obj_chain chain;
  list<rgw_obj_key> remove_objs;

  do {
    ret = list_multipart_parts(store, s, upload_id, meta_oid, max_parts, marker, obj_parts, &marker, &truncated);
    if (ret < 0)
      return;

    for (obj_iter = obj_parts.begin(); obj_iter != obj_parts.end(); ++obj_iter) {
      RGWUploadPartInfo& obj_part = obj_iter->second;

      if (obj_part.manifest.empty()) {
        string oid = mp.get_part(obj_iter->second.num);
        rgw_obj obj;
        obj.init_ns(s->bucket, oid, mp_ns);
        obj.index_hash_source = s->object.name;
        ret = store->delete_obj(*obj_ctx, s->bucket_info, obj, 0);
        if (ret < 0 && ret != -ENOENT)
          return;
      } else {
        store->update_gc_chain(meta_obj, obj_part.manifest, &chain);
        RGWObjManifest::obj_iterator oiter = obj_part.manifest.obj_begin();
        if (oiter != obj_part.manifest.obj_end()) {
          rgw_obj head = oiter.get_location();
          rgw_obj_key key;
          head.get_index_key(&key);
          remove_objs.push_back(key);
        }
      }
    }
  } while (truncated);

  /* use upload id as tag */
  ret = store->send_chain_to_gc(chain, upload_id , false);  // do it async
  if (ret < 0) {
    ldout(store->ctx(), 5) << "gc->send_chain() returned " << ret << dendl;
    return;
  }

  RGWRados::Object del_target(store, s->bucket_info, *obj_ctx, meta_obj);
  RGWRados::Object::Delete del_op(&del_target);

  del_op.params.bucket_owner = s->bucket_info.owner;
  del_op.params.versioning_status = 0;
  if (!remove_objs.empty()) {
    del_op.params.remove_objs = &remove_objs;
  }

  // and also remove the metadata obj
  ret = del_op.delete_obj();
  if (ret == -ENOENT) {
    ret = -ERR_NO_SUCH_BUCKET;
  }
}

int RGWListMultipart::verify_permission()
{
  if (!verify_object_permission(s, RGW_PERM_READ))
    return -EACCES;

  return 0;
}

void RGWListMultipart::pre_exec()
{
  rgw_bucket_object_pre_exec(s);
}

void RGWListMultipart::execute()
{
  map<string, bufferlist> xattrs;
  string meta_oid;
  RGWMPObj mp;

  ret = get_params();
  if (ret < 0)
    return;

  mp.init(s->object.name, upload_id);
  meta_oid = mp.get_meta();

  ret = get_multipart_info(store, s, meta_oid, &policy, xattrs);
  if (ret < 0)
    return;

  ret = list_multipart_parts(store, s, upload_id, meta_oid, max_parts, marker, parts, NULL, &truncated);
}

int RGWListBucketMultiparts::verify_permission()
{
  if (!verify_bucket_permission(s, RGW_PERM_READ))
    return -EACCES;

  return 0;
}

void RGWListBucketMultiparts::pre_exec()
{
  rgw_bucket_object_pre_exec(s);
}

void RGWListBucketMultiparts::execute()
{
  vector<RGWObjEnt> objs;
  string marker_meta;

  ret = get_params();
  if (ret < 0)
    return;

  if (s->prot_flags & RGW_REST_SWIFT) {
    string path_args;
    path_args = s->info.args.get("path");
    if (!path_args.empty()) {
      if (!delimiter.empty() || !prefix.empty()) {
        ret = -EINVAL;
        return;
      }
      prefix = path_args;
      delimiter="/";
    }
  }
  marker_meta = marker.get_meta();

  RGWRados::Bucket target(store, s->bucket);
  RGWRados::Bucket::List list_op(&target);

  list_op.params.prefix = prefix;
  list_op.params.delim = delimiter;
  list_op.params.marker = marker_meta;
  list_op.params.ns = mp_ns;
  list_op.params.filter = &mp_filter;

  ret = list_op.list_objects(max_uploads, &objs, &common_prefixes, &is_truncated);
  if (!objs.empty()) {
    vector<RGWObjEnt>::iterator iter;
    RGWMultipartUploadEntry entry;
    for (iter = objs.begin(); iter != objs.end(); ++iter) {
      rgw_obj_key& key = iter->key;
      if (!entry.mp.from_meta(key.name))
        continue;
      entry.obj = *iter;
      uploads.push_back(entry);
    }
    next_marker = entry;
  }
}

int RGWDeleteMultiObj::verify_permission()
{
  if (!verify_bucket_permission(s, RGW_PERM_WRITE))
    return -EACCES;

  return 0;
}

void RGWDeleteMultiObj::pre_exec()
{
  rgw_bucket_object_pre_exec(s);
}

void RGWDeleteMultiObj::execute()
{
  RGWMultiDelDelete *multi_delete;
  vector<rgw_obj_key>::iterator iter;
  RGWMultiDelXMLParser parser;
  int num_processed = 0;
  RGWObjectCtx *obj_ctx = static_cast<RGWObjectCtx *>(s->obj_ctx);

  ret = get_params();
  if (ret < 0) {
    goto error;
  }

  if (!data) {
    ret = -EINVAL;
    goto error;
  }

  if (!parser.init()) {
    ret = -EINVAL;
    goto error;
  }

  if (!parser.parse(data, len, 1)) {
    ret = -EINVAL;
    goto error;
  }

  multi_delete = static_cast<RGWMultiDelDelete *>(parser.find_first("Delete"));
  if (!multi_delete) {
    ret = -EINVAL;
    goto error;
  }

  if (multi_delete->is_quiet())
    quiet = true;

  begin_response();
  if (multi_delete->objects.empty()) {
    goto done;
  }

  for (iter = multi_delete->objects.begin();
        iter != multi_delete->objects.end() && num_processed < max_to_delete;
        ++iter, num_processed++) {
    rgw_obj obj(bucket, *iter);

    obj_ctx->set_atomic(obj);

    RGWRados::Object del_target(store, s->bucket_info, *obj_ctx, obj);
    RGWRados::Object::Delete del_op(&del_target);

    del_op.params.bucket_owner = s->bucket_owner.get_id();
    del_op.params.versioning_status = s->bucket_info.versioning_status();
    del_op.params.obj_owner = s->owner;

    ret = del_op.delete_obj();
    if (ret == -ENOENT) {
      ret = 0;
    }

    send_partial_response(*iter, del_op.result.delete_marker, del_op.result.version_id, ret);
  }

  /*  set the return code to zero, errors at this point will be
  dumped to the response */
  ret = 0;

done:
  // will likely segfault if begin_response() has not been called
  end_response();
  free(data);
  return;

error:
  send_status();
  free(data);
  return;

}

RGWHandler::~RGWHandler()
{
}

int RGWHandler::init(RGWRados *_store, struct req_state *_s, RGWClientIO *cio)
{
  store = _store;
  s = _s;

  return 0;
}

int RGWHandler::do_read_permissions(RGWOp *op, bool only_bucket)
{
  int ret = rgw_build_policies(store, s, only_bucket, op->prefetch_data());

  if (ret < 0) {
    ldout(s->cct, 10) << "read_permissions on " << s->bucket << ":" <<s->object << " only_bucket=" << only_bucket << " ret=" << ret << dendl;
    if (ret == -ENODATA)
      ret = -EACCES;
  }

  return ret;
}


RGWOp *RGWHandler::get_op(RGWRados *store)
{
  RGWOp *op;
  switch (s->op) {
   case OP_GET:
     op = op_get();
     break;
   case OP_PUT:
     op = op_put();
     break;
   case OP_DELETE:
     op = op_delete();
     break;
   case OP_HEAD:
     op = op_head();
     break;
   case OP_POST:
     op = op_post();
     break;
   case OP_COPY:
     op = op_copy();
     break;
   case OP_OPTIONS:
     op = op_options();
     break;
   default:
     return NULL;
  }

  if (op) {
    op->init(store, s, this);
  }
  return op;
}

void RGWHandler::put_op(RGWOp *op)
{
  delete op;
}
<|MERGE_RESOLUTION|>--- conflicted
+++ resolved
@@ -369,16 +369,11 @@
   if (!s->src_bucket_name.empty()) {
     RGWBucketInfo source_info;
 
-<<<<<<< HEAD
     if (s->bucket_instance_id.empty()) {
-      ret = store->get_bucket_info(obj_ctx, copy_source_str, source_info, NULL);
+      ret = store->get_bucket_info(obj_ctx, s->src_tenant_name, copy_source_str, source_info, NULL);
     } else {
       ret = store->get_bucket_instance_info(obj_ctx, s->bucket_instance_id, source_info, NULL, NULL);
     }
-=======
-    ret = store->get_bucket_info(obj_ctx,
-        s->src_tenant_name, s->src_bucket_name, source_info, NULL);
->>>>>>> 46493d4e
     if (ret == 0) {
       string& zonegroup = source_info.zonegroup;
       s->local_source = store->get_zonegroup().equals(zonegroup);
@@ -1420,13 +1415,9 @@
   bufferlist aclbl;
   bufferlist corsbl;
   bool existed;
-<<<<<<< HEAD
-  rgw_obj obj(store->get_zone_params().domain_root, s->bucket_name_str);
-=======
   string bucket_name;
   rgw_make_bucket_entry_name(s->bucket_tenant, s->bucket_name, bucket_name);
-  rgw_obj obj(store->zone.domain_root, bucket_name);
->>>>>>> 46493d4e
+  rgw_obj obj(store->get_zone_params().domain_root, bucket_name);
   obj_version objv, *pobjv = NULL;
 
   ret = get_params();
@@ -1498,13 +1489,9 @@
   if (s->bucket_exists) {
     string selected_placement_rule;
     rgw_bucket bucket;
-<<<<<<< HEAD
-    ret = store->select_bucket_placement(s->user, zonegroup_id, placement_rule, s->bucket_name_str, bucket, &selected_placement_rule);
-=======
-    ret = store->select_bucket_placement(s->user, region_name, placement_rule,
+    ret = store->select_bucket_placement(s->user, zonegroup+id, placement_rule,
                                          s->bucket_tenant, s->bucket_name, bucket,
                                          &selected_placement_rule);
->>>>>>> 46493d4e
     if (selected_placement_rule != s->bucket_info.placement_rule) {
       ret = -EEXIST;
       return;
@@ -1519,14 +1506,9 @@
     cors_config.encode(corsbl);
     attrs[RGW_ATTR_CORS] = corsbl;
   }
-<<<<<<< HEAD
-  s->bucket.name = s->bucket_name_str;
-  ret = store->create_bucket(s->user, s->bucket, zonegroup_id, placement_rule, attrs, info, pobjv,
-=======
   s->bucket.tenant = s->bucket_tenant; /* ignored if bucket exists */
   s->bucket.name = s->bucket_name;
-  ret = store->create_bucket(s->user, s->bucket, region_name, placement_rule, attrs, info, pobjv,
->>>>>>> 46493d4e
+  ret = store->create_bucket(s->user, s->bucket, zonegroup_id, placement_rule, attrs, info, pobjv,
                              &ep_objv, creation_time, pmaster_bucket, true);
   /* continue if EEXIST and create_bucket will fail below.  this way we can recover
    * from a partial create by retrying it. */
@@ -2361,12 +2343,7 @@
     }
   }
 
-<<<<<<< HEAD
   ret = rgw_store_user_info(store, s->user, &orig_uinfo, &acct_op_tracker, 0, false, &attrs);
-=======
-  /* XXX tenant needed? */
-  ret = rgw_store_user_attrs(store, s->user.user_id.id, attrs, &rmattrs, &acct_op_tracker);
->>>>>>> 46493d4e
   if (ret < 0) {
     return;
   }
@@ -2610,17 +2587,12 @@
 
   RGWObjectCtx& obj_ctx = *static_cast<RGWObjectCtx *>(s->obj_ctx);
 
-<<<<<<< HEAD
   if (s->bucket_instance_id.empty()) {
-    ret = store->get_bucket_info(obj_ctx, src_bucket_name, src_bucket_info, NULL, &src_attrs);
+    ret = store->get_bucket_info(obj_ctx, src_tenant_name, src_bucket_name, src_bucket_info, NULL, &src_attrs);
   } else {
     /* will only happen in intra region sync where the source and dest bucket is the same */
     ret = store->get_bucket_instance_info(obj_ctx, s->bucket_instance_id, src_bucket_info, NULL, &src_attrs);
   }
-=======
-  ret = store->get_bucket_info(obj_ctx, src_tenant_name, src_bucket_name,
-                               src_bucket_info, NULL, &src_attrs);
->>>>>>> 46493d4e
   if (ret < 0)
     return ret;
 

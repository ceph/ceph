// -*- mode:C++; tab-width:8; c-basic-offset:2; indent-tabs-mode:nil -*-
// vim: ts=8 sw=2 sts=2 expandtab ft=cpp

#include <algorithm>
#include <errno.h>
#include <optional>
#include <stdlib.h>
#include <system_error>
#include <unistd.h>
#include "rgw_usage_perf.h"
#include <sstream>
#include <string_view>

#include <boost/algorithm/string/predicate.hpp>
#include <boost/optional.hpp>
#include <boost/utility/in_place_factory.hpp>
#include <fmt/format.h>

#include "common/dout.h"
#include "include/scope_guard.h"
#include "common/XMLFormatter.h"
#include "common/Clock.h"
#include "common/armor.h"
#include "common/async/spawn_throttle.h"
#include "common/errno.h"
#include "common/mime.h"
#include "common/utf8.h"
#include "common/ceph_json.h"
#include "common/static_ptr.h"
#include "common/perf_counters_key.h"
#include "rgw_cksum.h"
#include "rgw_cksum_digest.h"
#include "rgw_common.h"
#include "common/split.h"
#include "rgw_tracer.h"

#include "rgw_rados.h"
#include "rgw_zone.h"
#include "rgw_op.h"
#include "rgw_rest.h"
#include "rgw_acl.h"
#include "rgw_acl_s3.h"
#include "rgw_acl_swift.h"
#include "rgw_user.h"
#include "rgw_bucket.h"
#include "rgw_log.h"
#include "rgw_multi.h"
#include "rgw_multi_del.h"
#include "rgw_cors.h"
#include "rgw_cors_s3.h"
#include "rgw_rest_conn.h"
#include "rgw_rest_s3.h"
#include "rgw_tar.h"
#include "rgw_client_io.h"
#include "rgw_compression.h"
#include "rgw_role.h"
#include "rgw_tag_s3.h"
#include "rgw_putobj_processor.h"
#include "rgw_crypt.h"
#include "rgw_perf_counters.h"
#include "rgw_process_env.h"
#include "rgw_notify.h"
#include "rgw_notify_event_type.h"
#include "rgw_sal.h"
#include "rgw_sal_rados.h"
#include "rgw_torrent.h"
#include "rgw_usage_perf.h"
#include "rgw_user.h"
#include "rgw_cksum_pipe.h"
#include "rgw_lua_data_filter.h"
#include "rgw_lua.h"
#include "rgw_iam_managed_policy.h"
#include "rgw_bucket_sync.h"
#include "rgw_bucket_logging.h"
#include "rgw_restore.h"

#include "services/svc_zone.h"
#include "services/svc_quota.h"
#include "services/svc_sys_obj.h"

#include "cls/lock/cls_lock_client.h"
#include "cls/rgw/cls_rgw_client.h"


#include "include/ceph_assert.h"

#include "compressor/Compressor.h"

#ifdef WITH_ARROW_FLIGHT
#include "rgw_flight.h"
#include "rgw_flight_frontend.h"
#endif

#ifdef WITH_LTTNG
#define TRACEPOINT_DEFINE
#define TRACEPOINT_PROBE_DYNAMIC_LINKAGE
#include "tracing/rgw_op.h"
#undef TRACEPOINT_PROBE_DYNAMIC_LINKAGE
#undef TRACEPOINT_DEFINE
#else
#define tracepoint(...)
#endif

#define dout_context g_ceph_context
#define dout_subsys ceph_subsys_rgw

using namespace std;
using namespace librados;
using ceph::crypto::MD5;
using boost::optional;
using boost::none;

using rgw::ARN;
using rgw::IAM::Effect;
using rgw::IAM::Policy;

static string mp_ns = RGW_OBJ_NS_MULTIPART;
static string shadow_ns = RGW_OBJ_NS_SHADOW;

static void forward_req_info(const DoutPrefixProvider *dpp, CephContext *cct, req_info& info, const std::string& bucket_name);

// this probably should belong in the rgw_iam_policy_keywords, I'll get it to it
// at some point
static constexpr auto S3_EXISTING_OBJTAG = "s3:ExistingObjectTag";
static constexpr auto S3_RESOURCE_TAG = "s3:ResourceTag";
static constexpr auto S3_RUNTIME_RESOURCE_VAL = "${s3:ResourceTag";

// try to parse the xml <Error> response body
bool parse_aws_s3_error(const std::string& input, rgw_err& err)
{
  RGWXMLParser parser;
  if (!parser.init()) {
    return false;
  }
  if (!parser.parse(input.c_str(), input.length(), 1)) {
    return false;
  }
  auto error = parser.find_first("Error");
  if (!error) {
    return false;
  }
  if (auto code = error->find_first("Code"); code) {
    err.err_code = code->get_data();
  }
  if (auto message = error->find_first("Message"); message) {
    err.message = message->get_data();
  }
  return true;
}

int rgw_forward_request_to_master(const DoutPrefixProvider* dpp,
                                  const rgw::SiteConfig& site,
                                  const rgw_owner& effective_owner,
                                  bufferlist* indata, JSONParser* jp,
                                  const req_info& req, rgw_err& err,
                                  optional_yield y)
{
  const auto& period = site.get_period();
  if (!period) {
    return 0; // not multisite
  }
  if (site.is_meta_master()) {
    return 0; // don't need to forward metadata requests
  }
  const auto& pmap = period->period_map;
  auto zg = pmap.zonegroups.find(pmap.master_zonegroup);
  if (zg == pmap.zonegroups.end()) {
    return -EINVAL;
  }
  auto z = zg->second.zones.find(zg->second.master_zone);
  if (z == zg->second.zones.end()) {
    return -EINVAL;
  }
  const RGWAccessKey& creds = site.get_zone_params().system_key;

  bufferlist data;
  if (indata == nullptr) {
    // forward() needs an input bufferlist to set the content-length
    indata = &data;
  }

  // use the master zone's endpoints
  auto conn = RGWRESTConn{dpp->get_cct(), z->second.id, z->second.endpoints,
                          creds, site.get_zonegroup().id, zg->second.api_name};
  bufferlist outdata;
  constexpr size_t max_response_size = 128 * 1024; // we expect a very small response
  auto result = conn.forward(dpp, effective_owner, req,
                             max_response_size, indata, &outdata, y);
  if (!result) {
    return result.error();
  }
  err.http_ret = *result;
  if (err.is_err() && outdata.length()) { // 4xx or 5xx
    std::ignore = parse_aws_s3_error(rgw_bl_str(outdata), err);
  }
  int ret = rgw_http_error_to_errno(err.http_ret);
  if (ret < 0) {
    return ret;
  }
  if (jp && !jp->parse(outdata.c_str(), outdata.length())) {
    ldpp_dout(dpp, 0) << "failed parsing response from master zonegroup" << dendl;
    return -EINVAL;
  }
  return 0;
}

int RGWGetObj::parse_range(void)
{
  int r = -ERANGE;
  string rs(range_str);
  string ofs_str;
  string end_str;

  ignore_invalid_range = s->cct->_conf->rgw_ignore_get_invalid_range;
  partial_content = false;

  size_t pos = rs.find("bytes=");
  if (pos == string::npos) {
    pos = 0;
    while (isspace(rs[pos]))
      pos++;
    int end = pos;
    while (isalpha(rs[end]))
      end++;
    if (strncasecmp(rs.c_str(), "bytes", end - pos) != 0)
      return 0;
    while (isspace(rs[end]))
      end++;
    if (rs[end] != '=')
      return 0;
    rs = rs.substr(end + 1);
  } else {
    rs = rs.substr(pos + 6); /* size of("bytes=")  */
  }
  pos = rs.find('-');
  if (pos == string::npos)
    goto done;

  partial_content = true;

  ofs_str = rs.substr(0, pos);
  end_str = rs.substr(pos + 1);
  if (end_str.length()) {
    end = atoll(end_str.c_str());
    if (end < 0)
      goto done;
  }

  if (ofs_str.length()) {
    ofs = atoll(ofs_str.c_str());
  } else { // RFC2616 suffix-byte-range-spec
    ofs = -end;
    end = -1;
  }

  if (end >= 0 && end < ofs)
    goto done;

  range_parsed = true;
  return 0;

done:
  if (ignore_invalid_range) {
    partial_content = false;
    ofs = 0;
    end = -1;
    range_parsed = false; // allow retry
    r = 0;
  }

  return r;
}

static int decode_policy(const DoutPrefixProvider *dpp,
                         CephContext *cct,
                         bufferlist& bl,
                         RGWAccessControlPolicy& policy)
{
  auto iter = bl.cbegin();
  try {
    policy.decode(iter);
  } catch (buffer::error& err) {
    ldpp_dout(dpp, 0) << "ERROR: could not decode policy, caught buffer::error" << dendl;
    return -EIO;
  }
  if (cct->_conf->subsys.should_gather<ceph_subsys_rgw, 15>()) {
    ldpp_dout(dpp, 15) << __func__ << " Read AccessControlPolicy";
    rgw::s3::write_policy_xml(policy, *_dout);
    *_dout << dendl;
  }
  return 0;
}


static int get_user_policy_from_attr(const DoutPrefixProvider *dpp,
                                     CephContext * const cct,
				     map<string, bufferlist>& attrs,
				     RGWAccessControlPolicy& policy    /* out */)
{
  auto i = attrs.find(RGW_ATTR_ACL);
  if (i == attrs.end()) {
    return -ENOENT;
  }
  return decode_policy(dpp, cct, i->second, policy);
}

/**
 * Get the AccessControlPolicy for an object off of disk.
 * policy: must point to a valid RGWACL, and will be filled upon return.
 * bucket: name of the bucket containing the object.
 * object: name of the object to get the ACL for.
 * Returns: 0 on success, -ERR# otherwise.
 */
int rgw_op_get_bucket_policy_from_attr(const DoutPrefixProvider *dpp, 
                                       CephContext *cct,
				       rgw::sal::Driver* driver,
				       const rgw_owner& bucket_owner,
				       map<string, bufferlist>& bucket_attrs,
				       RGWAccessControlPolicy& policy,
				       optional_yield y)
{
  map<string, bufferlist>::iterator aiter = bucket_attrs.find(RGW_ATTR_ACL);

  if (aiter != bucket_attrs.end()) {
    int ret = decode_policy(dpp, cct, aiter->second, policy);
    if (ret < 0)
      return ret;
  } else {
    ldpp_dout(dpp, 0) << "WARNING: couldn't find acl header for bucket, generating default" << dendl;
    policy.create_default(bucket_owner, "");
  }
  return 0;
}

static int get_obj_policy_from_attr(const DoutPrefixProvider *dpp, 
                                    CephContext *cct,
				    rgw::sal::Driver* driver,
				    const ACLOwner& bucket_owner,
				    RGWAccessControlPolicy& policy,
                                    string *storage_class,
				    rgw::sal::Object* obj,
                                    optional_yield y)
{
  bufferlist bl;
  int ret = 0;

  std::unique_ptr<rgw::sal::Object::ReadOp> rop = obj->get_read_op();

  ret = rop->prepare(y, dpp);
  if (ret < 0) {
    return ret;
  }

  ret = rop->get_attr(dpp, RGW_ATTR_ACL, bl, y);
  if (ret >= 0) {
    ret = decode_policy(dpp, cct, bl, policy);
    if (ret < 0)
      return ret;
  } else if (ret == -ENODATA) {
    /* object exists, but policy is broken */
    ldpp_dout(dpp, 0) << "WARNING: couldn't find acl header for object, generating default" << dendl;
    policy.create_default(bucket_owner.id, bucket_owner.display_name);
    ret = 0;
  }

  if (storage_class) {
    bufferlist scbl;
    int r = rop->get_attr(dpp, RGW_ATTR_STORAGE_CLASS, scbl, y);
    if (r >= 0) {
      *storage_class = scbl.to_str();
    } else {
      storage_class->clear();
    }
  }

  return ret;
}

static boost::optional<PublicAccessBlockConfiguration>
get_public_access_conf_from_attr(const map<string, bufferlist>& attrs)
{
  if (auto aiter = attrs.find(RGW_ATTR_PUBLIC_ACCESS);
      aiter != attrs.end()) {
    bufferlist::const_iterator iter{&aiter->second};
    PublicAccessBlockConfiguration access_conf;
    try {
      access_conf.decode(iter);
    } catch (const buffer::error& e) {
      return boost::none;
    }
    return access_conf;
  }
  return boost::none;
}

static int read_bucket_policy(const DoutPrefixProvider *dpp, 
                              rgw::sal::Driver* driver,
                              req_state *s,
                              RGWBucketInfo& bucket_info,
                              map<string, bufferlist>& bucket_attrs,
                              RGWAccessControlPolicy& policy,
                              rgw_bucket& bucket,
			      optional_yield y)
{
  if (!s->auth.identity->is_admin() && bucket_info.flags & BUCKET_SUSPENDED) {
    ldpp_dout(dpp, 0) << "NOTICE: bucket " << bucket_info.bucket.name
        << " is suspended" << dendl;
    return -ERR_USER_SUSPENDED;
  }

  if (bucket.name.empty()) {
    return 0;
  }

  int ret = rgw_op_get_bucket_policy_from_attr(dpp, s->cct, driver, bucket_info.owner,
                                               bucket_attrs, policy, y);
  if (ret == -ENOENT) {
    ret = -ERR_NO_SUCH_BUCKET;
  }

  return ret;
}

static int read_obj_policy(const DoutPrefixProvider *dpp, 
                           rgw::sal::Driver* driver,
                           req_state *s,
                           RGWBucketInfo& bucket_info,
                           map<string, bufferlist>& bucket_attrs,
                           RGWAccessControlPolicy& acl,
                           string *storage_class,
                           boost::optional<Policy>& policy,
                           rgw::sal::Bucket* bucket,
                           rgw::sal::Object* object,
                           optional_yield y,
                           bool copy_src=false)
{
  string upload_id;
  upload_id = s->info.args.get("uploadId");
  std::unique_ptr<rgw::sal::Object> mpobj;
  rgw_obj obj;

  if (!s->auth.identity->is_admin() && bucket_info.flags & BUCKET_SUSPENDED) {
    ldpp_dout(dpp, 0) << "NOTICE: bucket " << bucket_info.bucket.name
        << " is suspended" << dendl;
    return -ERR_USER_SUSPENDED;
  }

  // when getting policy info for copy-source obj, upload_id makes no sense.
  // 'copy_src' is used to make this function backward compatible.
  if (!upload_id.empty() && !copy_src) {
    /* multipart upload */
    std::unique_ptr<rgw::sal::MultipartUpload> upload;
    upload = bucket->get_multipart_upload(object->get_name(), upload_id);
    mpobj = upload->get_meta_obj();
    mpobj->set_in_extra_data(true);
    object = mpobj.get();
  }
  policy = get_iam_policy_from_attr(s->cct, bucket_attrs, s->bucket_tenant);

  int ret = get_obj_policy_from_attr(dpp, s->cct, driver, s->bucket_owner,
				     acl, storage_class, object, s->yield);
  if (ret == -ENOENT) {
    // the object doesn't exist, but we can't expose that information to clients
    // that don't have permission to list the bucket and learn that for
    // themselves. in that case, return -EACCES instead
    RGWAccessControlPolicy bucket_policy;
    ret = rgw_op_get_bucket_policy_from_attr(dpp, s->cct, driver, bucket_info.owner,
                                             bucket_attrs, bucket_policy, y);
    if (ret < 0) {
      return ret;
    }

    if (s->auth.identity->is_admin()) {
      return -ENOENT;
    }

    if (verify_bucket_permission(dpp, s, bucket->get_key(), s->user_acl,
                                 bucket_policy, policy, s->iam_identity_policies,
                                 s->session_policies, rgw::IAM::s3ListBucket)) {
      return -ENOENT;
    } else {
      return -EACCES;
    }
  }

  return ret;
}

// try to read swift account acls from the owning user
static int get_swift_owner_account_acl(const DoutPrefixProvider* dpp,
                                       optional_yield y,
                                       rgw::sal::Driver* driver,
                                       const ACLOwner& owner,
                                       RGWAccessControlPolicy& policy)
{
  // only rgw_user owners support swift acls
  const rgw_user* uid = std::get_if<rgw_user>(&owner.id);
  if (uid == nullptr) {
    return 0;
  }
  if (uid->empty()) {
    return 0;
  }

  std::unique_ptr<rgw::sal::User> user = driver->get_user(*uid);
  int ret = user->read_attrs(dpp, y);
  if (!ret) {
    ret = get_user_policy_from_attr(dpp, dpp->get_cct(),
                                    user->get_attrs(), policy);
  }
  if (-ENOENT == ret) {
    /* In already existing clusters users won't have ACL. In such case
     * assuming that only account owner has the rights seems to be
     * reasonable. That allows to have only one verification logic.
     * NOTE: there is small compatibility kludge for global, empty tenant:
     *  1. if we try to reach an existing bucket, its owner is considered
     *     as account owner.
     *  2. otherwise account owner is identity stored in s->owner. */
    policy.create_default(owner.id, owner.display_name);
    ret = 0;
  }
  return ret;
}

/**
 * Get the AccessControlPolicy for an user, bucket or object off of disk.
 * s: The req_state to draw information from.
 * only_bucket: If true, reads the user and bucket ACLs rather than the object ACL.
 * Returns: 0 on success, -ERR# otherwise.
 */
int rgw_build_bucket_policies(const DoutPrefixProvider *dpp, rgw::sal::Driver* driver, req_state* s, optional_yield y)
{
  int ret = 0;

  string bi = s->info.args.get(RGW_SYS_PARAM_PREFIX "bucket-instance");
  if (!bi.empty()) {
    // note: overwrites s->bucket_name, may include a tenant/
    ret = rgw_bucket_parse_bucket_instance(bi, &s->bucket_name, &s->bucket_instance_id, &s->bucket_instance_shard_id);
    if (ret < 0) {
      return ret;
    }
  }

  const RGWZoneGroup& zonegroup = s->penv.site->get_zonegroup();

  /* check if copy source is within the current domain */
  if (!s->src_bucket_name.empty()) {
    std::unique_ptr<rgw::sal::Bucket> src_bucket;
    ret = driver->load_bucket(dpp, rgw_bucket(s->src_tenant_name,
                                              s->src_bucket_name),
                              &src_bucket, y);
    if (ret == 0) {
      s->local_source = zonegroup.equals(src_bucket->get_info().zonegroup);
    }
  }

  // ACLOwner for swift's s->user_acl. may be retargeted to s->bucket_owner
  const ACLOwner* acct_acl_user = &s->owner;

  if (!s->bucket_name.empty()) {
    s->bucket_exists = true;

    /* This is the only place that s->bucket is created.  It should never be
     * overwritten. */
    ret = driver->load_bucket(dpp, rgw_bucket(s->bucket_tenant, s->bucket_name,
                                              s->bucket_instance_id),
                              &s->bucket, y);
    if (ret < 0) {
      if (ret != -ENOENT) {
	string bucket_log;
	bucket_log = rgw_make_bucket_entry_name(s->bucket_tenant, s->bucket_name);
	ldpp_dout(dpp, 0) << "NOTICE: couldn't get bucket from bucket_name (name="
	  << bucket_log << ")" << dendl;
	return ret;
      }
      s->bucket_exists = false;
      return -ERR_NO_SUCH_BUCKET;
    }
    if (!rgw::sal::Object::empty(s->object.get())) {
      s->object->set_bucket(s->bucket.get());
    }
    
    s->bucket_mtime = s->bucket->get_modification_time();
    s->bucket_attrs = s->bucket->get_attrs();
    ret = read_bucket_policy(dpp, driver, s, s->bucket->get_info(),
			     s->bucket->get_attrs(),
			     s->bucket_acl, s->bucket->get_key(), y);

    s->bucket_owner = s->bucket_acl.get_owner();
    acct_acl_user = &s->bucket_owner;

    s->zonegroup_endpoint = rgw::get_zonegroup_endpoint(zonegroup);
    s->zonegroup_name = zonegroup.get_name();

    if (!zonegroup.equals(s->bucket->get_info().zonegroup)) {
      ldpp_dout(dpp, 0) << "NOTICE: request for data in a different zonegroup ("
          << s->bucket->get_info().zonegroup << " != "
          << zonegroup.get_id() << ")" << dendl;
      /* we now need to make sure that the operation actually requires copy source, that is
       * it's a copy operation
       */
      if (driver->get_zone()->get_zonegroup().is_master_zonegroup() && s->system_request) {
        /*If this is the master, don't redirect*/
      } else if (s->op_type == RGW_OP_GET_BUCKET_LOCATION ) {
        /* If op is get bucket location, don't redirect */
      } else if (!s->local_source ||
          (s->op != OP_PUT && s->op != OP_COPY) ||
          rgw::sal::Object::empty(s->object.get())) {
        return -ERR_PERMANENT_REDIRECT;
      }
    }

    /* init dest placement */
    s->dest_placement.storage_class = s->info.storage_class;
    s->dest_placement.inherit_from(s->bucket->get_placement_rule());

    if (!driver->valid_placement(s->dest_placement)) {
      ldpp_dout(dpp, 0) << "NOTICE: invalid dest placement: " << s->dest_placement.to_str() << dendl;
      return -EINVAL;
    }

    s->bucket_access_conf = get_public_access_conf_from_attr(s->bucket_attrs);
    s->bucket_object_ownership = rgw::s3::get_object_ownership(s->bucket_attrs);
  }

  /* handle user ACL only for those APIs which support it */
  if (s->dialect == "swift" && !s->user->get_id().empty()) {
    ret = get_swift_owner_account_acl(dpp, y, driver, *acct_acl_user, s->user_acl);
    if (ret < 0) {
      ldpp_dout(dpp, 0) << "NOTICE: couldn't get user attrs for handling ACL "
          "(user_id=" << s->user->get_id() << ", ret=" << ret << ")" << dendl;
      return ret;
    }
  }

  try {
    s->iam_policy = get_iam_policy_from_attr(s->cct, s->bucket_attrs, s->bucket_tenant);
  } catch (const std::exception& e) {
    ldpp_dout(dpp, 0) << "Error reading IAM Policy: " << e.what() << dendl;

    // This really shouldn't happen. We parse the policy when it's given to us,
    // so a parsing failure here means we broke backward compatibility. The only
    // sensible thing to do in this case is to deny access, because the policy
    // may have.
    //
    // However, the only way for an administrator to repair such a bucket is to
    // send a PutBucketPolicy or DeleteBucketPolicy request as an admin/system
    // user. We can allow such requests, because even if the policy denied
    // access, admin/system users override that error from verify_permission().
    if (!s->auth.identity->is_admin()) {
      ret = -EACCES;
    }
  }

  bool success = driver->get_zone()->get_redirect_endpoint(&s->redirect_zone_endpoint);
  if (success) {
    ldpp_dout(dpp, 20) << "redirect_zone_endpoint=" << s->redirect_zone_endpoint << dendl;
  }

  return ret;
}

/**
 * Get the AccessControlPolicy for a bucket or object off of disk.
 * s: The req_state to draw information from.
 * only_bucket: If true, reads the bucket ACL rather than the object ACL.
 * Returns: 0 on success, -ERR# otherwise.
 */
int rgw_build_object_policies(const DoutPrefixProvider *dpp, rgw::sal::Driver* driver,
			      req_state *s, bool prefetch_data, optional_yield y)
{
  if (rgw::sal::Object::empty(s->object)) {
    return 0;
  }
  if (!s->bucket_exists) {
    return -ERR_NO_SUCH_BUCKET;
  }

  s->object->set_atomic(true);
  if (prefetch_data) {
    s->object->set_prefetch_data();
  }

  return read_obj_policy(dpp, driver, s, s->bucket->get_info(), s->bucket_attrs,
                         s->object_acl, nullptr, s->iam_policy, s->bucket.get(),
                         s->object.get(), y);
}

static int rgw_iam_remove_objtags(const DoutPrefixProvider *dpp, req_state* s, rgw::sal::Object* object, bool has_existing_obj_tag, bool has_resource_tag) {
  object->set_atomic(true);
  int op_ret = object->get_obj_attrs(s->yield, dpp);
  if (op_ret < 0)
    return op_ret;
  rgw::sal::Attrs attrs = object->get_attrs();
  auto tags = attrs.find(RGW_ATTR_TAGS);
  if (tags != attrs.end()) {
    RGWObjTags tagset;
    try {
      auto bliter = tags->second.cbegin();
      tagset.decode(bliter);
    } catch (buffer::error& err) {
      ldpp_dout(s, 0) << "ERROR: caught buffer::error, couldn't decode TagSet" << dendl;
      return -EIO;
    }
    for (auto& tag: tagset.get_tags()) {
      if (has_existing_obj_tag) {
        vector<std::unordered_multimap<string, string>::iterator> iters;
        string key = "s3:ExistingObjectTag/" + tag.first;
        auto result = s->env.equal_range(key);
        for (auto& it = result.first; it != result.second; ++it)
        {
          if (tag.second == it->second) {
            iters.emplace_back(it);
          }
        }
        for (auto& it : iters) {
          s->env.erase(it);
        }
      }//end if has_existing_obj_tag
      if (has_resource_tag) {
        vector<std::unordered_multimap<string, string>::iterator> iters;
        string key = "s3:ResourceTag/" + tag.first;
        auto result = s->env.equal_range(key);
        for (auto& it = result.first; it != result.second; ++it)
        {
          if (tag.second == it->second) {
            iters.emplace_back(it);
          }
        }
        for (auto& it : iters) {
          s->env.erase(it);
        }
      }//end if has_resource_tag
    }
  }
  return 0;
}

void rgw_add_to_iam_environment(rgw::IAM::Environment& e, std::string_view key, std::string_view val){
  // This variant just adds non empty key pairs to IAM env., values can be empty
  // in certain cases like tagging
  if (!key.empty())
    e.emplace(key,val);
}

static int rgw_iam_add_tags_from_bl(req_state* s, bufferlist& bl, bool has_existing_obj_tag=false, bool has_resource_tag=false){
  RGWObjTags& tagset = s->tagset;
  try {
    auto bliter = bl.cbegin();
    tagset.decode(bliter);
  } catch (buffer::error& err) {
    ldpp_dout(s, 0) << "ERROR: caught buffer::error, couldn't decode TagSet" << dendl;
    return -EIO;
  }

  for (const auto& tag: tagset.get_tags()){
    if (has_existing_obj_tag)
      rgw_add_to_iam_environment(s->env, "s3:ExistingObjectTag/" + tag.first, tag.second);
    if (has_resource_tag)
      rgw_add_to_iam_environment(s->env, "s3:ResourceTag/" + tag.first, tag.second);
  }
  return 0;
}

static int rgw_iam_add_objtags(const DoutPrefixProvider *dpp, req_state* s, rgw::sal::Object* object, bool has_existing_obj_tag, bool has_resource_tag) {
  object->set_atomic(true);
  int op_ret = object->get_obj_attrs(s->yield, dpp);
  if (op_ret < 0)
    return op_ret;
  rgw::sal::Attrs attrs = object->get_attrs();
  auto tags = attrs.find(RGW_ATTR_TAGS);
  if (tags != attrs.end()){
    return rgw_iam_add_tags_from_bl(s, tags->second, has_existing_obj_tag, has_resource_tag);
  }
  return 0;
}

static int rgw_iam_add_objtags(const DoutPrefixProvider *dpp, req_state* s, bool has_existing_obj_tag, bool has_resource_tag) {
  if (!rgw::sal::Object::empty(s->object.get())) {
    return rgw_iam_add_objtags(dpp, s, s->object.get(), has_existing_obj_tag, has_resource_tag);
  }
  return 0;
}

static int rgw_iam_add_buckettags(const DoutPrefixProvider *dpp, req_state* s, rgw::sal::Bucket* bucket) {
  rgw::sal::Attrs attrs = bucket->get_attrs();
  auto tags = attrs.find(RGW_ATTR_TAGS);
  if (tags != attrs.end()) {
    return rgw_iam_add_tags_from_bl(s, tags->second, false, true);
  }
  return 0;
}

int rgw_iam_add_buckettags(const DoutPrefixProvider *dpp, req_state* s) {
  return rgw_iam_add_buckettags(dpp, s, s->bucket.get());
}

static void rgw_iam_add_crypt_attrs(rgw::IAM::Environment& e,
                                    const meta_map_t& attrs)
{
  constexpr auto encrypt_attr = "x-amz-server-side-encryption";
  constexpr auto s3_encrypt_attr = "s3:x-amz-server-side-encryption";
  if (auto h = attrs.find(encrypt_attr); h != attrs.end()) {
    rgw_add_to_iam_environment(e, s3_encrypt_attr, h->second);
  }

  constexpr auto customer_algo_attr = "x-amz-server-side-encryption-customer-algorithm";
  constexpr auto s3_customer_algo_attr = "s3:x-amz-server-side-encryption-customer-algorithm";
  if (auto h = attrs.find(customer_algo_attr); h != attrs.end()) {
    rgw_add_to_iam_environment(e, s3_customer_algo_attr, h->second);
  }

  constexpr auto kms_attr = "x-amz-server-side-encryption-aws-kms-key-id";
  constexpr auto s3_kms_attr = "s3:x-amz-server-side-encryption-aws-kms-key-id";
  if (auto h = attrs.find(kms_attr); h != attrs.end()) {
    rgw_add_to_iam_environment(e, s3_kms_attr, h->second);
  }
}

static std::tuple<bool, bool> rgw_check_policy_condition(const DoutPrefixProvider *dpp,
                                                          boost::optional<rgw::IAM::Policy> iam_policy,
                                                          boost::optional<vector<rgw::IAM::Policy>> identity_policies,
                                                          boost::optional<vector<rgw::IAM::Policy>> session_policies,
                                                          bool check_obj_exist_tag=true) {
  bool has_existing_obj_tag = false, has_resource_tag = false;
  bool iam_policy_s3_exist_tag = false, iam_policy_s3_resource_tag = false;
  if (iam_policy) {
    if (check_obj_exist_tag) {
      iam_policy_s3_exist_tag = iam_policy->has_partial_conditional(S3_EXISTING_OBJTAG);
    }
    iam_policy_s3_resource_tag = iam_policy->has_partial_conditional(S3_RESOURCE_TAG) || iam_policy->has_partial_conditional_value(S3_RUNTIME_RESOURCE_VAL);
  }

  bool identity_policy_s3_exist_tag = false, identity_policy_s3_resource_tag = false;
  if (identity_policies) {
    for (auto& identity_policy : identity_policies.get()) {
      if (check_obj_exist_tag) {
        if (identity_policy.has_partial_conditional(S3_EXISTING_OBJTAG))
          identity_policy_s3_exist_tag = true;
      }
      if (identity_policy.has_partial_conditional(S3_RESOURCE_TAG) || identity_policy.has_partial_conditional_value(S3_RUNTIME_RESOURCE_VAL))
        identity_policy_s3_resource_tag = true;
      if (identity_policy_s3_exist_tag && identity_policy_s3_resource_tag) // check all policies till both are set to true
        break;
    }
  }

  bool session_policy_s3_exist_tag = false, session_policy_s3_resource_flag = false;
  if (session_policies) {
    for (auto& session_policy : session_policies.get()) {
      if (check_obj_exist_tag) {
        if (session_policy.has_partial_conditional(S3_EXISTING_OBJTAG))
          session_policy_s3_exist_tag = true;
      }
      if (session_policy.has_partial_conditional(S3_RESOURCE_TAG) || session_policy.has_partial_conditional_value(S3_RUNTIME_RESOURCE_VAL))
        session_policy_s3_resource_flag = true;
      if (session_policy_s3_exist_tag && session_policy_s3_resource_flag)
        break;
    }
  }

  has_existing_obj_tag = iam_policy_s3_exist_tag || identity_policy_s3_exist_tag || session_policy_s3_exist_tag;
  has_resource_tag = iam_policy_s3_resource_tag || identity_policy_s3_resource_tag || session_policy_s3_resource_flag;
  return make_tuple(has_existing_obj_tag, has_resource_tag);
}

std::tuple<bool, bool> rgw_check_policy_condition(const DoutPrefixProvider *dpp, req_state* s, bool check_obj_exist_tag) {
  return rgw_check_policy_condition(dpp, s->iam_policy, s->iam_identity_policies, s->session_policies, check_obj_exist_tag);
}

static void rgw_add_grant_to_iam_environment(rgw::IAM::Environment& e, req_state *s){

  using header_pair_t = std::pair <const char*, const char*>;
  static const std::initializer_list <header_pair_t> acl_header_conditionals {
    {"HTTP_X_AMZ_GRANT_READ", "s3:x-amz-grant-read"},
    {"HTTP_X_AMZ_GRANT_WRITE", "s3:x-amz-grant-write"},
    {"HTTP_X_AMZ_GRANT_READ_ACP", "s3:x-amz-grant-read-acp"},
    {"HTTP_X_AMZ_GRANT_WRITE_ACP", "s3:x-amz-grant-write-acp"},
    {"HTTP_X_AMZ_GRANT_FULL_CONTROL", "s3:x-amz-grant-full-control"}
  };

  if (s->has_acl_header){
    for (const auto& c: acl_header_conditionals){
      auto hdr = s->info.env->get(c.first);
      if(hdr) {
        e.emplace(c.second, hdr);
      }
    }
  }
}

void rgw_build_iam_environment(req_state* s)
{
  const auto& m = s->info.env->get_map();
  auto t = ceph::real_clock::now();
  s->env.emplace("aws:CurrentTime", std::to_string(ceph::real_clock::to_time_t(t)));
  s->env.emplace("aws:EpochTime", ceph::to_iso_8601(t));
  // TODO: This is fine for now, but once we have STS we'll need to
  // look and see. Also this won't work with the IdentityApplier
  // model, since we need to know the actual credential.
  s->env.emplace("aws:PrincipalType", "User");

  auto i = m.find("HTTP_REFERER");
  if (i != m.end()) {
    s->env.emplace("aws:Referer", i->second);
  }

  if (rgw_transport_is_secure(s->cct, *s->info.env)) {
    s->env.emplace("aws:SecureTransport", "true");
  }

  const auto remote_addr_param = s->cct->_conf->rgw_remote_addr_param;
  if (remote_addr_param.length()) {
    i = m.find(remote_addr_param);
  } else {
    i = m.find("REMOTE_ADDR");
  }
  if (i != m.end()) {
    const string* ip = &(i->second);
    string temp;
    if (remote_addr_param == "HTTP_X_FORWARDED_FOR") {
      const auto comma = ip->find(',');
      if (comma != string::npos) {
	temp.assign(*ip, 0, comma);
	ip = &temp;
      }
    }
    s->env.emplace("aws:SourceIp", *ip);
  }

  i = m.find("HTTP_USER_AGENT"); {
  if (i != m.end())
    s->env.emplace("aws:UserAgent", i->second);
  }

  if (s->user) {
    // What to do about aws::userid? One can have multiple access
    // keys so that isn't really suitable. Do we have a durable
    // identifier that can persist through name changes?
    s->env.emplace("aws:username", s->user->get_id().id);
  }

  if (s->auth.identity) {
    s->env.emplace("rgw:subuser", s->auth.identity->get_subuser().c_str());
  }

  i = m.find("HTTP_X_AMZ_SECURITY_TOKEN");
  if (i != m.end()) {
    s->env.emplace("sts:authentication", "true");
  } else {
    s->env.emplace("sts:authentication", "false");
  }
}

void handle_replication_status_header(
    const DoutPrefixProvider *dpp, optional_yield y,
    rgw::sal::Attrs& attrs,
    req_state* s,
    const ceph::real_time &obj_mtime) {
  auto attr_iter = attrs.find(RGW_ATTR_OBJ_REPLICATION_STATUS);
  if (attr_iter != attrs.end() && attr_iter->second.to_str() == "PENDING") {
    if (s->object->is_sync_completed(dpp, y, obj_mtime)) {
      s->object->set_atomic(true);
      rgw::sal::Attrs setattrs, rmattrs;
      bufferlist bl;
      bl.append("COMPLETED");
      setattrs[RGW_ATTR_OBJ_REPLICATION_STATUS] = bl;
      int ret = s->object->set_obj_attrs(dpp, &setattrs, &rmattrs, y, 0);
      s->object->set_atomic(false);
      if (ret < 0) {
        ldpp_dout(dpp, 0) << "ERROR: failed to set object replication status to COMPLETED ret=" << ret << dendl;
        return;
      }

      ldpp_dout(dpp, 20) << *s->object << " has amz-replication-status header set to COMPLETED" << dendl;

      attrs[RGW_ATTR_OBJ_REPLICATION_STATUS] = std::move(bl); // update the attrs so that the status is reflected in the response
    }
  }
}

/*
 * GET on CloudTiered objects either it will synced to other zones.
 * In all other cases, it will try to fetch the object from remote cloud endpoint.
 *
 * @return:
 * Note - return status may differ based on whether it is RESTORE op or
 *        READTHROUGH/GET op.
 *        for e.g, ERR_INVALID_OBJECT_STATE is sent for non cloud-transitioned
 *        incase of restore op and ERR_REQUEST_TIMEOUT is applicable only for
 *        read-through etc.
 *  `<0` :  failed to process; s->err.message & op_ret set accrodingly
 *  `0`  :  restore request initiated
 *  `1`  :  restore is already in progress
 *  `2`  :  already restored
 */
int handle_cloudtier_obj(req_state* s, const DoutPrefixProvider *dpp, rgw::sal::Driver* driver,
                         rgw::sal::Attrs& attrs, bool sync_cloudtiered, std::optional<uint64_t> days,
                         bool read_through, optional_yield y)
{
  int op_ret = 0;
  ldpp_dout(dpp, 20) << "reached handle cloud tier " << dendl;
  auto attr_iter = attrs.find(RGW_ATTR_MANIFEST);
  if (attr_iter == attrs.end()) {
    if (!read_through) {
      op_ret = -ERR_INVALID_OBJECT_STATE;
      s->err.message = "only cloud tier object can be restored";
      return op_ret;
    } else { //ignore for read-through
      return 0;
    }
  }
  RGWObjManifest m;
  try { 
    decode(m, attr_iter->second);
    if (!m.is_tier_type_s3()) {
      ldpp_dout(dpp, 20) << "not a cloud tier object " <<  s->object->get_key().name << dendl;
      if (!read_through) {
        op_ret = -ERR_INVALID_OBJECT_STATE;
        s->err.message = "only cloud tier object can be restored";
        return op_ret;
      } else { //ignore for read-through
        return 0;
      }
    }
    RGWObjTier tier_config;
    m.get_tier_config(&tier_config);
    if (sync_cloudtiered) {
      bufferlist t, t_tier;
      t.append(m.get_tier_type());
      attrs[RGW_ATTR_CLOUD_TIER_TYPE] = t;
      encode(tier_config, t_tier);
      attrs[RGW_ATTR_CLOUD_TIER_CONFIG] = t_tier;
      return op_ret;
    }
    attr_iter = attrs.find(RGW_ATTR_RESTORE_STATUS);
    rgw::sal::RGWRestoreStatus restore_status = rgw::sal::RGWRestoreStatus::None;
    if (attr_iter != attrs.end()) {
      bufferlist bl = attr_iter->second;
      auto iter = bl.cbegin();
      decode(restore_status, iter);
    }
    if (restore_status == rgw::sal::RGWRestoreStatus::RestoreAlreadyInProgress) {
      if (read_through) {
        op_ret = -ERR_REQUEST_TIMEOUT;
        ldpp_dout(dpp, 5) << "restore is still in progress, please check restore status and retry" << dendl;
        s->err.message = "restore is still in progress";
        return op_ret;
      } else { 
       	// for restore-op, corresponds to RESTORE_ALREADY_IN_PROGRESS
        return static_cast<int>(rgw::sal::RGWRestoreStatus::RestoreAlreadyInProgress);
      } 
    } else if (restore_status == rgw::sal::RGWRestoreStatus::CloudRestored) {
      // corresponds to CLOUD_RESTORED
      if (!read_through) { //update expiry date iff its temp restored copy
        op_ret = driver->get_rgwrestore()->update_cloud_restore_exp_date(s->bucket.get(),
                                              		      s->object.get(), days, dpp, y);

        if (op_ret < 0) {
	        ldpp_dout(dpp, 20) << "Updating expiry-date of restored object " << s->object->get_key() << " failed - " << op_ret << dendl;
          s->err.message = "failed to update expiry-date of the restored object";
          return op_ret;
        }
      }
      return static_cast<int>(rgw::sal::RGWRestoreStatus::CloudRestored);
    } else { // first time restore or previous restore failed.
      // Restore the object.
      std::unique_ptr<rgw::sal::PlacementTier> tier;
      rgw_placement_rule target_placement;
      target_placement.inherit_from(s->bucket->get_placement_rule());
      auto attr_iter = attrs.find(RGW_ATTR_STORAGE_CLASS);
      if (attr_iter != attrs.end()) {
        target_placement.storage_class = attr_iter->second.to_str();
      }
      op_ret = driver->get_zone()->get_zonegroup().get_placement_tier(target_placement, &tier);
      if (op_ret < 0) {
	ldpp_dout(dpp, -1) << "failed to fetch tier placement handle, ret = " << op_ret << dendl;
        return op_ret;
      } else {
        ldpp_dout(dpp, 20) << "getting tier placement handle cloud tier for " <<
                         " storage class " << target_placement.storage_class << dendl;
      }

      if (!tier->is_tier_type_s3()) {
        ldpp_dout(dpp, -1) << "ERROR: not s3 tier type - " << tier->get_tier_type() <<
                       " for storage class " << target_placement.storage_class << dendl;
        s->err.message = "failed to restore object";
        return -EINVAL;
      }

      if (read_through) {
        if (tier->allow_read_through()) {
          days = tier->get_read_through_restore_days();
        } else { //read-through is not enabled
          op_ret = -ERR_INVALID_OBJECT_STATE;
          s->err.message = "Read through is not enabled for this config";
          return op_ret;
        }
      }

      op_ret = driver->get_rgwrestore()->restore_obj_from_cloud(s->bucket.get(),
		      s->object.get(), tier.get(), days, dpp, y);

      if (op_ret < 0) {
	ldpp_dout(dpp, 0) << "Restore of object " << s->object->get_key() << " failed" << op_ret << dendl;
        s->err.message = "failed to restore object";
        return op_ret;
      }

      ldpp_dout(dpp, 20) << "Restore of object " << s->object->get_key() << " initiated" << dendl;
      /*  Even if restore is complete the first read through request will return
       *  but actually downloaded object asyncronously.
       */
      if (read_through) { //read-through
        op_ret = -ERR_REQUEST_TIMEOUT;
        ldpp_dout(dpp, 5) << "restore is still in progress, please check restore status and retry" << dendl;
        s->err.message = "restore is still in progress";
      }
      return op_ret;
    }
  } catch (const buffer::end_of_buffer&) {
    //empty manifest; it's not cloud-tiered
    if (!read_through) {
      op_ret = -ERR_INVALID_OBJECT_STATE;
      s->err.message = "only cloud tier object can be restored";
    }
  } catch (const std::exception& e) {
  }
  return op_ret;
}

void rgw_bucket_object_pre_exec(req_state *s)
{
  if (s->expect_cont)
    dump_continue(s);

  dump_bucket_from_state(s);
}

int RGWGetObj::verify_permission(optional_yield y)
{
  s->object->set_atomic(true);

  if (prefetch_data()) {
    s->object->set_prefetch_data();
  }

  auto [has_s3_existing_tag, has_s3_resource_tag] = rgw_check_policy_condition(this, s);
    if (has_s3_existing_tag || has_s3_resource_tag)
      rgw_iam_add_objtags(this, s, has_s3_existing_tag, has_s3_resource_tag);

  // for system requests, assume replication context and validate replication permissions.
  // non-impersonated or standard system requests will be handled in rgw_process_authenticated().
  const bool is_replication_request = s->system_request;

  if (s->bucket->get_info().obj_lock_enabled()) {
    get_retention = verify_object_permission(this, s, rgw::IAM::s3GetObjectRetention);
    if (is_replication_request && !get_retention) {
      s->err.message = "missing s3:GetObjectRetention permission";
      ldpp_dout(this, 4) << "ERROR: fetching object for replication object=" << s->object << " reason=" << s->err.message << dendl;

      return -EACCES;
    }

    get_legal_hold = verify_object_permission(this, s, rgw::IAM::s3GetObjectLegalHold);
    if (is_replication_request && !get_legal_hold) {
      s->err.message = "missing s3:GetObjectLegalHold permission";
      ldpp_dout(this, 4) << "ERROR: fetching object for replication object=" << s->object << " reason=" << s->err.message << dendl;

      return -EACCES;
    }
  }

  if (is_replication_request) {
    // check for s3:GetObject(Version)Acl permission
    action = s->object->get_instance().empty() ? rgw::IAM::s3GetObjectAcl : rgw::IAM::s3GetObjectVersionAcl;
    if (!verify_object_permission(this, s, action)) {
      s->err.message = fmt::format("missing {} permission", rgw::IAM::action_bit_string(action));
      ldpp_dout(this, 4) << "ERROR: fetching object for replication object=" << s->object << " reason=" << s->err.message << dendl;

      return -EACCES;
    }

    // check for s3:GetObjectForReplication permission
    // for versioned buckets, sync requests include `versionId`; for non-versioned, they don't.
    // so s3:GetObjectForReplication doesn't help to be introduced as it doesn't add any value.
    action = rgw::IAM::s3GetObjectVersionForReplication;
    if (verify_object_permission(this, s, action)) {
      return 0;
    }

    // fallback to s3:GetObject(Version) permission
    action = s->object->get_instance().empty() ? rgw::IAM::s3GetObject : rgw::IAM::s3GetObjectVersion;

    // sse-kms is not supported by s3:GetObject(Version) permission
    bufferlist bl;
    if (s->object->get_attr(RGW_ATTR_CRYPT_MODE, bl) && bl.to_str() == "SSE-KMS") {
      s->err.message = "object is encrypted with SSE-KMS, missing s3:GetObjectVersionForReplication permission";
      ldpp_dout(this, 4) << "ERROR: fetching object for replication object=" << s->object << " reason=" << s->err.message << dendl;

      return -EACCES;
    }
  } else if (get_torrent) {
    action = s->object->get_instance().empty() ? rgw::IAM::s3GetObjectTorrent : rgw::IAM::s3GetObjectVersionTorrent;
  } else {
    action = s->object->get_instance().empty() ? rgw::IAM::s3GetObject : rgw::IAM::s3GetObjectVersion;
  }

  if (!verify_object_permission(this, s, action)) {
    s->err.message = fmt::format("missing {} permission", rgw::IAM::action_bit_string(action));

    if (is_replication_request) {
      ldpp_dout(this, 4) << "ERROR: fetching object for replication object=" << s->object << " reason=" << s->err.message << dendl;
    }

    return -EACCES;
  }

  return 0;
}

RGWOp::~RGWOp(){};

int RGWOp::verify_op_mask()
{
  uint32_t required_mask = op_mask();

  ldpp_dout(this, 20) << "required_mask= " << required_mask
      << " user.op_mask=" << s->user->get_info().op_mask << dendl;

  if ((s->user->get_info().op_mask & required_mask) != required_mask) {
    return -EPERM;
  }

  if (!s->system_request && (required_mask & RGW_OP_TYPE_MODIFY) && !driver->get_zone()->is_writeable()) {
    ldpp_dout(this, 5) << "NOTICE: modify request to a read-only zone by a "
        "non-system user, permission denied"  << dendl;
    return -EPERM;
  }

  return 0;
}

int RGWGetObjTags::verify_permission(optional_yield y)
{
  auto iam_action = s->object->get_instance().empty()?
    rgw::IAM::s3GetObjectTagging:
    rgw::IAM::s3GetObjectVersionTagging;

  auto [has_s3_existing_tag, has_s3_resource_tag] = rgw_check_policy_condition(this, s);
  if (has_s3_existing_tag || has_s3_resource_tag)
    rgw_iam_add_objtags(this, s, has_s3_existing_tag, has_s3_resource_tag);
  if (!verify_object_permission(this, s,iam_action))
    return -EACCES;

  return 0;
}

void RGWGetObjTags::pre_exec()
{
  rgw_bucket_object_pre_exec(s);
}

void RGWGetObjTags::execute(optional_yield y)
{
  rgw::sal::Attrs attrs;

  s->object->set_atomic(true);

  op_ret = s->object->get_obj_attrs(y, this);

  if (op_ret == 0){
    attrs = s->object->get_attrs();
    auto tags = attrs.find(RGW_ATTR_TAGS);
    if(tags != attrs.end()){
      has_tags = true;
      tags_bl.append(tags->second);
    }
  }
  send_response_data(tags_bl);
}

int RGWPutObjTags::verify_permission(optional_yield y)
{
  auto iam_action = s->object->get_instance().empty() ?
    rgw::IAM::s3PutObjectTagging:
    rgw::IAM::s3PutObjectVersionTagging;

  //Using buckets tags for authorization makes more sense.
  auto [has_s3_existing_tag, has_s3_resource_tag] = rgw_check_policy_condition(this, s, true);
  if (has_s3_existing_tag)
    rgw_iam_add_objtags(this, s, true, false);
  if (has_s3_resource_tag)
    rgw_iam_add_buckettags(this, s);
  if (!verify_object_permission(this, s,iam_action))
    return -EACCES;
  return 0;
}

void RGWPutObjTags::execute(optional_yield y)
{
  op_ret = get_params(y);
  if (op_ret < 0)
    return;

  if (rgw::sal::Object::empty(s->object.get())){
    op_ret= -EINVAL; // we only support tagging on existing objects
    return;
  }

  op_ret = s->object->get_obj_attrs(y, this);
  if (op_ret < 0) {
    ldpp_dout(this, 0) << "ERROR: failed to get obj attrs, obj=" << s->object
                       << " ret=" << op_ret << dendl;
    return;
  }
  const auto etag = s->object->get_attrs()[RGW_ATTR_ETAG].to_str();
  op_ret = rgw::bucketlogging::log_record(driver,
      rgw::bucketlogging::LoggingType::Journal,
      s->object.get(),
      s,
      canonical_name(),
      etag,
      s->object->get_size(),
      this, y, false, false);
  if (op_ret < 0) {
    return;
  }

  s->object->set_atomic(true);
  op_ret = s->object->modify_obj_attrs(RGW_ATTR_TAGS, tags_bl, y, this);
  if (op_ret == -ECANCELED){
    op_ret = -ERR_TAG_CONFLICT;
  }
}

void RGWDeleteObjTags::pre_exec()
{
  rgw_bucket_object_pre_exec(s);
}


int RGWDeleteObjTags::verify_permission(optional_yield y)
{
  if (!rgw::sal::Object::empty(s->object.get())) {
    auto iam_action = s->object->get_instance().empty() ?
      rgw::IAM::s3DeleteObjectTagging:
      rgw::IAM::s3DeleteObjectVersionTagging;

  auto [has_s3_existing_tag, has_s3_resource_tag] = rgw_check_policy_condition(this, s);
  if (has_s3_existing_tag || has_s3_resource_tag)
    rgw_iam_add_objtags(this, s, has_s3_existing_tag, has_s3_resource_tag);
  if (!verify_object_permission(this, s, iam_action))
    return -EACCES;
  }
  return 0;
}

void RGWDeleteObjTags::execute(optional_yield y)
{
  if (rgw::sal::Object::empty(s->object.get()))
    return;

  op_ret = s->object->get_obj_attrs(y, this);
  if (op_ret < 0) {
    ldpp_dout(this, 0) << "ERROR: failed to get obj attrs, obj=" << s->object
                       << " ret=" << op_ret << dendl;
    return;
  }
  const auto etag = s->object->get_attrs()[RGW_ATTR_ETAG].to_str();
  op_ret = rgw::bucketlogging::log_record(driver,
      rgw::bucketlogging::LoggingType::Journal,
      s->object.get(),
      s,
      canonical_name(),
      etag,
      s->object->get_size(),
      this, y, false, false);
  if (op_ret < 0) {
    return;
  }

  op_ret = s->object->delete_obj_attrs(this, RGW_ATTR_TAGS, y);
}

int RGWGetBucketTags::verify_permission(optional_yield y)
{
  auto [has_s3_existing_tag, has_s3_resource_tag] = rgw_check_policy_condition(this, s, false);
  if (has_s3_resource_tag)
    rgw_iam_add_buckettags(this, s);

  if (!verify_bucket_permission(this, s, rgw::IAM::s3GetBucketTagging)) {
    return -EACCES;
  }

  return 0;
}

void RGWGetBucketTags::pre_exec()
{
  rgw_bucket_object_pre_exec(s);
}

void RGWGetBucketTags::execute(optional_yield y)
{
  auto iter = s->bucket_attrs.find(RGW_ATTR_TAGS);
  if (iter != s->bucket_attrs.end()) {
    has_tags = true;
    tags_bl.append(iter->second);
  } else {
    op_ret = -ERR_NO_SUCH_TAG_SET;
  }
  send_response_data(tags_bl);
}

int RGWPutBucketTags::verify_permission(optional_yield y) {
  auto [has_s3_existing_tag, has_s3_resource_tag] = rgw_check_policy_condition(this, s, false);
  if (has_s3_resource_tag)
    rgw_iam_add_buckettags(this, s);

  if (!verify_bucket_permission(this, s, rgw::IAM::s3PutBucketTagging)) {
    return -EACCES;
  }

  return 0;
}

void RGWPutBucketTags::execute(optional_yield y)
{

  op_ret = get_params(this, y);
  if (op_ret < 0) 
    return;

  op_ret = rgw_forward_request_to_master(this, *s->penv.site, s->owner.id,
                                         &in_data, nullptr, s->info, s->err, y);
  if (op_ret < 0) {
    ldpp_dout(this, 0) << "forward_request_to_master returned ret=" << op_ret << dendl;
    return;
  }

  op_ret = retry_raced_bucket_write(this, s->bucket.get(), [this, y] {
    rgw::sal::Attrs attrs = s->bucket->get_attrs();
    attrs[RGW_ATTR_TAGS] = tags_bl;
    return s->bucket->merge_and_store_attrs(this, attrs, y);
  }, y);

}

void RGWDeleteBucketTags::pre_exec()
{
  rgw_bucket_object_pre_exec(s);
}

int RGWDeleteBucketTags::verify_permission(optional_yield y)
{
  auto [has_s3_existing_tag, has_s3_resource_tag] = rgw_check_policy_condition(this, s, false);
  if (has_s3_resource_tag)
    rgw_iam_add_buckettags(this, s);

  if (!verify_bucket_permission(this, s, rgw::IAM::s3PutBucketTagging)) {
    return -EACCES;
  }

  return 0;
}

void RGWDeleteBucketTags::execute(optional_yield y)
{
  op_ret = rgw_forward_request_to_master(this, *s->penv.site, s->owner.id,
                                         nullptr, nullptr, s->info, s->err, y);
  if (op_ret < 0) {
    ldpp_dout(this, 0) << "forward_request_to_master returned ret=" << op_ret << dendl;
    return;
  }

  op_ret = retry_raced_bucket_write(this, s->bucket.get(), [this, y] {
    rgw::sal::Attrs& attrs = s->bucket->get_attrs();
    attrs.erase(RGW_ATTR_TAGS);
    op_ret = s->bucket->put_info(this, false, real_time(), y);
    if (op_ret < 0) {
      ldpp_dout(this, 0) << "RGWDeleteBucketTags() failed to remove RGW_ATTR_TAGS on bucket="
			 << s->bucket->get_name()
			 << " returned err= " << op_ret << dendl;
    }
    return op_ret;
  }, y);
}

int RGWGetBucketReplication::verify_permission(optional_yield y)
{
  auto [has_s3_existing_tag, has_s3_resource_tag] = rgw_check_policy_condition(this, s, false);
  if (has_s3_resource_tag)
    rgw_iam_add_buckettags(this, s);

  if (!verify_bucket_permission(this, s, rgw::IAM::s3GetReplicationConfiguration)) {
    return -EACCES;
  }

  return 0;
}

void RGWGetBucketReplication::pre_exec()
{
  rgw_bucket_object_pre_exec(s);
}

void RGWGetBucketReplication::execute(optional_yield y)
{
  send_response_data();
}

int RGWPutBucketReplication::verify_permission(optional_yield y) {
  auto [has_s3_existing_tag, has_s3_resource_tag] = rgw_check_policy_condition(this, s, false);
  if (has_s3_resource_tag)
    rgw_iam_add_buckettags(this, s);

  if (!verify_bucket_permission(this, s, rgw::IAM::s3PutReplicationConfiguration)) {
    return -EACCES;
  }

  return 0;
}

void RGWPutBucketReplication::execute(optional_yield y) {

  op_ret = get_params(y);
  if (op_ret < 0) 
    return;

  op_ret = rgw_forward_request_to_master(this, *s->penv.site, s->owner.id,
                                         &in_data, nullptr, s->info, s->err, y);
  if (op_ret < 0) {
    ldpp_dout(this, 0) << "forward_request_to_master returned ret=" << op_ret << dendl;
    return;
  }

  op_ret = retry_raced_bucket_write(this, s->bucket.get(), [this, y] {
    auto sync_policy = (s->bucket->get_info().sync_policy ? *s->bucket->get_info().sync_policy : rgw_sync_policy_info());

    for (auto& group : sync_policy_groups) {
      sync_policy.groups[group.id] = group;
    }

    s->bucket->get_info().set_sync_policy(std::move(sync_policy));

    int ret = s->bucket->put_info(this, false, real_time(), y);
    if (ret < 0) {
      ldpp_dout(this, 0) << "ERROR: put_bucket_instance_info (bucket=" << s->bucket << ") returned ret=" << ret << dendl;
      return ret;
    }

    return 0;
  }, y);
}

void RGWDeleteBucketReplication::pre_exec()
{
  rgw_bucket_object_pre_exec(s);
}

int RGWDeleteBucketReplication::verify_permission(optional_yield y)
{
  auto [has_s3_existing_tag, has_s3_resource_tag] = rgw_check_policy_condition(this, s, false);
  if (has_s3_resource_tag)
    rgw_iam_add_buckettags(this, s);

  if (!verify_bucket_permission(this, s, rgw::IAM::s3DeleteReplicationConfiguration)) {
    return -EACCES;
  }

  return 0;
}

void RGWDeleteBucketReplication::execute(optional_yield y)
{
  op_ret = rgw_forward_request_to_master(this, *s->penv.site, s->owner.id,
                                         nullptr, nullptr, s->info, s->err, y);
  if (op_ret < 0) {
    ldpp_dout(this, 0) << "forward_request_to_master returned ret=" << op_ret << dendl;
    return;
  }

  op_ret = retry_raced_bucket_write(this, s->bucket.get(), [this, y] {
    if (!s->bucket->get_info().sync_policy) {
      return 0;
    }

    rgw_sync_policy_info sync_policy = *s->bucket->get_info().sync_policy;

    update_sync_policy(&sync_policy);

    s->bucket->get_info().set_sync_policy(std::move(sync_policy));

    int ret = s->bucket->put_info(this, false, real_time(), y);
    if (ret < 0) {
      ldpp_dout(this, 0) << "ERROR: put_bucket_instance_info (bucket=" << s->bucket << ") returned ret=" << ret << dendl;
      return ret;
    }

    return 0;
  }, y);
}

int RGWOp::do_aws4_auth_completion()
{
  ldpp_dout(this, 5) << "NOTICE: call to do_aws4_auth_completion"  << dendl;
  if (s->auth.completer) {
    /* TODO(rzarzynski): yes, we're really called twice on PUTs. Only first
     * call passes, so we disable second one. This is old behaviour, sorry!
     * Plan for tomorrow: seek and destroy. */
    auto completer = std::move(s->auth.completer);

    try {
      if (!completer->complete()) {
        return -ERR_AMZ_CONTENT_SHA256_MISMATCH;
      }
    } catch (const rgw::io::Exception& e) {
      return -e.code().value();
    }

    ldpp_dout(this, 10) << "v4 auth ok -- do_aws4_auth_completion" << dendl;
  }

  return 0;
}

int get_owner_quota_info(const DoutPrefixProvider* dpp,
                                optional_yield y,
                                rgw::sal::Driver* driver,
                                const rgw_owner& owner,
                                RGWQuota& quotas)
{
  return std::visit(fu2::overload(
      [&] (const rgw_user& uid) {
        auto user = driver->get_user(uid);
        int r = user->load_user(dpp, y);
        if (r >= 0) {
          quotas = user->get_info().quota;
        }
        return r;
      },
      [&] (const rgw_account_id& account_id) {
        RGWAccountInfo info;
        rgw::sal::Attrs attrs; // ignored
        RGWObjVersionTracker objv; // ignored
        int r = driver->load_account_by_id(dpp, y, account_id, info, attrs, objv);
        if (r >= 0) {
          quotas.user_quota = info.quota;
          quotas.bucket_quota = info.bucket_quota;
        }
        return r;
      }), owner);
}

int RGWOp::init_quota()
{
  /* no quota enforcement for system requests */
  if (s->system_request)
    return 0;

  /* init quota related stuff */
  if (!(s->user->get_info().op_mask & RGW_OP_TYPE_MODIFY)) {
    return 0;
  }

  /* Need a bucket to get quota */
  if (rgw::sal::Bucket::empty(s->bucket.get())) {
    return 0;
  }

  RGWQuota user_quotas;

  // consult the bucket owner's quota
  int r = get_owner_quota_info(this, s->yield, driver,
                               s->bucket_owner.id, user_quotas);
  if (r < 0) {
    return r;
  }

  driver->get_quota(quota);

  if (s->bucket->get_info().quota.enabled) {
    quota.bucket_quota = s->bucket->get_info().quota;
  } else if (user_quotas.bucket_quota.enabled) {
    quota.bucket_quota = user_quotas.bucket_quota;
  }

  if (user_quotas.user_quota.enabled) {
    quota.user_quota = user_quotas.user_quota;
  }

  return 0;
}

static bool validate_cors_rule_method(const DoutPrefixProvider *dpp, RGWCORSRule *rule, const char *req_meth) {
  if (!req_meth) {
    ldpp_dout(dpp, 5) << "req_meth is null" << dendl;
    return false;
  }

  uint8_t flags = get_cors_method_flags(req_meth);

  if (rule->get_allowed_methods() & flags) {
    ldpp_dout(dpp, 10) << "Method " << req_meth << " is supported" << dendl;
  } else {
    ldpp_dout(dpp, 5) << "Method " << req_meth << " is not supported" << dendl;
    return false;
  }

  return true;
}

static bool validate_cors_rule_header(const DoutPrefixProvider *dpp, RGWCORSRule *rule, const char *req_hdrs) {
  if (req_hdrs) {
    vector<string> hdrs;
    get_str_vec(req_hdrs, hdrs);
    for (const auto& hdr : hdrs) {
      if (!rule->is_header_allowed(hdr.c_str(), hdr.length())) {
        ldpp_dout(dpp, 5) << "Header " << hdr << " is not registered in this rule" << dendl;
        return false;
      }
    }
  }
  return true;
}

int RGWOp::read_bucket_cors()
{
  bufferlist bl;

  map<string, bufferlist>::iterator aiter = s->bucket_attrs.find(RGW_ATTR_CORS);
  if (aiter == s->bucket_attrs.end()) {
    ldpp_dout(this, 20) << "no CORS configuration attr found" << dendl;
    cors_exist = false;
    return 0; /* no CORS configuration found */
  }

  cors_exist = true;

  bl = aiter->second;

  auto iter = bl.cbegin();
  try {
    bucket_cors.decode(iter);
  } catch (buffer::error& err) {
    ldpp_dout(this, 0) << "ERROR: could not decode CORS, caught buffer::error" << dendl;
    return -EIO;
  }
  if (s->cct->_conf->subsys.should_gather<ceph_subsys_rgw, 15>()) {
    RGWCORSConfiguration_S3 *s3cors = static_cast<RGWCORSConfiguration_S3 *>(&bucket_cors);
    ldpp_dout(this, 15) << "Read RGWCORSConfiguration";
    s3cors->to_xml(*_dout);
    *_dout << dendl;
  }
  return 0;
}

/** CORS 6.2.6.
 * If any of the header field-names is not a ASCII case-insensitive match for
 * any of the values in list of headers do not set any additional headers and
 * terminate this set of steps.
 * */
static void get_cors_response_headers(const DoutPrefixProvider *dpp, RGWCORSRule *rule, const char *req_hdrs, string& hdrs, string& exp_hdrs, unsigned *max_age) {
  if (req_hdrs) {
    list<string> hl;
    get_str_list(req_hdrs, hl);
    for(list<string>::iterator it = hl.begin(); it != hl.end(); ++it) {
      if (!rule->is_header_allowed((*it).c_str(), (*it).length())) {
        ldpp_dout(dpp, 5) << "Header " << (*it) << " is not registered in this rule" << dendl;
      } else {
        if (hdrs.length() > 0) hdrs.append(",");
        hdrs.append((*it));
      }
    }
  }
  rule->format_exp_headers(exp_hdrs);
  *max_age = rule->get_max_age();
}

/**
 * Generate the CORS header response
 *
 * This is described in the CORS standard, section 6.2.
 */
bool RGWOp::generate_cors_headers(string& origin, string& method, string& headers, string& exp_headers, unsigned *max_age)
{
  /* CORS 6.2.1. */
  const char *orig = s->info.env->get("HTTP_ORIGIN");
  if (!orig) {
    return false;
  }

  /* Custom: */
  origin = orig;
  int temp_op_ret = read_bucket_cors();
  if (temp_op_ret < 0) {
    op_ret = temp_op_ret;
    return false;
  }

  if (!cors_exist) {
    ldpp_dout(this, 2) << "No CORS configuration set yet for this bucket" << dendl;
    return false;
  }

  /* CORS 6.2.2. */
  RGWCORSRule *rule = bucket_cors.host_name_rule(orig);
  if (!rule)
    return false;

  /*
   * Set the Allowed-Origin header to a asterisk if this is allowed in the rule
   * and no Authorization was send by the client
   *
   * The origin parameter specifies a URI that may access the resource.  The browser must enforce this.
   * For requests without credentials, the server may specify "*" as a wildcard,
   * thereby allowing any origin to access the resource.
   */
  const char *authorization = s->info.env->get("HTTP_AUTHORIZATION");
  if (!authorization && rule->has_wildcard_origin())
    origin = "*";

  /* CORS 6.2.3. */
  const char *req_meth = s->info.env->get("HTTP_ACCESS_CONTROL_REQUEST_METHOD");
  if (!req_meth) {
    req_meth = s->info.method;
  }

  if (req_meth) {
    method = req_meth;
    /* CORS 6.2.5. */
    if (!validate_cors_rule_method(this, rule, req_meth)) {
     return false;
    }
  }

  /* CORS 6.2.4. */
  const char *req_hdrs = s->info.env->get("HTTP_ACCESS_CONTROL_REQUEST_HEADERS");

  /* CORS 6.2.6. */
  get_cors_response_headers(this, rule, req_hdrs, headers, exp_headers, max_age);

  return true;
}

int rgw_policy_from_attrset(const DoutPrefixProvider *dpp, CephContext *cct, map<string, bufferlist>& attrset, RGWAccessControlPolicy *policy)
{
  map<string, bufferlist>::iterator aiter = attrset.find(RGW_ATTR_ACL);
  if (aiter == attrset.end())
    return -EIO;

  bufferlist& bl = aiter->second;
  auto iter = bl.cbegin();
  try {
    policy->decode(iter);
  } catch (buffer::error& err) {
    ldpp_dout(dpp, 0) << "ERROR: could not decode policy, caught buffer::error" << dendl;
    return -EIO;
  }
  if (cct->_conf->subsys.should_gather<ceph_subsys_rgw, 15>()) {
    ldpp_dout(dpp, 15) << __func__ << " Read AccessControlPolicy";
    rgw::s3::write_policy_xml(*policy, *_dout);
    *_dout << dendl;
  }
  return 0;
}

int RGWGetObj::read_user_manifest_part(rgw::sal::Bucket* bucket,
                                       const rgw_bucket_dir_entry& ent,
                                       const RGWAccessControlPolicy& bucket_acl,
                                       const boost::optional<Policy>& bucket_policy,
                                       const off_t start_ofs,
                                       const off_t end_ofs,
                                       bool swift_slo)
{
  ldpp_dout(this, 20) << "user manifest obj=" << ent.key.name
      << "[" << ent.key.instance << "]" << dendl;
  RGWGetObj_CB cb(this);
  RGWGetObj_Filter* filter = &cb;
  boost::optional<RGWGetObj_Decompress> decompress;

  int64_t cur_ofs = start_ofs;
  int64_t cur_end = end_ofs;

  std::unique_ptr<rgw::sal::Object> part = bucket->get_object(ent.key);

  RGWAccessControlPolicy obj_policy;

  ldpp_dout(this, 20) << "reading obj=" << part << " ofs=" << cur_ofs
      << " end=" << cur_end << dendl;

  part->set_atomic(true);
  part->set_prefetch_data();

  std::unique_ptr<rgw::sal::Object::ReadOp> read_op = part->get_read_op();

  if (!swift_slo) {
    /* SLO etag is optional */
    read_op->params.if_match = ent.meta.etag.c_str();
  }

  op_ret = read_op->prepare(s->yield, this);
  if (op_ret < 0)
    return op_ret;
  op_ret = part->range_to_ofs(ent.meta.accounted_size, cur_ofs, cur_end);
  if (op_ret < 0)
    return op_ret;
  bool need_decompress;
  op_ret = rgw_compression_info_from_attrset(part->get_attrs(), need_decompress, cs_info);
  if (op_ret < 0) {
    ldpp_dout(this, 0) << "ERROR: failed to decode compression info" << dendl;
    return -EIO;
  }

  if (need_decompress)
  {
    if (cs_info.orig_size != ent.meta.accounted_size) {
      // hmm.. something wrong, object not as expected, abort!
      ldpp_dout(this, 0) << "ERROR: expected cs_info.orig_size=" << cs_info.orig_size
          << ", actual read size=" << ent.meta.size << dendl;
      return -EIO;
    }
    decompress.emplace(s->cct, &cs_info, partial_content, filter);
    filter = &*decompress;
  }
  else
  {
    if (part->get_size() != ent.meta.size) {
      // hmm.. something wrong, object not as expected, abort!
      ldpp_dout(this, 0) << "ERROR: expected obj_size=" << part->get_size()
          << ", actual read size=" << ent.meta.size << dendl;
      return -EIO;
	  }
  }

  op_ret = rgw_policy_from_attrset(s, s->cct, part->get_attrs(), &obj_policy);
  if (op_ret < 0)
    return op_ret;

  /* We can use global user_acl because LOs cannot have segments
   * stored inside different accounts. */
  if (s->auth.identity->is_admin()) {
    ldpp_dout(this, 2) << "overriding permissions due to admin operation" << dendl;
  } else if (!verify_object_permission(this, s, part->get_obj(), s->user_acl,
				       bucket_acl, obj_policy, bucket_policy,
				       s->iam_identity_policies, s->session_policies, action)) {
    return -EPERM;
  }
  if (ent.meta.size == 0) {
    return 0;
  }

  auto counters = rgw::op_counters::get(s);
  rgw::op_counters::inc(counters, l_rgw_op_get_obj_b, cur_end - cur_ofs);
  filter->fixup_range(cur_ofs, cur_end);
  op_ret = read_op->iterate(this, cur_ofs, cur_end, filter, s->yield);
  if (op_ret >= 0)
	  op_ret = filter->flush();
  return op_ret;
}

static int iterate_user_manifest_parts(const DoutPrefixProvider *dpp, 
                                       CephContext * const cct,
                                       rgw::sal::Driver* const driver,
                                       const off_t ofs,
                                       const off_t end,
                                       rgw::sal::Bucket* bucket,
                                       const string& obj_prefix,
                                       const RGWAccessControlPolicy& bucket_acl,
                                       const boost::optional<Policy>& bucket_policy,
                                       uint64_t * const ptotal_len,
                                       uint64_t * const pobj_size,
                                       string * const pobj_sum,
                                       int (*cb)(rgw::sal::Bucket* bucket,
                                                 const rgw_bucket_dir_entry& ent,
                                                 const RGWAccessControlPolicy& bucket_acl,
                                                 const boost::optional<Policy>& bucket_policy,
                                                 off_t start_ofs,
                                                 off_t end_ofs,
                                                 void *param,
                                                 bool swift_slo),
                                       void * const cb_param,
				       optional_yield y)
{
  uint64_t obj_ofs = 0, len_count = 0;
  bool found_start = false, found_end = false, handled_end = false;
  string delim;

  utime_t start_time = ceph_clock_now();

  rgw::sal::Bucket::ListParams params;
  params.prefix = obj_prefix;
  params.delim = delim;

  rgw::sal::Bucket::ListResults results;
  MD5 etag_sum;
  // Allow use of MD5 digest in FIPS mode for non-cryptographic purposes
  etag_sum.SetFlags(EVP_MD_CTX_FLAG_NON_FIPS_ALLOW);
  do {
    static constexpr auto MAX_LIST_OBJS = 100u;
    int r = bucket->list(dpp, params, MAX_LIST_OBJS, results, y);
    if (r < 0) {
      return r;
    }

    for (rgw_bucket_dir_entry& ent : results.objs) {
      const uint64_t cur_total_len = obj_ofs;
      const uint64_t obj_size = ent.meta.accounted_size;
      uint64_t start_ofs = 0, end_ofs = obj_size;

      if ((ptotal_len || cb) && !found_start && cur_total_len + obj_size > (uint64_t)ofs) {
	start_ofs = ofs - obj_ofs;
	found_start = true;
      }

      obj_ofs += obj_size;
      if (pobj_sum) {
        etag_sum.Update((const unsigned char *)ent.meta.etag.c_str(),
                        ent.meta.etag.length());
      }

      if ((ptotal_len || cb) && !found_end && obj_ofs > (uint64_t)end) {
	end_ofs = end - cur_total_len + 1;
	found_end = true;
      }

      rgw::op_counters::CountersContainer counters;
      rgw::op_counters::tinc(counters, l_rgw_op_get_obj_lat,
                            (ceph_clock_now() - start_time));

      if (found_start && !handled_end) {
        len_count += end_ofs - start_ofs;

        if (cb) {
          r = cb(bucket, ent, bucket_acl, bucket_policy, start_ofs, end_ofs,
		 cb_param, false /* swift_slo */);
          if (r < 0) {
            return r;
          }
        }
      }

      handled_end = found_end;
      start_time = ceph_clock_now();
    }
  } while (results.is_truncated);

  if (ptotal_len) {
    *ptotal_len = len_count;
  }
  if (pobj_size) {
    *pobj_size = obj_ofs;
  }
  if (pobj_sum) {
    complete_etag(etag_sum, pobj_sum);
  }

  return 0;
}

struct rgw_slo_part {
  RGWAccessControlPolicy *bucket_acl = nullptr;
  Policy* bucket_policy = nullptr;
  rgw::sal::Bucket* bucket;
  string obj_name;
  uint64_t size = 0;
  string etag;
};

static int iterate_slo_parts(const DoutPrefixProvider *dpp,
                             CephContext *cct,
                             rgw::sal::Driver* driver,
                             off_t ofs,
                             off_t end,
                             map<uint64_t, rgw_slo_part>& slo_parts,
                             int (*cb)(rgw::sal::Bucket* bucket,
                                       const rgw_bucket_dir_entry& ent,
                                       const RGWAccessControlPolicy& bucket_acl,
                                       const boost::optional<Policy>& bucket_policy,
                                       off_t start_ofs,
                                       off_t end_ofs,
                                       void *param,
                                       bool swift_slo),
                             void *cb_param)
{
  bool found_start = false, found_end = false;

  if (slo_parts.empty()) {
    return 0;
  }

  utime_t start_time = ceph_clock_now();

  map<uint64_t, rgw_slo_part>::iterator iter = slo_parts.upper_bound(ofs);
  if (iter != slo_parts.begin()) {
    --iter;
  }

  uint64_t obj_ofs = iter->first;

  for (; iter != slo_parts.end() && !found_end; ++iter) {
    rgw_slo_part& part = iter->second;
    rgw_bucket_dir_entry ent;

    ent.key.name = part.obj_name;
    ent.meta.accounted_size = ent.meta.size = part.size;
    ent.meta.etag = part.etag;

    uint64_t cur_total_len = obj_ofs;
    uint64_t start_ofs = 0, end_ofs = ent.meta.size - 1;

    if (!found_start && cur_total_len + ent.meta.size > (uint64_t)ofs) {
      start_ofs = ofs - obj_ofs;
      found_start = true;
    }

    obj_ofs += ent.meta.size;

    if (!found_end && obj_ofs > (uint64_t)end) {
      end_ofs = end - cur_total_len;
      found_end = true;
    }

    rgw::op_counters::CountersContainer counters;
    rgw::op_counters::tinc(counters, l_rgw_op_get_obj_lat,
                          (ceph_clock_now() - start_time));

    if (found_start) {
      if (cb) {
        ldpp_dout(dpp, 20) << "iterate_slo_parts()"
                          << " obj=" << part.obj_name
                          << " start_ofs=" << start_ofs
                          << " end_ofs=" << end_ofs
                          << dendl;

	// SLO is a Swift thing, and Swift has no knowledge of S3 Policies.
        int r = cb(part.bucket, ent, *part.bucket_acl,
		   (part.bucket_policy ?
		    boost::optional<Policy>(*part.bucket_policy) : none),
		   start_ofs, end_ofs, cb_param, true /* swift_slo */);
	if (r < 0)
          return r;
      }
    }

    start_time = ceph_clock_now();
  }

  return 0;
}

static int get_obj_user_manifest_iterate_cb(rgw::sal::Bucket* bucket,
                                            const rgw_bucket_dir_entry& ent,
                                            const RGWAccessControlPolicy& bucket_acl,
                                            const boost::optional<Policy>& bucket_policy,
                                            const off_t start_ofs,
                                            const off_t end_ofs,
                                            void * const param,
                                            bool swift_slo = false)
{
  RGWGetObj *op = static_cast<RGWGetObj *>(param);
  return op->read_user_manifest_part(
    bucket, ent, bucket_acl, bucket_policy, start_ofs, end_ofs, swift_slo);
}

int RGWGetObj::handle_user_manifest(const char *prefix, optional_yield y)
{
  const std::string_view prefix_view(prefix);
  ldpp_dout(this, 2) << "RGWGetObj::handle_user_manifest() prefix="
                   << prefix_view << dendl;

  const size_t pos = prefix_view.find('/');
  if (pos == string::npos) {
    return -EINVAL;
  }

  const std::string& auth_tenant = s->auth.identity->get_tenant();
  const std::string bucket_name = url_decode(prefix_view.substr(0, pos));
  const std::string obj_prefix = url_decode(prefix_view.substr(pos + 1));

  RGWAccessControlPolicy _bucket_acl;
  RGWAccessControlPolicy *bucket_acl;
  boost::optional<Policy> _bucket_policy;
  boost::optional<Policy>* bucket_policy;
  RGWBucketInfo bucket_info;
  std::unique_ptr<rgw::sal::Bucket> ubucket;
  rgw::sal::Bucket* pbucket = NULL;
  int r = 0;

  if (bucket_name.compare(s->bucket->get_name()) != 0) {
    map<string, bufferlist> bucket_attrs;
    r = driver->load_bucket(this, rgw_bucket(auth_tenant, bucket_name),
                            &ubucket, y);
    if (r < 0) {
      ldpp_dout(this, 0) << "could not get bucket info for bucket="
		       << bucket_name << dendl;
      return r;
    }
    bucket_acl = &_bucket_acl;
    r = read_bucket_policy(this, driver, s, ubucket->get_info(), bucket_attrs, *bucket_acl, ubucket->get_key(), y);
    if (r < 0) {
      ldpp_dout(this, 0) << "failed to read bucket policy" << dendl;
      return r;
    }
    _bucket_policy = get_iam_policy_from_attr(s->cct, bucket_attrs, auth_tenant);
    bucket_policy = &_bucket_policy;
    pbucket = ubucket.get();
  } else {
    pbucket = s->bucket.get();
    bucket_acl = &s->bucket_acl;
    bucket_policy = &s->iam_policy;
  }

  /* dry run to find out:
   * - total length (of the parts we are going to send to client),
   * - overall DLO's content size,
   * - md5 sum of overall DLO's content (for etag of Swift API). */
  r = iterate_user_manifest_parts(this, s->cct, driver, ofs, end,
        pbucket, obj_prefix, *bucket_acl, *bucket_policy,
        nullptr, &s->obj_size, &lo_etag,
	nullptr /* cb */, nullptr /* cb arg */, y);
  if (r < 0) {
    return r;
  }
  s->object->set_obj_size(s->obj_size);

  r = s->object->range_to_ofs(s->obj_size, ofs, end);
  if (r < 0) {
    return r;
  }

  r = iterate_user_manifest_parts(this, s->cct, driver, ofs, end,
        pbucket, obj_prefix, *bucket_acl, *bucket_policy,
        &total_len, nullptr, nullptr,
	nullptr, nullptr, y);
  if (r < 0) {
    return r;
  }

  if (!get_data) {
    bufferlist bl;
    send_response_data(bl, 0, 0);
    return 0;
  }

  r = iterate_user_manifest_parts(this, s->cct, driver, ofs, end,
        pbucket, obj_prefix, *bucket_acl, *bucket_policy,
        nullptr, nullptr, nullptr,
	get_obj_user_manifest_iterate_cb, (void *)this, y);
  if (r < 0) {
    return r;
  }

  if (!total_len) {
    bufferlist bl;
    send_response_data(bl, 0, 0);
  }

  return r;
}

void RGWOp::update_usage_stats_if_needed() {
  // Stats are now updated directly in each operation's execute() method
  // This method can be left as a no-op.
}

int RGWGetObj::handle_slo_manifest(bufferlist& bl, optional_yield y)
{
  RGWSLOInfo slo_info;
  auto bliter = bl.cbegin();
  try {
    decode(slo_info, bliter);
  } catch (buffer::error& err) {
    ldpp_dout(this, 0) << "ERROR: failed to decode slo manifest" << dendl;
    return -EIO;
  }
  ldpp_dout(this, 2) << "RGWGetObj::handle_slo_manifest()" << dendl;

  vector<RGWAccessControlPolicy> allocated_acls;
  map<string, pair<RGWAccessControlPolicy *, boost::optional<Policy>>> policies;
  map<string, std::unique_ptr<rgw::sal::Bucket>> buckets;
  const std::string& auth_tenant = s->auth.identity->get_tenant();

  map<uint64_t, rgw_slo_part> slo_parts;

  MD5 etag_sum;
  // Allow use of MD5 digest in FIPS mode for non-cryptographic purposes
  etag_sum.SetFlags(EVP_MD_CTX_FLAG_NON_FIPS_ALLOW);
  total_len = 0;

  for (const auto& entry : slo_info.entries) {
    const string& path = entry.path;

    /* If the path starts with slashes, strip them all. */
    const size_t pos_init = path.find_first_not_of('/');
    /* According to the documentation of std::string::find following check
     * is not necessary as we should get the std::string::npos propagation
     * here. This might be true with the accuracy to implementation's bugs.
     * See following question on SO:
     * http://stackoverflow.com/questions/1011790/why-does-stdstring-findtext-stdstringnpos-not-return-npos
     */
    if (pos_init == string::npos) {
      return -EINVAL;
    }

    const size_t pos_sep = path.find('/', pos_init);
    if (pos_sep == string::npos) {
      return -EINVAL;
    }

    string bucket_name = path.substr(pos_init, pos_sep - pos_init);
    string obj_name = path.substr(pos_sep + 1);

    rgw::sal::Bucket* bucket;
    RGWAccessControlPolicy *bucket_acl;
    Policy* bucket_policy;

    if (bucket_name.compare(s->bucket->get_name()) != 0) {
      const auto& piter = policies.find(bucket_name);
      if (piter != policies.end()) {
        bucket_acl = piter->second.first;
        bucket_policy = piter->second.second.get_ptr();
	bucket = buckets[bucket_name].get();
      } else {
	RGWAccessControlPolicy& _bucket_acl = allocated_acls.emplace_back();

	std::unique_ptr<rgw::sal::Bucket> tmp_bucket;
	int r = driver->load_bucket(this, rgw_bucket(auth_tenant, bucket_name),
                                    &tmp_bucket, y);
        if (r < 0) {
          ldpp_dout(this, 0) << "could not get bucket info for bucket="
			   << bucket_name << dendl;
          return r;
        }
        bucket = tmp_bucket.get();
        bucket_acl = &_bucket_acl;
        r = read_bucket_policy(this, driver, s, tmp_bucket->get_info(), tmp_bucket->get_attrs(), *bucket_acl,
                               tmp_bucket->get_key(), y);
        if (r < 0) {
          ldpp_dout(this, 0) << "failed to read bucket ACL for bucket "
                           << bucket << dendl;
          return r;
	}
	auto _bucket_policy = get_iam_policy_from_attr(
	  s->cct, tmp_bucket->get_attrs(), auth_tenant);
        bucket_policy = _bucket_policy.get_ptr();
	buckets[bucket_name].swap(tmp_bucket);
        policies[bucket_name] = make_pair(bucket_acl, _bucket_policy);
      }
    } else {
      bucket = s->bucket.get();
      bucket_acl = &s->bucket_acl;
      bucket_policy = s->iam_policy.get_ptr();
    }

    rgw_slo_part part;
    part.bucket_acl = bucket_acl;
    part.bucket_policy = bucket_policy;
    part.bucket = bucket;
    part.obj_name = obj_name;
    part.size = entry.size_bytes;
    part.etag = entry.etag;
    ldpp_dout(this, 20) << "slo_part: bucket=" << part.bucket
                      << " obj=" << part.obj_name
                      << " size=" << part.size
                      << " etag=" << part.etag
                      << dendl;

    etag_sum.Update((const unsigned char *)entry.etag.c_str(),
                    entry.etag.length());

    slo_parts[total_len] = part;
    total_len += part.size;
  } /* foreach entry */

  complete_etag(etag_sum, &lo_etag);

  s->obj_size = slo_info.total_size;
  s->object->set_obj_size(slo_info.total_size);
  ldpp_dout(this, 20) << "s->obj_size=" << s->obj_size << dendl;

  int r = s->object->range_to_ofs(total_len, ofs, end);
  if (r < 0) {
    return r;
  }

  total_len = end - ofs + 1;
  ldpp_dout(this, 20) << "Requested: ofs=" << ofs
                    << " end=" << end
                    << " total=" << total_len
                    << dendl;

  r = iterate_slo_parts(this, s->cct, driver, ofs, end, slo_parts,
        get_obj_user_manifest_iterate_cb, (void *)this);
  if (r < 0) {
    return r;
  }

  return 0;
}

int RGWGetObj::get_data_cb(bufferlist& bl, off_t bl_ofs, off_t bl_len)
{
  /* garbage collection related handling:
   * defer_gc disabled for https://tracker.ceph.com/issues/47866 */
  return send_response_data(bl, bl_ofs, bl_len);
}

int RGWGetObj::get_lua_filter(std::unique_ptr<RGWGetObj_Filter>* filter, RGWGetObj_Filter* cb) {
  std::string script;
  const auto rc = rgw::lua::read_script(s, s->penv.lua.manager.get(), s->bucket_tenant, s->yield, rgw::lua::context::getData, script);
  if (rc == -ENOENT) {
    // no script, nothing to do
    return 0;
  } else if (rc < 0) {
    ldpp_dout(this, 5) << "WARNING: failed to read data script. error: " << rc << dendl;
    return rc;
  }
  filter->reset(new rgw::lua::RGWGetObjFilter(s, script, cb));
  return 0;
}

bool RGWGetObj::prefetch_data()
{
  /* HEAD request, stop prefetch*/
  if (!get_data || s->info.env->exists("HTTP_X_RGW_AUTH")) {
    return false;
  }

  range_str = s->info.env->get("HTTP_RANGE");
  // TODO: add range prefetch
  if (range_str) {
    parse_range();
    return false;
  }

  return get_data;
}

void RGWGetObj::pre_exec()
{
  rgw_bucket_object_pre_exec(s);
}

static inline void rgw_cond_decode_objtags(
  req_state *s,
  const std::map<std::string, buffer::list> &attrs)
{
  const auto& tags = attrs.find(RGW_ATTR_TAGS);
  if (tags != attrs.end()) {
    try {
      bufferlist::const_iterator iter{&tags->second};
      s->tagset.decode(iter);
    } catch (buffer::error& err) {
      ldpp_dout(s, 0)
	<< "ERROR: caught buffer::error, couldn't decode TagSet" << dendl;
    }
  }
}

void RGWGetObj::execute(optional_yield y)
{
  bufferlist bl;
  gc_invalidate_time = ceph_clock_now();
  gc_invalidate_time += (s->cct->_conf->rgw_gc_obj_min_wait / 2);

  bool need_decompress = false;
  int64_t ofs_x = 0, end_x = 0;
  bool encrypted = false;

  RGWGetObj_CB cb(this);
  RGWGetObj_Filter* filter = (RGWGetObj_Filter *)&cb;
  boost::optional<RGWGetObj_Decompress> decompress;
#ifdef WITH_ARROW_FLIGHT
  boost::optional<rgw::flight::FlightGetObj_Filter> flight_filter;
#endif
  std::unique_ptr<RGWGetObj_Filter> decrypt;
  std::unique_ptr<RGWGetObj_Filter> run_lua;
  map<string, bufferlist>::iterator attr_iter;

  auto counters = rgw::op_counters::get(s);
  rgw::op_counters::inc(counters, l_rgw_op_get_obj, 1);

  std::unique_ptr<rgw::sal::Object::ReadOp> read_op(s->object->get_read_op());
  std::string etag;

  op_ret = get_params(y);
  if (op_ret < 0)
    goto done_err;

  op_ret = init_common();
  if (op_ret < 0)
    goto done_err;

  read_op->params.mod_ptr = mod_ptr;
  read_op->params.unmod_ptr = unmod_ptr;
  read_op->params.high_precision_time = s->system_request; /* system request need to use high precision time */
  read_op->params.mod_zone_id = mod_zone_id;
  read_op->params.mod_pg_ver = mod_pg_ver;
  read_op->params.if_match = if_match;
  read_op->params.if_nomatch = if_nomatch;
  read_op->params.lastmod = &lastmod;
  if (multipart_part_num) {
    read_op->params.part_num = &*multipart_part_num;
  }

  op_ret = read_op->prepare(s->yield, this);
  version_id = s->object->get_instance();
  s->obj_size = s->object->get_size();
  attrs = s->object->get_attrs();
  multipart_parts_count = read_op->params.parts_count;
  if (op_ret < 0)
    goto done_err;

  /* STAT ops don't need data, and do no i/o */
  if (get_type() == RGW_OP_STAT_OBJ) {
    return;
  }
  if (s->info.env->exists("HTTP_X_RGW_AUTH")) {
    op_ret = 0;
    goto done_err;
  }
  /* start gettorrent */
  if (get_torrent) {
    attr_iter = attrs.find(RGW_ATTR_CRYPT_MODE);
    if (attr_iter != attrs.end() && attr_iter->second.to_str() == "SSE-C-AES256") {
      ldpp_dout(this, 0) << "ERROR: torrents are not supported for objects "
          "encrypted with SSE-C" << dendl;
      op_ret = -EINVAL;
      goto done_err;
    }
    // read torrent info from attr
    bufferlist torrentbl;
    op_ret = rgw_read_torrent_file(this, s->object.get(), torrentbl, y);
    if (op_ret < 0) {
      ldpp_dout(this, 0) << "ERROR: failed to get_torrent_file ret= " << op_ret
                       << dendl;
      goto done_err;
    }
    op_ret = send_response_data(torrentbl, 0, torrentbl.length());
    if (op_ret < 0) {
      ldpp_dout(this, 0) << "ERROR: failed to send_response_data ret= " << op_ret << dendl;
      goto done_err;
    }
    return;
  }
  /* end gettorrent */

  // run lua script on decompressed and decrypted data - first filter runs last
  op_ret = get_lua_filter(&run_lua, filter);
  if (run_lua != nullptr) {
    filter = run_lua.get();
  }
  if (op_ret < 0) {
    goto done_err;
  }

#ifdef WITH_ARROW_FLIGHT
  if (s->penv.flight_store) {
    if (ofs == 0) {
      // insert a GetObj_Filter to monitor and create flight
      flight_filter.emplace(s, filter);
      filter = &*flight_filter;
    }
  } else {
    ldpp_dout(this, 0) << "ERROR: flight_store not created in " << __func__ << dendl;
  }
#endif


  op_ret = rgw_compression_info_from_attrset(attrs, need_decompress, cs_info);
  if (op_ret < 0) {
    ldpp_dout(this, 0) << "ERROR: failed to decode compression info, cannot decompress" << dendl;
    goto done_err;
  }

  // where encryption and compression are combined, compression was applied to
  // the data before encryption. if the system header rgwx-skip-decrypt is
  // present, we have to skip the decompression filter too
  encrypted = attrs.count(RGW_ATTR_CRYPT_MODE);

  if (need_decompress && (!encrypted || !skip_decrypt)) {
    s->obj_size = cs_info.orig_size;
    s->object->set_obj_size(cs_info.orig_size);
    decompress.emplace(s->cct, &cs_info, partial_content, filter);
    filter = &*decompress;
  }

  handle_replication_status_header(this, y, attrs, s, lastmod);

  attr_iter = attrs.find(RGW_ATTR_OBJ_REPLICATION_TRACE);
  if (attr_iter != attrs.end()) {
    try {
      std::vector<rgw_zone_set_entry> zones;
      auto p = attr_iter->second.cbegin();
      decode(zones, p);
      for (const auto& zone: zones) {
        if (zone == dst_zone_trace) {
          op_ret = -ERR_NOT_MODIFIED;
          ldpp_dout(this, 4) << "Object already has been copied to this destination. Returning "
            << op_ret << dendl;
          goto done_err;
        }
      }
    } catch (const buffer::error&) {}
  }

  if (get_type() == RGW_OP_GET_OBJ && get_data) {
    std::optional<uint64_t> days;
    op_ret = handle_cloudtier_obj(s, this, driver, attrs, sync_cloudtiered, days, true, y);
    if (op_ret < 0) {
      ldpp_dout(this, 4) << "Cannot get cloud tiered object: " << *s->object
                       <<". Failing with " << op_ret << dendl;
      goto done_err;
    }
  }

  attr_iter = attrs.find(RGW_ATTR_USER_MANIFEST);
  if (attr_iter != attrs.end() && !skip_manifest) {
    op_ret = handle_user_manifest(attr_iter->second.c_str(), y);
    if (op_ret < 0) {
      ldpp_dout(this, 0) << "ERROR: failed to handle user manifest ret="
		       << op_ret << dendl;
      goto done_err;
    }
    return;
  }

  attr_iter = attrs.find(RGW_ATTR_SLO_MANIFEST);
  if (attr_iter != attrs.end() && !skip_manifest) {
    is_slo = true;
    op_ret = handle_slo_manifest(attr_iter->second, y);
    if (op_ret < 0) {
      ldpp_dout(this, 0) << "ERROR: failed to handle slo manifest ret=" << op_ret
		       << dendl;
      goto done_err;
    }
    return;
  }

  // for range requests with obj size 0
  if (range_str && !(s->obj_size)) {
    total_len = 0;
    op_ret = -ERANGE;
    goto done_err;
  }

  op_ret = s->object->range_to_ofs(s->obj_size, ofs, end);
  if (op_ret < 0)
    goto done_err;
  total_len = (ofs <= end ? end + 1 - ofs : 0);

  ofs_x = ofs;
  end_x = end;
  filter->fixup_range(ofs_x, end_x);

  /* Check whether the object has expired. Swift API documentation
   * stands that we should return 404 Not Found in such case. */
  if (need_object_expiration() && s->object->is_expired()) {
    op_ret = -ENOENT;
    goto done_err;
  }

  /* Decode S3 objtags, if any */
  rgw_cond_decode_objtags(s, attrs);

  start = ofs;

  attr_iter = attrs.find(RGW_ATTR_MANIFEST);
  op_ret = this->get_decrypt_filter(&decrypt, filter,
                                    attr_iter != attrs.end() ? &(attr_iter->second) : nullptr);
  if (decrypt != nullptr) {
    filter = decrypt.get();
    filter->fixup_range(ofs_x, end_x);
  }
  if (op_ret < 0) {
    goto done_err;
  }


  if (!get_data || ofs > end) {
    send_response_data(bl, 0, 0);
    return;
  }

  rgw::op_counters::inc(counters, l_rgw_op_get_obj_b, end-ofs);

  op_ret = read_op->iterate(this, ofs_x, end_x, filter, s->yield);

  if (op_ret >= 0)
    op_ret = filter->flush();

  rgw::op_counters::tinc(counters, l_rgw_op_get_obj_lat, s->time_elapsed());

  if (op_ret < 0) {
    goto done_err;
  }

  op_ret = send_response_data(bl, 0, 0);
  if (op_ret < 0) {
    goto done_err;
  }
  return;

done_err:
  send_response_data_error(y);
}

int RGWGetObj::init_common()
{
  if (range_str) {
    /* range parsed error when prefetch */
    if (!range_parsed) {
      int r = parse_range();
      if (r < 0)
        return r;
    }
  }
  if (if_mod) {
    if (parse_time(if_mod, &mod_time) < 0)
      return -EINVAL;
    mod_ptr = &mod_time;
  }

  if (if_unmod) {
    if (parse_time(if_unmod, &unmod_time) < 0)
      return -EINVAL;
    unmod_ptr = &unmod_time;
  }

  return 0;
}

int RGWListBuckets::verify_permission(optional_yield y)
{
  rgw::Partition partition = rgw::Partition::aws;
  rgw::Service service = rgw::Service::s3;

  const std::string& tenant = s->auth.identity->get_tenant();
  if (!verify_user_permission(this, s, ARN(partition, service, "", tenant, "*"), rgw::IAM::s3ListAllMyBuckets, false)) {
    return -EACCES;
  }

  return 0;
}

int RGWGetUsage::verify_permission(optional_yield y)
{
  if (s->auth.identity->is_anonymous()) {
    return -EACCES;
  }

  return 0;
}

void RGWListBuckets::execute(optional_yield y)
{
  bool done;
  bool started = false;
  uint64_t total_count = 0;

  const uint64_t max_buckets = s->cct->_conf->rgw_list_buckets_max_chunk;

  auto counters = rgw::op_counters::get(s);
  rgw::op_counters::inc(counters, l_rgw_op_list_buckets, 1);

  auto g = make_scope_guard([this, &started] {
      if (!started) {
        send_response_begin(false);
      }
      send_response_end();
    });

  op_ret = get_params(y);
  if (op_ret < 0) {
    return;
  }

  if (supports_account_metadata()) {
    op_ret = s->user->read_attrs(this, s->yield);
    if (op_ret < 0) {
      return;
    }
  }

  /* We need to have stats for all our policies - even if a given policy
   * isn't actually used in a given account. In such situation its usage
   * stats would be simply full of zeros. */
  std::set<std::string> targets;
  driver->get_zone()->get_zonegroup().get_placement_target_names(targets);
  for (const auto& policy : targets) {
    policies_stats[policy] = {};
  }

  rgw::sal::BucketList listing;
  do {
    uint64_t read_count;
    if (limit == 0) {
      break;
    } else if (limit > 0) {
      read_count = min(limit - total_count, max_buckets);
    } else {
      read_count = max_buckets;
    }

    if (s->auth.identity->is_anonymous()) {
      ldpp_dout(this, 20) << "skipping list_buckets() for anonymous user" << dendl;
      marker.clear();
      break;
    }

    op_ret = driver->list_buckets(this, s->owner.id, s->auth.identity->get_tenant(),
                                  marker, end_marker, read_count, should_get_stats(), listing, y);

    if (op_ret < 0) {
      /* hmm.. something wrong here.. the user was authenticated, so it
         should exist */
      ldpp_dout(this, 10) << "WARNING: failed on list_buckets owner="
			<< s->owner.id << dendl;
      break;
    }

    marker = listing.next_marker;

    for (const auto& ent : listing.buckets) {
      global_stats.bytes_used += ent.size;
      global_stats.bytes_used_rounded += ent.size_rounded;
      global_stats.objects_count += ent.count;

      /* operator[] still can create a new entry for storage policy seen
       * for first time. */
      auto& policy_stats = policies_stats[ent.placement_rule.to_str()];
      policy_stats.bytes_used += ent.size;
      policy_stats.bytes_used_rounded += ent.size_rounded;
      policy_stats.buckets_count++;
      policy_stats.objects_count += ent.count;
    }
    global_stats.buckets_count += listing.buckets.size();
    total_count += listing.buckets.size();

    done = (limit >= 0 && std::cmp_greater_equal(total_count, limit));

    if (!started) {
      send_response_begin(!listing.buckets.empty());
      started = true;
    }

    handle_listing_chunk(listing.buckets);
  } while (!marker.empty() && !done);
  
  rgw::op_counters::tinc(counters, l_rgw_op_list_buckets_lat, s->time_elapsed());
}

void RGWGetUsage::execute(optional_yield y)
{
  uint64_t start_epoch = 0;
  uint64_t end_epoch = (uint64_t)-1;
  op_ret = get_params(y);
  if (op_ret < 0)
    return;
    
  if (!start_date.empty()) {
    op_ret = utime_t::parse_date(start_date, &start_epoch, NULL);
    if (op_ret < 0) {
      ldpp_dout(this, 0) << "ERROR: failed to parse start date" << dendl;
      return;
    }
  }
    
  if (!end_date.empty()) {
    op_ret = utime_t::parse_date(end_date, &end_epoch, NULL);
    if (op_ret < 0) {
      ldpp_dout(this, 0) << "ERROR: failed to parse end date" << dendl;
      return;
    }
  }
     
  uint32_t max_entries = 1000;

  bool is_truncated = true;

  RGWUsageIter usage_iter;
  
  while (s->bucket && is_truncated) {
    op_ret = s->bucket->read_usage(this, start_epoch, end_epoch, max_entries, &is_truncated,
				   usage_iter, usage);
    if (op_ret == -ENOENT) {
      op_ret = 0;
      is_truncated = false;
    }

    if (op_ret < 0) {
      return;
    }    
  }

  op_ret = rgw_sync_all_stats(this, y, driver, s->user->get_id(),
                              s->user->get_tenant());
  if (op_ret < 0) {
    ldpp_dout(this, 0) << "ERROR: failed to sync user stats" << dendl;
    return;
  }

  op_ret = rgw_user_get_all_buckets_stats(this, driver, s->user.get(), buckets_usage, y);
  if (op_ret < 0) {
    ldpp_dout(this, 0) << "ERROR: failed to get user's buckets stats" << dendl;
    return;
  }

  ceph::real_time synced; // ignored
  ceph::real_time updated; // ignored
  op_ret = driver->load_stats(this, y, s->user->get_id(),
                              stats, synced, updated);
  if (op_ret < 0) {
    ldpp_dout(this, 0) << "ERROR: can't read user header"  << dendl;
    return;
  }
  
  return;
}

int RGWStatAccount::verify_permission(optional_yield y)
{
  if (!verify_user_permission_no_policy(this, s, RGW_PERM_READ)) {
    return -EACCES;
  }

  return 0;
}

void RGWStatAccount::execute(optional_yield y)
{
  uint64_t max_buckets = s->cct->_conf->rgw_list_buckets_max_chunk;

  /* We need to have stats for all our policies - even if a given policy
   * isn't actually used in a given account. In such situation its usage
   * stats would be simply full of zeros. */
  std::set<std::string> names;
  driver->get_zone()->get_zonegroup().get_placement_target_names(names);
  for (const auto& policy : names) {
    policies_stats.emplace(policy, decltype(policies_stats)::mapped_type());
  }

  rgw::sal::BucketList listing;
  do {
    op_ret = driver->list_buckets(this, s->owner.id, s->auth.identity->get_tenant(),
                                  listing.next_marker, string(),
                                  max_buckets, true, listing, y);
    if (op_ret < 0) {
      /* hmm.. something wrong here.. the user was authenticated, so it
         should exist */
      ldpp_dout(this, 10) << "WARNING: failed on list_buckets owner="
			<< s->owner.id << " ret=" << op_ret << dendl;
      return;
    }

    for (const auto& ent : listing.buckets) {
      global_stats.bytes_used += ent.size;
      global_stats.bytes_used_rounded += ent.size_rounded;
      global_stats.objects_count += ent.count;

      /* operator[] still can create a new entry for storage policy seen
       * for first time. */
      auto& policy_stats = policies_stats[ent.placement_rule.to_str()];
      policy_stats.bytes_used += ent.size;
      policy_stats.bytes_used_rounded += ent.size_rounded;
      policy_stats.buckets_count++;
      policy_stats.objects_count += ent.count;
    }
    global_stats.buckets_count += listing.buckets.size();
  } while (!listing.next_marker.empty());
}

int RGWGetBucketVersioning::verify_permission(optional_yield y)
{
  auto [has_s3_existing_tag, has_s3_resource_tag] = rgw_check_policy_condition(this, s, false);
  if (has_s3_resource_tag)
    rgw_iam_add_buckettags(this, s);

  if (!verify_bucket_permission(this, s, rgw::IAM::s3GetBucketVersioning)) {
    return -EACCES;
  }

  return 0;
}

void RGWGetBucketVersioning::pre_exec()
{
  rgw_bucket_object_pre_exec(s);
}

void RGWGetBucketVersioning::execute(optional_yield y)
{
  if (! s->bucket_exists) {
    op_ret = -ERR_NO_SUCH_BUCKET;
    return;
  }

  versioned = s->bucket->versioned();
  versioning_enabled = s->bucket->versioning_enabled();
  mfa_enabled = s->bucket->get_info().mfa_enabled();
}

int RGWSetBucketVersioning::verify_permission(optional_yield y)
{
  auto [has_s3_existing_tag, has_s3_resource_tag] = rgw_check_policy_condition(this, s, false);
  if (has_s3_resource_tag)
    rgw_iam_add_buckettags(this, s);

  if (!verify_bucket_permission(this, s, rgw::IAM::s3PutBucketVersioning)) {
    return -EACCES;
  }

  return 0;
}

void RGWSetBucketVersioning::pre_exec()
{
  rgw_bucket_object_pre_exec(s);
}

void RGWSetBucketVersioning::execute(optional_yield y)
{
  op_ret = get_params(y);
  if (op_ret < 0)
    return;

  if (! s->bucket_exists) {
    op_ret = -ERR_NO_SUCH_BUCKET;
    return;
  }

  if (s->bucket->get_info().obj_lock_enabled() && versioning_status != VersioningEnabled) {
    s->err.message = "bucket versioning cannot be disabled on buckets with object lock enabled";
    ldpp_dout(this, 4) << "ERROR: " << s->err.message << dendl;
    op_ret = -ERR_INVALID_BUCKET_STATE;
    return;
  }

  bool cur_mfa_status = s->bucket->get_info().mfa_enabled();

  mfa_set_status &= (mfa_status != cur_mfa_status);

  if (mfa_set_status &&
      !s->mfa_verified) {
    op_ret = -ERR_MFA_REQUIRED;
    return;
  }
  //if mfa is enabled for bucket, make sure mfa code is validated in case versioned status gets changed
  if (cur_mfa_status) {
    bool req_versioning_status = false;
    //if requested versioning status is not the same as the one set for the bucket, return error
    if (versioning_status == VersioningEnabled) {
      req_versioning_status = (s->bucket->get_info().flags & BUCKET_VERSIONS_SUSPENDED) != 0;
    } else if (versioning_status == VersioningSuspended) {
      req_versioning_status = (s->bucket->get_info().flags & BUCKET_VERSIONS_SUSPENDED) == 0;
    }
    if (req_versioning_status && !s->mfa_verified) {
      op_ret = -ERR_MFA_REQUIRED;
      return;
    }
  }

  op_ret = rgw_forward_request_to_master(this, *s->penv.site, s->owner.id,
                                         &in_data, nullptr, s->info, s->err, y);
  if (op_ret < 0) {
    ldpp_dout(this, 0) << "forward_request_to_master returned ret=" << op_ret << dendl;
    return;
  }

  bool modified = mfa_set_status;

  op_ret = retry_raced_bucket_write(this, s->bucket.get(), [&] {
      if (mfa_set_status) {
        if (mfa_status) {
          s->bucket->get_info().flags |= BUCKET_MFA_ENABLED;
        } else {
          s->bucket->get_info().flags &= ~BUCKET_MFA_ENABLED;
        }
      }

      if (versioning_status == VersioningEnabled) {
	s->bucket->get_info().flags |= BUCKET_VERSIONED;
	s->bucket->get_info().flags &= ~BUCKET_VERSIONS_SUSPENDED;
        modified = true;
      } else if (versioning_status == VersioningSuspended) {
	s->bucket->get_info().flags |= (BUCKET_VERSIONED | BUCKET_VERSIONS_SUSPENDED);
        modified = true;
      } else {
	return op_ret;
      }
      s->bucket->set_attrs(rgw::sal::Attrs(s->bucket_attrs));
      return s->bucket->put_info(this, false, real_time(), y);
    }, y);

  if (!modified) {
    return;
  }

  if (op_ret < 0) {
    ldpp_dout(this, 0) << "NOTICE: put_bucket_info on bucket=" << s->bucket->get_name()
		     << " returned err=" << op_ret << dendl;
    return;
  }
}

int RGWGetBucketWebsite::verify_permission(optional_yield y)
{
  auto [has_s3_existing_tag, has_s3_resource_tag] = rgw_check_policy_condition(this, s, false);
  if (has_s3_resource_tag)
    rgw_iam_add_buckettags(this, s);

  if (!verify_bucket_permission(this, s, rgw::IAM::s3GetBucketWebsite)) {
    return -EACCES;
  }

  return 0;
}

void RGWGetBucketWebsite::pre_exec()
{
  rgw_bucket_object_pre_exec(s);
}

void RGWGetBucketWebsite::execute(optional_yield y)
{
  if (!s->bucket->get_info().has_website) {
    op_ret = -ERR_NO_SUCH_WEBSITE_CONFIGURATION;
  }
}

int RGWSetBucketWebsite::verify_permission(optional_yield y)
{
  auto [has_s3_existing_tag, has_s3_resource_tag] = rgw_check_policy_condition(this, s, false);
  if (has_s3_resource_tag)
    rgw_iam_add_buckettags(this, s);

  if (!verify_bucket_permission(this, s, rgw::IAM::s3PutBucketWebsite)) {
    return -EACCES;
  }

  return 0;
}

void RGWSetBucketWebsite::pre_exec()
{
  rgw_bucket_object_pre_exec(s);
}

void RGWSetBucketWebsite::execute(optional_yield y)
{
  op_ret = get_params(y);

  if (op_ret < 0)
    return;

  if (!s->bucket_exists) {
    op_ret = -ERR_NO_SUCH_BUCKET;
    return;
  }

  op_ret = rgw_forward_request_to_master(this, *s->penv.site, s->owner.id,
                                         &in_data, nullptr, s->info, s->err, y);
  if (op_ret < 0) {
    ldpp_dout(this, 0) << " forward_request_to_master returned ret=" << op_ret << dendl;
    return;
  }

  op_ret = retry_raced_bucket_write(this, s->bucket.get(), [this, y] {
      s->bucket->get_info().has_website = true;
      s->bucket->get_info().website_conf = website_conf;
      op_ret = s->bucket->put_info(this, false, real_time(), y);
      return op_ret;
    }, y);

  if (op_ret < 0) {
    ldpp_dout(this, 0) << "NOTICE: put_bucket_info on bucket=" << s->bucket->get_name()
        << " returned err=" << op_ret << dendl;
    return;
  }
}

int RGWDeleteBucketWebsite::verify_permission(optional_yield y)
{
  auto [has_s3_existing_tag, has_s3_resource_tag] = rgw_check_policy_condition(this, s, false);
  if (has_s3_resource_tag)
    rgw_iam_add_buckettags(this, s);

  if (!verify_bucket_permission(this, s, rgw::IAM::s3DeleteBucketWebsite)) {
    return -EACCES;
  }

  return 0;
}

void RGWDeleteBucketWebsite::pre_exec()
{
  rgw_bucket_object_pre_exec(s);
}

void RGWDeleteBucketWebsite::execute(optional_yield y)
{
  if (!s->bucket_exists) {
    op_ret = -ERR_NO_SUCH_BUCKET;
    return;
  }

  op_ret = rgw_forward_request_to_master(this, *s->penv.site, s->owner.id,
                                         nullptr, nullptr, s->info, s->err, y);
  if (op_ret < 0) {
    ldpp_dout(this, 0) << "NOTICE: forward_to_master failed on bucket=" << s->bucket->get_name()
      << "returned err=" << op_ret << dendl;
    return;
  }
  op_ret = retry_raced_bucket_write(this, s->bucket.get(), [this, y] {
      s->bucket->get_info().has_website = false;
      s->bucket->get_info().website_conf = RGWBucketWebsiteConf();
      op_ret = s->bucket->put_info(this, false, real_time(), y);
      return op_ret;
    }, y);
  if (op_ret < 0) {
    ldpp_dout(this, 0) << "NOTICE: put_bucket_info on bucket=" << s->bucket
        << " returned err=" << op_ret << dendl;
    return;
  }
}

int RGWStatBucket::verify_permission(optional_yield y)
{
  auto [has_s3_existing_tag, has_s3_resource_tag] = rgw_check_policy_condition(this, s, false);
  if (has_s3_resource_tag)
    rgw_iam_add_buckettags(this, s);

  // This (a HEAD request on a bucket) is governed by the s3:ListBucket permission.
  if (!verify_bucket_permission(this, s, rgw::IAM::s3ListBucket)) {
    return -EACCES;
  }

  return 0;
}

void RGWStatBucket::pre_exec()
{
  rgw_bucket_object_pre_exec(s);
}

// read the bucket's stats for RGWObjCategory::Main
static int load_bucket_stats(const DoutPrefixProvider* dpp, optional_yield y,
                             rgw::sal::Bucket& bucket, RGWStorageStats& stats)
{
  const auto& index = bucket.get_info().layout.current_index;
  std::string bver, mver; // ignored
  std::map<RGWObjCategory, RGWStorageStats> categories;

  int r = bucket.read_stats(dpp, y, index, -1, &bver, &mver, categories);
  if (r < 0) {
    return r;
  }
  stats = categories[RGWObjCategory::Main];
  return 0;
}

void RGWStatBucket::execute(optional_yield y)
{
  op_ret = get_params(y);
  if (op_ret < 0) {
    return;
  }

  if (!s->bucket_exists) {
    op_ret = -ERR_NO_SUCH_BUCKET;
    return;
  }

  if (report_stats) {
    op_ret = load_bucket_stats(this, y, *s->bucket, stats);
  }
}

int RGWListBucket::verify_permission(optional_yield y)
{
  op_ret = get_params(y);
  if (op_ret < 0) {
    return op_ret;
  }
  if (!prefix.empty())
    s->env.emplace("s3:prefix", prefix);

  if (!delimiter.empty())
    s->env.emplace("s3:delimiter", delimiter);

  s->env.emplace("s3:max-keys", std::to_string(max));

  auto [has_s3_existing_tag, has_s3_resource_tag] = rgw_check_policy_condition(this, s, false);
  if (has_s3_resource_tag)
    rgw_iam_add_buckettags(this, s);

  if (!verify_bucket_permission(this,
                                s,
				list_versions ?
				rgw::IAM::s3ListBucketVersions :
				rgw::IAM::s3ListBucket)) {
    return -EACCES;
  }

  return 0;
}

int RGWListBucket::parse_max_keys()
{
  // Bound max value of max-keys to configured value for security
  // Bound min value of max-keys to '0'
  // Some S3 clients explicitly send max-keys=0 to detect if the bucket is
  // empty without listing any items.
  return parse_value_and_bound(max_keys, max, 0,
			g_conf().get_val<uint64_t>("rgw_max_listing_results"),
			default_max);
}

void RGWListBucket::pre_exec()
{
  rgw_bucket_object_pre_exec(s);
}

void RGWListBucket::execute(optional_yield y)
{
  if (!s->bucket_exists) {
    op_ret = -ERR_NO_SUCH_BUCKET;
    return;
  }

  if (const auto& current_index = s->bucket->get_info().layout.current_index;
      current_index.layout.type == rgw::BucketIndexType::Indexless) {
    s->err.message = "Indexless buckets cannot be listed";
    op_ret = -ERR_METHOD_NOT_ALLOWED;
    return;
  }

  if (allow_unordered && !delimiter.empty()) {
    ldpp_dout(this, 0) <<
      "ERROR: unordered bucket listing requested with a delimiter" << dendl;
    op_ret = -EINVAL;
    return;
  }

  if (need_container_stats()) {
    stats.emplace();
    if (int ret = load_bucket_stats(this, y, *s->bucket, *stats); ret < 0) {
      stats = std::nullopt; // just don't return stats
    }
  }

  rgw::sal::Bucket::ListParams params;
  params.prefix = prefix;
  params.delim = delimiter;
  params.marker = marker;
  params.end_marker = end_marker;
  params.list_versions = list_versions;
  params.allow_unordered = allow_unordered;
  params.shard_id = shard_id;

  rgw::sal::Bucket::ListResults results;

  op_ret = s->bucket->list(this, params, max, results, y);
  if (op_ret >= 0) {
    next_marker = results.next_marker;
    is_truncated = results.is_truncated;
    objs = std::move(results.objs);
    common_prefixes = std::move(results.common_prefixes);
  }

  auto counters = rgw::op_counters::get(s);
  rgw::op_counters::inc(counters, l_rgw_op_list_obj, 1);
  rgw::op_counters::tinc(counters, l_rgw_op_list_obj_lat, s->time_elapsed());
}

int RGWGetBucketLocation::verify_permission(optional_yield y)
{
  auto [has_s3_existing_tag, has_s3_resource_tag] = rgw_check_policy_condition(this, s, false);
  if (has_s3_resource_tag)
    rgw_iam_add_buckettags(this, s);

  if (!verify_bucket_permission(this, s, rgw::IAM::s3GetBucketLocation)) {
    return -EACCES;
  }

  return 0;
}

static int get_account_max_buckets(const DoutPrefixProvider* dpp,
                                   optional_yield y,
                                   rgw::sal::Driver* driver,
                                   const rgw_account_id& id,
                                   int32_t& max_buckets)
{
  RGWAccountInfo info;
  rgw::sal::Attrs attrs;
  RGWObjVersionTracker objv;

  int ret = driver->load_account_by_id(dpp, y, id, info, attrs, objv);
  if (ret < 0) {
    ldpp_dout(dpp, 4) << "failed to load account owner: " << cpp_strerror(ret) << dendl;
    return ret;
  }

  max_buckets = info.max_buckets;
  return 0;
}

// list the user's buckets to check whether they're at their maximum
static int check_owner_max_buckets(const DoutPrefixProvider* dpp,
                                   rgw::sal::Driver* driver, req_state* s,
                                   optional_yield y)
{
  int32_t remaining = 0;

  const rgw_account_id* account = std::get_if<rgw_account_id>(&s->owner.id);
  if (account) {
    int ret = get_account_max_buckets(dpp, y, driver, *account, remaining);
    if (ret < 0) {
      return ret;
    }
  } else {
    remaining = s->user->get_max_buckets();
  }

  if (remaining < 0) {
    return -EPERM;
  }
  if (!remaining) { // unlimited
    return 0;
  }

  const uint64_t chunk_size = dpp->get_cct()->_conf->rgw_list_buckets_max_chunk;
  const std::string& tenant = s->auth.identity->get_tenant();

  rgw::sal::BucketList listing;
  do {
    size_t to_read = std::max<size_t>(chunk_size, remaining);

    int ret = driver->list_buckets(dpp, s->owner.id, tenant, listing.next_marker,
                                   "", to_read, false, listing, y);
    if (ret < 0) {
      return ret;
    }

    remaining -= listing.buckets.size();
    if (remaining <= 0) {
      return -ERR_TOO_MANY_BUCKETS;
    }
  } while (!listing.next_marker.empty());

  return 0;
}

int RGWCreateBucket::verify_permission(optional_yield y)
{
  /* This check is mostly needed for S3 that doesn't support account ACL.
   * Swift doesn't allow to delegate any permission to an anonymous user,
   * so it will become an early exit in such case. */
  if (s->auth.identity->is_anonymous()) {
    return -EACCES;
  }

  rgw_bucket bucket;
  bucket.name = s->bucket_name;
  bucket.tenant = s->bucket_tenant;
  ARN arn = ARN(bucket);
  if (!verify_user_permission(this, s, arn, rgw::IAM::s3CreateBucket, false)) {
    return -EACCES;
  }

  if (object_ownership) {
    // x-amz-object-ownership requires s3:PutBucketOwnershipControls permission
    if (!verify_user_permission(this, s, arn, rgw::IAM::s3PutBucketOwnershipControls, false)) {
      return -EACCES;
    }
  }

  if (s->auth.identity->get_tenant() != s->bucket_tenant) {
    //AssumeRole is meant for cross account access
    if (s->auth.identity->get_identity_type() != TYPE_ROLE) {
      ldpp_dout(this, 10) << "user cannot create a bucket in a different tenant"
                        << " (user_id.tenant=" << s->user->get_tenant()
                        << " requested=" << s->bucket_tenant << ")"
                        << dendl;
      return -EACCES;
    }
  }

  return check_owner_max_buckets(this, driver, s, y);
}

void RGWCreateBucket::pre_exec()
{
  rgw_bucket_object_pre_exec(s);
}

static void prepare_add_del_attrs(const map<string, bufferlist>& orig_attrs,
                                  map<string, bufferlist>& out_attrs,
                                  map<string, bufferlist>& out_rmattrs)
{
  for (const auto& kv : orig_attrs) {
    const string& name = kv.first;

    /* Check if the attr is user-defined metadata item. */
    if (name.compare(0, sizeof(RGW_ATTR_META_PREFIX) - 1,
                     RGW_ATTR_META_PREFIX) == 0) {
      /* For the objects all existing meta attrs have to be removed. */
      out_rmattrs[name] = kv.second;
    } else if (out_attrs.find(name) == std::end(out_attrs)) {
      out_attrs[name] = kv.second;
    }
  }
}

/* Fuse resource metadata basing on original attributes in @orig_attrs, set
 * of _custom_ attribute names to remove in @rmattr_names and attributes in
 * @out_attrs. Place results in @out_attrs.
 *
 * NOTE: it's supposed that all special attrs already present in @out_attrs
 * will be preserved without any change. Special attributes are those which
 * names start with RGW_ATTR_META_PREFIX. They're complement to custom ones
 * used for X-Account-Meta-*, X-Container-Meta-*, X-Amz-Meta and so on.  */
static void prepare_add_del_attrs(const map<string, bufferlist>& orig_attrs,
                                  const set<string>& rmattr_names,
                                  map<string, bufferlist>& out_attrs)
{
  for (const auto& kv : orig_attrs) {
    const string& name = kv.first;

    /* Check if the attr is user-defined metadata item. */
    if (name.compare(0, strlen(RGW_ATTR_META_PREFIX),
                     RGW_ATTR_META_PREFIX) == 0) {
      /* For the buckets all existing meta attrs are preserved,
         except those that are listed in rmattr_names. */
      if (rmattr_names.find(name) != std::end(rmattr_names)) {
        const auto aiter = out_attrs.find(name);

        if (aiter != std::end(out_attrs)) {
          out_attrs.erase(aiter);
        }
      } else {
        /* emplace() won't alter the map if the key is already present.
         * This behaviour is fully intensional here. */
        out_attrs.emplace(kv);
      }
    } else if (out_attrs.find(name) == std::end(out_attrs)) {
      out_attrs[name] = kv.second;
    }
  }
}


static void populate_with_generic_attrs(const req_state * const s,
                                        map<string, bufferlist>& out_attrs)
{
  for (const auto& kv : s->generic_attrs) {
    bufferlist& attrbl = out_attrs[kv.first];
    const string& val = kv.second;
    attrbl.clear();
    attrbl.append(val.c_str(), val.size() + 1);
  }
}


static int filter_out_quota_info(std::map<std::string, bufferlist>& add_attrs,
                                 const std::set<std::string>& rmattr_names,
                                 RGWQuotaInfo& quota,
                                 bool * quota_extracted = nullptr)
{
  bool extracted = false;

  /* Put new limit on max objects. */
  auto iter = add_attrs.find(RGW_ATTR_QUOTA_NOBJS);
  std::string err;
  if (std::end(add_attrs) != iter) {
    quota.max_objects =
      static_cast<int64_t>(strict_strtoll(iter->second.c_str(), 10, &err));
    if (!err.empty()) {
      return -EINVAL;
    }
    add_attrs.erase(iter);
    extracted = true;
  }

  /* Put new limit on bucket (container) size. */
  iter = add_attrs.find(RGW_ATTR_QUOTA_MSIZE);
  if (iter != add_attrs.end()) {
    quota.max_size =
      static_cast<int64_t>(strict_strtoll(iter->second.c_str(), 10, &err));
    if (!err.empty()) {
      return -EINVAL;
    }
    add_attrs.erase(iter);
    extracted = true;
  }

  for (const auto& name : rmattr_names) {
    /* Remove limit on max objects. */
    if (name.compare(RGW_ATTR_QUOTA_NOBJS) == 0) {
      quota.max_objects = -1;
      extracted = true;
    }

    /* Remove limit on max bucket size. */
    if (name.compare(RGW_ATTR_QUOTA_MSIZE) == 0) {
      quota.max_size = -1;
      extracted = true;
    }
  }

  /* Swift requires checking on raw usage instead of the 4 KiB rounded one. */
  quota.check_on_raw = true;
  quota.enabled = quota.max_size > 0 || quota.max_objects > 0;

  if (quota_extracted) {
    *quota_extracted = extracted;
  }

  return 0;
}


static void filter_out_website(std::map<std::string, ceph::bufferlist>& add_attrs,
                               const std::set<std::string>& rmattr_names,
                               RGWBucketWebsiteConf& ws_conf)
{
  std::string lstval;

  /* Let's define a mapping between each custom attribute and the memory where
   * attribute's value should be stored. The memory location is expressed by
   * a non-const reference. */
  const auto mapping  = {
    std::make_pair(RGW_ATTR_WEB_INDEX,     std::ref(ws_conf.index_doc_suffix)),
    std::make_pair(RGW_ATTR_WEB_ERROR,     std::ref(ws_conf.error_doc)),
    std::make_pair(RGW_ATTR_WEB_LISTINGS,  std::ref(lstval)),
    std::make_pair(RGW_ATTR_WEB_LIST_CSS,  std::ref(ws_conf.listing_css_doc)),
    std::make_pair(RGW_ATTR_SUBDIR_MARKER, std::ref(ws_conf.subdir_marker))
  };

  for (const auto& kv : mapping) {
    const char * const key = kv.first;
    auto& target = kv.second;

    auto iter = add_attrs.find(key);

    if (std::end(add_attrs) != iter) {
      /* The "target" is a reference to ws_conf. */
      target = iter->second.c_str();
      add_attrs.erase(iter);
    }

    if (rmattr_names.count(key)) {
      target = std::string();
    }
  }

  if (! lstval.empty()) {
    ws_conf.listing_enabled = boost::algorithm::iequals(lstval, "true");
  }
}

static int select_bucket_placement(const DoutPrefixProvider* dpp,
                                   const RGWZoneGroup& zonegroup,
                                   const RGWUserInfo& user,
                                   rgw_placement_rule& rule)
{
  std::string_view selected = "requested";

  // select placement: requested rule > user default > zonegroup default
  if (rule.name.empty()) {
    selected = "user-default";
    rule.inherit_from(user.default_placement);
    if (rule.name.empty()) {
      selected = "zonegroup-default";
      rule.inherit_from(zonegroup.default_placement);
      if (rule.name.empty()) {
        ldpp_dout(dpp, 0) << "ERROR: misconfigured zonegroup " << zonegroup.id
            << ", default placement should not be empty" << dendl;
        return -ERR_ZONEGROUP_DEFAULT_PLACEMENT_MISCONFIGURATION;
      }
    }
  }

  // look up the zonegroup placement target
  auto target = zonegroup.placement_targets.find(rule.name);
  if (target == zonegroup.placement_targets.end()) {
    ldpp_dout(dpp, 0) << "could not find " << selected << " placement target "
        << rule.name << " within zonegroup" << dendl;
    return -ERR_INVALID_LOCATION_CONSTRAINT;
  }

  // check the user's permission tags
  if (!target->second.user_permitted(user.placement_tags)) {
    ldpp_dout(dpp, 0) << "user not permitted to use placement rule "
        << target->first << dendl;
    return -EPERM;
  }

  ldpp_dout(dpp, 20) << "using " << selected << " placement target "
      << rule.name << dendl;
  return 0;
}

int put_swift_bucket_metadata(const DoutPrefixProvider* dpp,
                              req_state* s,
                              RGWAccessControlPolicy& policy,
                              bool const has_policy,
                              uint32_t policy_rw_mask,
                              const RGWCORSConfiguration& cors_config,
                              bool const has_cors,
                              std::optional<std::string> swift_ver_location,
                              const std::set<std::string>& rmattr_names,
                              optional_yield y) {
  std::map<std::string, ceph::bufferlist> attrs;
  int op_ret = rgw_get_request_metadata(dpp, s->cct, s->info, attrs, false);
  if (op_ret < 0) {
    return op_ret;
  }

  return retry_raced_bucket_write(
      dpp, s->bucket.get(),
      [s, has_policy, policy_rw_mask, &policy, cors_config, has_cors, &attrs,
       dpp, rmattr_names, swift_ver_location] {
        /* Encode special metadata first as we're using std::map::emplace under
         * the hood. This method will add the new items only if the map doesn't
         * contain such keys yet. */
        if (has_policy) {
          if (s->dialect.compare("swift") == 0) {
            rgw::swift::merge_policy(policy_rw_mask, s->bucket_acl, policy);
          }
          buffer::list bl;
          policy.encode(bl);
          attrs.emplace(RGW_ATTR_ACL, std::move(bl));
        }

        if (has_cors) {
          buffer::list bl;
          cors_config.encode(bl);
          attrs.emplace(RGW_ATTR_CORS, std::move(bl));
        }

        /* It's supposed that following functions WILL NOT change any
         * special attributes (like RGW_ATTR_ACL) if they are already
         * present in attrs. */
        prepare_add_del_attrs(s->bucket_attrs, rmattr_names, attrs);
        populate_with_generic_attrs(s, attrs);

        /* According to the Swift's behaviour and its container_quota
         * WSGI middleware implementation: anyone with write permissions
         * is able to set the bucket quota. This stays in contrast to
         * account quotas that can be set only by clients holding
         * reseller admin privileges. */
        int ret = filter_out_quota_info(attrs, rmattr_names,
                                        s->bucket->get_info().quota);
        if (ret < 0) {
          return ret;
        }

        if (swift_ver_location) {
          s->bucket->get_info().swift_ver_location = *swift_ver_location;
          s->bucket->get_info().swift_versioning =
              (!swift_ver_location->empty());
        }

        /* Web site of Swift API. */
        filter_out_website(attrs, rmattr_names,
                           s->bucket->get_info().website_conf);
        s->bucket->get_info().has_website =
            !s->bucket->get_info().website_conf.is_empty();

        /* Setting attributes also stores the provided bucket info. Due
         * to this fact, the new quota settings can be serialized with
         * the same call. */
        s->bucket->set_attrs(attrs);
        constexpr bool exclusive = false;  // overwrite
        constexpr ceph::real_time no_set_mtime{};
        return s->bucket->put_info(dpp, exclusive, no_set_mtime, s->yield);
      },
      y);
}

void RGWCreateBucket::execute(optional_yield y)
{
  op_ret = get_params(y);
  if (op_ret < 0)
    return;

  const rgw::SiteConfig& site = *s->penv.site;
  const std::optional<RGWPeriod>& period = site.get_period();
  const RGWZoneGroup& my_zonegroup = site.get_zonegroup();
  const std::string rgwx_zonegroup = s->info.args.get(RGW_SYS_PARAM_PREFIX "zonegroup");
  const RGWZoneGroup* bucket_zonegroup = &my_zonegroup;

  // Validate LocationConstraint if it's provided and enforcement is strict
  if (!location_constraint.empty() && !relaxed_region_enforcement) {
    if (period) {
      auto location_iter = period->period_map.zonegroups_by_api.find(location_constraint);
      if (location_iter == period->period_map.zonegroups_by_api.end()) {
        ldpp_dout(this, 0) << "location constraint (" << location_constraint
            << ") can't be found." << dendl;
        op_ret = -ERR_INVALID_LOCATION_CONSTRAINT;
        s->err.message = fmt::format("The {} location constraint is not valid.",
                                     location_constraint);
        return;
      }
      bucket_zonegroup = &location_iter->second;
    } else if (location_constraint != my_zonegroup.api_name) { // if we don't have a period, we can only use the current zonegroup - so check if the location matches by api name here
      ldpp_dout(this, 0) << "location constraint (" << location_constraint
          << ") doesn't match zonegroup (" << my_zonegroup.api_name << ")" << dendl;
      op_ret = -ERR_ILLEGAL_LOCATION_CONSTRAINT_EXCEPTION;
      s->err.message = fmt::format("The {} location constraint is incompatible "
                                   "for the region specific endpoint this request was sent to.",
                                   location_constraint);
      return;
    }
  }
  // If it's a system request, use the provided zonegroup if available
  else if (s->system_request && !rgwx_zonegroup.empty()) {
    if (period) {
      auto zonegroup_iter = period->period_map.zonegroups.find(rgwx_zonegroup);
      if (zonegroup_iter == period->period_map.zonegroups.end()) {
        ldpp_dout(this, 0) << "could not find zonegroup " << rgwx_zonegroup
            << " in current period" << dendl;
        op_ret = -ENOENT;
        return;
      }
      bucket_zonegroup = &zonegroup_iter->second;
    }
  }

  const bool enforce_location_match =
    !period ||               // No period: no multisite, so no need to enforce location match.
    !s->system_request ||    // All user requests are enforced to match zonegroup's location.
    !my_zonegroup.is_master; // but if it's a system request (forwarded) only allow remote creation on master zonegroup.
  if (enforce_location_match && !my_zonegroup.equals(bucket_zonegroup->get_id())) {
    ldpp_dout(this, 0) << "location constraint (" << bucket_zonegroup->api_name
        << ") doesn't match zonegroup (" << my_zonegroup.api_name << ")" << dendl;
    op_ret = -ERR_ILLEGAL_LOCATION_CONSTRAINT_EXCEPTION;
    s->err.message = fmt::format("The {} location constraint is incompatible "
                                 "for the region specific endpoint this request was sent to.",
                                 bucket_zonegroup->api_name);
    return;
  }

  // Set the final zonegroup ID
  createparams.zonegroup_id = bucket_zonegroup->id;

  // select and validate the placement target
  op_ret = select_bucket_placement(this, *bucket_zonegroup, s->user->get_info(),
                                   createparams.placement_rule);
  if (op_ret < 0) {
    return;
  }

  if (my_zonegroup.equals(bucket_zonegroup->get_id())) {
    // look up the zone placement pool
    createparams.zone_placement = rgw::find_zone_placement(
        this, site.get_zone_params(), createparams.placement_rule);
    if (!createparams.zone_placement) {
      op_ret = -ERR_INVALID_LOCATION_CONSTRAINT;
      return;
    }
  }

  // read the bucket info if it exists
  op_ret = driver->load_bucket(this, rgw_bucket(s->bucket_tenant, s->bucket_name),
                               &s->bucket, y);
  if (op_ret < 0 && op_ret != -ENOENT)
    return;
  s->bucket_exists = (op_ret != -ENOENT);
  ceph_assert(s->bucket); // creates handle even on ENOENT

  if (s->bucket_exists) {
    const RGWBucketInfo& info = s->bucket->get_info();

    if (!s->system_request && createparams.zonegroup_id != info.zonegroup) {
      s->err.message = "Cannot modify existing bucket's zonegroup";
      op_ret = -EEXIST;
      return;
    }

    if (!createparams.swift_ver_location) {
      createparams.swift_ver_location = info.swift_ver_location;
    }

    // don't allow changes to placement
    if (createparams.placement_rule != info.placement_rule) {
      s->err.message = "Cannot modify existing bucket's placement rule";
      op_ret = -EEXIST;
      return;
    }

    // prevent re-creation with different index type or shard count
    if ((createparams.index_type && *createparams.index_type !=
         info.layout.current_index.layout.type) ||
        (createparams.index_shards && *createparams.index_shards !=
         info.layout.current_index.layout.normal.num_shards)) {
      s->err.message =
          "Cannot modify existing bucket's index type or shard count";
      op_ret = -EEXIST;
      return;
    }

    // don't allow changes to object lock
    if (createparams.obj_lock_enabled != info.obj_lock_enabled()) {
      s->err.message = "Cannot modify existing bucket's object lock";
      op_ret = -EEXIST;
      return;
    }

    // don't allow changes to the acl policy
    RGWAccessControlPolicy old_policy;
    int r = rgw_op_get_bucket_policy_from_attr(this, s->cct, driver, info.owner,
                                               s->bucket->get_attrs(),
                                               old_policy, y);
    if (r >= 0 && old_policy != policy) {
      s->err.message = "Cannot modify existing access control policy";
      op_ret = -EEXIST;
      return;
    }

    // For s3::CreateBucket just return back if bucket exists, as we do not allow
    // any changes in bucket config param. need_metadata_upload() is always false
    // for S3, so use the check to decide if its s3 request and not swift request.
    if (!need_metadata_upload()) {
      op_ret = -ERR_BUCKET_EXISTS;
      return;
    } else {
      // For swift, update the bucket metadata and do not call createbucket.
      op_ret = put_swift_bucket_metadata(
          this, s, policy, has_policy, policy_rw_mask, cors_config, has_cors,
          createparams.swift_ver_location, rmattr_names, y);
      return;
    }
  }

  s->bucket_owner = policy.get_owner();
  createparams.owner = s->bucket_owner.id;

  buffer::list aclbl;
  policy.encode(aclbl);
  createparams.attrs[RGW_ATTR_ACL] = std::move(aclbl);

  if (has_cors) {
    buffer::list corsbl;
    cors_config.encode(corsbl);
    createparams.attrs[RGW_ATTR_CORS] = std::move(corsbl);
  }

  if (object_ownership) {
    rgw::s3::OwnershipControls controls;
    controls.object_ownership = *object_ownership;
    encode(controls, createparams.attrs[RGW_ATTR_OWNERSHIP_CONTROLS]);
  } // TODO: config option to set default ownership when not requested

  if (need_metadata_upload()) {
    /* It's supposed that following functions WILL NOT change any special
     * attributes (like RGW_ATTR_ACL) if they are already present in attrs. */
    op_ret = rgw_get_request_metadata(this, s->cct, s->info,
                                      createparams.attrs, false);
    if (op_ret < 0) {
      return;
    }
    prepare_add_del_attrs(s->bucket_attrs, rmattr_names, createparams.attrs);
    populate_with_generic_attrs(s, createparams.attrs);

    RGWQuotaInfo quota;
    op_ret = filter_out_quota_info(createparams.attrs, rmattr_names, quota);
    if (op_ret < 0) {
      return;
    }
    createparams.quota = quota;

    /* Web site of Swift API. */
    RGWBucketInfo& info = s->bucket->get_info();
    filter_out_website(createparams.attrs, rmattr_names, info.website_conf);
    info.has_website = !info.website_conf.is_empty();
  }

  if (!driver->is_meta_master()) {
    // apply bucket creation on the master zone first
    JSONParser jp;
    op_ret = rgw_forward_request_to_master(this, *s->penv.site, s->owner.id,
                                           &in_data, &jp, s->info, s->err, y);
    if (op_ret < 0) {
      return;
    }

    RGWBucketInfo master_info;
    JSONDecoder::decode_json("bucket_info", master_info, &jp);

    // update params with info from the master
    createparams.marker = master_info.bucket.marker;
    createparams.bucket_id = master_info.bucket.bucket_id;
    createparams.zonegroup_id = master_info.zonegroup;
    createparams.obj_lock_enabled = master_info.obj_lock_enabled();
    createparams.quota = master_info.quota;
    createparams.creation_time = master_info.creation_time;
  }

  ldpp_dout(this, 10) << "user=" << s->user << " bucket=" << s->bucket << dendl;
  op_ret = s->bucket->create(this, createparams, y);

  /* continue if EEXIST and create_bucket will fail below.  this way we can
   * recover from a partial create by retrying it. */
  ldpp_dout(this, 20) << "Bucket::create() returned ret=" << op_ret << " bucket=" << s->bucket << dendl;
<<<<<<< HEAD

  if (op_ret < 0 && op_ret != -EEXIST && op_ret != -ERR_BUCKET_EXISTS)
    return;

  const bool existed = s->bucket_exists;
  if (need_metadata_upload() && existed) {
    /* OK, it looks we lost race with another request. As it's required to
     * handle metadata fusion and upload, the whole operation becomes very
     * similar in nature to PutMetadataBucket. However, as the attrs may
     * changed in the meantime, we have to refresh. */
    short tries = 0;
    do {
      map<string, bufferlist> battrs;

      op_ret = s->bucket->load_bucket(this, y);
      if (op_ret < 0) {
        return;
      } else if (!s->auth.identity->is_owner_of(s->bucket->get_owner())) {
        /* New bucket doesn't belong to the account we're operating on. */
        op_ret = -EEXIST;
        return;
      } else {
        s->bucket_attrs = s->bucket->get_attrs();
      }

      createparams.attrs.clear();

      op_ret = rgw_get_request_metadata(this, s->cct, s->info, createparams.attrs, false);
      if (op_ret < 0) {
        return;
      }
      prepare_add_del_attrs(s->bucket_attrs, rmattr_names, createparams.attrs);
      populate_with_generic_attrs(s, createparams.attrs);
      op_ret = filter_out_quota_info(createparams.attrs, rmattr_names,
                                     s->bucket->get_info().quota);
      if (op_ret < 0) {
        return;
      }

      /* Handle updates of the metadata for Swift's object versioning. */
      if (createparams.swift_ver_location) {
        s->bucket->get_info().swift_ver_location = *createparams.swift_ver_location;
        s->bucket->get_info().swift_versioning = !createparams.swift_ver_location->empty();
      }

      /* Web site of Swift API. */
      filter_out_website(createparams.attrs, rmattr_names,
                         s->bucket->get_info().website_conf);
      s->bucket->get_info().has_website = !s->bucket->get_info().website_conf.is_empty();

      /* This will also set the quota on the bucket. */
      s->bucket->set_attrs(std::move(createparams.attrs));
      constexpr bool exclusive = false; // overwrite
      constexpr ceph::real_time no_set_mtime{};
      op_ret = s->bucket->put_info(this, exclusive, no_set_mtime, y);
    } while (op_ret == -ECANCELED && tries++ < 20);

    /* Restore the proper return code. */
    if (op_ret >= 0) {
      op_ret = -ERR_BUCKET_EXISTS;
    }
  } /* if (need_metadata_upload() && existed) */
  
  if (op_ret >= 0 || op_ret == -ERR_BUCKET_EXISTS) {
    auto* usage_counters = rgw::get_usage_perf_counters();
    if (usage_counters && s->bucket) {
      // For new buckets, initialize with 0 bytes and 0 objects
      usage_counters->update_bucket_stats(s->bucket->get_name(), 0, 0);
      
      // Update user stats - use sync_owner_stats to get current info
      if (s->user) {
        RGWBucketEnt ent;
        int ret = s->bucket->sync_owner_stats(this, y, &ent);
        if (ret >= 0) {
          // This updates with the user's total across this bucket
          usage_counters->update_user_stats(
            s->user->get_id().id,
            ent.size,
            ent.count
          );
        }
      }
    }
  }

=======
>>>>>>> f3d801af
} /* RGWCreateBucket::execute() */

int RGWDeleteBucket::verify_permission(optional_yield y)
{
  auto [has_s3_existing_tag, has_s3_resource_tag] = rgw_check_policy_condition(this, s, false);
  if (has_s3_resource_tag)
    rgw_iam_add_buckettags(this, s);

  if (!verify_bucket_permission(this, s, rgw::IAM::s3DeleteBucket)) {
    return -EACCES;
  }

  return 0;
}

void RGWDeleteBucket::pre_exec()
{
  rgw_bucket_object_pre_exec(s);
}

void RGWDeleteBucket::execute(optional_yield y)
{
  if (s->bucket_name.empty()) {
    op_ret = -EINVAL;
    return;
  }

  if (!s->bucket_exists) {
    ldpp_dout(this, 0) << "ERROR: bucket " << s->bucket_name << " not found" << dendl;
    op_ret = -ERR_NO_SUCH_BUCKET;
    return;
  }

  const bool own_bucket = s->penv.site->get_zonegroup().get_id() == s->bucket->get_info().zonegroup;

  if (own_bucket) {
    // only if we own the bucket
    op_ret = s->bucket->sync_owner_stats(this, y, nullptr);
    if (op_ret < 0) {
      ldpp_dout(this, 1) << "WARNING: failed to sync user stats before bucket delete: op_ret= " << op_ret << dendl;
    }

    op_ret = s->bucket->check_empty(this, y);
    if (op_ret < 0) {
      return;
    }
  }

  op_ret = rgw_forward_request_to_master(this, *s->penv.site, s->owner.id,
                                         nullptr, nullptr, s->info, s->err, y);
  if (op_ret < 0) {
    if (op_ret == -ENOENT) {
      /* adjust error, we want to return with NoSuchBucket and not
       * NoSuchKey */
      op_ret = -ERR_NO_SUCH_BUCKET;
    }
    return;
  }

  if (own_bucket) {
    op_ret = rgw_remove_sse_s3_bucket_key(s, y);
    if (op_ret != 0) {
        // do nothing; it will already have been logged
    }
  }

  op_ret = s->bucket->remove(this, false, y);
  if (op_ret < 0 && op_ret == -ECANCELED) {
      // lost a race, either with mdlog sync or another delete bucket operation.
      // in either case, we've already called ctl.bucket->unlink_bucket()
      op_ret = 0;
  }

  auto counters = rgw::op_counters::get(s);
  rgw::op_counters::inc(counters, l_rgw_op_del_bucket, 1);
  rgw::op_counters::tinc(counters, l_rgw_op_del_bucket_lat, s->time_elapsed());

  // Add usage counter update here, right before return
  if (op_ret >= 0) {
    auto* usage_counters = rgw::get_usage_perf_counters();
    if (usage_counters && s->bucket) {
      // Remove bucket from cache since it's deleted
      usage_counters->evict_from_cache("", s->bucket->get_name());
      
      // Update user stats - bucket count has changed
      // Since bucket is deleted, we can't use it to get stats
      // Just evict the user from cache to force refresh next time
      if (s->user) {
        usage_counters->evict_from_cache(s->user->get_id().id, "");
      }
    }
  }
  return;
}

int RGWPutObj::init_processing(optional_yield y) {
  copy_source = url_decode(s->info.env->get("HTTP_X_AMZ_COPY_SOURCE", ""));
  copy_source_range = s->info.env->get("HTTP_X_AMZ_COPY_SOURCE_RANGE");
  size_t pos;
  int ret;

  /* handle x-amz-copy-source */
  std::string_view cs_view(copy_source);
  if (! cs_view.empty()) {
    if (cs_view[0] == '/')
      cs_view.remove_prefix(1);
    copy_source_bucket_name = std::string(cs_view);
    pos = copy_source_bucket_name.find("/");
    if (pos == std::string::npos) {
      ret = -EINVAL;
      ldpp_dout(this, 5) << "x-amz-copy-source bad format" << dendl;
      return ret;
    }
    copy_source_object_name =
      copy_source_bucket_name.substr(pos + 1, copy_source_bucket_name.size());
    copy_source_bucket_name = copy_source_bucket_name.substr(0, pos);
#define VERSION_ID_STR "?versionId="
    pos = copy_source_object_name.find(VERSION_ID_STR);
    if (pos != std::string::npos) {
      copy_source_version_id =
        copy_source_object_name.substr(pos + sizeof(VERSION_ID_STR) - 1);
      copy_source_object_name =
        copy_source_object_name.substr(0, pos);
    }
    if (copy_source_object_name.empty()) {
      //means copy_source_object_name is empty string so the url is formatted badly
      ret = -EINVAL;
      ldpp_dout(this, 5) << "x-amz-copy-source bad format" << dendl;
      return ret;
    }
    pos = copy_source_bucket_name.find(":");
    if (pos == std::string::npos) {
      // if tenant is not specified in x-amz-copy-source, use tenant of the requester
      copy_source_tenant_name = s->auth.identity->get_tenant();
    } else {
      copy_source_tenant_name = copy_source_bucket_name.substr(0, pos);
      copy_source_bucket_name = copy_source_bucket_name.substr(pos + 1, copy_source_bucket_name.size());
      if (copy_source_bucket_name.empty()) {
        ret = -EINVAL;
        ldpp_dout(this, 5) << "source bucket name is empty" << dendl;
        return ret;
      }
    }
    std::unique_ptr<rgw::sal::Bucket> bucket;
    ret = driver->load_bucket(this, rgw_bucket(copy_source_tenant_name,
                                               copy_source_bucket_name),
                              &bucket, y);
    if (ret < 0) {
      ldpp_dout(this, 5) << __func__ << "(): load_bucket() returned ret=" << ret << dendl;
      if (ret == -ENOENT) {
        ret = -ERR_NO_SUCH_BUCKET;
      }
      return ret;
    }
    copy_source_bucket_info = bucket->get_info();
    copy_source_bucket_attrs = bucket->get_attrs();

    /* handle x-amz-copy-source-range */
    if (copy_source_range) {
      string range = copy_source_range;
      pos = range.find("bytes=");
      if (pos == std::string::npos || pos != 0) {
        ret = -EINVAL;
        ldpp_dout(this, 5) << "x-amz-copy-source-range bad format" << dendl;
        return ret;
      }
      /* 6 is the length of "bytes=" */
      range = range.substr(pos + 6);
      pos = range.find("-");
      if (pos == std::string::npos) {
        ret = -EINVAL;
        ldpp_dout(this, 5) << "x-amz-copy-source-range bad format" << dendl;
        return ret;
      }
      string first = range.substr(0, pos);
      string last = range.substr(pos + 1);
      if (first.find_first_not_of("0123456789") != std::string::npos ||
	  last.find_first_not_of("0123456789") != std::string::npos) {
        ldpp_dout(this, 5) << "x-amz-copy-source-range bad format not an integer" << dendl;
        ret = -EINVAL;
        return ret;
      }
      copy_source_range_fst = strtoull(first.c_str(), NULL, 10);
      copy_source_range_lst = strtoull(last.c_str(), NULL, 10);
      if (copy_source_range_fst > copy_source_range_lst) {
        ret = -ERANGE;
        ldpp_dout(this, 5) << "x-amz-copy-source-range bad format first number bigger than second" << dendl;
        return ret;
      }
    }
  } /* copy_source */

  // reject public canned acls
  if (s->bucket_access_conf && s->bucket_access_conf->block_public_acls() &&
      (s->canned_acl == "public-read" ||
       s->canned_acl == "public-read-write" ||
       s->canned_acl == "authenticated-read")) {
    return -EACCES;
  }

  ret = get_params(y);
  if (ret < 0) {
    ldpp_dout(this, 20) << "get_params() returned ret=" << ret << dendl;
    return ret;
  }

  return RGWOp::init_processing(y);
}

int RGWPutObj::verify_permission(optional_yield y)
{
  if (! copy_source.empty()) {

    RGWAccessControlPolicy cs_acl;
    boost::optional<Policy> policy;
    auto cs_bucket = driver->get_bucket(copy_source_bucket_info);
    auto cs_object = cs_bucket->get_object(rgw_obj_key(copy_source_object_name,
                                                       copy_source_version_id));
    cs_object->set_atomic(true);
    cs_object->set_prefetch_data();

    /* check source object permissions */
    int ret = read_obj_policy(this, driver, s, copy_source_bucket_info, copy_source_bucket_attrs, cs_acl, nullptr,
                              policy, cs_bucket.get(), cs_object.get(), y, true);
    if (ret < 0) {
      return ret;
    }

    RGWAccessControlPolicy cs_bucket_acl;
    ret = rgw_op_get_bucket_policy_from_attr(this, s->cct, driver,
                                             copy_source_bucket_info.owner,
                                             copy_source_bucket_attrs, cs_bucket_acl, y);
    if (ret < 0) {
      return ret;
    }

    // add source object tags for permission evaluation
    auto [has_s3_existing_tag, has_s3_resource_tag] = rgw_check_policy_condition(this, policy, s->iam_identity_policies, s->session_policies);
    if (has_s3_existing_tag || has_s3_resource_tag)
      rgw_iam_add_objtags(this, s, cs_object.get(), has_s3_existing_tag, has_s3_resource_tag);

    const auto action = cs_object->get_instance().empty() ?
        rgw::IAM::s3GetObject :
        rgw::IAM::s3GetObjectVersion;

    if (!verify_object_permission(this, s, cs_object->get_obj(),
                                  s->user_acl, cs_bucket_acl, cs_acl,
                                  policy, s->iam_identity_policies,
                                  s->session_policies, action)) {
      return -EACCES;
    }

    rgw_iam_remove_objtags(this, s, cs_object.get(), has_s3_existing_tag, has_s3_resource_tag);
  }

  rgw_add_grant_to_iam_environment(s->env, s);

  rgw_add_to_iam_environment(s->env, "s3:x-amz-acl", s->canned_acl);

  for (const auto& kv: obj_tags.get_tags()) {
    rgw_add_to_iam_environment(s->env, "s3:RequestObjectTag/"+kv.first, kv.second);
  }

  // add server-side encryption headers
  rgw_iam_add_crypt_attrs(s->env, s->info.crypt_attribute_map);

  // Add bucket tags for authorization
  auto [has_s3_existing_tag, has_s3_resource_tag] = rgw_check_policy_condition(this, s, false);
  if (has_s3_resource_tag)
    rgw_iam_add_buckettags(this, s);

  if (!verify_bucket_permission(this, s, ARN(s->object->get_obj()),
                                rgw::IAM::s3PutObject)) {
    return -EACCES;
  }

  return 0;
}


void RGWPutObj::pre_exec()
{
  rgw_bucket_object_pre_exec(s);
}

class RGWPutObj_CB : public RGWGetObj_Filter
{
  RGWPutObj *op;
public:
  explicit RGWPutObj_CB(RGWPutObj *_op) : op(_op) {}
  ~RGWPutObj_CB() override {}

  int handle_data(bufferlist& bl, off_t bl_ofs, off_t bl_len) override {
    return op->get_data_cb(bl, bl_ofs, bl_len);
  }
};

int RGWPutObj::get_data_cb(bufferlist& bl, off_t bl_ofs, off_t bl_len)
{
  bufferlist bl_tmp;
  bl.begin(bl_ofs).copy(bl_len, bl_tmp);

  bl_aux.append(bl_tmp);

  return bl_len;
}

int RGWPutObj::get_data(const off_t fst, const off_t lst, bufferlist& bl)
{
  RGWPutObj_CB cb(this);
  RGWGetObj_Filter* filter = &cb;
  boost::optional<RGWGetObj_Decompress> decompress;
  std::unique_ptr<RGWGetObj_Filter> decrypt;
  RGWCompressionInfo cs_info;
  map<string, bufferlist> attrs;
  int ret = 0;

  uint64_t obj_size;
  int64_t new_ofs, new_end;

  new_ofs = fst;
  new_end = lst;

  auto bucket = driver->get_bucket(copy_source_bucket_info);
  auto obj = bucket->get_object(rgw_obj_key(copy_source_object_name,
                                            copy_source_version_id));
  auto read_op = obj->get_read_op();

  ret = read_op->prepare(s->yield, this);
  if (ret < 0)
    return ret;

  obj_size = obj->get_size();

  bool need_decompress;
  op_ret = rgw_compression_info_from_attrset(obj->get_attrs(), need_decompress, cs_info);
  if (op_ret < 0) {
    ldpp_dout(this, 0) << "ERROR: failed to decode compression info" << dendl;
    return -EIO;
  }

  bool partial_content = true;
  if (need_decompress)
  {
    obj_size = cs_info.orig_size;
    decompress.emplace(s->cct, &cs_info, partial_content, filter);
    filter = &*decompress;
  }

  auto attr_iter = obj->get_attrs().find(RGW_ATTR_MANIFEST);
  op_ret = this->get_decrypt_filter(&decrypt,
                                    filter,
                                    obj->get_attrs(),
                                    attr_iter != obj->get_attrs().end() ? &(attr_iter->second) : nullptr);
  if (decrypt != nullptr) {
    filter = decrypt.get();
  }
  if (op_ret < 0) {
    return op_ret;
  }

  ret = obj->range_to_ofs(obj_size, new_ofs, new_end);
  if (ret < 0)
    return ret;

  filter->fixup_range(new_ofs, new_end);
  ret = read_op->iterate(this, new_ofs, new_end, filter, s->yield);

  if (ret >= 0)
    ret = filter->flush();

  bl.claim_append(bl_aux);

  return ret;
}

// special handling for compression type = "random" with multipart uploads
static CompressorRef get_compressor_plugin(const req_state *s,
                                           const std::string& compression_type)
{
  if (compression_type != "random") {
    return Compressor::create(s->cct, compression_type);
  }

  bool is_multipart{false};
  const auto& upload_id = s->info.args.get("uploadId", &is_multipart);

  if (!is_multipart) {
    return Compressor::create(s->cct, compression_type);
  }

  // use a hash of the multipart upload id so all parts use the same plugin
  const auto alg = std::hash<std::string>{}(upload_id) % Compressor::COMP_ALG_LAST;
  if (alg == Compressor::COMP_ALG_NONE) {
    return nullptr;
  }
  return Compressor::create(s->cct, alg);
}

auto RGWPutObj::get_torrent_filter(rgw::sal::DataProcessor* cb)
    -> std::optional<RGWPutObj_Torrent>
{
  auto& conf = get_cct()->_conf;
  if (!conf->rgw_torrent_flag) {
    return std::nullopt; // torrent generation disabled
  }
  const auto max_len = conf->rgw_torrent_max_size;
  const auto piece_len = conf->rgw_torrent_sha_unit;
  if (!max_len || !piece_len) {
    return std::nullopt; // invalid configuration
  }
  if (crypt_http_responses.count("x-amz-server-side-encryption-customer-algorithm")) {
    return std::nullopt; // downloading the torrent would require customer keys
  }
  return RGWPutObj_Torrent{cb, max_len, piece_len};
}

int RGWPutObj::get_lua_filter(std::unique_ptr<rgw::sal::DataProcessor>* filter, rgw::sal::DataProcessor* cb) {
  std::string script;
  const auto rc = rgw::lua::read_script(s, s->penv.lua.manager.get(), s->bucket_tenant, s->yield, rgw::lua::context::putData, script);
  if (rc == -ENOENT) {
    // no script, nothing to do
    return 0;
  } else if (rc < 0) {
    ldpp_dout(this, 5) << "WARNING: failed to read data script. error: " << rc << dendl;
    return rc;
  }
  filter->reset(new rgw::lua::RGWPutObjFilter(s, script, cb));
  return 0;
}

void RGWPutObj::execute(optional_yield y)
{
  char supplied_md5_bin[CEPH_CRYPTO_MD5_DIGESTSIZE + 1];
  char supplied_md5[CEPH_CRYPTO_MD5_DIGESTSIZE * 2 + 1];
  char calc_md5[CEPH_CRYPTO_MD5_DIGESTSIZE * 2 + 1];
  unsigned char m[CEPH_CRYPTO_MD5_DIGESTSIZE];
  MD5 hash;
  // Allow use of MD5 digest in FIPS mode for non-cryptographic purposes
  hash.SetFlags(EVP_MD_CTX_FLAG_NON_FIPS_ALLOW);
  bufferlist bl, aclbl, bs;
  int len;
  
  off_t fst;
  off_t lst;

  auto counters = rgw::op_counters::get(s);

  bool need_calc_md5 = (dlo_manifest == NULL) && (slo_info == NULL);
  rgw::op_counters::inc(counters, l_rgw_op_put_obj, 1);

  // report latency on return
  auto put_lat = make_scope_guard([&] {
      rgw::op_counters::tinc(counters, l_rgw_op_put_obj_lat, s->time_elapsed());
    });

  op_ret = -EINVAL;
  if (rgw::sal::Object::empty(s->object.get())) {
    return;
  }

  if (!s->bucket_exists) {
    op_ret = -ERR_NO_SUCH_BUCKET;
    return;
  }

  op_ret = get_system_versioning_params(s, &olh_epoch, &version_id);
  if (op_ret < 0) {
    ldpp_dout(this, 20) << "get_system_versioning_params() returned ret="
		      << op_ret << dendl;
    return;
  }

  if (supplied_md5_b64) {
    need_calc_md5 = true;

    ldpp_dout(this, 15) << "supplied_md5_b64=" << supplied_md5_b64 << dendl;
    op_ret = ceph_unarmor(supplied_md5_bin, &supplied_md5_bin[CEPH_CRYPTO_MD5_DIGESTSIZE + 1],
                       supplied_md5_b64, supplied_md5_b64 + strlen(supplied_md5_b64));
    ldpp_dout(this, 15) << "ceph_armor ret=" << op_ret << dendl;
    if (op_ret != CEPH_CRYPTO_MD5_DIGESTSIZE) {
      op_ret = -ERR_INVALID_DIGEST;
      return;
    }

    buf_to_hex((const unsigned char *)supplied_md5_bin, CEPH_CRYPTO_MD5_DIGESTSIZE, supplied_md5);
    ldpp_dout(this, 15) << "supplied_md5=" << supplied_md5 << dendl;
  }

  if (!chunked_upload) { /* with chunked upload we don't know how big is the upload.
                            we also check sizes at the end anyway */
    op_ret = s->bucket->check_quota(this, quota, s->content_length, y);
    if (op_ret < 0) {
      ldpp_dout(this, 20) << "check_quota() returned ret=" << op_ret << dendl;
      return;
    }
  }

  if (supplied_etag) {
    strncpy(supplied_md5, supplied_etag, sizeof(supplied_md5) - 1);
    supplied_md5[sizeof(supplied_md5) - 1] = '\0';
  }

  const bool multipart = !multipart_upload_id.empty();

  /* Handle object versioning of Swift API. */
  if (! multipart) {
    op_ret = s->object->swift_versioning_copy(s->owner, s->user->get_id(),
                                              this, s->yield);
    if (op_ret < 0) {
      return;
    }
  }

  // make reservation for notification if needed
  std::unique_ptr<rgw::sal::Notification> res
		     = driver->get_notification(
		       s->object.get(), s->src_object.get(), s,
		       rgw::notify::ObjectCreatedPut, y);
  if(!multipart) {
    op_ret = res->publish_reserve(this, &obj_tags);
    if (op_ret < 0) {
      return;
    }
  }

  // create the object processor
  std::unique_ptr<rgw::sal::Writer> processor;

  rgw_placement_rule *pdest_placement = &s->dest_placement;

  s->object->set_trace(s->trace->GetContext());

  if (multipart) {
    std::unique_ptr<rgw::sal::MultipartUpload> upload;
    upload = s->bucket->get_multipart_upload(s->object->get_name(),
					 multipart_upload_id);
    op_ret = upload->get_info(this, s->yield, &pdest_placement);

    s->trace->SetAttribute(tracing::rgw::UPLOAD_ID, multipart_upload_id);
    multipart_trace = tracing::rgw::tracer.add_span(name(), upload->get_trace());

    if (op_ret < 0) {
      if (op_ret != -ENOENT) {
        ldpp_dout(this, 0) << "ERROR: get_multipart_info returned " << op_ret << ": " << cpp_strerror(-op_ret) << dendl;
      } else {// -ENOENT: raced with upload complete/cancel, no need to spam log
        ldpp_dout(this, 20) << "failed to get multipart info (returned " << op_ret << ": " << cpp_strerror(-op_ret) << "): probably raced with upload complete / cancel" << dendl;
      }
      return;
    }

    multipart_cksum_type = upload->cksum_type;
    multipart_cksum_flags = upload->cksum_flags;

    /* upload will go out of scope, so copy the dest placement for later use */
    s->dest_placement = *pdest_placement;
    pdest_placement = &s->dest_placement;
    ldpp_dout(this, 20) << "dest_placement for part=" << *pdest_placement << dendl;
    processor = upload->get_writer(this, s->yield, s->object.get(),
				   s->owner, pdest_placement,
				   multipart_part_num, multipart_part_str);
  } else if(append) {
    if (s->bucket->versioned()) {
      op_ret = -ERR_INVALID_BUCKET_STATE;
      return;
    }
    processor = driver->get_append_writer(this, s->yield, s->object.get(),
					 s->owner,
					 pdest_placement, s->req_id, position,
					 &cur_accounted_size);
  } else {
    if (s->bucket->versioning_enabled()) {
      if (!version_id.empty()) {
        s->object->set_instance(version_id);
      } else {
	s->object->gen_rand_obj_instance_name();
        version_id = s->object->get_instance();
      }
    }
    processor = driver->get_atomic_writer(this, s->yield, s->object.get(),
					 s->owner,
					 pdest_placement, olh_epoch, s->req_id);
  }

  op_ret = processor->prepare(s->yield);
  if (op_ret < 0) {
    ldpp_dout(this, 20) << "processor->prepare() returned ret=" << op_ret
		      << dendl;
    return;
  }
  if ((! copy_source.empty()) && !copy_source_range) {
    auto bucket = driver->get_bucket(copy_source_bucket_info);
    auto obj = bucket->get_object(rgw_obj_key(copy_source_object_name,
                                              copy_source_version_id));

    op_ret = obj->load_obj_state(this, s->yield);
    if (op_ret < 0) {
      ldpp_dout(this, 0) << "ERROR: get copy source obj state returned with error" << op_ret << dendl;
      return;
    }
    bufferlist bl;
    if (obj->get_attr(RGW_ATTR_MANIFEST, bl)) {
      RGWObjManifest m;
      try{
        decode(m, bl);
        if (m.is_tier_type_s3()) {
          op_ret = -ERR_INVALID_OBJECT_STATE;
          s->err.message = "This object was transitioned to cloud-s3";
          ldpp_dout(this, 4) << "Cannot copy cloud tiered object. Failing with "
                         << op_ret << dendl;
          return;
        }
      } catch (const buffer::end_of_buffer&) {
        // ignore empty manifest; it's not cloud-tiered
      } catch (const std::exception& e) {
        ldpp_dout(this, 1) << "WARNING: failed to decode object manifest for "
            << *s->object << ": " << e.what() << dendl;
      }
    }

    if (!obj->exists()){
      op_ret = -ENOENT;
      return;
    }
    lst = obj->get_accounted_size() - 1;
  } else {
    lst = copy_source_range_lst;
  }
  fst = copy_source_range_fst;

  // no filters by default
  rgw::sal::DataProcessor *filter = processor.get();

  const auto& compression_type = driver->get_compression_type(*pdest_placement);
  CompressorRef plugin;
  std::optional<RGWPutObj_Compress> compressor;
  std::optional<RGWPutObj_Torrent> torrent;

  /* XXX Cksum::DigestVariant was designed to avoid allocation, but going with
   * factory method to avoid issues with move assignment when wrapped */
  std::unique_ptr<rgw::putobj::RGWPutObj_Cksum> cksum_filter;
  std::unique_ptr<rgw::sal::DataProcessor> encrypt;
  std::unique_ptr<rgw::sal::DataProcessor> run_lua;

  /* data processor filters--last filter runs first */
  if (!append) { // compression and encryption only apply to full object uploads
    op_ret = get_encrypt_filter(&encrypt, filter);
    if (op_ret < 0) {
      return;
    }
    if (encrypt != nullptr) {
      filter = &*encrypt;
    }
    // a zonegroup feature is required to combine compression and encryption
    const RGWZoneGroup& zonegroup = s->penv.site->get_zonegroup();
    const bool compress_encrypted = zonegroup.supports(rgw::zone_features::compress_encrypted);
    if (compression_type != "none" &&
        (encrypt == nullptr || compress_encrypted)) {
      plugin = get_compressor_plugin(s, compression_type);
      if (!plugin) {
        ldpp_dout(this, 1) << "Cannot load plugin for compression type "
            << compression_type << dendl;
      } else {
        compressor.emplace(s->cct, plugin, filter);
        filter = &*compressor;
        // always send incompressible hint when rgw is itself doing compression
        s->object->set_compressed();
      }
    }
    if (torrent = get_torrent_filter(filter); torrent) {
      filter = &*torrent;
    }
    /* checksum lua filters must run before compression and encryption
     * filters, checksum first (probably?) */
    op_ret = get_lua_filter(&run_lua, filter);
    if (op_ret < 0) {
      return;
    }
    if (run_lua) {
      filter = &*run_lua;
    }
    /* optional streaming checksum */
    try {
      cksum_filter =
	rgw::putobj::RGWPutObj_Cksum::Factory(
               filter, *s->info.env,
	       multipart_cksum_type,
	       multipart_cksum_flags);
    } catch (const rgw::io::Exception& e) {
      op_ret = -e.code().value();
      return;
    }

    if (cksum_filter) {
      filter = &*cksum_filter;
    }
  } /* !append */
  tracepoint(rgw_op, before_data_transfer, s->req_id.c_str());
  do {
    bufferlist data;
    if (fst > lst)
      break;
    if (copy_source.empty()) {
      len = get_data(data);
    } else {
      off_t cur_lst = min<off_t>(fst + s->cct->_conf->rgw_max_chunk_size - 1, lst);
      op_ret = get_data(fst, cur_lst, data);
      if (op_ret < 0)
        return;
      len = data.length();
      s->content_length += len;
      fst += len;
    }
    if (len < 0) {
      op_ret = len;
      ldpp_dout(this, 20) << "get_data() returned ret=" << op_ret << dendl;
      return;
    } else if (len == 0) {
      break;
    }

    if (need_calc_md5) {
      hash.Update((const unsigned char *)data.c_str(), data.length());
    }

    op_ret = filter->process(std::move(data), ofs);
    if (op_ret < 0) {
      ldpp_dout(this, 20) << "processor->process() returned ret="
          << op_ret << dendl;
      return;
    }

    ofs += len;
  } while (len > 0);
  tracepoint(rgw_op, after_data_transfer, s->req_id.c_str(), ofs);

  // flush any data in filters
  op_ret = filter->process({}, ofs);
  if (op_ret < 0) {
    return;
  }

  if (!chunked_upload && ofs != s->content_length) {
    op_ret = -ERR_REQUEST_TIMEOUT;
    return;
  }
  s->obj_size = ofs;
  s->object->set_obj_size(ofs);

  rgw::op_counters::inc(counters, l_rgw_op_put_obj_b, s->obj_size);

  op_ret = do_aws4_auth_completion();
  if (op_ret < 0) {
    return;
  }

  op_ret = s->bucket->check_quota(this, quota, s->obj_size, y);
  if (op_ret < 0) {
    ldpp_dout(this, 20) << "second check_quota() returned op_ret=" << op_ret << dendl;
    return;
  }

  hash.Final(m);

  if (compressor && compressor->is_compressed()) {
    bufferlist tmp;
    RGWCompressionInfo cs_info;      
    assert(plugin != nullptr);  
    // plugin exists when the compressor does
    // coverity[dereference:SUPPRESS]
    cs_info.compression_type = plugin->get_type_name();
    cs_info.orig_size = s->obj_size;
    cs_info.compressor_message = compressor->get_compressor_message();
    cs_info.blocks = std::move(compressor->get_compression_blocks());
    encode(cs_info, tmp);
    attrs[RGW_ATTR_COMPRESSION] = tmp;
    ldpp_dout(this, 20) << "storing " << RGW_ATTR_COMPRESSION
        << " with type=" << cs_info.compression_type
        << ", orig_size=" << cs_info.orig_size
        << ", compressor_message=" << cs_info.compressor_message
        << ", blocks=" << cs_info.blocks.size() << dendl;
  }
  if (torrent) {
    auto bl = torrent->bencode_torrent(s->object->get_name());
    if (bl.length()) {
      ldpp_dout(this, 20) << "storing " << bl.length()
         << " bytes of torrent info in " << RGW_ATTR_TORRENT << dendl;
      attrs[RGW_ATTR_TORRENT] = std::move(bl);
    }
  }

  buf_to_hex(m, CEPH_CRYPTO_MD5_DIGESTSIZE, calc_md5);

  etag = calc_md5;

  if (supplied_md5_b64 && strcmp(calc_md5, supplied_md5)) {
    op_ret = -ERR_BAD_DIGEST;
    return;
  }

  policy.encode(aclbl);
  emplace_attr(RGW_ATTR_ACL, std::move(aclbl));

  if (dlo_manifest) {
    op_ret = encode_dlo_manifest_attr(dlo_manifest, attrs);
    if (op_ret < 0) {
      ldpp_dout(this, 0) << "bad user manifest: " << dlo_manifest << dendl;
      return;
    }
  }

  RGWBucketSyncPolicyHandlerRef policy_handler;
  op_ret = driver->get_sync_policy_handler(this, std::nullopt, s->bucket->get_key(), &policy_handler, s->yield);

  if (op_ret < 0) {
    ldpp_dout(this, 0) << "failed to read sync policy for bucket: " << s->bucket << dendl;
    return;
  }
  if (policy_handler && policy_handler->bucket_exports_object(s->object->get_name(), obj_tags)) {
    bufferlist repl_bl;
    repl_bl.append("PENDING");
    emplace_attr(RGW_ATTR_OBJ_REPLICATION_STATUS, std::move(repl_bl));
  }

  if (slo_info) {
    bufferlist manifest_bl;
    encode(*slo_info, manifest_bl);
    emplace_attr(RGW_ATTR_SLO_MANIFEST, std::move(manifest_bl));
  }

  if (supplied_etag && etag.compare(supplied_etag) != 0) {
    op_ret = -ERR_UNPROCESSABLE_ENTITY;
    return;
  }
  bl.append(etag.c_str(), etag.size());
  emplace_attr(RGW_ATTR_ETAG, std::move(bl));

  if (cksum_filter) {
    const auto& hdr = cksum_filter->header();

    auto expected_ck = cksum_filter->expected(*s->info.env);
    auto cksum_verify =
      cksum_filter->verify(*s->info.env); // valid or no supplied cksum
    cksum = get<1>(cksum_verify);
    if ((!expected_ck) ||
	std::get<0>(cksum_verify)) {
      buffer::list cksum_bl;

      ldpp_dout_fmt(this, 16,
		    "{} checksum verified "
		    "\n\tcomputed={} == \n\texpected={}",
		    (hdr.second) ? hdr.second : "(no supplied checksum header)",
		    cksum->to_armor(),
		    (!!expected_ck) ? expected_ck : "(checksum unavailable)");

      cksum->encode(cksum_bl);
      emplace_attr(RGW_ATTR_CKSUM, std::move(cksum_bl));
    } else {
      /* content checksum mismatch */
      auto computed_ck = cksum->to_armor();

      ldpp_dout_fmt(this, 4,
		    "{} content checksum mismatch"
		    "\n\tcalculated={} != \n\texpected={}",
		    hdr.second,
		    computed_ck,
		    (!!expected_ck) ? expected_ck : "(checksum unavailable)");

      op_ret = -ERR_BAD_DIGEST;
      return;
    }
  }

  populate_with_generic_attrs(s, attrs);
  op_ret = rgw_get_request_metadata(this, s->cct, s->info, attrs);
  if (op_ret < 0) {
    return;
  }
  encode_delete_at_attr(delete_at, attrs);
  encode_obj_tags_attr(obj_tags, attrs);
  rgw_cond_decode_objtags(s, attrs);

  /* Add a custom metadata to expose the information whether an object
   * is an SLO or not. Appending the attribute must be performed AFTER
   * processing any input from user in order to prohibit overwriting. */
  if (slo_info) {
    bufferlist slo_userindicator_bl;
    slo_userindicator_bl.append("True", 4);
    emplace_attr(RGW_ATTR_SLO_UINDICATOR, std::move(slo_userindicator_bl));
  }
  if (obj_legal_hold) {
    bufferlist obj_legal_hold_bl;
    obj_legal_hold->encode(obj_legal_hold_bl);
    emplace_attr(RGW_ATTR_OBJECT_LEGAL_HOLD, std::move(obj_legal_hold_bl));
  }
  if (obj_retention) {
    bufferlist obj_retention_bl;
    obj_retention->encode(obj_retention_bl);
    emplace_attr(RGW_ATTR_OBJECT_RETENTION, std::move(obj_retention_bl));
  }
 
  if (!multipart) {
    op_ret = rgw::bucketlogging::log_record(driver, rgw::bucketlogging::LoggingType::Journal, s->object.get(), s, canonical_name(), etag, s->object->get_size(), this, y, false, false);
    if (op_ret  < 0) {
      return;
   }
  }

  // don't track the individual parts of multipart uploads. they replicate in
  // full after CompleteMultipart
  const uint32_t complete_flags = multipart ? 0 : rgw::sal::FLAG_LOG_OP;

  tracepoint(rgw_op, processor_complete_enter, s->req_id.c_str());
  const req_context rctx{this, s->yield, s->trace.get()};

  op_ret =
    processor->complete(s->obj_size, etag, &mtime, real_time(), attrs,
			cksum, (delete_at ? *delete_at : real_time()),
			if_match, if_nomatch,
			(user_data.empty() ? nullptr : &user_data),
			nullptr, nullptr, rctx, complete_flags);
  tracepoint(rgw_op, processor_complete_exit, s->req_id.c_str());
  if (op_ret < 0) {
    return;
  }

  auto ret = rgw::bucketlogging::log_record(driver,
      rgw::bucketlogging::LoggingType::Standard,
      s->object.get(),
      s,
      (multipart ? "REST.PUT.PART" : canonical_name()),
      etag,
      s->object->get_size(),
      this,
      y,
      true,
      false);
  if (ret  < 0) {
    ldpp_dout(this, 5) << "WARNING: in Standard mode, put object operation ignores bucket logging failure: " << ret << dendl;
 }

  // send request to notification manager
  ret = res->publish_commit(this, s->obj_size, mtime, etag, s->object->get_instance());
  if (ret < 0) {
    ldpp_dout(this, 1) << "ERROR: publishing notification failed, with error: " << ret << dendl;
    // too late to rollback operation, hence op_ret is not set here
  }
  
  // Update usage statistics after successful upload
  if (op_ret == 0 && s->bucket && s->obj_size > 0) {
    auto usage_counters = rgw::get_usage_perf_counters();
    if (usage_counters) {
      std::string bucket_key = s->bucket->get_tenant().empty() ? 
                               s->bucket->get_name() : 
                               s->bucket->get_tenant() + "/" + s->bucket->get_name();
      
      ldpp_dout(this, 20) << "PUT completed: updating usage for bucket=" 
                          << bucket_key << " size=" << s->obj_size << dendl;
      
      // Increment bucket stats in cache (adds to existing)
      auto existing = usage_counters->get_bucket_stats(bucket_key);
      uint64_t new_bytes = s->obj_size;
      uint64_t new_objects = 1;
      
      if (existing) {
        new_bytes += existing->bytes_used;
        new_objects += existing->num_objects;
      }
      
      // Update cache with new totals
      usage_counters->update_bucket_stats(s->bucket->get_name(), 
                                         new_bytes, new_objects, true);
      
      // Mark as active to trigger perf counter update
      usage_counters->mark_bucket_active(s->bucket->get_name(),
                                        s->bucket->get_tenant());
      
      // Update user stats
      if (s->user) {
        auto user_existing = usage_counters->get_user_stats(s->user->get_id().to_str());
        uint64_t user_bytes = s->obj_size;
        uint64_t user_objects = 1;
        
        if (user_existing) {
          user_bytes += user_existing->bytes_used;
          user_objects += user_existing->num_objects;
        }
        
        usage_counters->update_user_stats(s->user->get_id().to_str(),
                                         user_bytes, user_objects, true);
        usage_counters->mark_user_active(s->user->get_id().to_str());
      }
    }
  }

} /* RGWPutObj::execute() */

int RGWPostObj::init_processing(optional_yield y)
{
  /* Read in the data from the POST form. */
  int ret = get_params(y);
  if (ret < 0) {
    return ret;
  }

  ret = verify_params();
  if (ret < 0) {
    return ret;
  }

  return RGWOp::init_processing(y);
}

int RGWPostObj::verify_permission(optional_yield y)
{
  // add server-side encryption headers
  rgw_iam_add_crypt_attrs(s->env, s->info.crypt_attribute_map);

  ldpp_dout(this, 20) << "user policy count=" << s->iam_identity_policies.size() << dendl;

  if (!verify_bucket_permission(this, s, ARN(s->object->get_obj()),
                                rgw::IAM::s3PutObject)) {
    return -EACCES;
  }

  return 0;
}

void RGWPostObj::pre_exec()
{
  rgw_bucket_object_pre_exec(s);
}

void RGWPostObj::execute(optional_yield y)
{
  boost::optional<RGWPutObj_Compress> compressor;
  CompressorRef plugin;
  char supplied_md5[CEPH_CRYPTO_MD5_DIGESTSIZE * 2 + 1];

  // make reservation for notification if needed
  std::unique_ptr<rgw::sal::Notification> res
    = driver->get_notification(s->object.get(), s->src_object.get(), s,
			       rgw::notify::ObjectCreatedPost, y);
  op_ret = res->publish_reserve(this);
  if (op_ret < 0) {
    return;
  }

  /* Start iteration over data fields. It's necessary as Swift's FormPost
   * is capable to handle multiple files in single form. */
  do {
    char calc_md5[CEPH_CRYPTO_MD5_DIGESTSIZE * 2 + 1];
    unsigned char m[CEPH_CRYPTO_MD5_DIGESTSIZE];
    MD5 hash;
    // Allow use of MD5 digest in FIPS mode for non-cryptographic purposes
    hash.SetFlags(EVP_MD_CTX_FLAG_NON_FIPS_ALLOW);
    ceph::buffer::list bl, aclbl;

    op_ret = s->bucket->check_quota(this, quota, s->content_length, y);
    if (op_ret < 0) {
      return;
    }

    if (supplied_md5_b64) {
      char supplied_md5_bin[CEPH_CRYPTO_MD5_DIGESTSIZE + 1];
      ldpp_dout(this, 15) << "supplied_md5_b64=" << supplied_md5_b64 << dendl;
      op_ret = ceph_unarmor(supplied_md5_bin, &supplied_md5_bin[CEPH_CRYPTO_MD5_DIGESTSIZE + 1],
                            supplied_md5_b64, supplied_md5_b64 + strlen(supplied_md5_b64));
      ldpp_dout(this, 15) << "ceph_armor ret=" << op_ret << dendl;
      if (op_ret != CEPH_CRYPTO_MD5_DIGESTSIZE) {
        op_ret = -ERR_INVALID_DIGEST;
        return;
      }

      buf_to_hex((const unsigned char *)supplied_md5_bin, CEPH_CRYPTO_MD5_DIGESTSIZE, supplied_md5);
      ldpp_dout(this, 15) << "supplied_md5=" << supplied_md5 << dendl;
    }

    std::unique_ptr<rgw::sal::Object> obj =
		     s->bucket->get_object(rgw_obj_key(get_current_filename()));
    if (s->bucket->versioning_enabled()) {
      obj->gen_rand_obj_instance_name();
    }

    std::unique_ptr<rgw::sal::Writer> processor;
    processor = driver->get_atomic_writer(this, s->yield, obj.get(),
					 s->owner,
					 &s->dest_placement, 0, s->req_id);
    op_ret = processor->prepare(s->yield);
    if (op_ret < 0) {
      return;
    }

    std::unique_ptr<rgw::putobj::RGWPutObj_Cksum> cksum_filter;
    std::unique_ptr<rgw::sal::DataProcessor> encrypt;

    /* No filters by default. */
    rgw::sal::DataProcessor *filter = processor.get();

    /* last filter runs first */
    op_ret = get_encrypt_filter(&encrypt, filter);
    if (op_ret < 0) {
      return;
    }
    if (encrypt != nullptr) {
      filter = encrypt.get();
    } else {
      const auto& compression_type = driver->get_compression_type(s->dest_placement);
      if (compression_type != "none") {
        plugin = Compressor::create(s->cct, compression_type);
        if (!plugin) {
          ldpp_dout(this, 1) << "Cannot load plugin for compression type "
                           << compression_type << dendl;
        } else {
          compressor.emplace(s->cct, plugin, filter);
          filter = &*compressor;
        }
      }
    }

    /* XXX no lua filter? */

    /* optional streaming checksum */
    try {
      cksum_filter =
	rgw::putobj::RGWPutObj_Cksum::Factory(
               filter, *s->info.env, rgw::cksum::Type::none /* no override */,
	       rgw::cksum::Cksum::FLAG_CKSUM_NONE);
    } catch (const rgw::io::Exception& e) {
      op_ret = -e.code().value();
      return;
    }
    if (cksum_filter) {
      filter = &*cksum_filter;
    }

    bool again;
    do {
      ceph::bufferlist data;
      int len = get_data(data, again);

      if (len < 0) {
        op_ret = len;
        return;
      }

      if (!len) {
        break;
      }

      /* XXXX we should modernize to use component buffers? */
      hash.Update((const unsigned char *)data.c_str(), data.length());
      op_ret = filter->process(std::move(data), ofs);
      if (op_ret < 0) {
        return;
      }

      ofs += len;

      if (ofs > max_len) {
        op_ret = -ERR_TOO_LARGE;
        return;
      }
    } while (again);

    // flush
    op_ret = filter->process({}, ofs);
    if (op_ret < 0) {
      return;
    }

    if (ofs < min_len) {
      op_ret = -ERR_TOO_SMALL;
      return;
    }

    s->obj_size = ofs;
    s->object->set_obj_size(ofs);
    obj->set_obj_size(ofs);


    op_ret = s->bucket->check_quota(this, quota, s->obj_size, y);
    if (op_ret < 0) {
      return;
    }

    hash.Final(m);
    buf_to_hex(m, CEPH_CRYPTO_MD5_DIGESTSIZE, calc_md5);

    etag = calc_md5;
    
    if (supplied_md5_b64 && strcmp(calc_md5, supplied_md5)) {
      op_ret = -ERR_BAD_DIGEST;
      return;
    }

    bl.append(etag.c_str(), etag.size());
    emplace_attr(RGW_ATTR_ETAG, std::move(bl));

    policy.encode(aclbl);
    emplace_attr(RGW_ATTR_ACL, std::move(aclbl));

    const std::string content_type = get_current_content_type();
    if (! content_type.empty()) {
      ceph::bufferlist ct_bl;
      ct_bl.append(content_type.c_str(), content_type.size() + 1);
      emplace_attr(RGW_ATTR_CONTENT_TYPE, std::move(ct_bl));
    }

    if (compressor && compressor->is_compressed()) {
      ceph::bufferlist tmp;
      RGWCompressionInfo cs_info;
      assert(plugin != nullptr);
      // plugin exists when the compressor does
      // coverity[dereference:SUPPRESS]
      cs_info.compression_type = plugin->get_type_name();
      cs_info.orig_size = s->obj_size;
      cs_info.compressor_message = compressor->get_compressor_message();
      cs_info.blocks = std::move(compressor->get_compression_blocks());
      encode(cs_info, tmp);
      emplace_attr(RGW_ATTR_COMPRESSION, std::move(tmp));
    }

    if (cksum_filter) {
      auto cksum_verify =
          cksum_filter->verify(*s->info.env); // valid or no supplied cksum
      cksum = get<1>(cksum_verify);
      if (std::get<0>(cksum_verify)) {
        buffer::list cksum_bl;
        cksum->encode(cksum_bl);
        emplace_attr(RGW_ATTR_CKSUM, std::move(cksum_bl));
      } else {
        /* content checksum mismatch */
        const auto &hdr = cksum_filter->header();

        ldpp_dout_fmt(this, 4,
		      "{} content checksum mismatch"
		      "\n\tcalculated={} != \n\texpected={}",
		      hdr.second,
		      cksum->to_armor(),
		      cksum_filter->expected(*s->info.env));

        op_ret = -ERR_BAD_DIGEST;
        return;
      }
    }

    const req_context rctx{this, s->yield, s->trace.get()};
    op_ret = processor->complete(s->obj_size, etag, nullptr, real_time(),
				 attrs, cksum,
				 (delete_at ? *delete_at : real_time()),
				 nullptr, nullptr, nullptr, nullptr, nullptr,
				 rctx, rgw::sal::FLAG_LOG_OP);
    if (op_ret < 0) {
      return;
    }

    /* XXX shouldn't we have an op-counter update here? */

  } while (is_next_file_to_upload());

  // send request to notification manager
  int ret = res->publish_commit(this, ofs, s->object->get_mtime(), etag, s->object->get_instance());
  if (ret < 0) {
    ldpp_dout(this, 1) << "ERROR: publishing notification failed, with error: " << ret << dendl;
    // too late to rollback operation, hence op_ret is not set here
  }
} /* RGWPostObj::execute() */

void RGWPutMetadataAccount::filter_out_temp_url(map<string, bufferlist>& add_attrs,
                                                const set<string>& rmattr_names,
                                                map<int, string>& temp_url_keys)
{
  map<string, bufferlist>::iterator iter;

  iter = add_attrs.find(RGW_ATTR_TEMPURL_KEY1);
  if (iter != add_attrs.end()) {
    temp_url_keys[0] = iter->second.c_str();
    add_attrs.erase(iter);
  }

  iter = add_attrs.find(RGW_ATTR_TEMPURL_KEY2);
  if (iter != add_attrs.end()) {
    temp_url_keys[1] = iter->second.c_str();
    add_attrs.erase(iter);
  }

  for (const string& name : rmattr_names) {
    if (name.compare(RGW_ATTR_TEMPURL_KEY1) == 0) {
      temp_url_keys[0] = string();
    }
    if (name.compare(RGW_ATTR_TEMPURL_KEY2) == 0) {
      temp_url_keys[1] = string();
    }
  }
}

int RGWPutMetadataAccount::init_processing(optional_yield y)
{
  /* First, go to the base class. At the time of writing the method was
   * responsible only for initializing the quota. This isn't necessary
   * here as we are touching metadata only. I'm putting this call only
   * for the future. */
  op_ret = RGWOp::init_processing(y);
  if (op_ret < 0) {
    return op_ret;
  }

  op_ret = get_params(y);
  if (op_ret < 0) {
    return op_ret;
  }

  op_ret = s->user->read_attrs(this, y);
  if (op_ret < 0) {
    return op_ret;
  }
  orig_attrs = s->user->get_attrs();

  if (has_policy) {
    bufferlist acl_bl;
    policy.encode(acl_bl);
    attrs.emplace(RGW_ATTR_ACL, std::move(acl_bl));
  }

  op_ret = rgw_get_request_metadata(this, s->cct, s->info, attrs, false);
  if (op_ret < 0) {
    return op_ret;
  }
  prepare_add_del_attrs(orig_attrs, rmattr_names, attrs);
  populate_with_generic_attrs(s, attrs);

  /* Try extract the TempURL-related stuff now to allow verify_permission
   * evaluate whether we need FULL_CONTROL or not. */
  filter_out_temp_url(attrs, rmattr_names, temp_url_keys);

  /* The same with quota except a client needs to be reseller admin. */
  op_ret = filter_out_quota_info(attrs, rmattr_names, new_quota,
                                 &new_quota_extracted);
  if (op_ret < 0) {
    return op_ret;
  }

  return 0;
}

int RGWPutMetadataAccount::verify_permission(optional_yield y)
{
  if (s->auth.identity->is_anonymous()) {
    return -EACCES;
  }

  if (!verify_user_permission_no_policy(this, s, RGW_PERM_WRITE)) {
    return -EACCES;
  }

  /* Altering TempURL keys requires FULL_CONTROL. */
  if (!temp_url_keys.empty() && s->perm_mask != RGW_PERM_FULL_CONTROL) {
    return -EPERM;
  }

  /* We are failing this intensionally to allow system user/reseller admin
   * override in rgw_process.cc. This is the way to specify a given RGWOp
   * expect extra privileges.  */
  if (new_quota_extracted) {
    return -EACCES;
  }

  return 0;
}

void RGWPutMetadataAccount::execute(optional_yield y)
{
  /* Params have been extracted earlier. See init_processing(). */
  op_ret = s->user->load_user(this, y);
  if (op_ret < 0) {
    return;
  }

  /* Handle the TempURL-related stuff. */
  if (!temp_url_keys.empty()) {
    for (auto& pair : temp_url_keys) {
      s->user->get_info().temp_url_keys[pair.first] = std::move(pair.second);
    }
  }

  /* Handle the quota extracted at the verify_permission step. */
  if (new_quota_extracted) {
    s->user->get_info().quota.user_quota = std::move(new_quota);
  }

  /* We are passing here the current (old) user info to allow the function
   * optimize-out some operations. */
  s->user->set_attrs(attrs);
  op_ret = s->user->store_user(this, y, false, &s->user->get_info());
}

int RGWPutMetadataBucket::verify_permission(optional_yield y)
{
  if (!verify_bucket_permission_no_policy(this, s, RGW_PERM_WRITE)) {
    return -EACCES;
  }

  return 0;
}

void RGWPutMetadataBucket::pre_exec()
{
  rgw_bucket_object_pre_exec(s);
}

void RGWPutMetadataBucket::execute(optional_yield y)
{
  op_ret = get_params(y);
  if (op_ret < 0) {
    return;
  }
  if (!placement_rule.empty() &&
      placement_rule != s->bucket->get_placement_rule()) {
    op_ret = -EEXIST;
    return;
  }

  op_ret = put_swift_bucket_metadata(this, s, policy, has_policy,
                                     policy_rw_mask, cors_config, has_cors,
                                     swift_ver_location, rmattr_names, y);
}

int RGWPutMetadataObject::verify_permission(optional_yield y)
{
  // This looks to be something specific to Swift. We could add
  // operations like swift:PutMetadataObject to the Policy Engine.
  if (!verify_object_permission_no_policy(this, s, RGW_PERM_WRITE)) {
    return -EACCES;
  }

  return 0;
}

void RGWPutMetadataObject::pre_exec()
{
  rgw_bucket_object_pre_exec(s);
}

void RGWPutMetadataObject::execute(optional_yield y)
{
  rgw::sal::Attrs attrs, rmattrs;

  s->object->set_atomic(true);

  op_ret = get_params(y);
  if (op_ret < 0) {
    return;
  }

  op_ret = rgw_get_request_metadata(this, s->cct, s->info, attrs);
  if (op_ret < 0) {
    return;
  }

  /* check if obj exists, read orig attrs */
  op_ret = s->object->get_obj_attrs(s->yield, s);
  if (op_ret < 0) {
    return;
  }

  /* Check whether the object has expired. Swift API documentation
   * stands that we should return 404 Not Found in such case. */
  if (need_object_expiration() && s->object->is_expired()) {
    op_ret = -ENOENT;
    return;
  }

  /* Filter currently existing attributes. */
  prepare_add_del_attrs(s->object->get_attrs(), attrs, rmattrs);
  populate_with_generic_attrs(s, attrs);
  encode_delete_at_attr(delete_at, attrs);

  if (dlo_manifest) {
    op_ret = encode_dlo_manifest_attr(dlo_manifest, attrs);
    if (op_ret < 0) {
      ldpp_dout(this, 0) << "bad user manifest: " << dlo_manifest << dendl;
      return;
    }
  }

  op_ret = s->object->set_obj_attrs(this, &attrs, &rmattrs, s->yield, rgw::sal::FLAG_LOG_OP);
}

int RGWRestoreObj::init_processing(optional_yield y)
{
  int op_ret = get_params(y);
  if (op_ret < 0) {
    return op_ret;
  }

  return RGWOp::init_processing(y);
}

int RGWRestoreObj::verify_permission(optional_yield y)
{
  if (!verify_bucket_permission(this, s, ARN(s->object->get_obj()),
                                rgw::IAM::s3RestoreObject)) {
    return -EACCES;
  }

  return 0;
}

void RGWRestoreObj::pre_exec()
{
  rgw_bucket_object_pre_exec(s);
}

void RGWRestoreObj::execute(optional_yield y)
{
  if (!s->bucket_exists) {
    op_ret = -ERR_NO_SUCH_BUCKET;
    return;
  }
  
  s->object->set_atomic(true);
  int op_ret = s->object->get_obj_attrs(y, this);
  if (op_ret < 0) {
    ldpp_dout(this, 1) << "failed to fetch get_obj_attrs op ret = " << op_ret << dendl;
    restore_ret = op_ret;
    return;
  }
  rgw::sal::Attrs attrs;
  attrs = s->object->get_attrs();
  op_ret = handle_cloudtier_obj(s, this, driver, attrs, false, expiry_days, false, y);
  restore_ret = op_ret;
  ldpp_dout(this, 20) << "Restore completed of object: " << *s->object << "with op ret: " << restore_ret <<dendl;

  return;
} 

int RGWDeleteObj::handle_slo_manifest(bufferlist& bl, optional_yield y)
{
  RGWSLOInfo slo_info;
  auto bliter = bl.cbegin();
  try {
    decode(slo_info, bliter);
  } catch (buffer::error& err) {
    ldpp_dout(this, 0) << "ERROR: failed to decode slo manifest" << dendl;
    return -EIO;
  }

  try {
    deleter = std::unique_ptr<RGWBulkDelete::Deleter>(\
          new RGWBulkDelete::Deleter(this, driver, s));
  } catch (const std::bad_alloc&) {
    return -ENOMEM;
  }

  list<RGWBulkDelete::acct_path_t> items;
  for (const auto& iter : slo_info.entries) {
    const string& path_str = iter.path;

    const size_t pos_init = path_str.find_first_not_of('/');
    if (std::string_view::npos == pos_init) {
      return -EINVAL;
    }

    const size_t sep_pos = path_str.find('/', pos_init);
    if (std::string_view::npos == sep_pos) {
      return -EINVAL;
    }

    RGWBulkDelete::acct_path_t path;

    path.bucket_name = url_decode(path_str.substr(pos_init, sep_pos - pos_init));
    path.obj_key = url_decode(path_str.substr(sep_pos + 1));

    items.push_back(path);
  }

  /* Request removal of the manifest object itself. */
  RGWBulkDelete::acct_path_t path;
  path.bucket_name = s->bucket_name;
  path.obj_key = s->object->get_key();
  items.push_back(path);

  int ret = deleter->delete_chunk(items, y);
  if (ret < 0) {
    return ret;
  }

  return 0;
}

int RGWDeleteObj::init_processing(optional_yield y)
{
  int ret = get_params(y);
  if (ret) {
    return ret;
  }
  return RGWOp::init_processing(y);
}

int RGWDeleteObj::verify_permission(optional_yield y)
{
  auto [has_s3_existing_tag, has_s3_resource_tag] = rgw_check_policy_condition(this, s);
  if (has_s3_existing_tag || has_s3_resource_tag)
    rgw_iam_add_objtags(this, s, has_s3_existing_tag, has_s3_resource_tag);

  const auto arn = ARN{s->object->get_obj()};
  const auto action = s->object->get_instance().empty() ?
      rgw::IAM::s3DeleteObject :
      rgw::IAM::s3DeleteObjectVersion;

  if (!verify_bucket_permission(this, s, arn, action)) {
    return -EACCES;
  }

  if (s->bucket->get_info().obj_lock_enabled() && bypass_governance_mode) {
    // require s3BypassGovernanceRetention for x-amz-bypass-governance-retention
    bypass_perm = verify_bucket_permission(this, s, arn, rgw::IAM::s3BypassGovernanceRetention);
  }

  if (s->bucket->get_info().mfa_enabled() &&
      !s->object->get_instance().empty() &&
      !s->mfa_verified) {
    ldpp_dout(this, 5) << "NOTICE: object delete request with a versioned object, mfa auth not provided" << dendl;
    return -ERR_MFA_REQUIRED;
  }

  return 0;
}

void RGWDeleteObj::pre_exec()
{
  rgw_bucket_object_pre_exec(s);
}

void RGWDeleteObj::execute(optional_yield y)
{
  if (!s->bucket_exists) {
    op_ret = -ERR_NO_SUCH_BUCKET;
    return;
  }

  if (!rgw::sal::Object::empty(s->object.get())) {
    uint64_t obj_size = 0;
    std::string etag;
    bool null_verid;
    {
      int state_loaded = -1;
      bool check_obj_lock = s->object->have_instance() && s->bucket->get_info().obj_lock_enabled();
      null_verid = (s->object->get_instance() == "null");

      op_ret = state_loaded = s->object->load_obj_state(this, s->yield, true);
      if (op_ret < 0) {
        if (need_object_expiration() || multipart_delete) {
          return;
        }

        if (check_obj_lock) {
          /* check if obj exists, read orig attrs */
          if (op_ret == -ENOENT) {
            /* object maybe delete_marker, skip check_obj_lock*/
            check_obj_lock = false;
          } else {
            return;
          }
        }
      } else {
        obj_size = s->object->get_size();
        etag = s->object->get_attrs()[RGW_ATTR_ETAG].to_str();
      }

      // ignore return value from get_obj_attrs in all other cases
      op_ret = 0;
      if (check_obj_lock) {
        ceph_assert(state_loaded == 0);
        int object_lock_response = verify_object_lock(this, s->object->get_attrs(), bypass_perm, bypass_governance_mode);
        if (object_lock_response != 0) {
          op_ret = object_lock_response;
          if (op_ret == -EACCES) {
            s->err.message = "forbidden by object lock";
          }
          return;
        }
      }

      if (multipart_delete) {
        if (state_loaded < 0) {
          op_ret = -ERR_NOT_SLO_MANIFEST;
          return;
        }

	bufferlist slo_attr;
	if (s->object->get_attr(RGW_ATTR_SLO_MANIFEST, slo_attr)) {
          op_ret = handle_slo_manifest(slo_attr, y);
          if (op_ret < 0) {
            ldpp_dout(this, 0) << "ERROR: failed to handle slo manifest ret=" << op_ret << dendl;
          }
        } else {
          op_ret = -ERR_NOT_SLO_MANIFEST;
        }

        return;
      }
    }

    // make reservation for notification if needed
    const auto versioned_object = s->bucket->versioning_enabled();
    const auto event_type = versioned_object &&
      s->object->get_instance().empty() ?
      rgw::notify::ObjectRemovedDeleteMarkerCreated :
      rgw::notify::ObjectRemovedDelete;
    std::unique_ptr<rgw::sal::Notification> res
      = driver->get_notification(s->object.get(), s->src_object.get(), s,
				event_type, y);
    op_ret = res->publish_reserve(this);
    if (op_ret < 0) {
      return;
    }

    s->object->set_atomic(true);
    
    bool ver_restored = false;
    op_ret = s->object->swift_versioning_restore(s->owner, s->user->get_id(),
                                                 ver_restored, this, y);
    if (op_ret < 0) {
      return;
    }

    if (!ver_restored) {
      uint64_t epoch = 0;

      /* Swift's versioning mechanism hasn't found any previous version of
       * the object that could be restored. This means we should proceed
       * with the regular delete path. */
      op_ret = get_system_versioning_params(s, &epoch, &version_id);
      if (op_ret < 0) {
	return;
      }

      std::unique_ptr<rgw::sal::Object::DeleteOp> del_op = s->object->get_delete_op();
      del_op->params.obj_owner = s->owner;
      del_op->params.bucket_owner = s->bucket_owner.id;
      del_op->params.versioning_status = s->bucket->get_info().versioning_status();
      del_op->params.unmod_since = unmod_since;
      del_op->params.last_mod_time_match = last_mod_time_match;
      del_op->params.high_precision_time = s->system_request;
      del_op->params.olh_epoch = epoch;
      del_op->params.marker_version_id = version_id;
      del_op->params.null_verid = null_verid;
      del_op->params.size_match = size_match;
      del_op->params.if_match = if_match;

      op_ret = del_op->delete_obj(this, y, rgw::sal::FLAG_LOG_OP);
      if (op_ret >= 0) {
	delete_marker = del_op->result.delete_marker;
	version_id = del_op->result.version_id;
      }

      /* Check whether the object has expired. Swift API documentation
       * stands that we should return 404 Not Found in such case. */
      if (need_object_expiration() && s->object->is_expired()) {
        op_ret = -ENOENT;
        return;
      }
    }

    if (op_ret == 0) {
      if (auto ret = rgw::bucketlogging::log_record(driver, rgw::bucketlogging::LoggingType::Journal, s->object.get(), s, canonical_name(), etag, obj_size, this, y, false, false); ret < 0) {
          // don't reply with an error in case of failed delete logging
          ldpp_dout(this, 5) << "WARNING: DELETE operation ignores bucket logging failure: " << ret << dendl;
      }
    }

    if (op_ret == -ECANCELED) {
      op_ret = 0;
    }
    if (op_ret == -ERR_PRECONDITION_FAILED && no_precondition_error) {
      op_ret = 0;
    }

    auto counters = rgw::op_counters::get(s);
    rgw::op_counters::inc(counters, l_rgw_op_del_obj, 1);
    rgw::op_counters::inc(counters, l_rgw_op_del_obj_b, obj_size);
    rgw::op_counters::tinc(counters, l_rgw_op_del_obj_lat, s->time_elapsed());

    if (op_ret < 0) {
      return;
    }

    // send request to notification manager
    int ret = res->publish_commit(this, obj_size, ceph::real_clock::now(), etag, version_id);
    if (ret < 0) {
      ldpp_dout(this, 1) << "ERROR: publishing notification failed, with error: " << ret << dendl;
      // too late to rollback operation, hence op_ret is not set here
    }
  } else {
    op_ret = -EINVAL;
  }
  
  // Update usage statistics after successful delete
  if (op_ret == 0 && s->bucket) {
    auto usage_counters = rgw::get_usage_perf_counters();
    if (usage_counters) {
      std::string bucket_key = s->bucket->get_tenant().empty() ? 
                               s->bucket->get_name() : 
                               s->bucket->get_tenant() + "/" + s->bucket->get_name();
      
      ldpp_dout(this, 20) << "DELETE completed: updating usage for bucket=" 
                          << bucket_key << dendl;
      
      // Decrement bucket stats in cache
      auto existing = usage_counters->get_bucket_stats(bucket_key);
      if (existing && existing->num_objects > 0) {
        uint64_t obj_size = existing->bytes_used / existing->num_objects; // approximate
        uint64_t new_bytes = existing->bytes_used > obj_size ? 
                            existing->bytes_used - obj_size : 0;
        uint64_t new_objects = existing->num_objects - 1;
        
        usage_counters->update_bucket_stats(s->bucket->get_name(),
                                           new_bytes, new_objects, true);
      }
      
      // Mark as active to trigger perf counter update
      usage_counters->mark_bucket_active(s->bucket->get_name(),
                                        s->bucket->get_tenant());
      
      if (s->user) {
        usage_counters->mark_user_active(s->user->get_id().to_str());
      }
    }
  }

}

bool RGWCopyObj::parse_copy_location(const std::string_view& url_src,
				     string& bucket_name,
				     rgw_obj_key& key,
                                     req_state* s)
{
  std::string_view name_str;
  std::string_view params_str;

  // search for ? before url-decoding so we don't accidentally match %3F
  size_t pos = url_src.find('?');
  if (pos == string::npos) {
    name_str = url_src;
  } else {
    name_str = url_src.substr(0, pos);
    params_str = url_src.substr(pos + 1);
  }

  if (name_str.empty()) {
    return false;
  }
  if (name_str[0] == '/') // trim leading slash
    name_str.remove_prefix(1);

  std::string dec_src = url_decode(name_str);

  pos = dec_src.find('/');
  if (pos == string::npos)
    return false;

  bucket_name = dec_src.substr(0, pos);
  key.name = dec_src.substr(pos + 1);

  if (key.name.empty()) {
    return false;
  }

  if (! params_str.empty()) {
    RGWHTTPArgs args;
    args.set(std::string(params_str));
    args.parse(s);

    key.instance = args.get("versionId", NULL);
  }

  return true;
}

int RGWCopyObj::init_processing(optional_yield y)
{
  op_ret = RGWOp::init_processing(y);
  if (op_ret < 0) {
    return op_ret;
  }

  op_ret = get_params(y);
  if (op_ret < 0)
    return op_ret;

  op_ret = get_system_versioning_params(s, &olh_epoch, &version_id);
  if (op_ret < 0) {
    return op_ret;
  }

  op_ret = driver->load_bucket(this, rgw_bucket(s->src_tenant_name,
                                                s->src_bucket_name),
                               &src_bucket, y);
  if (op_ret < 0) {
    if (op_ret == -ENOENT) {
      op_ret = -ERR_NO_SUCH_BUCKET;
    }
    return op_ret;
  }

  /* This is the only place the bucket is set on src_object */
  s->src_object->set_bucket(src_bucket.get());
  return 0;
}

int RGWCopyObj::verify_permission(optional_yield y)
{
  RGWAccessControlPolicy src_acl;
  boost::optional<Policy> src_policy;

  /* get buckets info (source and dest) */
  if (s->local_source &&  source_zone.empty()) {
    s->src_object->set_atomic(true);
    s->src_object->set_prefetch_data();

    rgw_placement_rule src_placement;

    /* check source object permissions */
    op_ret = read_obj_policy(this, driver, s, src_bucket->get_info(),
			     src_bucket->get_attrs(), src_acl, &src_placement.storage_class,
			     src_policy, src_bucket.get(), s->src_object.get(), y);
    if (op_ret < 0) {
      return op_ret;
    }

    /* follow up on previous checks that required reading source object head */
    if (need_to_check_storage_class) {
      src_placement.inherit_from(src_bucket->get_placement_rule());

      op_ret  = check_storage_class(src_placement);
      if (op_ret < 0) {
        return op_ret;
      }
    }

    RGWAccessControlPolicy src_bucket_acl;
    op_ret = rgw_op_get_bucket_policy_from_attr(this, s->cct, driver,
                                                src_bucket->get_owner(),
                                                src_bucket->get_attrs(),
                                                src_bucket_acl, y);
    if (op_ret < 0) {
      return op_ret;
    }

    auto [has_s3_existing_tag, has_s3_resource_tag] = rgw_check_policy_condition(this, src_policy, s->iam_identity_policies, s->session_policies);
    if (has_s3_existing_tag || has_s3_resource_tag)
      rgw_iam_add_objtags(this, s, s->src_object.get(), has_s3_existing_tag, has_s3_resource_tag);

    const auto action = s->src_object->get_instance().empty() ?
        rgw::IAM::s3GetObject :
        rgw::IAM::s3GetObjectVersion;

    if (!verify_bucket_permission(this, s, ARN(s->src_object->get_obj()),
                                  s->user_acl, src_bucket_acl,
                                  src_policy, s->iam_identity_policies,
                                  s->session_policies, action)) {
      return -EACCES;
    }

    rgw_iam_remove_objtags(this, s, s->src_object.get(), has_s3_existing_tag, has_s3_resource_tag);
  }

  RGWAccessControlPolicy dest_bucket_policy;

  s->object->set_atomic(true);

  /* check dest bucket permissions */
  op_ret = read_bucket_policy(this, driver, s, s->bucket->get_info(),
			      s->bucket->get_attrs(),
                              dest_bucket_policy, s->bucket->get_key(), y);
  if (op_ret < 0) {
    return op_ret;
  }
  auto dest_iam_policy = get_iam_policy_from_attr(s->cct, s->bucket->get_attrs(), s->bucket_tenant);

  //Add destination bucket tags for authorization
  auto [has_s3_existing_tag, has_s3_resource_tag] = rgw_check_policy_condition(this, dest_iam_policy, s->iam_identity_policies, s->session_policies);
  if (has_s3_resource_tag)
    rgw_iam_add_buckettags(this, s, s->bucket.get());

  rgw_add_to_iam_environment(s->env, "s3:x-amz-copy-source", copy_source);
  if (md_directive)
    rgw_add_to_iam_environment(s->env, "s3:x-amz-metadata-directive",
                               *md_directive);

  if (!verify_bucket_permission(this, s, ARN(s->object->get_obj()),
                                rgw::IAM::s3PutObject)) {
    return -EACCES;
  }

  op_ret = init_dest_policy();
  if (op_ret < 0) {
    return op_ret;
  }

  return 0;
}


int RGWCopyObj::init_common()
{
  if (if_mod) {
    if (parse_time(if_mod, &mod_time) < 0) {
      op_ret = -EINVAL;
      return op_ret;
    }
    mod_ptr = &mod_time;
  }

  if (if_unmod) {
    if (parse_time(if_unmod, &unmod_time) < 0) {
      op_ret = -EINVAL;
      return op_ret;
    }
    unmod_ptr = &unmod_time;
  }

  bufferlist aclbl;
  dest_policy.encode(aclbl);
  emplace_attr(RGW_ATTR_ACL, std::move(aclbl));

  op_ret = rgw_get_request_metadata(this, s->cct, s->info, attrs);
  if (op_ret < 0) {
    return op_ret;
  }
  populate_with_generic_attrs(s, attrs);

  return 0;
}

static void copy_obj_progress_cb(off_t ofs, void *param)
{
  RGWCopyObj *op = static_cast<RGWCopyObj *>(param);
  op->progress_cb(ofs);
}

void RGWCopyObj::progress_cb(off_t ofs)
{
  if (!s->cct->_conf->rgw_copy_obj_progress)
    return;

  if (ofs - last_ofs <
      static_cast<off_t>(s->cct->_conf->rgw_copy_obj_progress_every_bytes)) {
    return;
  }

  std::lock_guard<std::mutex> l(progress_tracker->mtx);
  progress_tracker->ofs_queue.push(ofs);
  progress_tracker->cv.notify_one();

  last_ofs = ofs;
}

void RGWCopyObj::progress_cb_handler()
{
  std::unique_lock<std::mutex> l(progress_tracker->mtx);
  while(!progress_tracker->done || !progress_tracker->ofs_queue.empty()) {
    progress_tracker->cv.wait(l, [&]() {
      return progress_tracker->done || !progress_tracker->ofs_queue.empty();
    });

    while (!progress_tracker->ofs_queue.empty()) {
      auto ofs = progress_tracker->ofs_queue.front();
      progress_tracker->ofs_queue.pop();
      l.unlock();
      send_partial_response(ofs);
      l.lock();
    }
  }
}

void RGWCopyObj::pre_exec()
{
  rgw_bucket_object_pre_exec(s);
}

void RGWCopyObj::execute(optional_yield y)
{
  if (init_common() < 0)
    return;

  // make reservation for notification if needed
  std::unique_ptr<rgw::sal::Notification> res
				   = driver->get_notification(
				     s->object.get(), s->src_object.get(),
				     s, rgw::notify::ObjectCreatedCopy, y);
  op_ret = res->publish_reserve(this);
  if (op_ret < 0) {
    return;
  }

  if ( ! version_id.empty()) {
    s->object->set_instance(version_id);
  } else if (s->bucket->versioning_enabled()) {
    s->object->gen_rand_obj_instance_name();
  }

  s->src_object->set_atomic(true);
  s->object->set_atomic(true);

  encode_delete_at_attr(delete_at, attrs);

  if (obj_retention) {
    bufferlist obj_retention_bl;
    obj_retention->encode(obj_retention_bl);
    emplace_attr(RGW_ATTR_OBJECT_RETENTION, std::move(obj_retention_bl));
  }
  if (obj_legal_hold) {
    bufferlist obj_legal_hold_bl;
    obj_legal_hold->encode(obj_legal_hold_bl);
    emplace_attr(RGW_ATTR_OBJECT_LEGAL_HOLD, std::move(obj_legal_hold_bl));
  }

  uint64_t obj_size = 0;
  {
    // get src object size (cached in obj_ctx from verify_permission())
    op_ret = s->src_object->load_obj_state(this, s->yield, true);
    if (op_ret < 0) {
      return;
    }
    obj_size = s->src_object->get_size();

    /* Check if the src object is cloud-tiered */
    bufferlist bl;
    if (s->src_object->get_attr(RGW_ATTR_MANIFEST, bl)) {
      RGWObjManifest m;
      try{
        decode(m, bl);
	// if object size is zero, then it transitioned object
        if (m.is_tier_type_s3() && (obj_size == 0)) {
          op_ret = -ERR_INVALID_OBJECT_STATE;
          s->err.message = "This object was transitioned to cloud-s3";
          ldpp_dout(this, 4) << "Cannot copy cloud tiered object. Failing with "
                         << op_ret << dendl;
          return;
        }
      } catch (const buffer::end_of_buffer&) {
        // ignore empty manifest; it's not cloud-tiered
      } catch (const std::exception& e) {
        ldpp_dout(this, 1) << "WARNING: failed to decode object manifest for "
            << *s->object << ": " << e.what() << dendl;
      }
    }


    if (!s->system_request) { // no quota enforcement for system requests
      if (s->src_object->get_accounted_size() > static_cast<size_t>(s->cct->_conf->rgw_max_put_size)) {
        op_ret = -ERR_TOO_LARGE;
        return;
      }
      // enforce quota against the destination bucket owner
      op_ret = s->bucket->check_quota(this, quota, s->src_object->get_accounted_size(), y);
      if (op_ret < 0) {
        return;
      }
    }
  }

  bool high_precision_time = (s->system_request);

  /* Handle object versioning of Swift API. In case of copying to remote this
   * should fail gently (op_ret == 0) as the dst_obj will not exist here. */
  op_ret = s->object->swift_versioning_copy(s->owner, s->user->get_id(),
                                            this, s->yield);
  if (op_ret < 0) {
    return;
  }

  etag = s->src_object->get_attrs()[RGW_ATTR_ETAG].to_str();
  op_ret = rgw::bucketlogging::log_record(driver, rgw::bucketlogging::LoggingType::Journal, s->object.get(), s, canonical_name(), etag, obj_size, this, y, false, false);
  if (op_ret < 0) {
    return;
  }

  op_ret = s->src_object->copy_object(s->owner,
	   s->user->get_id(),
	   &s->info,
	   source_zone,
	   s->object.get(),
	   s->bucket.get(),
	   src_bucket.get(),
	   s->dest_placement,
	   &src_mtime,
	   &mtime,
	   mod_ptr,
	   unmod_ptr,
	   high_precision_time,
	   if_match,
	   if_nomatch,
	   attrs_mod,
	   copy_if_newer,
	   attrs,
	   RGWObjCategory::Main,
	   olh_epoch,
	   delete_at,
	   (version_id.empty() ? NULL : &version_id),
	   &s->req_id, /* use req_id as tag */
	   &etag,
	   copy_obj_progress_cb, (void *)this,
	   this,
	   s->yield);

  int ret = rgw::bucketlogging::log_record(driver, rgw::bucketlogging::LoggingType::Standard, s->src_object.get(), s, "REST.COPY.OBJECT_GET", etag, obj_size, this, y, true, true);
  if (ret < 0) {
    ldpp_dout(this, 5) << "WARNING: COPY operation ignores bucket logging failure of the GET part: " << ret << dendl;
  }

  if (op_ret < 0) {
    return;
  }

  // send request to notification manager
  ret = res->publish_commit(this, obj_size, mtime, etag, s->object->get_instance());
  if (ret < 0) {
    ldpp_dout(this, 1) << "ERROR: publishing notification failed, with error: " << ret << dendl;
    // too late to rollback operation, hence op_ret is not set here
  }

  auto counters = rgw::op_counters::get(s);
  rgw::op_counters::inc(counters, l_rgw_op_copy_obj, 1);
  rgw::op_counters::inc(counters, l_rgw_op_copy_obj_b, obj_size);
  rgw::op_counters::tinc(counters, l_rgw_op_copy_obj_lat, s->time_elapsed());
}

int RGWGetACLs::verify_permission(optional_yield y)
{
  bool perm;
  auto [has_s3_existing_tag, has_s3_resource_tag] = rgw_check_policy_condition(this, s);
  if (!rgw::sal::Object::empty(s->object.get())) {
    auto iam_action = s->object->get_instance().empty() ?
      rgw::IAM::s3GetObjectAcl :
      rgw::IAM::s3GetObjectVersionAcl;
    if (has_s3_existing_tag || has_s3_resource_tag)
      rgw_iam_add_objtags(this, s, has_s3_existing_tag, has_s3_resource_tag);
    perm = verify_object_permission(this, s, iam_action);
  } else {
    if (!s->bucket_exists) {
      return -ERR_NO_SUCH_BUCKET;
    }
    if (has_s3_resource_tag)
      rgw_iam_add_buckettags(this, s);
    perm = verify_bucket_permission(this, s, rgw::IAM::s3GetBucketAcl);
  }
  if (!perm)
    return -EACCES;

  return 0;
}

void RGWGetACLs::pre_exec()
{
  rgw_bucket_object_pre_exec(s);
}

void RGWGetACLs::execute(optional_yield y)
{
  stringstream ss;
  if (rgw::sal::Object::empty(s->object.get())) {
    rgw::s3::write_policy_xml(s->bucket_acl, ss);
  } else {
    rgw::s3::write_policy_xml(s->object_acl, ss);
  }
  acls = ss.str();
}

int RGWPutACLs::verify_permission(optional_yield y)
{
  bool perm;

  rgw_add_to_iam_environment(s->env, "s3:x-amz-acl", s->canned_acl);

  rgw_add_grant_to_iam_environment(s->env, s);
  if (!rgw::sal::Object::empty(s->object.get())) {
    auto iam_action = s->object->get_instance().empty() ? rgw::IAM::s3PutObjectAcl : rgw::IAM::s3PutObjectVersionAcl;
    op_ret = rgw_iam_add_objtags(this, s, true, true);
    perm = verify_object_permission(this, s, iam_action);
  } else {
    op_ret = rgw_iam_add_buckettags(this, s);
    perm = verify_bucket_permission(this, s, rgw::IAM::s3PutBucketAcl);
  }
  if (!perm)
    return -EACCES;

  return 0;
}

uint16_t RGWGetObjAttrs::recognize_attrs(const std::string& hdr, uint16_t deflt)
{
  auto attrs{deflt};
  auto sa = ceph::split(hdr, ",");
  for (auto& k : sa) {
    if (boost::iequals(k, "etag")) {
      attrs |= as_flag(ReqAttributes::Etag);
    }
    if (boost::iequals(k, "checksum")) {
      attrs |= as_flag(ReqAttributes::Checksum);
    }
    if (boost::iequals(k, "objectparts")) {
      attrs |= as_flag(ReqAttributes::ObjectParts);
    }
    if (boost::iequals(k, "objectsize")) {
      attrs |= as_flag(ReqAttributes::ObjectSize);
    }
    if (boost::iequals(k, "storageclass")) {
      attrs |= as_flag(ReqAttributes::StorageClass);
    }
  }
  return attrs;
} /* RGWGetObjAttrs::recognize_attrs */

int RGWGetObjAttrs::verify_permission(optional_yield y)
{
  bool perm = false;
  auto [has_s3_existing_tag, has_s3_resource_tag] =
    rgw_check_policy_condition(this, s);

  if (! rgw::sal::Object::empty(s->object.get())) {

    auto iam_action1 = s->object->get_instance().empty() ?
      rgw::IAM::s3GetObject :
      rgw::IAM::s3GetObjectVersion;

    auto iam_action2 = s->object->get_instance().empty() ?
      rgw::IAM::s3GetObjectAttributes :
      rgw::IAM::s3GetObjectVersionAttributes;

    if (has_s3_existing_tag || has_s3_resource_tag) {
      rgw_iam_add_objtags(this, s, has_s3_existing_tag, has_s3_resource_tag);
    }

    perm = (verify_object_permission(this, s, iam_action1) &&
	    verify_object_permission(this, s, iam_action2));
  }

  if (! perm) {
    return -EACCES;
  }

  return 0;
}

void RGWGetObjAttrs::pre_exec()
{
  rgw_bucket_object_pre_exec(s);
}

void RGWGetObjAttrs::execute(optional_yield y)
{
  RGWGetObj::execute(y);
} /* RGWGetObjAttrs::execute */

int RGWGetLC::verify_permission(optional_yield y)
{
  auto [has_s3_existing_tag, has_s3_resource_tag] = rgw_check_policy_condition(this, s, false);
  if (has_s3_resource_tag)
    rgw_iam_add_buckettags(this, s);

  bool perm;
  perm = verify_bucket_permission(this, s, rgw::IAM::s3GetLifecycleConfiguration);
  if (!perm)
    return -EACCES;

  return 0;
}

int RGWPutLC::verify_permission(optional_yield y)
{
  auto [has_s3_existing_tag, has_s3_resource_tag] = rgw_check_policy_condition(this, s, false);
  if (has_s3_resource_tag)
    rgw_iam_add_buckettags(this, s);

  bool perm;
  perm = verify_bucket_permission(this, s, rgw::IAM::s3PutLifecycleConfiguration);
  if (!perm)
    return -EACCES;

  return 0;
}

int RGWDeleteLC::verify_permission(optional_yield y)
{
  auto [has_s3_existing_tag, has_s3_resource_tag] = rgw_check_policy_condition(this, s, false);
  if (has_s3_resource_tag)
    rgw_iam_add_buckettags(this, s);

  bool perm;
  perm = verify_bucket_permission(this, s, rgw::IAM::s3PutLifecycleConfiguration);
  if (!perm)
    return -EACCES;

  return 0;
}

void RGWPutACLs::pre_exec()
{
  rgw_bucket_object_pre_exec(s);
}

void RGWGetLC::pre_exec()
{
  rgw_bucket_object_pre_exec(s);
}

void RGWPutLC::pre_exec()
{
  rgw_bucket_object_pre_exec(s);
}

void RGWDeleteLC::pre_exec()
{
  rgw_bucket_object_pre_exec(s);
}

void RGWPutACLs::execute(optional_yield y)
{
  if (s->bucket_object_ownership == rgw::s3::ObjectOwnership::BucketOwnerEnforced) {
    s->err.message = "Cannot set ACLs when ObjectOwnership is BucketOwnerEnforced.";
    op_ret = -ERR_ACLS_NOT_SUPPORTED;
    return;
  }

  const RGWAccessControlPolicy& existing_policy = \
    (rgw::sal::Object::empty(s->object.get()) ? s->bucket_acl : s->object_acl);

  const ACLOwner& existing_owner = existing_policy.get_owner();

  op_ret = get_params(y);
  if (op_ret < 0) {
    if (op_ret == -ERANGE) {
      ldpp_dout(this, 4) << "The size of request xml data is larger than the max limitation, data size = "
                       << s->length << dendl;
      op_ret = -ERR_MALFORMED_XML;
      s->err.message = "The XML you provided was larger than the maximum " +
                       std::to_string(s->cct->_conf->rgw_max_put_param_size) +
                       " bytes allowed.";
    }
    return;
  }

  char* buf = data.c_str();
  ldpp_dout(this, 15) << "read len=" << data.length() << " data=" << (buf ? buf : "") << dendl;

  if (!s->canned_acl.empty() && data.length() > 0) {
    op_ret = -EINVAL;
    return;
  }

  RGWAccessControlPolicy new_policy;
  if (!s->canned_acl.empty() || s->has_acl_header) {
    op_ret = get_policy_from_state(existing_owner, new_policy);
  } else {
    op_ret = rgw::s3::parse_policy(this, y, driver, {data.c_str(), data.length()},
                                   new_policy, s->err.message);
  }
  if (op_ret < 0)
    return;

  if (!existing_owner.empty() &&
      existing_owner.id != new_policy.get_owner().id) {
    s->err.message = "Cannot modify ACL Owner";
    op_ret = -EPERM;
    return;
  }

  const RGWAccessControlList& req_acl = new_policy.get_acl();
  const multimap<string, ACLGrant>& req_grant_map = req_acl.get_grant_map();
#define ACL_GRANTS_MAX_NUM      100
  int max_num = s->cct->_conf->rgw_acl_grants_max_num;
  if (max_num < 0) {
    max_num = ACL_GRANTS_MAX_NUM;
  }

  int grants_num = req_grant_map.size();
  if (grants_num > max_num) {
    ldpp_dout(this, 4) << "An acl can have up to " << max_num
        << " grants, request acl grants num: " << grants_num << dendl;
    op_ret = -ERR_LIMIT_EXCEEDED;
    s->err.message = "The request is rejected, because the acl grants number you requested is larger than the maximum "
                     + std::to_string(max_num)
                     + " grants allowed in an acl.";
    return;
  }

  // forward bucket acl requests to meta master zone
  if ((rgw::sal::Object::empty(s->object.get()))) {
    op_ret = rgw_forward_request_to_master(this, *s->penv.site, s->owner.id,
                                           &data, nullptr, s->info, s->err, y);
    if (op_ret < 0) {
      ldpp_dout(this, 0) << "forward_request_to_master returned ret=" << op_ret << dendl;
      return;
    }
  }

  if (s->cct->_conf->subsys.should_gather<ceph_subsys_rgw, 15>()) {
    ldpp_dout(this, 15) << "Old AccessControlPolicy";
    rgw::s3::write_policy_xml(existing_policy, *_dout);
    *_dout << dendl;

    ldpp_dout(this, 15) << "New AccessControlPolicy:";
    rgw::s3::write_policy_xml(new_policy, *_dout);
    *_dout << dendl;
  }

  if (s->bucket_access_conf &&
      s->bucket_access_conf->block_public_acls() &&
      new_policy.is_public(this)) {
    op_ret = -EACCES;
    return;
  }

  if (!rgw::sal::Object::empty(s->object)) {
    // in journal mode we log only object ACLs
    const auto etag = s->object->get_attrs()[RGW_ATTR_ETAG].to_str();
    op_ret = rgw::bucketlogging::log_record(driver,
        rgw::bucketlogging::LoggingType::Journal,
        s->object.get(),
        s,
        canonical_name(),
        etag,
        s->object->get_size(),
        this, y, false, false);
    if (op_ret < 0) {
      return;
    }
  }

  bufferlist bl;
  new_policy.encode(bl);
  map<string, bufferlist> attrs;

  if (!rgw::sal::Object::empty(s->object.get())) {
    s->object->set_atomic(true);
    //if instance is empty, we should modify the latest object
    op_ret = s->object->modify_obj_attrs(RGW_ATTR_ACL, bl, s->yield, this);
  } else {
    map<string,bufferlist> attrs = s->bucket_attrs;
    attrs[RGW_ATTR_ACL] = bl;
    op_ret = s->bucket->merge_and_store_attrs(this, attrs, y);
  }
  if (op_ret == -ECANCELED) {
    op_ret = 0; /* lost a race, but it's ok because acls are immutable */
  }
}

void RGWPutLC::execute(optional_yield y)
{
  if (const auto& current_index = s->bucket->get_info().layout.current_index;
      current_index.layout.type == rgw::BucketIndexType::Indexless) {
    s->err.message = "Indexless buckets do not support lifecycle policy";
    op_ret = -ERR_METHOD_NOT_ALLOWED;
    return;
  }

  bufferlist bl;
  
  RGWLifecycleConfiguration_S3 config(s->cct);
  RGWXMLParser parser;
  RGWLifecycleConfiguration_S3 new_config(s->cct);

  // amazon says that Content-MD5 is required for this op specifically, but MD5
  // is not a security primitive and FIPS mode makes it difficult to use. if the
  // client provides the header we'll try to verify its checksum, but the header
  // itself is no longer required
  std::optional<std::string> content_md5_bin;

  content_md5 = s->info.env->get("HTTP_CONTENT_MD5");
  if (content_md5 != nullptr) {
    try {
      content_md5_bin = rgw::from_base64(std::string_view(content_md5));
    } catch (...) {
      s->err.message = "Request header Content-MD5 contains character "
                       "that is not base64 encoded.";
      ldpp_dout(this, 5) << s->err.message << dendl;
      op_ret = -ERR_BAD_DIGEST;
      return;
    }
  }

  if (!parser.init()) {
    op_ret = -EINVAL;
    return;
  }

  op_ret = get_params(y);
  if (op_ret < 0)
    return;

  char* buf = data.c_str();
  ldpp_dout(this, 15) << "read len=" << data.length() << " data=" << (buf ? buf : "") << dendl;

  if (content_md5_bin) {
    MD5 data_hash;
    // Allow use of MD5 digest in FIPS mode for non-cryptographic purposes
    data_hash.SetFlags(EVP_MD_CTX_FLAG_NON_FIPS_ALLOW);
    unsigned char data_hash_res[CEPH_CRYPTO_MD5_DIGESTSIZE];
    data_hash.Update(reinterpret_cast<const unsigned char*>(buf), data.length());
    data_hash.Final(data_hash_res);

    if (memcmp(data_hash_res, content_md5_bin->c_str(), CEPH_CRYPTO_MD5_DIGESTSIZE) != 0) {
      op_ret = -ERR_BAD_DIGEST;
      s->err.message = "The Content-MD5 you specified did not match what we received.";
      ldpp_dout(this, 5) << s->err.message
                       << " Specified content md5: " << content_md5
                       << ", calculated content md5: " << data_hash_res
                       << dendl;
      return;
    }
  }

  if (!parser.parse(buf, data.length(), 1)) {
    op_ret = -ERR_MALFORMED_XML;
    return;
  }

  try {
    RGWXMLDecoder::decode_xml("LifecycleConfiguration", config, &parser);
  } catch (RGWXMLDecoder::err& err) {
    ldpp_dout(this, 5) << "Bad lifecycle configuration: " << err << dendl;
    op_ret = -ERR_MALFORMED_XML;
    return;
  }

  op_ret = config.rebuild(new_config);
  if (op_ret < 0)
    return;

  if (s->cct->_conf->subsys.should_gather<ceph_subsys_rgw, 15>()) {
    XMLFormatter xf;
    new_config.dump_xml(&xf);
    stringstream ss;
    xf.flush(ss);
    ldpp_dout(this, 15) << "New LifecycleConfiguration:" << ss.str() << dendl;
  }

  op_ret = rgw_forward_request_to_master(this, *s->penv.site, s->owner.id,
                                         &data, nullptr, s->info, s->err, y);
  if (op_ret < 0) {
    ldpp_dout(this, 0) << "forward_request_to_master returned ret=" << op_ret << dendl;
    return;
  }

  op_ret = driver->get_rgwlc()->set_bucket_config(this, y, s->bucket.get(),
                                                  s->bucket_attrs, &new_config);
  if (op_ret < 0) {
    return;
  }
  return;
}

void RGWDeleteLC::execute(optional_yield y)
{
  op_ret = rgw_forward_request_to_master(this, *s->penv.site, s->owner.id,
                                         nullptr, nullptr, s->info, s->err, y);
  if (op_ret < 0) {
    ldpp_dout(this, 0) << "forward_request_to_master returned ret=" << op_ret << dendl;
    return;
  }

  // remove RGW_ATTR_LC and remove the bucket from the 'lc list'
  constexpr bool update_attrs = true;
  op_ret = driver->get_rgwlc()->remove_bucket_config(this, y, s->bucket.get(),
                                                     update_attrs);
  if (op_ret < 0) {
    return;
  }
  return;
}

int RGWGetCORS::verify_permission(optional_yield y)
{
  auto [has_s3_existing_tag, has_s3_resource_tag] = rgw_check_policy_condition(this, s, false);
  if (has_s3_resource_tag)
    rgw_iam_add_buckettags(this, s);

  if (!verify_bucket_permission(this, s, rgw::IAM::s3GetBucketCORS)) {
    return -EACCES;
  }

  return 0;
}

void RGWGetCORS::execute(optional_yield y)
{
  op_ret = read_bucket_cors();
  if (op_ret < 0)
    return ;

  if (!cors_exist) {
    ldpp_dout(this, 2) << "No CORS configuration set yet for this bucket" << dendl;
    op_ret = -ERR_NO_CORS_FOUND;
    return;
  }
}

int RGWPutCORS::verify_permission(optional_yield y)
{
  auto [has_s3_existing_tag, has_s3_resource_tag] = rgw_check_policy_condition(this, s, false);
  if (has_s3_resource_tag)
    rgw_iam_add_buckettags(this, s);

  if (!verify_bucket_permission(this, s, rgw::IAM::s3PutBucketCORS)) {
    return -EACCES;
  }

  return 0;
}

void RGWPutCORS::execute(optional_yield y)
{
  rgw_raw_obj obj;

  op_ret = get_params(y);
  if (op_ret < 0)
    return;

  op_ret = rgw_forward_request_to_master(this, *s->penv.site, s->owner.id,
                                         &in_data, nullptr, s->info, s->err, y);
  if (op_ret < 0) {
    ldpp_dout(this, 0) << "forward_request_to_master returned ret=" << op_ret << dendl;
    return;
  }

  op_ret = retry_raced_bucket_write(this, s->bucket.get(), [this] {
      rgw::sal::Attrs attrs(s->bucket_attrs);
      attrs[RGW_ATTR_CORS] = cors_bl;
      return s->bucket->merge_and_store_attrs(this, attrs, s->yield);
    }, y);
}

int RGWDeleteCORS::verify_permission(optional_yield y)
{
  auto [has_s3_existing_tag, has_s3_resource_tag] = rgw_check_policy_condition(this, s, false);
  if (has_s3_resource_tag)
    rgw_iam_add_buckettags(this, s);

  // No separate delete permission
  if (!verify_bucket_permission(this, s, rgw::IAM::s3PutBucketCORS)) {
    return -EACCES;
  }

  return 0;
}

void RGWDeleteCORS::execute(optional_yield y)
{
  op_ret = rgw_forward_request_to_master(this, *s->penv.site, s->owner.id,
                                         nullptr, nullptr, s->info, s->err, y);
  if (op_ret < 0) {
    ldpp_dout(this, 0) << "forward_request_to_master returned ret=" << op_ret << dendl;
    return;
  }

  op_ret = retry_raced_bucket_write(this, s->bucket.get(), [this] {
      op_ret = read_bucket_cors();
      if (op_ret < 0)
	return op_ret;

      if (!cors_exist) {
	ldpp_dout(this, 2) << "No CORS configuration set yet for this bucket" << dendl;
	op_ret = -ENOENT;
	return op_ret;
      }

      rgw::sal::Attrs& attrs = s->bucket->get_attrs();
      attrs.erase(RGW_ATTR_CORS);
      op_ret = s->bucket->put_info(this, false, real_time(), s->yield);
      if (op_ret < 0) {
	ldpp_dout(this, 0) << "RGWLC::RGWDeleteCORS() failed to set attrs on bucket=" << s->bucket->get_name()
			 << " returned err=" << op_ret << dendl;
      }
      return op_ret;
    }, y);
}

void RGWOptionsCORS::get_response_params(string& hdrs, string& exp_hdrs, unsigned *max_age) {
  get_cors_response_headers(this, rule, req_hdrs, hdrs, exp_hdrs, max_age);
}

int RGWOptionsCORS::validate_cors_request(RGWCORSConfiguration *cc) {
  rule = cc->host_name_rule(origin);
  if (!rule) {
    ldpp_dout(this, 10) << "There is no cors rule present for " << origin << dendl;
    return -ENOENT;
  }

  if (!validate_cors_rule_method(this, rule, req_meth)) {
    return -ENOENT;
  }

  if (!validate_cors_rule_header(this, rule, req_hdrs)) {
    return -ENOENT;
  }

  return 0;
}

void RGWOptionsCORS::execute(optional_yield y)
{
  op_ret = read_bucket_cors();
  if (op_ret < 0)
    return;

  origin = s->info.env->get("HTTP_ORIGIN");
  if (!origin) {
    ldpp_dout(this, 0) << "Missing mandatory Origin header" << dendl;
    op_ret = -EINVAL;
    return;
  }
  req_meth = s->info.env->get("HTTP_ACCESS_CONTROL_REQUEST_METHOD");
  if (!req_meth) {
    ldpp_dout(this, 0) << "Missing mandatory Access-control-request-method header" << dendl;
    op_ret = -EINVAL;
    return;
  }
  if (!cors_exist) {
    ldpp_dout(this, 2) << "No CORS configuration set yet for this bucket" << dendl;
    op_ret = -ENOENT;
    return;
  }
  req_hdrs = s->info.env->get("HTTP_ACCESS_CONTROL_REQUEST_HEADERS");
  op_ret = validate_cors_request(&bucket_cors);
  if (!rule) {
    origin = req_meth = NULL;
    return;
  }
  return;
}

int RGWGetRequestPayment::verify_permission(optional_yield y)
{
  auto [has_s3_existing_tag, has_s3_resource_tag] = rgw_check_policy_condition(this, s, false);
  if (has_s3_resource_tag)
    rgw_iam_add_buckettags(this, s);

  if (!verify_bucket_permission(this, s, rgw::IAM::s3GetBucketRequestPayment)) {
    return -EACCES;
  }

  return 0;
}

void RGWGetRequestPayment::pre_exec()
{
  rgw_bucket_object_pre_exec(s);
}

void RGWGetRequestPayment::execute(optional_yield y)
{
  requester_pays = s->bucket->get_info().requester_pays;
}

int RGWSetRequestPayment::verify_permission(optional_yield y)
{
  auto [has_s3_existing_tag, has_s3_resource_tag] = rgw_check_policy_condition(this, s, false);
  if (has_s3_resource_tag)
    rgw_iam_add_buckettags(this, s);

  if (!verify_bucket_permission(this, s, rgw::IAM::s3PutBucketRequestPayment)) {
    return -EACCES;
  }

  return 0;
}

void RGWSetRequestPayment::pre_exec()
{
  rgw_bucket_object_pre_exec(s);
}

void RGWSetRequestPayment::execute(optional_yield y)
{

  op_ret = get_params(y);
  if (op_ret < 0)
    return;
  
  op_ret = rgw_forward_request_to_master(this, *s->penv.site, s->owner.id,
                                         &in_data, nullptr, s->info, s->err, y);
  if (op_ret < 0) {
    ldpp_dout(this, 0) << "forward_request_to_master returned ret=" << op_ret << dendl;
    return;
  }

  s->bucket->get_info().requester_pays = requester_pays;
  op_ret = s->bucket->put_info(this, false, real_time(), y);
  if (op_ret < 0) {
    ldpp_dout(this, 0) << "NOTICE: put_bucket_info on bucket=" << s->bucket->get_name()
		     << " returned err=" << op_ret << dendl;
    return;
  }
  s->bucket_attrs = s->bucket->get_attrs();
}

int RGWInitMultipart::verify_permission(optional_yield y)
{
  auto [has_s3_existing_tag, has_s3_resource_tag] = rgw_check_policy_condition(this, s);
  if (has_s3_existing_tag || has_s3_resource_tag)
    rgw_iam_add_objtags(this, s, has_s3_existing_tag, has_s3_resource_tag);

  // add server-side encryption headers
  rgw_iam_add_crypt_attrs(s->env, s->info.crypt_attribute_map);

  if (!verify_bucket_permission(this, s, ARN(s->object->get_obj()),
                                rgw::IAM::s3PutObject)) {
    return -EACCES;
  }

  return 0;
}

void RGWInitMultipart::pre_exec()
{
  rgw_bucket_object_pre_exec(s);
}

void RGWInitMultipart::execute(optional_yield y)
{
  multipart_trace = tracing::rgw::tracer.start_trace(tracing::rgw::MULTIPART, s->trace_enabled);
  bufferlist aclbl, tracebl;

  op_ret = get_params(y);
  if (op_ret < 0) {
    return;
  }

  if (rgw::sal::Object::empty(s->object.get()))
    return;

  if (multipart_trace) {
    tracing::encode(multipart_trace->GetContext(), tracebl);
    attrs[RGW_ATTR_TRACE] = tracebl;
  }

  policy.encode(aclbl);
  attrs[RGW_ATTR_ACL] = aclbl;

  populate_with_generic_attrs(s, attrs);

  /* select encryption mode */
  op_ret = prepare_encryption(attrs);
  if (op_ret != 0)
    return;

  op_ret = rgw_get_request_metadata(this, s->cct, s->info, attrs);
  if (op_ret < 0) {
    return;
  }

  encode_obj_tags_attr(obj_tags, attrs);
  rgw_cond_decode_objtags(s, attrs);

  std::unique_ptr<rgw::sal::MultipartUpload> upload;
  upload = s->bucket->get_multipart_upload(s->object->get_name(),
				       upload_id);

  /* apparently, we are assured of upload */
  upload->obj_legal_hold = obj_legal_hold;
  upload->obj_retention = obj_retention;
  upload->cksum_type = cksum_algo;
  /* cksum_flags have been validated against algorithm, so, e.g., if
   * FLAG_COMPOSITE is set, the algorithm can be used with a composite/
   * digest checksum (e.g., it's not CRC64NVME) */
  upload->cksum_flags = cksum_flags;

  op_ret = upload->init(this, s->yield, s->owner, s->dest_placement, attrs);
  if (op_ret == 0) {
    upload_id = upload->get_upload_id();
  }
  s->trace->SetAttribute(tracing::rgw::UPLOAD_ID, upload_id);
  multipart_trace->UpdateName(tracing::rgw::MULTIPART + upload_id);

} /* RGWInitMultipart::execute() */

int RGWCompleteMultipart::verify_permission(optional_yield y)
{
  auto [has_s3_existing_tag, has_s3_resource_tag] = rgw_check_policy_condition(this, s);
  if (has_s3_existing_tag || has_s3_resource_tag)
    rgw_iam_add_objtags(this, s, has_s3_existing_tag, has_s3_resource_tag);

  // add server-side encryption headers
  rgw_iam_add_crypt_attrs(s->env, s->info.crypt_attribute_map);

  if (!verify_bucket_permission(this, s, ARN(s->object->get_obj()),
                                rgw::IAM::s3PutObject)) {
    return -EACCES;
  }

  return 0;
}

void RGWCompleteMultipart::pre_exec()
{
  rgw_bucket_object_pre_exec(s);
}

static inline int
try_sum_part_cksums(const DoutPrefixProvider *dpp,
		    CephContext *cct,
		    rgw::sal::MultipartUpload* upload,
		    RGWMultiCompleteUpload* parts,
		    std::optional<rgw::cksum::Cksum>& out_cksum,
		    std::optional<std::string>& armored_cksum,
		    optional_yield y)
{
  /* 1. need checksum-algorithm header (if invalid, fail)
     2. conditional on have-checksum,
     3. need digest for supplied algo
     4. iterate over parts, confirm each has same algo, if not, fail
     5. for each part-checksum, accumlate bytes into new checksum
     6. return armored and append "-<nparts>"
     7. verify -- if invalid, fail */

    /* rgw_sal.h says that list_parts is called for the side effect of loading
     * the parts of an upload into "cache"--the api is strange and truncated
     * flag suggests that it needs to be called multiple times to handle large
     * uploads--but does not explain how that affects the hidden cache;  I'm
     * assuming it turns over? */

  int op_ret = 0;
  bool truncated = false;
  int marker = 0;
  auto num_parts = int(parts->parts.size());

  rgw::cksum::Type& cksum_type = upload->cksum_type;
  uint16_t cksum_flags = upload->cksum_flags;

  int again_count{0};
 again:
  op_ret = upload->list_parts(dpp, cct, num_parts, marker,
			      &marker, &truncated, y);
  if (op_ret < 0) {
    return op_ret;
  }

  if (truncated) {

    ldpp_dout_fmt(dpp, 20,
		  "WARNING: {} upload->list_parts {} {} truncated, "
		  "again_count={}!",
		  __func__, num_parts, marker, again_count);

    truncated = false;
    ++again_count;
    goto again;
  }

  if (cksum_type == rgw::cksum::Type::none) [[unlikely]] {
    /* ordinary, no-checksum case */
    return 0;
  }

  auto cksum_combiner = rgw::cksum::CombinerFactory(cksum_type, cksum_flags);

  /* returns the parts (currently?) in cache */
  auto parts_ix{0};
  auto& parts_map = upload->get_parts();
  for (auto& part : parts_map) {
    ++parts_ix;
    auto& part_cksum = part.second->get_cksum();

    if (! part_cksum) {
      ldpp_dout_fmt(dpp, 0,
		    "ERROR: multipart part checksum not present (ix=={})",
		    parts_ix);
      op_ret = -ERR_INVALID_REQUEST;
      return op_ret;
    }

    ldpp_dout_fmt(dpp, 16,
		  "INFO: {} iterate part: {} {} {}",
		  __func__, parts_ix, part_cksum->type_string(),
		  part_cksum->to_armor());

    if ((part_cksum->type != cksum_type)) {
      /* if parts have inconsistent checksum, fail now */

      ldpp_dout_fmt(dpp, 14,
		    "ERROR: multipart part checksum type mismatch\n\tcomplete "
		    "multipart header={} part={}",
		    to_string(part_cksum->type), to_string(cksum_type));

      op_ret = -ERR_INVALID_REQUEST;
      return op_ret;
    }

    /* the checksum of the final object is a checksum (of the same type,
     * presumably) of the concatenated checksum bytes of the parts, plus
     * "-<num-parts>.  See
     * https://docs.aws.amazon.com/AmazonS3/latest/userguide/checking-object-integrity.html#large-object-checksums
     */
    cksum_combiner->append(*part_cksum, part.second->get_size());

  } /* all-parts */

  /* we cannot verify this checksum, only compute it */
  out_cksum = cksum_combiner->final();

  armored_cksum = [&]() -> std::string {
    std::string armor = out_cksum->to_armor();
    if (out_cksum->composite()) {
      armor += fmt::format("-{}", num_parts);
    }
    return armor;
  }();

  ldpp_dout_fmt(dpp, 16,
		"INFO: {} combined checksum {} {}",
		__func__,
		out_cksum->type_string(),
		out_cksum->to_armor(),
		*armored_cksum);

  return op_ret;
} /* try_sum_part_chksums */

void RGWCompleteMultipart::execute(optional_yield y)
{
  RGWMultiCompleteUpload* parts;
  RGWMultiXMLParser parser;
  std::unique_ptr<rgw::sal::MultipartUpload> upload;
  off_t ofs = 0;
  uint64_t olh_epoch = 0;

  op_ret = get_params(y);
  if (op_ret < 0)
    return;
  op_ret = get_system_versioning_params(s, &olh_epoch, &version_id);
  if (op_ret < 0) {
    return;
  }

  if (!data.length()) {
    op_ret = -ERR_MALFORMED_XML;
    return;
  }

  if (!parser.init()) {
    op_ret = -EIO;
    return;
  }

  if (!parser.parse(data.c_str(), data.length(), 1)) {
    op_ret = -ERR_MALFORMED_XML;
    return;
  }

  parts = static_cast<RGWMultiCompleteUpload *>(parser.find_first("CompleteMultipartUpload"));
  if (!parts || parts->parts.empty()) {
    // CompletedMultipartUpload is incorrect but some versions of some libraries use it, see PR #41700
    parts = static_cast<RGWMultiCompleteUpload *>(parser.find_first("CompletedMultipartUpload"));
  }

  if (!parts || parts->parts.empty()) {
    op_ret = -ERR_MALFORMED_XML;
    return;
  }

  if ((int)parts->parts.size() >
      s->cct->_conf->rgw_multipart_part_upload_limit) {
    op_ret = -ERANGE;
    return;
  }

  upload = s->bucket->get_multipart_upload(s->object->get_name(), upload_id);
  ldpp_dout(this, 16) <<
    fmt::format("INFO: {}->get_multipart_upload for obj {}, {} cksum_type {}",
		s->bucket->get_name(),
		s->object->get_name(), upload_id,
		(!!upload) ? to_string(upload->cksum_type) : "nil")
		<< dendl;

  rgw_placement_rule* dest_placement;
  op_ret = upload->get_info(this, s->yield, &dest_placement);
  if (op_ret < 0) {
    /* XXX this fails consistently when !checksum */
    ldpp_dout(this, 0) <<
      "WARNING: MultipartUpload::get_info() for placement failed "
		       << "ret=" << op_ret << dendl;
    if (upload->cksum_type != rgw::cksum::Type::none) {
      op_ret =  -ERR_INTERNAL_ERROR;
      return;
    }
  }

  RGWCompressionInfo cs_info;
  bool compressed = false;
  uint64_t accounted_size = 0;

  list<rgw_obj_index_key> remove_objs; /* objects to be removed from index listing */

  std::unique_ptr<rgw::sal::Object> meta_obj = upload->get_meta_obj();
  meta_obj->set_in_extra_data(true);
  meta_obj->set_hash_source(s->object->get_name());

  /* take a cls lock on meta_obj to prevent racing completions (or retries)
     from deleting the parts*/
  int max_lock_secs_mp =
    s->cct->_conf.get_val<int64_t>("rgw_mp_lock_max_time");
  utime_t dur(max_lock_secs_mp, 0);

  serializer = meta_obj->get_serializer(this, "RGWCompleteMultipart");
  op_ret = serializer->try_lock(this, dur, y);
  if (op_ret < 0) {
    ldpp_dout(this, 0) << "failed to acquire lock" << dendl;
    if (op_ret == -ENOENT && check_previously_completed(parts)) {
      ldpp_dout(this, 1) << "NOTICE: This multipart completion is already completed" << dendl;
      op_ret = 0;
      return;
    }
    op_ret = -ERR_INTERNAL_ERROR;
    s->err.message = "This multipart completion is already in progress";
    return;
  }

  op_ret = meta_obj->get_obj_attrs(s->yield, this);
  if (op_ret < 0) {
    ldpp_dout(this, 0) << "ERROR: failed to get obj attrs, obj=" << meta_obj
		     << " ret=" << op_ret << dendl;
    return;
  }
  s->trace->SetAttribute(tracing::rgw::UPLOAD_ID, upload_id);
  jspan_context trace_ctx(false, false);
  extract_span_context(meta_obj->get_attrs(), trace_ctx);
  multipart_trace = tracing::rgw::tracer.add_span(name(), trace_ctx);

  /* checksum computation */
  if (upload->cksum_type != rgw::cksum::Type::none) {
    op_ret = try_sum_part_cksums(this, s->cct, upload.get(), parts, cksum,
				 armored_cksum, y);
    if (op_ret < 0) {
      ldpp_dout(this, 16) << "ERROR: try_sum_part_cksums failed, obj="
			  << meta_obj << " ret=" << op_ret << dendl;
      return;
    }
  }

  if (s->bucket->versioning_enabled()) {
    if (!version_id.empty()) {
      s->object->set_instance(version_id);
    } else {
      s->object->gen_rand_obj_instance_name();
      version_id = s->object->get_instance();
    }
  }

  auto& target_attrs = meta_obj->get_attrs();

  if (cksum) {
    /* validate computed checksum against supplied checksum, if present */
    auto [hdr_cksum, supplied_cksum] =
      rgw::putobj::find_hdr_cksum(*(s->info.env));

      ldpp_dout_fmt(this, 10,
		    "INFO: client supplied checksum {}: {} ",
		    hdr_cksum.header_name(), supplied_cksum);

    /* in late 2024, we observed some minio SDK clients assert a checksum that
     * was a cryptographically valid *digest*, but omitted the part count;
     *
     * in addition, from 2025, AWS specifies that multipart uploads using CRC
     * checksums may (CRC32, CRC32c) or must (CRC64NVME) be computed as full
     * object checksums [1], so perhaps should not suffix a part count.
     *
     * for the present, it appears safe to accept both forms regardless of the
     * checksum algorithm.
     *
     * [1] https://docs.aws.amazon.com/AmazonS3/latest/userguide/checking-object-integrity.html
     */

    if (! supplied_cksum.empty()) {
      const std::string_view acm = *armored_cksum;
      const std::string_view scm = supplied_cksum;
      if (scm != acm) {
        auto c_len = acm.length();
        if (cksum->composite()) {
          auto parts_suffix = fmt::format("-{}", parts->parts.size());
          c_len -= parts_suffix.length();
        }
        auto c_res = scm.compare(0, c_len, acm, 0, c_len);
        if (c_res != 0) {
          ldpp_dout_fmt(this, 4,
                        "{} content checksum mismatch"
                        "\n\tcalculated={} != \n\texpected={}",
                        hdr_cksum.header_name(), armored_cksum, supplied_cksum);
          op_ret = -ERR_BAD_DIGEST;
          return;
        }
      }
    }

    buffer::list cksum_bl;
    cksum->encode(cksum_bl);
    target_attrs.emplace(RGW_ATTR_CKSUM, std::move(cksum_bl));
  } /* cksum */

  s->object->set_attrs(target_attrs);

  // make reservation for notification if needed
  std::unique_ptr<rgw::sal::Notification> res;
  res = driver->get_notification(
	    s->object.get(), nullptr, s,
	    rgw::notify::ObjectCreatedCompleteMultipartUpload, y);
  op_ret = res->publish_reserve(this);
  if (op_ret < 0) {
    return;
  }

  RGWObjVersionTracker& objv_tracker = meta_obj->get_version_tracker();

  using prefix_map_t = rgw::sal::MultipartUpload::prefix_map_t;
  prefix_map_t processed_prefixes; 

  // no etag and size before completion
  op_ret = rgw::bucketlogging::log_record(driver, rgw::bucketlogging::LoggingType::Journal, s->object.get(), s, canonical_name(), "", 0, this, y, false, false);
  if (op_ret < 0) {
    return;
  }

  op_ret =
    upload->complete(this, y, s->cct, parts->parts, remove_objs, accounted_size,
                     compressed, cs_info, ofs, s->req_id, s->owner, olh_epoch,
                     s->object.get(), processed_prefixes, if_match, if_nomatch);
  if (op_ret < 0) {
    ldpp_dout(this, 0) << "ERROR: upload complete failed ret=" << op_ret << dendl;
    return;
  }

  // size is logged in stadared mode
  int ret = rgw::bucketlogging::log_record(driver, rgw::bucketlogging::LoggingType::Standard, s->object.get(), s, canonical_name(), "", ofs, this, y, true, false);
  if (ret < 0) {
    ldpp_dout(this, 5) << "WARNING: in Standard mode, complete MPU operation ignores bucket logging failure: " << ret << dendl;
  }

  remove_objs.clear();

  // use cls_version_check() when deleting the meta object to detect part uploads that raced
  // with upload->complete(). any parts that finish after that won't be part of the final
  // upload, so they need to be gc'd and removed from the bucket index before retrying
  // deletion of the multipart meta object
  static constexpr auto MAX_DELETE_RETRIES = 15u;
  for (auto i = 0u; i < MAX_DELETE_RETRIES; i++) {
    // remove the upload meta object ; the meta object is not versioned
    // when the bucket is, as that would add an unneeded delete marker
    int ret = meta_obj->delete_object(this, y, rgw::sal::FLAG_PREVENT_VERSIONING, &remove_objs, &objv_tracker);
    if (ret != -ECANCELED || i == MAX_DELETE_RETRIES - 1) {
      if (ret >= 0) {
        /* serializer's exclusive lock is released */
        serializer->clear_locked();
      } else {
        ldpp_dout(this, 1) << "ERROR: failed to remove object " << meta_obj << ", ret: " << ret << dendl;
      }
      break;
    }

    ldpp_dout(this, 20) << "deleting meta_obj is cancelled due to mismatch cls_version: " << objv_tracker << dendl;
    objv_tracker.clear();

    ret = meta_obj->get_obj_attrs(s->yield, this);
    if (ret < 0) {
      ldpp_dout(this, 1) << "ERROR: failed to get obj attrs, obj=" << meta_obj
			 << " ret=" << ret << dendl;

      if (ret != -ENOENT) {
	ldpp_dout(this, 0) << "ERROR: failed to remove object " << meta_obj << dendl;
      }
      break;
    }

    ret = upload->cleanup_orphaned_parts(this, s->cct, y, meta_obj->get_obj(), remove_objs, processed_prefixes);
    if (ret < 0) {
      ldpp_dout(this, 0) << "ERROR: failed to cleanup orphaned parts. ret=" << ret << dendl;
    }
  }

  const ceph::real_time upload_time = upload->get_mtime();
  etag = s->object->get_attrs()[RGW_ATTR_ETAG].to_str();

  // send request to notification manager
  ret = res->publish_commit(this, ofs, upload_time, etag, s->object->get_instance());
  if (ret < 0) {
    ldpp_dout(this, 1) << "ERROR: publishing notification failed, with error: " << ret << dendl;
    // too late to rollback operation, hence op_ret is not set here
  }
} // RGWCompleteMultipart::execute

bool RGWCompleteMultipart::check_previously_completed(const RGWMultiCompleteUpload* parts)
{
  // re-calculate the etag from the parts and compare to the existing object
  int ret = s->object->get_obj_attrs(s->yield, this);
  if (ret < 0) {
    ldpp_dout(this, 0) << __func__ << "() ERROR: get_obj_attrs() returned ret=" << ret << dendl;
    return false;
  }
  rgw::sal::Attrs sattrs = s->object->get_attrs();
  string oetag = sattrs[RGW_ATTR_ETAG].to_str();

  MD5 hash;
  // Allow use of MD5 digest in FIPS mode for non-cryptographic purposes
  hash.SetFlags(EVP_MD_CTX_FLAG_NON_FIPS_ALLOW);
  for (const auto& [index, part] : parts->parts) {
    std::string partetag = rgw_string_unquote(part);
    char petag[CEPH_CRYPTO_MD5_DIGESTSIZE];
    hex_to_buf(partetag.c_str(), petag, CEPH_CRYPTO_MD5_DIGESTSIZE);
    hash.Update((const unsigned char *)petag, sizeof(petag));
    ldpp_dout(this, 20)
      << __func__ << "() re-calculating multipart etag: part: "
      << index << ", etag: " << partetag << dendl;
  }

  unsigned char final_etag[CEPH_CRYPTO_MD5_DIGESTSIZE];
  char final_etag_str[CEPH_CRYPTO_MD5_DIGESTSIZE * 2 + 16];
  hash.Final(final_etag);
  buf_to_hex(final_etag, CEPH_CRYPTO_MD5_DIGESTSIZE, final_etag_str);
  snprintf(&final_etag_str[CEPH_CRYPTO_MD5_DIGESTSIZE * 2], sizeof(final_etag_str) - CEPH_CRYPTO_MD5_DIGESTSIZE * 2,
           "-%lld", (long long)parts->parts.size());

  if (oetag.compare(final_etag_str) != 0) {
    ldpp_dout(this, 1) << __func__ << "() NOTICE: etag mismatch: object etag:"
                                  << oetag << ", re-calculated etag:" << final_etag_str << dendl;
    return false;
  }
  ldpp_dout(this, 5) << __func__ << "() object etag and re-calculated etag match, etag: " << oetag << dendl;
  return true;
}

void RGWCompleteMultipart::complete()
{
  /* release exclusive lock iff not already */
  if (unlikely(serializer.get() && serializer->is_locked())) {
    int r = serializer->unlock(this, s->yield);
    if (r < 0) {
      ldpp_dout(this, 0) << "WARNING: failed to unlock " << *serializer.get() << dendl;
    }
  }

  send_response();
}

int RGWAbortMultipart::verify_permission(optional_yield y)
{
  auto [has_s3_existing_tag, has_s3_resource_tag] = rgw_check_policy_condition(this, s);
  if (has_s3_existing_tag || has_s3_resource_tag)
    rgw_iam_add_objtags(this, s, has_s3_existing_tag, has_s3_resource_tag);

  if (!verify_bucket_permission(this, s, ARN(s->object->get_obj()),
                                rgw::IAM::s3AbortMultipartUpload)) {
    return -EACCES;
  }

  return 0;
}

void RGWAbortMultipart::pre_exec()
{
  rgw_bucket_object_pre_exec(s);
}

void RGWAbortMultipart::execute(optional_yield y)
{
  op_ret = -EINVAL;
  string upload_id;
  upload_id = s->info.args.get("uploadId");
  std::unique_ptr<rgw::sal::Object> meta_obj;
  std::unique_ptr<rgw::sal::MultipartUpload> upload;

  if (upload_id.empty() || rgw::sal::Object::empty(s->object.get()))
    return;

  upload = s->bucket->get_multipart_upload(s->object->get_name(), upload_id);
  meta_obj = upload->get_meta_obj();
  meta_obj->set_in_extra_data(true);
  meta_obj->get_obj_attrs(s->yield, this);

  jspan_context trace_ctx(false, false);
  if (tracing::rgw::tracer.is_enabled()) {
    // read meta object attributes for trace info
    extract_span_context(meta_obj->get_attrs(), trace_ctx);
  }
  multipart_trace = tracing::rgw::tracer.add_span(name(), trace_ctx);

  int max_lock_secs_mp =
    s->cct->_conf.get_val<int64_t>("rgw_mp_lock_max_time");
  utime_t dur(max_lock_secs_mp, 0);
  auto serializer = meta_obj->get_serializer(this, "RGWCompleteMultipart");
  op_ret = serializer->try_lock(this, dur, y);
  if (op_ret < 0) {
    if (op_ret == -ENOENT) {
      op_ret = -ERR_NO_SUCH_UPLOAD;
    }
    return;
  }
  op_ret = upload->abort(this, s->cct, y);
  serializer->unlock(this, y);
}

int RGWListMultipart::verify_permission(optional_yield y)
{
  auto [has_s3_existing_tag, has_s3_resource_tag] = rgw_check_policy_condition(this, s);
  if (has_s3_existing_tag || has_s3_resource_tag)
    rgw_iam_add_objtags(this, s, has_s3_existing_tag, has_s3_resource_tag);

  if (!verify_object_permission(this, s, rgw::IAM::s3ListMultipartUploadParts))
    return -EACCES;

  return 0;
}

void RGWListMultipart::pre_exec()
{
  rgw_bucket_object_pre_exec(s);
}

void RGWListMultipart::execute(optional_yield y)
{
  op_ret = get_params(y);
  if (op_ret < 0)
    return;

  upload = s->bucket->get_multipart_upload(s->object->get_name(), upload_id);

  rgw::sal::Attrs attrs;
  op_ret = upload->get_info(this, s->yield, &placement, &attrs);
  /* decode policy */
  map<string, bufferlist>::iterator iter = attrs.find(RGW_ATTR_ACL);
  if (iter != attrs.end()) {
    auto bliter = iter->second.cbegin();
    try {
      policy.decode(bliter);
    } catch (buffer::error& err) {
      ldpp_dout(this, 0) << "ERROR: could not decode policy, caught buffer::error" << dendl;
      op_ret = -EIO;
    }
  }
  if (op_ret < 0)
    return;

  iter = attrs.find(RGW_ATTR_CKSUM);
  if (iter != attrs.end()) {
    auto bliter = iter->second.cbegin();
    try {
      rgw::cksum::Cksum tcksum;
      tcksum.decode(bliter);
      cksum = std::move(tcksum);
    } catch (buffer::error& err) {
      ldpp_dout(this, 0) << "ERROR: could not decode stored cksum, caught buffer::error" << dendl;
      op_ret = -EIO;
    }
  }
  if (op_ret < 0)
    return;

  op_ret = upload->list_parts(this, s->cct, max_parts, marker, NULL, &truncated, y);
}

int RGWListBucketMultiparts::verify_permission(optional_yield y)
{
  auto [has_s3_existing_tag, has_s3_resource_tag] = rgw_check_policy_condition(this, s, false);
  if (has_s3_resource_tag)
    rgw_iam_add_buckettags(this, s);

  if (!verify_bucket_permission(this,
                                s,
				rgw::IAM::s3ListBucketMultipartUploads))
    return -EACCES;

  return 0;
}

void RGWListBucketMultiparts::pre_exec()
{
  rgw_bucket_object_pre_exec(s);
}

void RGWListBucketMultiparts::execute(optional_yield y)
{
  op_ret = get_params(y);
  if (op_ret < 0)
    return;

  if (s->prot_flags & RGW_REST_SWIFT) {
    string path_args;
    path_args = s->info.args.get("path");
    if (!path_args.empty()) {
      if (!delimiter.empty() || !prefix.empty()) {
        op_ret = -EINVAL;
        return;
      }
      prefix = path_args;
      delimiter="/";
    }
  }

  op_ret = s->bucket->list_multiparts(this, prefix, marker_meta,
				      delimiter, max_uploads, uploads,
				      &common_prefixes, &is_truncated, y);
  if (op_ret < 0) {
    return;
  }

  if (!uploads.empty()) {
    next_marker_key = uploads.back()->get_key();
    next_marker_upload_id = uploads.back()->get_upload_id();
  }
}

void RGWGetHealthCheck::execute(optional_yield y)
{
  if (!g_conf()->rgw_healthcheck_disabling_path.empty() &&
      (::access(g_conf()->rgw_healthcheck_disabling_path.c_str(), F_OK) == 0)) {
    /* Disabling path specified & existent in the filesystem. */
    op_ret = -ERR_SERVICE_UNAVAILABLE; /* 503 */
  } else {
    op_ret = 0; /* 200 OK */
  }
}

int RGWDeleteMultiObj::init_processing(optional_yield y)
{
  int ret = get_params(y);
  if (ret) {
    return ret;
  }

  return RGWOp::init_processing(y);
}

int RGWDeleteMultiObj::verify_permission(optional_yield y)
{
  auto [has_s3_existing_tag, has_s3_resource_tag] = rgw_check_policy_condition(this, s);
  if (has_s3_existing_tag || has_s3_resource_tag)
    rgw_iam_add_objtags(this, s, has_s3_existing_tag, has_s3_resource_tag);

  if (s->bucket->get_info().obj_lock_enabled() && bypass_governance_mode) {
    // require s3BypassGovernanceRetention for x-amz-bypass-governance-retention
    bypass_perm = verify_bucket_permission(this, s, rgw::IAM::s3BypassGovernanceRetention);
  }

  return 0;
}

void RGWDeleteMultiObj::pre_exec()
{
  rgw_bucket_object_pre_exec(s);
}

void RGWDeleteMultiObj::write_ops_log_entry(rgw_log_entry& entry) const {
  int num_err = 0;
  int num_ok = 0;
  for (auto iter = ops_log_entries.begin();
       iter != ops_log_entries.end();
       ++iter) {
    if (iter->error) {
      num_err++;
    } else {
      num_ok++;
    }
  }
  entry.delete_multi_obj_meta.num_err = num_err;
  entry.delete_multi_obj_meta.num_ok = num_ok;
  entry.delete_multi_obj_meta.objects = std::move(ops_log_entries);
}

void RGWDeleteMultiObj::handle_individual_object(const RGWMultiDelObject& object,
                                                 optional_yield y,
                                                 const bool skip_olh_obj_update)
{
  const string& key = object.get_key();
  const string& instance = object.get_version_id();
  rgw_obj_key o(key, instance);
  // add the object key to the dout prefix so we can trace concurrent calls
  struct ObjectPrefix : public DoutPrefixPipe {
    const rgw_obj_key& o;
    ObjectPrefix(const DoutPrefixProvider& dpp, const rgw_obj_key& o)
        : DoutPrefixPipe(dpp), o(o) {}
    void add_prefix(std::ostream& out) const override {
      out << o << ' ';
    }
  } prefix{*this, o};
  const DoutPrefixProvider* dpp = &prefix;

  std::unique_ptr<rgw::sal::Object> obj = bucket->get_object(o);
  if (o.empty()) {
    send_partial_response(o, false, "", -EINVAL);
    return;
  }

  // verify object delete permission
  const auto action = o.instance.empty() ?
      rgw::IAM::s3DeleteObject :
      rgw::IAM::s3DeleteObjectVersion;
  if (!verify_bucket_permission(dpp, s, ARN(obj->get_obj()), s->user_acl,
                                s->bucket_acl, s->iam_policy,
                                s->iam_identity_policies,
                                s->session_policies, action)) {
    send_partial_response(o, false, "", -EACCES);
    return;
  }

  uint64_t obj_size = 0;
  std::string etag;

  if (!rgw::sal::Object::empty(obj.get())) {
    int state_loaded = -1;
    bool check_obj_lock = obj->have_instance() && bucket->get_info().obj_lock_enabled();
    const auto ret = state_loaded = obj->load_obj_state(dpp, y, true);

    if (ret < 0) {
      if (ret == -ENOENT) {
        // object maybe delete_marker, skip check_obj_lock
        check_obj_lock = false;
      } else {
        // Something went wrong.
        send_partial_response(o, false, "", ret);
        return;
      }
    } else {
      obj_size = obj->get_size();
      etag = obj->get_attrs()[RGW_ATTR_ETAG].to_str();
    }

    if (check_obj_lock) {
      ceph_assert(state_loaded == 0);
      int object_lock_response = verify_object_lock(dpp, obj->get_attrs(), bypass_perm, bypass_governance_mode);
      if (object_lock_response != 0) {
        send_partial_response(o, false, "", object_lock_response);
        return;
      }
    }
  }

  // make reservation for notification if needed
  const auto versioned_object = s->bucket->versioning_enabled();
  const auto event_type = versioned_object && obj->get_instance().empty() ?
                          rgw::notify::ObjectRemovedDeleteMarkerCreated :
                          rgw::notify::ObjectRemovedDelete;
  std::unique_ptr<rgw::sal::Notification> res
          = driver->get_notification(obj.get(), s->src_object.get(), s, event_type, y);
  op_ret = res->publish_reserve(dpp);
  if (op_ret < 0) {
    send_partial_response(o, false, "", op_ret);
    return;
  }

  obj->set_atomic(true);

  std::string version_id; // empty
  std::unique_ptr<rgw::sal::Object::DeleteOp> del_op = obj->get_delete_op();
  del_op->params.versioning_status = obj->get_bucket()->get_info().versioning_status();
  del_op->params.obj_owner = s->owner;
  del_op->params.bucket_owner = s->bucket_owner.id;
  del_op->params.marker_version_id = version_id;
  del_op->params.last_mod_time_match = object.get_last_mod_time();
  del_op->params.if_match = object.get_if_match();
  del_op->params.size_match = object.get_size_match();

  op_ret = del_op->delete_obj(dpp, y,
                              rgw::sal::FLAG_LOG_OP | (skip_olh_obj_update ? rgw::sal::FLAG_SKIP_UPDATE_OLH : 0));
  if (op_ret == -ENOENT) {
    op_ret = 0;
  }

  if (auto ret = rgw::bucketlogging::log_record(driver, rgw::bucketlogging::LoggingType::Any, obj.get(), s, canonical_name(), etag, obj_size, this, y, true, false); ret < 0) {
    // don't reply with an error in case of failed delete logging
    ldpp_dout(this, 5) << "WARNING: multi DELETE operation ignores bucket logging failure: " << ret << dendl;
  }

  if (op_ret == 0) {
    // send request to notification manager
    int ret = res->publish_commit(dpp, obj_size, ceph::real_clock::now(), etag, version_id);
    if (ret < 0) {
      ldpp_dout(dpp, 1) << "ERROR: publishing notification failed, with error: " << ret << dendl;
      // too late to rollback operation, hence op_ret is not set here
    }
  }
  
  send_partial_response(o, del_op->result.delete_marker, del_op->result.version_id, op_ret);
}

void RGWDeleteMultiObj::handle_versioned_objects(const std::vector<RGWMultiDelObject>& objects,
                                                 uint32_t max_aio,
                                                 boost::asio::yield_context yield)
{
  auto group = ceph::async::spawn_throttle{yield, max_aio};
  std::map<std::string, std::vector<RGWMultiDelObject>> grouped_objects;

  // group objects by their keys
  for (const auto& object : objects) {
    const std::string& key = object.get_key();
    grouped_objects[key].push_back(object);
  }

  // for each group of objects, handle all but the last object and skip update_olh
  for (const auto& [_, objects] : grouped_objects) {
    for (size_t i = 0; i + 1 < objects.size(); ++i) { // skip the last element
      group.spawn([this, &objects, i] (boost::asio::yield_context yield) {
        handle_individual_object(objects[i], yield, true /* skip_olh_obj_update */);
      });

      rgw_flush_formatter(s, s->formatter);
    }
  }
  group.wait();

  // Now handle the last object of each group with update_olh
  for (const auto& [_, objects] : grouped_objects) {
    const auto& object = objects.back();
    group.spawn([this, &object] (boost::asio::yield_context yield) {
      handle_individual_object(object, yield);
    });

    rgw_flush_formatter(s, s->formatter);
  }
  group.wait();
}

void RGWDeleteMultiObj::handle_non_versioned_objects(const std::vector<RGWMultiDelObject>& objects,
                                                     uint32_t max_aio,
                                                     boost::asio::yield_context yield)
{
  auto group = ceph::async::spawn_throttle{yield, max_aio};

  for (const auto& object : objects) {
    group.spawn([this, &object] (boost::asio::yield_context yield) {
                  handle_individual_object(object, yield);
                });

    rgw_flush_formatter(s, s->formatter);
  }
  group.wait();
}

void RGWDeleteMultiObj::handle_objects(const std::vector<RGWMultiDelObject>& objects,
                                       uint32_t max_aio,
                                       boost::asio::yield_context yield)
{
  if (bucket->versioned()) {
    handle_versioned_objects(objects, max_aio, yield);
  } else {
    handle_non_versioned_objects(objects, max_aio, yield);
  }
}

void RGWDeleteMultiObj::execute(optional_yield y)
{
  const char* buf = data.c_str();
  if (!buf) {
    op_ret = -EINVAL;
    return;
  }

  RGWMultiDelXMLParser parser;
  if (!parser.init()) {
    op_ret = -EINVAL;
    return;
  }

  if (!parser.parse(buf, data.length(), 1)) {
    s->err.message = "Failed to parse xml input";
    op_ret = -ERR_MALFORMED_XML;
    return;
  }

  auto multi_delete = static_cast<RGWMultiDelDelete *>(parser.find_first("Delete"));
  if (!multi_delete) {
    s->err.message = "Missing require element Delete";
    op_ret = -ERR_MALFORMED_XML;
    return;
  }

  if (multi_delete->objects.empty()) {
    s->err.message = "Missing required element Object";
    op_ret = -ERR_MALFORMED_XML;
    return;
  }

  constexpr int DEFAULT_MAX_NUM = 1000;
  int max_num = s->cct->_conf->rgw_delete_multi_obj_max_num;
  if (max_num < 0) {
    max_num = DEFAULT_MAX_NUM;
  }
  const int multi_delete_object_num = multi_delete->objects.size();
  if (multi_delete_object_num > max_num) {
    s->err.message = fmt::format("Object count limit {} exceeded", max_num);
    op_ret = -ERR_MALFORMED_XML;
    return;
  }

  if (multi_delete->is_quiet())
    quiet = true;

  if (s->bucket->get_info().mfa_enabled()) {
    bool has_versioned = false;
    for (auto object : multi_delete->objects) {
      const string& instance = object.get_version_id();
      if (instance.empty()) {
        has_versioned = true;
        break;
      }
    }
    if (has_versioned && !s->mfa_verified) {
      ldpp_dout(this, 5) << "NOTICE: multi-object delete request with a versioned object, mfa auth not provided" << dendl;
      op_ret = -ERR_MFA_REQUIRED;
      return;
    }
  }

  begin_response();

  // process up to max_aio object deletes in parallel
  const uint32_t max_aio = std::max<uint32_t>(1, s->cct->_conf->rgw_multi_obj_del_max_aio);

  // if we're not already running in a coroutine, spawn one
  if (!y) {
    auto& objects = multi_delete->objects;

    boost::asio::io_context context;
    boost::asio::spawn(context,
        [this, &objects, max_aio] (boost::asio::yield_context yield) {
          handle_objects(objects, max_aio, yield);
        },
        [] (std::exception_ptr eptr) {
          if (eptr) std::rethrow_exception(eptr);
        });
    context.run();
  } else {
    // use the existing coroutine's yield context
    handle_objects(multi_delete->objects, max_aio,
                   y.get_yield_context());
  }

  /*  set the return code to zero, errors at this point will be
  dumped to the response */
  op_ret = 0;

  // will likely segfault if begin_response() has not been called
  end_response();
}

void RGWDeleteMultiObj::send_response()
{
  // if we haven't already written a response, send the error response
  send_status();
}

bool RGWBulkDelete::Deleter::verify_permission(RGWBucketInfo& binfo,
                                               map<string, bufferlist>& battrs,
                                               ACLOwner& bucket_owner /* out */,
					       optional_yield y)
{
  RGWAccessControlPolicy bacl;
  int ret = read_bucket_policy(dpp, driver, s, binfo, battrs, bacl, binfo.bucket, y);
  if (ret < 0) {
    return false;
  }

  auto policy = get_iam_policy_from_attr(s->cct, battrs, binfo.bucket.tenant);

  bucket_owner = bacl.get_owner();

  /* We can use global user_acl because each BulkDelete request is allowed
   * to work on entities from a single account only. */
  return verify_bucket_permission(dpp, s, binfo.bucket, s->user_acl,
				  bacl, policy, s->iam_identity_policies, s->session_policies, rgw::IAM::s3DeleteBucket);
}

bool RGWBulkDelete::Deleter::delete_single(const acct_path_t& path, optional_yield y)
{
  std::unique_ptr<rgw::sal::Bucket> bucket;
  ACLOwner bowner;
  RGWObjVersionTracker ot;

  int ret = driver->load_bucket(dpp, rgw_bucket(s->auth.identity->get_tenant(),
                                                path.bucket_name),
                                &bucket, y);
  if (ret < 0) {
    goto binfo_fail;
  }

  if (!verify_permission(bucket->get_info(), bucket->get_attrs(), bowner, y)) {
    ret = -EACCES;
    goto auth_fail;
  }

  if (!path.obj_key.empty()) { // object deletion
    ACLOwner bucket_owner;

    bucket_owner.id = bucket->get_info().owner;
    std::unique_ptr<rgw::sal::Object> obj = bucket->get_object(path.obj_key);
    obj->set_atomic(true);

    std::unique_ptr<rgw::sal::Object::DeleteOp> del_op = obj->get_delete_op();
    del_op->params.versioning_status = obj->get_bucket()->get_info().versioning_status();
    del_op->params.obj_owner = bowner;
    del_op->params.bucket_owner = bucket_owner.id;

    ret = del_op->delete_obj(dpp, y, rgw::sal::FLAG_LOG_OP);
    if (ret < 0) {
      goto delop_fail;
    }
  } else { // bucket deletion
    if (!driver->is_meta_master()) {
      // apply bucket deletion on the master zone first
      req_info req = s->info;
      forward_req_info(dpp, s->cct, req, path.bucket_name);

      rgw_err err; // unused
      ret = rgw_forward_request_to_master(dpp, *s->penv.site, s->owner.id,
                                          nullptr, nullptr, req, err, y);
      if (ret < 0) {
        goto delop_fail;
      }
    }
    ret = bucket->remove(dpp, false, s->yield);
    if (ret < 0) {
      goto delop_fail;
    }
  }

  num_deleted++;
  return true;

binfo_fail:
    if (-ENOENT == ret) {
      ldpp_dout(dpp, 20) << "cannot find bucket = " << path.bucket_name << dendl;
      num_unfound++;
    } else {
      ldpp_dout(dpp, 20) << "cannot get bucket info, ret = " << ret << dendl;

      fail_desc_t failed_item = {
        .err  = ret,
        .path = path
      };
      failures.push_back(failed_item);
    }
    return false;

auth_fail:
    ldpp_dout(dpp, 20) << "wrong auth for " << path << dendl;
    {
      fail_desc_t failed_item = {
        .err  = ret,
        .path = path
      };
      failures.push_back(failed_item);
    }
    return false;

delop_fail:
    if (-ENOENT == ret) {
      ldpp_dout(dpp, 20) << "cannot find entry " << path << dendl;
      num_unfound++;
    } else {
      fail_desc_t failed_item = {
        .err  = ret,
        .path = path
      };
      failures.push_back(failed_item);
    }
    return false;
}

bool RGWBulkDelete::Deleter::delete_chunk(const std::list<acct_path_t>& paths, optional_yield y)
{
  ldpp_dout(dpp, 20) << "in delete_chunk" << dendl;
  for (auto path : paths) {
    ldpp_dout(dpp, 20) << "bulk deleting path: " << path << dendl;
    delete_single(path, y);
  }

  return true;
}

int RGWBulkDelete::verify_permission(optional_yield y)
{
  return 0;
}

void RGWBulkDelete::pre_exec()
{
  rgw_bucket_object_pre_exec(s);
}

void RGWBulkDelete::execute(optional_yield y)
{
  deleter = std::unique_ptr<Deleter>(new Deleter(this, driver, s));

  bool is_truncated = false;
  do {
    list<RGWBulkDelete::acct_path_t> items;

    int ret = get_data(items, &is_truncated);
    if (ret < 0) {
      return;
    }

    ret = deleter->delete_chunk(items, y);
  } while (!op_ret && is_truncated);

  return;
}


constexpr std::array<int, 2> RGWBulkUploadOp::terminal_errors;

int RGWBulkUploadOp::verify_permission(optional_yield y)
{
  if (s->auth.identity->is_anonymous()) {
    return -EACCES;
  }

  if (! verify_user_permission_no_policy(this, s, RGW_PERM_WRITE)) {
    return -EACCES;
  }

  if (s->auth.identity->get_tenant() != s->bucket_tenant) {
    ldpp_dout(this, 10) << "user cannot create a bucket in a different tenant"
        << " (authorized user tenant=" << s->auth.identity->get_tenant()
        << " requested=" << s->bucket_tenant << ")" << dendl;
    return -EACCES;
  }

  if (s->user->get_max_buckets() < 0) {
    return -EPERM;
  }

  return 0;
}

void RGWBulkUploadOp::pre_exec()
{
  rgw_bucket_object_pre_exec(s);
}

boost::optional<std::pair<std::string, rgw_obj_key>>
RGWBulkUploadOp::parse_path(const std::string_view& path)
{
  /* We need to skip all slashes at the beginning in order to preserve
   * compliance with Swift. */
  const size_t start_pos = path.find_first_not_of('/');

  if (std::string_view::npos != start_pos) {
    /* Separator is the first slash after the leading ones. */
    const size_t sep_pos = path.substr(start_pos).find('/');

    if (std::string_view::npos != sep_pos) {
      const auto bucket_name = path.substr(start_pos, sep_pos - start_pos);
      const auto obj_name = path.substr(sep_pos + 1);

      return std::make_pair(std::string(bucket_name),
                            rgw_obj_key(std::string(obj_name)));
    } else {
      /* It's guaranteed here that bucket name is at least one character
       * long and is different than slash. */
      return std::make_pair(std::string(path.substr(start_pos)),
                            rgw_obj_key());
    }
  }

  return none;
}

std::pair<std::string, std::string>
RGWBulkUploadOp::handle_upload_path(req_state *s)
{
  std::string bucket_path, file_prefix;
  if (! s->init_state.url_bucket.empty()) {
    file_prefix = bucket_path = s->init_state.url_bucket + "/";
    if (!rgw::sal::Object::empty(s->object.get())) {
      const std::string& object_name = s->object->get_name();

      /* As rgw_obj_key::empty() already verified emptiness of s->object->get_name(),
       * we can safely examine its last element. */
      if (object_name.back() == '/') {
        file_prefix.append(object_name);
      } else {
        file_prefix.append(object_name).append("/");
      }
    }
  }
  return std::make_pair(bucket_path, file_prefix);
}

int RGWBulkUploadOp::handle_dir_verify_permission(optional_yield y)
{
  return check_owner_max_buckets(this, driver, s, y);
}

static void forward_req_info(const DoutPrefixProvider *dpp, CephContext *cct, req_info& info, const std::string& bucket_name)
{
  /* the request of container or object level will contain bucket name.
   * only at account level need to append the bucket name */
  if (info.script_uri.find(bucket_name) != std::string::npos) {
    return;
  }

  ldpp_dout(dpp, 20) << "append the bucket: "<< bucket_name << " to req_info" << dendl;
  info.script_uri.append("/").append(bucket_name);
  info.request_uri_aws4 = info.request_uri = info.script_uri;
  info.effective_uri = "/" + bucket_name;
}

void RGWBulkUploadOp::init(rgw::sal::Driver* const driver,
                           req_state* const s,
                           RGWHandler* const h)
{
  RGWOp::init(driver, s, h);
}

int RGWBulkUploadOp::handle_dir(const std::string_view path, optional_yield y)
{
  ldpp_dout(this, 20) << "got directory=" << path << dendl;

  int ret = handle_dir_verify_permission(y);
  if (ret < 0) {
    return ret;
  }

  std::string bucket_name;
  rgw_obj_key object_junk;
  std::tie(bucket_name, object_junk) =  *parse_path(path);

  rgw_bucket new_bucket;
  new_bucket.tenant = s->bucket_tenant; /* ignored if bucket exists */
  new_bucket.name = bucket_name;

  // load the bucket
  std::unique_ptr<rgw::sal::Bucket> bucket;
  ret = driver->load_bucket(this, new_bucket, &bucket, y);

  // return success if it exists
  if (ret != -ENOENT) {
    return ret;
  }
  ceph_assert(bucket); // creates handle even on ENOENT

  const auto& zonegroup = s->penv.site->get_zonegroup();

  rgw::sal::Bucket::CreateParams createparams;
  createparams.owner = s->user->get_id();
  createparams.zonegroup_id = zonegroup.id;
  createparams.placement_rule.storage_class = s->info.storage_class;
  op_ret = select_bucket_placement(this, zonegroup, s->user->get_info(),
                                   createparams.placement_rule);
  createparams.zone_placement = rgw::find_zone_placement(
      this, s->penv.site->get_zone_params(), createparams.placement_rule);

  {
    // create a default acl
    RGWAccessControlPolicy policy;
    policy.create_default(s->owner.id, s->owner.display_name);
    ceph::bufferlist aclbl;
    policy.encode(aclbl);
    createparams.attrs[RGW_ATTR_ACL] = std::move(aclbl);
  }

  if (!driver->is_meta_master()) {
    // apply bucket creation on the master zone first
    bufferlist in_data;
    JSONParser jp;
    req_info req = s->info;
    forward_req_info(this, s->cct, req, bucket_name);

    ret = rgw_forward_request_to_master(this, *s->penv.site, s->owner.id,
                                        &in_data, &jp, req, s->err, y);
    if (ret < 0) {
      return ret;
    }

    RGWBucketInfo master_info;
    JSONDecoder::decode_json("bucket_info", master_info, &jp);

    // update params with info from the master
    createparams.marker = master_info.bucket.marker;
    createparams.bucket_id = master_info.bucket.bucket_id;
    createparams.obj_lock_enabled = master_info.obj_lock_enabled();
    createparams.quota = master_info.quota;
    createparams.creation_time = master_info.creation_time;
  }

  return bucket->create(this, createparams, y);
}


bool RGWBulkUploadOp::handle_file_verify_permission(RGWBucketInfo& binfo,
						    const rgw_obj& obj,
                                                    std::map<std::string, ceph::bufferlist>& battrs,
                                                    ACLOwner& bucket_owner /* out */,
						    optional_yield y)
{
  RGWAccessControlPolicy bacl;
  op_ret = read_bucket_policy(this, driver, s, binfo, battrs, bacl, binfo.bucket, y);
  if (op_ret < 0) {
    ldpp_dout(this, 20) << "cannot read_policy() for bucket" << dendl;
    return false;
  }

  auto policy = get_iam_policy_from_attr(s->cct, battrs, binfo.bucket.tenant);

  return verify_bucket_permission(this, s, ARN(obj), s->user_acl, bacl, policy,
                                  s->iam_identity_policies, s->session_policies,
                                  rgw::IAM::s3PutObject);
}

int RGWBulkUploadOp::handle_file(const std::string_view path,
                                 const size_t size,
                                 AlignedStreamGetter& body, optional_yield y)
{

  ldpp_dout(this, 20) << "got file=" << path << ", size=" << size << dendl;

  if (size > static_cast<size_t>(s->cct->_conf->rgw_max_put_size)) {
    op_ret = -ERR_TOO_LARGE;
    return op_ret;
  }

  std::string bucket_name;
  rgw_obj_key object;
  std::tie(bucket_name, object) = *parse_path(path);

  std::unique_ptr<rgw::sal::Bucket> bucket;
  ACLOwner bowner;

  op_ret = driver->load_bucket(this, rgw_bucket(s->auth.identity->get_tenant(),
                                                bucket_name),
                               &bucket, y);
  if (op_ret < 0) {
    if (op_ret == -ENOENT) {
      ldpp_dout(this, 20) << "non existent directory=" << bucket_name << dendl;
    }
    return op_ret;
  }

  std::unique_ptr<rgw::sal::Object> obj = bucket->get_object(object);

  if (! handle_file_verify_permission(bucket->get_info(),
				      obj->get_obj(),
				      bucket->get_attrs(), bowner, y)) {
    ldpp_dout(this, 20) << "object creation unauthorized" << dendl;
    op_ret = -EACCES;
    return op_ret;
  }

  op_ret = bucket->check_quota(this, quota, size, y);
  if (op_ret < 0) {
    return op_ret;
  }

  if (bucket->versioning_enabled()) {
    obj->gen_rand_obj_instance_name();
  }

  rgw_placement_rule dest_placement = s->dest_placement;
  dest_placement.inherit_from(bucket->get_placement_rule());

  std::unique_ptr<rgw::sal::Writer> processor;
  processor = driver->get_atomic_writer(this, s->yield, obj.get(), bowner,
				       &s->dest_placement, 0, s->req_id);
  op_ret = processor->prepare(s->yield);
  if (op_ret < 0) {
    ldpp_dout(this, 20) << "cannot prepare processor due to ret=" << op_ret << dendl;
    return op_ret;
  }

  /* No filters by default. */
  rgw::sal::DataProcessor *filter = processor.get();

  const auto& compression_type = driver->get_compression_type(dest_placement);
  CompressorRef plugin;
  boost::optional<RGWPutObj_Compress> compressor;
  if (compression_type != "none") {
    plugin = Compressor::create(s->cct, compression_type);
    if (! plugin) {
      ldpp_dout(this, 1) << "Cannot load plugin for rgw_compression_type "
          << compression_type << dendl;
    } else {
      compressor.emplace(s->cct, plugin, filter);
      filter = &*compressor;
    }
  }

  /* Upload file content. */
  ssize_t len = 0;
  size_t ofs = 0;
  MD5 hash;
  // Allow use of MD5 digest in FIPS mode for non-cryptographic purposes
  hash.SetFlags(EVP_MD_CTX_FLAG_NON_FIPS_ALLOW);
  do {
    ceph::bufferlist data;
    len = body.get_at_most(s->cct->_conf->rgw_max_chunk_size, data);

    ldpp_dout(this, 20) << "body=" << data.c_str() << dendl;
    if (len < 0) {
      op_ret = len;
      return op_ret;
    } else if (len > 0) {
      hash.Update((const unsigned char *)data.c_str(), data.length());
      op_ret = filter->process(std::move(data), ofs);
      if (op_ret < 0) {
        ldpp_dout(this, 20) << "filter->process() returned ret=" << op_ret << dendl;
        return op_ret;
      }

      ofs += len;
    }

  } while (len > 0);

  // flush
  op_ret = filter->process({}, ofs);
  if (op_ret < 0) {
    return op_ret;
  }

  if (ofs != size) {
    ldpp_dout(this, 10) << "real file size different from declared" << dendl;
    op_ret = -EINVAL;
    return op_ret;
  }

  op_ret = bucket->check_quota(this, quota, size, y);
  if (op_ret < 0) {
    ldpp_dout(this, 20) << "quota exceeded for path=" << path << dendl;
    return op_ret;
  }

  char calc_md5[CEPH_CRYPTO_MD5_DIGESTSIZE * 2 + 1];
  unsigned char m[CEPH_CRYPTO_MD5_DIGESTSIZE];
  hash.Final(m);
  buf_to_hex(m, CEPH_CRYPTO_MD5_DIGESTSIZE, calc_md5);

  /* Create metadata: ETAG. */
  std::map<std::string, ceph::bufferlist> attrs;
  std::string etag = calc_md5;
  ceph::bufferlist etag_bl;
  etag_bl.append(etag.c_str(), etag.size() + 1);
  attrs.emplace(RGW_ATTR_ETAG, std::move(etag_bl));

  /* Create metadata: ACLs. */
  RGWAccessControlPolicy policy;
  policy.create_default(s->owner.id, s->owner.display_name);
  ceph::bufferlist aclbl;
  policy.encode(aclbl);
  attrs.emplace(RGW_ATTR_ACL, std::move(aclbl));

  /* Create metadata: compression info. */
  if (compressor && compressor->is_compressed()) {
    ceph::bufferlist tmp;
    RGWCompressionInfo cs_info;
    assert(plugin != nullptr);
    // plugin exists when the compressor does
    // coverity[dereference:SUPPRESS]
    cs_info.compression_type = plugin->get_type_name();
    cs_info.orig_size = size;
    cs_info.compressor_message = compressor->get_compressor_message();
    cs_info.blocks = std::move(compressor->get_compression_blocks());
    encode(cs_info, tmp);
    attrs.emplace(RGW_ATTR_COMPRESSION, std::move(tmp));
  }

  /* XXX I don't think bulk upload can support checksums */

  /* Complete the transaction. */
  const req_context rctx{this, s->yield, s->trace.get()};
  op_ret = processor->complete(size, etag, nullptr, ceph::real_time(),
			       attrs, rgw::cksum::no_cksum,
			       ceph::real_time() /* delete_at */,
			       nullptr, nullptr, nullptr, nullptr, nullptr,
			       rctx, rgw::sal::FLAG_LOG_OP);
  if (op_ret < 0) {
    ldpp_dout(this, 20) << "processor::complete returned op_ret=" << op_ret << dendl;
  }

  return op_ret;
}

void RGWBulkUploadOp::execute(optional_yield y)
{
  ceph::bufferlist buffer(64 * 1024);

  ldpp_dout(this, 20) << "start" << dendl;

  /* Create an instance of stream-abstracting class. Having this indirection
   * allows for easy introduction of decompressors like gzip and bzip2. */
  auto stream = create_stream();
  if (! stream) {
    return;
  }

  /* Handling the $UPLOAD_PATH accordingly to the Swift's Bulk middleware. See: 
   * https://github.com/openstack/swift/blob/2.13.0/swift/common/middleware/bulk.py#L31-L41 */
  std::string bucket_path, file_prefix;
  std::tie(bucket_path, file_prefix) = handle_upload_path(s);

  auto status = rgw::tar::StatusIndicator::create();
  do {
    op_ret = stream->get_exactly(rgw::tar::BLOCK_SIZE, buffer);
    if (op_ret < 0) {
      ldpp_dout(this, 2) << "cannot read header" << dendl;
      return;
    }

    /* We need to re-interpret the buffer as a TAR block. Exactly two blocks
     * must be tracked to detect out end-of-archive. It occurs when both of
     * them are empty (zeroed). Tracing this particular inter-block dependency
     * is responsibility of the rgw::tar::StatusIndicator class. */
    boost::optional<rgw::tar::HeaderView> header;
    std::tie(status, header) = rgw::tar::interpret_block(status, buffer);

    if (! status.empty() && header) {
      /* This specific block isn't empty (entirely zeroed), so we can parse
       * it as a TAR header and dispatch. At the moment we do support only
       * regular files and directories. Everything else (symlinks, devices)
       * will be ignored but won't cease the whole upload. */
      switch (header->get_filetype()) {
        case rgw::tar::FileType::NORMAL_FILE: {
          ldpp_dout(this, 2) << "handling regular file" << dendl;

          std::string filename;
	  if (bucket_path.empty())
	    filename = header->get_filename();
	  else
	    filename = file_prefix + std::string(header->get_filename());
	  auto body = AlignedStreamGetter(0, header->get_filesize(),
                                          rgw::tar::BLOCK_SIZE, *stream);
          op_ret = handle_file(filename,
                               header->get_filesize(),
                               body, y);
          if (! op_ret) {
            /* Only regular files counts. */
            num_created++;
          } else {
            failures.emplace_back(op_ret, std::string(filename));
          }
          break;
        }
        case rgw::tar::FileType::DIRECTORY: {
          ldpp_dout(this, 2) << "handling regular directory" << dendl;

          std::string_view dirname = bucket_path.empty() ? header->get_filename() : bucket_path;
          op_ret = handle_dir(dirname, y);
          if (op_ret < 0 && op_ret != -ERR_BUCKET_EXISTS) {
            failures.emplace_back(op_ret, std::string(dirname));
          }
          break;
        }
        default: {
          /* Not recognized. Skip. */
          op_ret = 0;
          break;
        }
      }

      /* In case of any problems with sub-request authorization Swift simply
       * terminates whole upload immediately. */
      if (boost::algorithm::contains(std::initializer_list<int>{ op_ret },
                                     terminal_errors)) {
        ldpp_dout(this, 2) << "terminating due to ret=" << op_ret << dendl;
        break;
      }
    } else {
      ldpp_dout(this, 2) << "an empty block" << dendl;
      op_ret = 0;
    }

    buffer.clear();
  } while (! status.eof());

  return;
}

RGWBulkUploadOp::AlignedStreamGetter::~AlignedStreamGetter()
{
  const size_t aligned_length = length + (-length % alignment);
  ceph::bufferlist junk;

  DecoratedStreamGetter::get_exactly(aligned_length - position, junk);
}

ssize_t RGWBulkUploadOp::AlignedStreamGetter::get_at_most(const size_t want,
                                                          ceph::bufferlist& dst)
{
  const size_t max_to_read = std::min(want, length - position);
  const auto len = DecoratedStreamGetter::get_at_most(max_to_read, dst);
  if (len > 0) {
    position += len;
  }
  return len;
}

ssize_t RGWBulkUploadOp::AlignedStreamGetter::get_exactly(const size_t want,
                                                          ceph::bufferlist& dst)
{
  const auto len = DecoratedStreamGetter::get_exactly(want, dst);
  if (len > 0) {
    position += len;
  }
  return len;
}

int RGWGetAttrs::verify_permission(optional_yield y)
{
  s->object->set_atomic(true);

  auto [has_s3_existing_tag, has_s3_resource_tag] = rgw_check_policy_condition(this, s);
    if (has_s3_existing_tag || has_s3_resource_tag)
      rgw_iam_add_objtags(this, s, has_s3_existing_tag, has_s3_resource_tag);

  auto iam_action = s->object->get_instance().empty() ?
    rgw::IAM::s3GetObject :
    rgw::IAM::s3GetObjectVersion;

  if (!verify_object_permission(this, s, iam_action)) {
    return -EACCES;
  }

  return 0;
}

void RGWGetAttrs::pre_exec()
{
  rgw_bucket_object_pre_exec(s);
}

void RGWGetAttrs::execute(optional_yield y)
{
  op_ret = get_params();
  if (op_ret < 0)
    return;

  s->object->set_atomic(true);

  op_ret = s->object->get_obj_attrs(s->yield, this);
  if (op_ret < 0) {
    ldpp_dout(this, 0) << "ERROR: failed to get obj attrs, obj=" << s->object
        << " ret=" << op_ret << dendl;
    return;
  }

  /* XXX RGWObject::get_obj_attrs() does not support filtering (yet) */
  auto& obj_attrs = s->object->get_attrs();
  if (attrs.size() != 0) {
    /* return only attrs requested */
    for (auto& att : attrs) {
      auto iter = obj_attrs.find(att.first);
      if (iter != obj_attrs.end()) {
	att.second = iter->second;
      }
    }
  } else {
    /* return all attrs */
    for  (auto& att : obj_attrs) {
      attrs.insert(get_attrs_t::value_type(att.first, att.second));;
    }
  }

  return;
 }

int RGWRMAttrs::verify_permission(optional_yield y)
{
  // This looks to be part of the RGW-NFS machinery and has no S3 or
  // Swift equivalent.
  bool perm;
  if (!rgw::sal::Object::empty(s->object.get())) {
    perm = verify_object_permission_no_policy(this, s, RGW_PERM_WRITE);
  } else {
    perm = verify_bucket_permission_no_policy(this, s, RGW_PERM_WRITE);
  }
  if (!perm)
    return -EACCES;

  return 0;
}

void RGWRMAttrs::pre_exec()
{
  rgw_bucket_object_pre_exec(s);
}

void RGWRMAttrs::execute(optional_yield y)
{
  op_ret = get_params();
  if (op_ret < 0)
    return;

  s->object->set_atomic(true);

  op_ret = s->object->set_obj_attrs(this, nullptr, &attrs, y, rgw::sal::FLAG_LOG_OP);
  if (op_ret < 0) {
    ldpp_dout(this, 0) << "ERROR: failed to delete obj attrs, obj=" << s->object
		       << " ret=" << op_ret << dendl;
  }
  return;
}

int RGWSetAttrs::verify_permission(optional_yield y)
{
  // This looks to be part of the RGW-NFS machinery and has no S3 or
  // Swift equivalent.
  bool perm;
  if (!rgw::sal::Object::empty(s->object.get())) {
    perm = verify_object_permission_no_policy(this, s, RGW_PERM_WRITE);
  } else {
    perm = verify_bucket_permission_no_policy(this, s, RGW_PERM_WRITE);
  }
  if (!perm)
    return -EACCES;

  return 0;
}

void RGWSetAttrs::pre_exec()
{
  rgw_bucket_object_pre_exec(s);
}

void RGWSetAttrs::execute(optional_yield y)
{
  op_ret = get_params(y);
  if (op_ret < 0)
    return;

  if (!rgw::sal::Object::empty(s->object.get())) {
    rgw::sal::Attrs a(attrs);
    op_ret = s->object->set_obj_attrs(this, &a, nullptr, y, rgw::sal::FLAG_LOG_OP);
  } else {
    op_ret = s->bucket->merge_and_store_attrs(this, attrs, y);
  }

} /* RGWSetAttrs::execute() */

void RGWGetObjLayout::pre_exec()
{
  rgw_bucket_object_pre_exec(s);
}

void RGWGetObjLayout::execute(optional_yield y)
{
}


int RGWConfigBucketMetaSearch::verify_permission(optional_yield y)
{
  if (!s->auth.identity->is_owner_of(s->bucket_owner.id)) {
    return -EACCES;
  }

  return 0;
}

void RGWConfigBucketMetaSearch::pre_exec()
{
  rgw_bucket_object_pre_exec(s);
}

void RGWConfigBucketMetaSearch::execute(optional_yield y)
{
  op_ret = get_params(y);
  if (op_ret < 0) {
    ldpp_dout(this, 20) << "NOTICE: get_params() returned ret=" << op_ret << dendl;
    return;
  }

  s->bucket->get_info().mdsearch_config = mdsearch_config;

  op_ret = s->bucket->put_info(this, false, real_time(), y);
  if (op_ret < 0) {
    ldpp_dout(this, 0) << "NOTICE: put_bucket_info on bucket=" << s->bucket->get_name()
        << " returned err=" << op_ret << dendl;
    return;
  }
  s->bucket_attrs = s->bucket->get_attrs();
}

int RGWGetBucketMetaSearch::verify_permission(optional_yield y)
{
  if (!s->auth.identity->is_owner_of(s->bucket_owner.id)) {
    return -EACCES;
  }

  return 0;
}

void RGWGetBucketMetaSearch::pre_exec()
{
  rgw_bucket_object_pre_exec(s);
}

int RGWDelBucketMetaSearch::verify_permission(optional_yield y)
{
  if (!s->auth.identity->is_owner_of(s->bucket_owner.id)) {
    return -EACCES;
  }

  return 0;
}

void RGWDelBucketMetaSearch::pre_exec()
{
  rgw_bucket_object_pre_exec(s);
}

void RGWDelBucketMetaSearch::execute(optional_yield y)
{
  s->bucket->get_info().mdsearch_config.clear();

  op_ret = s->bucket->put_info(this, false, real_time(), y);
  if (op_ret < 0) {
    ldpp_dout(this, 0) << "NOTICE: put_bucket_info on bucket=" << s->bucket->get_name()
        << " returned err=" << op_ret << dendl;
    return;
  }
  s->bucket_attrs = s->bucket->get_attrs();
}


RGWHandler::~RGWHandler()
{
}

int RGWHandler::init(rgw::sal::Driver* _driver,
                     req_state *_s,
                     rgw::io::BasicClient *cio)
{
  driver = _driver;
  s = _s;

  return 0;
}

int RGWHandler::do_init_permissions(const DoutPrefixProvider *dpp, optional_yield y)
{
  int ret = rgw_build_bucket_policies(dpp, driver, s, y);
  if (ret < 0) {
    ldpp_dout(dpp, 10) << "init_permissions on " << s->bucket
        << " failed, ret=" << ret << dendl;
    return ret==-ENODATA ? -EACCES : ret;
  }

  rgw_build_iam_environment(s);
  return ret;
}

int RGWHandler::do_read_permissions(RGWOp *op, bool only_bucket, optional_yield y)
{
  if (only_bucket) {
    /* already read bucket info */
    return 0;
  }
  int ret = rgw_build_object_policies(op, driver, s, op->prefetch_data(), y);

  if (ret < 0) {
    ldpp_dout(op, 10) << "read_permissions on " << s->bucket << ":"
		      << s->object << " only_bucket=" << only_bucket
		      << " ret=" << ret << dendl;
    if (ret == -ENODATA)
      ret = -EACCES;
    if (s->auth.identity->is_anonymous() && ret == -EACCES)
      ret = -EPERM;
  }

  return ret;
}

int RGWOp::error_handler(int err_no, string *error_content, optional_yield y) {
  return dialect_handler->error_handler(err_no, error_content, y);
}

int RGWHandler::error_handler(int err_no, string *error_content, optional_yield) {
  // This is the do-nothing error handler
  return err_no;
}

std::ostream& RGWOp::gen_prefix(std::ostream& out) const
{
  // append <dialect>:<op name> to the prefix
  return s->gen_prefix(out) << s->dialect << ':' << name() << ' ';
}

void RGWDefaultResponseOp::send_response() {
  if (op_ret) {
    set_req_state_err(s, op_ret);
  }
  dump_errno(s);
  end_header(s);
}

void RGWPutBucketPolicy::send_response()
{
  if (!op_ret) {
    /* A successful Put Bucket Policy should return a 204 on success */
    op_ret = STATUS_NO_CONTENT;
  }
  if (op_ret) {
    set_req_state_err(s, op_ret);
  }
  dump_errno(s);
  end_header(s);
}

int RGWPutBucketPolicy::verify_permission(optional_yield y)
{
  // If the user is the root account of the bucket owner,
  // and x-amz-confirm-remove-self-bucket-access was not set,
  // then the user can put bucket policy.
  if (s->auth.identity->is_root_of(s->bucket_owner.id) &&
      s->bucket_attrs.find(RGW_ATTR_IAM_POLICY_REMOVE_SELF_ACCESS) == s->bucket_attrs.end()) {
    return 0;
  }

  auto [has_s3_existing_tag, has_s3_resource_tag] = rgw_check_policy_condition(this, s, false);
  if (has_s3_resource_tag)
    rgw_iam_add_buckettags(this, s);

  if (!verify_bucket_permission(this, s, rgw::IAM::s3PutBucketPolicy)) {
    return -EACCES;
  }

  return 0;
}

int RGWPutBucketPolicy::get_params(optional_yield y)
{
  const auto max_size = s->cct->_conf->rgw_max_put_param_size;
  // At some point when I have more time I want to make a version of
  // rgw_rest_read_all_input that doesn't use malloc.
  std::tie(op_ret, data) = read_all_input(s, max_size, false);

  // And throws exceptions.
  return op_ret;
}

void RGWPutBucketPolicy::execute(optional_yield y)
{
  op_ret = get_params(y);
  if (op_ret < 0) {
    return;
  }

  op_ret = rgw_forward_request_to_master(this, *s->penv.site, s->owner.id,
                                         &data, nullptr, s->info, s->err, y);
  if (op_ret < 0) {
    ldpp_dout(this, 20) << "forward_request_to_master returned ret=" << op_ret << dendl;
    return;
  }

  try {
    const Policy p(
      s->cct, &s->bucket_tenant, data.to_str(),
      s->cct->_conf.get_val<bool>("rgw_policy_reject_invalid_principals"));
    rgw::sal::Attrs attrs(s->bucket_attrs);
    if (s->bucket_access_conf &&
        s->bucket_access_conf->block_public_policy() &&
        rgw::IAM::is_public(p)) {
      op_ret = -EACCES;
      return;
    }

    op_ret = retry_raced_bucket_write(this, s->bucket.get(), [&p, this, &attrs] {
        attrs[RGW_ATTR_IAM_POLICY].clear();
        attrs[RGW_ATTR_IAM_POLICY].append(p.text);
        if (s->info.env->exists("HTTP_X_AMZ_CONFIRM_REMOVE_SELF_BUCKET_ACCESS")) {
          attrs[RGW_ATTR_IAM_POLICY_REMOVE_SELF_ACCESS].clear();
        } else {
          attrs.erase(RGW_ATTR_IAM_POLICY_REMOVE_SELF_ACCESS);
        }
        op_ret = s->bucket->merge_and_store_attrs(this, attrs, s->yield);
        return op_ret;
      }, y);
  } catch (rgw::IAM::PolicyParseException& e) {
    ldpp_dout(this, 5) << "failed to parse policy: " << e.what() << dendl;
    op_ret = -EINVAL;
    s->err.message = e.what();
  }
}

void RGWGetBucketPolicy::send_response()
{
  if (op_ret) {
    set_req_state_err(s, op_ret);
  }
  dump_errno(s);
  end_header(s, this, "application/json");
  dump_body(s, policy);
}

int RGWGetBucketPolicy::verify_permission(optional_yield y)
{
  // If the user is the root account of the bucket owner,
  // and x-amz-confirm-remove-self-bucket-access was not set,
  // then the user can put bucket policy.
  if (s->auth.identity->is_root_of(s->bucket_owner.id) &&
      s->bucket_attrs.find(RGW_ATTR_IAM_POLICY_REMOVE_SELF_ACCESS) == s->bucket_attrs.end()) {
    return 0;
  }

  auto [has_s3_existing_tag, has_s3_resource_tag] = rgw_check_policy_condition(this, s, false);
  if (has_s3_resource_tag)
    rgw_iam_add_buckettags(this, s);

  if (!verify_bucket_permission(this, s, rgw::IAM::s3GetBucketPolicy)) {
    return -EACCES;
  }

  return 0;
}

void RGWGetBucketPolicy::execute(optional_yield y)
{
  rgw::sal::Attrs attrs(s->bucket_attrs);
  auto aiter = attrs.find(RGW_ATTR_IAM_POLICY);
  if (aiter == attrs.end()) {
    ldpp_dout(this, 20) << "can't find bucket IAM POLICY attr bucket_name = "
        << s->bucket_name << dendl;
    op_ret = -ERR_NO_SUCH_BUCKET_POLICY;
    s->err.message = "The bucket policy does not exist";
    return;
  } else {
    policy = attrs[RGW_ATTR_IAM_POLICY];

    if (policy.length() == 0) {
      ldpp_dout(this, 10) << "The bucket policy does not exist, bucket: "
          << s->bucket_name << dendl;
      op_ret = -ERR_NO_SUCH_BUCKET_POLICY;
      s->err.message = "The bucket policy does not exist";
      return;
    }
  } 
}

void RGWDeleteBucketPolicy::send_response()
{
  if (!op_ret) {
    /* A successful Delete Bucket Policy should return a 204 on success */
    op_ret = STATUS_NO_CONTENT;
  }
  if (op_ret) {
    set_req_state_err(s, op_ret);
  }
  dump_errno(s);
  end_header(s);
}

int RGWDeleteBucketPolicy::verify_permission(optional_yield y)
{
  // If the user is the root account of the bucket owner,
  // and x-amz-confirm-remove-self-bucket-access was not set,
  // then the user can put bucket policy.
  if (s->auth.identity->is_root_of(s->bucket_owner.id) &&
      s->bucket_attrs.find(RGW_ATTR_IAM_POLICY_REMOVE_SELF_ACCESS) == s->bucket_attrs.end()) {
    return 0;
  }

  auto [has_s3_existing_tag, has_s3_resource_tag] = rgw_check_policy_condition(this, s, false);
  if (has_s3_resource_tag)
    rgw_iam_add_buckettags(this, s);

  if (!verify_bucket_permission(this, s, rgw::IAM::s3DeleteBucketPolicy)) {
    return -EACCES;
  }

  return 0;
}

void RGWDeleteBucketPolicy::execute(optional_yield y)
{
  op_ret = rgw_forward_request_to_master(this, *s->penv.site, s->owner.id,
                                         nullptr, nullptr, s->info, s->err, y);
  if (op_ret < 0) {
    ldpp_dout(this, 0) << "forward_request_to_master returned ret=" << op_ret << dendl;
    return;
  }

  op_ret = retry_raced_bucket_write(this, s->bucket.get(), [this] {
      rgw::sal::Attrs& attrs = s->bucket->get_attrs();
      attrs.erase(RGW_ATTR_IAM_POLICY);
      attrs.erase(RGW_ATTR_IAM_POLICY_REMOVE_SELF_ACCESS);
      op_ret = s->bucket->put_info(this, false, real_time(), s->yield);
      return op_ret;
    }, y);
}

void RGWPutBucketObjectLock::pre_exec()
{
  rgw_bucket_object_pre_exec(s);
}

int RGWPutBucketObjectLock::verify_permission(optional_yield y)
{
  auto [has_s3_existing_tag, has_s3_resource_tag] = rgw_check_policy_condition(this, s, false);
  if (has_s3_resource_tag)
    rgw_iam_add_buckettags(this, s);

  if (!verify_bucket_permission(this, s, rgw::IAM::s3PutBucketObjectLockConfiguration)) {
    return -EACCES;
  }

  return 0;
}

void RGWPutBucketObjectLock::execute(optional_yield y)
{
  if (!s->bucket->get_info().versioning_enabled()) {
    s->err.message = "Object lock cannot be enabled unless the "
        "bucket has versioning enabled";
    ldpp_dout(this, 4) << "ERROR: " << s->err.message << dendl;
    op_ret = -ERR_INVALID_BUCKET_STATE;
    return;
  }

  RGWXMLDecoder::XMLParser parser;
  if (!parser.init()) {
    ldpp_dout(this, 0) << "ERROR: failed to initialize parser" << dendl;
    op_ret = -EINVAL;
    return;
  }
  op_ret = get_params(y);
  if (op_ret < 0) {
    return;
  }
  if (!parser.parse(data.c_str(), data.length(), 1)) {
    op_ret = -ERR_MALFORMED_XML;
    return;
  }

  try {
    RGWXMLDecoder::decode_xml("ObjectLockConfiguration", obj_lock, &parser, true);
  } catch (RGWXMLDecoder::err& err) {
    ldpp_dout(this, 5) << "unexpected xml:" << err << dendl;
    op_ret = -ERR_MALFORMED_XML;
    return;
  }
  if (obj_lock.has_rule() && !obj_lock.retention_period_valid()) {
    s->err.message = "retention period must be a positive integer value";
    ldpp_dout(this, 4) << "ERROR: " << s->err.message << dendl;
    op_ret = -ERR_INVALID_RETENTION_PERIOD;
    return;
  }

  op_ret = rgw_forward_request_to_master(this, *s->penv.site, s->owner.id,
                                         &data, nullptr, s->info, s->err, y);
  if (op_ret < 0) {
    ldpp_dout(this, 20) << __func__ << "forward_request_to_master returned ret=" << op_ret << dendl;
    return;
  }

  op_ret = retry_raced_bucket_write(this, s->bucket.get(), [this, y] {
    if (!s->bucket->get_info().obj_lock_enabled()) {
      // automatically enable object lock if the bucket is versioning-enabled
      if (!s->bucket->get_info().versioning_enabled()) {
        s->err.message = "Object lock cannot be enabled unless the "
            "bucket has versioning enabled";
        ldpp_dout(this, 4) << "ERROR: " << s->err.message << dendl;
        return -ERR_INVALID_BUCKET_STATE;
      }
      s->bucket->get_info().flags |= BUCKET_OBJ_LOCK_ENABLED;
    }

    s->bucket->get_info().obj_lock = obj_lock;
    op_ret = s->bucket->put_info(this, false, real_time(), y);
    return op_ret;
  }, y);
  return;
}

void RGWGetBucketObjectLock::pre_exec()
{
  rgw_bucket_object_pre_exec(s);
}

int RGWGetBucketObjectLock::verify_permission(optional_yield y)
{
  auto [has_s3_existing_tag, has_s3_resource_tag] = rgw_check_policy_condition(this, s, false);
  if (has_s3_resource_tag)
    rgw_iam_add_buckettags(this, s);

  if (!verify_bucket_permission(this, s, rgw::IAM::s3GetBucketObjectLockConfiguration)) {
    return -EACCES;
  }

  return 0;
}

void RGWGetBucketObjectLock::execute(optional_yield y)
{
  if (!s->bucket->get_info().obj_lock_enabled()) {
    op_ret = -ERR_NO_SUCH_OBJECT_LOCK_CONFIGURATION;
    return;
  }
}

int RGWPutObjRetention::verify_permission(optional_yield y)
{
  auto [has_s3_existing_tag, has_s3_resource_tag] = rgw_check_policy_condition(this, s);
    if (has_s3_existing_tag || has_s3_resource_tag)
      rgw_iam_add_objtags(this, s, has_s3_existing_tag, has_s3_resource_tag);

  if (!verify_object_permission(this, s, rgw::IAM::s3PutObjectRetention)) {
    return -EACCES;
  }
  op_ret = get_params(y);
  if (op_ret) {
    return op_ret;
  }
  if (bypass_governance_mode) {
    bypass_perm = verify_object_permission(this, s, rgw::IAM::s3BypassGovernanceRetention);
  }
  return 0;
}

void RGWPutObjRetention::pre_exec()
{
  rgw_bucket_object_pre_exec(s);
}

void RGWPutObjRetention::execute(optional_yield y)
{
  if (!s->bucket->get_info().obj_lock_enabled()) {
    s->err.message = "object retention can't be set if bucket object lock not configured";
    ldpp_dout(this, 4) << "ERROR: " << s->err.message << dendl;
    op_ret = -ERR_INVALID_REQUEST;
    return;
  }

  RGWXMLDecoder::XMLParser parser;
  if (!parser.init()) {
    ldpp_dout(this, 0) << "ERROR: failed to initialize parser" << dendl;
    op_ret = -EINVAL;
    return;
  }

  if (!parser.parse(data.c_str(), data.length(), 1)) {
    op_ret = -ERR_MALFORMED_XML;
    return;
  }

  try {
    RGWXMLDecoder::decode_xml("Retention", obj_retention, &parser, true);
  } catch (RGWXMLDecoder::err& err) {
    ldpp_dout(this, 5) << "unexpected xml:" << err << dendl;
    op_ret = -ERR_MALFORMED_XML;
    return;
  }

  if (ceph::real_clock::to_time_t(obj_retention.get_retain_until_date()) < ceph_clock_now()) {
    s->err.message = "the retain-until date must be in the future";
    ldpp_dout(this, 0) << "ERROR: " << s->err.message << dendl;
    op_ret = -EINVAL;
    return;
  }
  bufferlist bl;
  obj_retention.encode(bl);

  //check old retention
  op_ret = s->object->get_obj_attrs(s->yield, this);
  if (op_ret < 0) {
    ldpp_dout(this, 0) << "ERROR: get obj attr error"<< dendl;
    return;
  }
  rgw::sal::Attrs attrs = s->object->get_attrs();
  auto aiter = attrs.find(RGW_ATTR_OBJECT_RETENTION);
  if (aiter != attrs.end()) {
    RGWObjectRetention old_obj_retention;
    try {
      decode(old_obj_retention, aiter->second);
    } catch (buffer::error& err) {
      ldpp_dout(this, 0) << "ERROR: failed to decode RGWObjectRetention" << dendl;
      op_ret = -EIO;
      return;
    }
    if (ceph::real_clock::to_time_t(obj_retention.get_retain_until_date()) < ceph::real_clock::to_time_t(old_obj_retention.get_retain_until_date())) {
      if (old_obj_retention.get_mode().compare("GOVERNANCE") != 0 || !bypass_perm || !bypass_governance_mode) {
	  s->err.message = "proposed retain-until date shortens an existing retention period and governance bypass check failed";
        op_ret = -EACCES;
        return;
      }
    } else if (old_obj_retention.get_mode() == obj_retention.get_mode()) {
      // ok if retention mode doesn't change
    } else if (obj_retention.get_mode() == "GOVERNANCE") {
      s->err.message = "can't change retention mode from COMPLIANCE to GOVERNANCE";
      op_ret = -EACCES;
      return;
    } else if (!bypass_perm || !bypass_governance_mode) {
      s->err.message = "can't change retention mode from GOVERNANCE without governance bypass";
      op_ret = -EACCES;
      return;
    }
  }

  const auto etag = s->object->get_attrs()[RGW_ATTR_ETAG].to_str();
  op_ret = rgw::bucketlogging::log_record(driver,
      rgw::bucketlogging::LoggingType::Journal,
      s->object.get(),
      s,
      canonical_name(),
      etag,
      s->object->get_size(),
      this, y, false, false);
  if (op_ret < 0) {
    return;
  }

  op_ret = s->object->modify_obj_attrs(RGW_ATTR_OBJECT_RETENTION, bl, s->yield, this);

  return;
}

int RGWGetObjRetention::verify_permission(optional_yield y)
{
  auto [has_s3_existing_tag, has_s3_resource_tag] = rgw_check_policy_condition(this, s);
    if (has_s3_existing_tag || has_s3_resource_tag)
      rgw_iam_add_objtags(this, s, has_s3_existing_tag, has_s3_resource_tag);

  if (!verify_object_permission(this, s, rgw::IAM::s3GetObjectRetention)) {
    return -EACCES;
  }
  return 0;
}

void RGWGetObjRetention::pre_exec()
{
  rgw_bucket_object_pre_exec(s);
}

void RGWGetObjRetention::execute(optional_yield y)
{
  if (!s->bucket->get_info().obj_lock_enabled()) {
    s->err.message = "bucket object lock not configured";
    ldpp_dout(this, 4) << "ERROR: " << s->err.message << dendl;
    op_ret = -ERR_INVALID_REQUEST;
    return;
  }
  op_ret = s->object->get_obj_attrs(s->yield, this);
  if (op_ret < 0) {
    ldpp_dout(this, 0) << "ERROR: failed to get obj attrs, obj=" << s->object
                       << " ret=" << op_ret << dendl;
    return;
  }
  rgw::sal::Attrs attrs = s->object->get_attrs();
  auto aiter = attrs.find(RGW_ATTR_OBJECT_RETENTION);
  if (aiter == attrs.end()) {
    op_ret = -ERR_NO_SUCH_OBJECT_LOCK_CONFIGURATION;
    return;
  }

  bufferlist::const_iterator iter{&aiter->second};
  try {
    obj_retention.decode(iter);
  } catch (const buffer::error& e) {
    ldpp_dout(this, 0) << __func__ <<  "decode object retention config failed" << dendl;
    op_ret = -EIO;
    return;
  }
  return;
}

int RGWPutObjLegalHold::verify_permission(optional_yield y)
{
  auto [has_s3_existing_tag, has_s3_resource_tag] = rgw_check_policy_condition(this, s);
    if (has_s3_existing_tag || has_s3_resource_tag)
      rgw_iam_add_objtags(this, s, has_s3_existing_tag, has_s3_resource_tag);

  if (!verify_object_permission(this, s, rgw::IAM::s3PutObjectLegalHold)) {
    return -EACCES;
  }
  return 0;
}

void RGWPutObjLegalHold::pre_exec()
{
  rgw_bucket_object_pre_exec(s);
}

void RGWPutObjLegalHold::execute(optional_yield y) {
  if (!s->bucket->get_info().obj_lock_enabled()) {
    s->err.message = "object legal hold can't be set if bucket object lock not enabled";
    ldpp_dout(this, 4) << "ERROR: " << s->err.message << dendl;
    op_ret = -ERR_INVALID_REQUEST;
    return;
  }

  RGWXMLDecoder::XMLParser parser;
  if (!parser.init()) {
    ldpp_dout(this, 0) << "ERROR: failed to initialize parser" << dendl;
    op_ret = -EINVAL;
    return;
  }

  op_ret = get_params(y);
  if (op_ret < 0)
    return;

  if (!parser.parse(data.c_str(), data.length(), 1)) {
    op_ret = -ERR_MALFORMED_XML;
    return;
  }

  try {
    RGWXMLDecoder::decode_xml("LegalHold", obj_legal_hold, &parser, true);
  } catch (RGWXMLDecoder::err &err) {
    ldpp_dout(this, 5) << "unexpected xml:" << err << dendl;
    op_ret = -ERR_MALFORMED_XML;
    return;
  }

  op_ret = s->object->get_obj_attrs(y, this);
  if (op_ret < 0) {
    ldpp_dout(this, 0) << "ERROR: failed to get obj attrs, obj=" << s->object
                       << " ret=" << op_ret << dendl;
    return;
  }
  const auto etag = s->object->get_attrs()[RGW_ATTR_ETAG].to_str();
  op_ret = rgw::bucketlogging::log_record(driver,
      rgw::bucketlogging::LoggingType::Journal,
      s->object.get(),
      s,
      canonical_name(),
      etag,
      s->object->get_size(),
      this, y, false, false);
  if (op_ret < 0) {
    return;
  }

  bufferlist bl;
  obj_legal_hold.encode(bl);
  //if instance is empty, we should modify the latest object
  op_ret = s->object->modify_obj_attrs(RGW_ATTR_OBJECT_LEGAL_HOLD, bl, s->yield, this);
  return;
}

int RGWGetObjLegalHold::verify_permission(optional_yield y)
{
  auto [has_s3_existing_tag, has_s3_resource_tag] = rgw_check_policy_condition(this, s);
    if (has_s3_existing_tag || has_s3_resource_tag)
      rgw_iam_add_objtags(this, s, has_s3_existing_tag, has_s3_resource_tag);

  if (!verify_object_permission(this, s, rgw::IAM::s3GetObjectLegalHold)) {
    return -EACCES;
  }
  return 0;
}

void RGWGetObjLegalHold::pre_exec()
{
  rgw_bucket_object_pre_exec(s);
}

void RGWGetObjLegalHold::execute(optional_yield y)
{
  if (!s->bucket->get_info().obj_lock_enabled()) {
    s->err.message = "bucket object lock not configured";
    ldpp_dout(this, 4) << "ERROR: " << s->err.message << dendl;
    op_ret = -ERR_INVALID_REQUEST;
    return;
  }
  map<string, bufferlist> attrs;
  op_ret = s->object->get_obj_attrs(s->yield, this);
  if (op_ret < 0) {
    ldpp_dout(this, 0) << "ERROR: failed to get obj attrs, obj=" << s->object
                       << " ret=" << op_ret << dendl;
    return;
  }
  auto aiter = s->object->get_attrs().find(RGW_ATTR_OBJECT_LEGAL_HOLD);
  if (aiter == s->object->get_attrs().end()) {
    op_ret = -ERR_NO_SUCH_OBJECT_LOCK_CONFIGURATION;
    return;
  }

  bufferlist::const_iterator iter{&aiter->second};
  try {
    obj_legal_hold.decode(iter);
  } catch (const buffer::error& e) {
    ldpp_dout(this, 0) << __func__ <<  "decode object legal hold config failed" << dendl;
    op_ret = -EIO;
    return;
  }
  return;
}

void RGWGetClusterStat::execute(optional_yield y)
{
  op_ret = driver->cluster_stat(stats_op);
}

int RGWGetBucketPolicyStatus::verify_permission(optional_yield y)
{
  auto [has_s3_existing_tag, has_s3_resource_tag] = rgw_check_policy_condition(this, s, false);
  if (has_s3_resource_tag)
    rgw_iam_add_buckettags(this, s);

  if (!verify_bucket_permission(this, s, rgw::IAM::s3GetBucketPolicyStatus)) {
    return -EACCES;
  }

  return 0;
}

void RGWGetBucketPolicyStatus::execute(optional_yield y)
{
  isPublic = (s->iam_policy && rgw::IAM::is_public(*s->iam_policy)) || s->bucket_acl.is_public(this);
}

int RGWPutBucketPublicAccessBlock::verify_permission(optional_yield y)
{
  auto [has_s3_existing_tag, has_s3_resource_tag] = rgw_check_policy_condition(this, s, false);
  if (has_s3_resource_tag)
    rgw_iam_add_buckettags(this, s);

  if (!verify_bucket_permission(this, s, rgw::IAM::s3PutBucketPublicAccessBlock)) {
    return -EACCES;
  }

  return 0;
}

int RGWPutBucketPublicAccessBlock::get_params(optional_yield y)
{
  const auto max_size = s->cct->_conf->rgw_max_put_param_size;
  std::tie(op_ret, data) = read_all_input(s, max_size, false);
  return op_ret;
}

void RGWPutBucketPublicAccessBlock::execute(optional_yield y)
{
  RGWXMLDecoder::XMLParser parser;
  if (!parser.init()) {
    ldpp_dout(this, 0) << "ERROR: failed to initialize parser" << dendl;
    op_ret = -EINVAL;
    return;
  }

  op_ret = get_params(y);
  if (op_ret < 0)
    return;

  if (!parser.parse(data.c_str(), data.length(), 1)) {
    ldpp_dout(this, 0) << "ERROR: malformed XML" << dendl;
    op_ret = -ERR_MALFORMED_XML;
    return;
  }

  try {
    RGWXMLDecoder::decode_xml("PublicAccessBlockConfiguration", access_conf, &parser, true);
  } catch (RGWXMLDecoder::err &err) {
    ldpp_dout(this, 5) << "unexpected xml:" << err << dendl;
    op_ret = -ERR_MALFORMED_XML;
    return;
  }

  op_ret = rgw_forward_request_to_master(this, *s->penv.site, s->owner.id,
                                         &data, nullptr, s->info, s->err, y);
  if (op_ret < 0) {
    ldpp_dout(this, 0) << "forward_request_to_master returned ret=" << op_ret << dendl;
    return;
  }

  bufferlist bl;
  access_conf.encode(bl);
  op_ret = retry_raced_bucket_write(this, s->bucket.get(), [this, &bl] {
      rgw::sal::Attrs attrs(s->bucket_attrs);
      attrs[RGW_ATTR_PUBLIC_ACCESS] = bl;
      return s->bucket->merge_and_store_attrs(this, attrs, s->yield);
    }, y);

}

int RGWGetBucketPublicAccessBlock::verify_permission(optional_yield y)
{
  auto [has_s3_existing_tag, has_s3_resource_tag] = rgw_check_policy_condition(this, s, false);
  if (has_s3_resource_tag)
    rgw_iam_add_buckettags(this, s);

  if (!verify_bucket_permission(this, s, rgw::IAM::s3GetBucketPublicAccessBlock)) {
    return -EACCES;
  }

  return 0;
}

void RGWGetBucketPublicAccessBlock::execute(optional_yield y)
{
  auto attrs = s->bucket_attrs;
  if (auto aiter = attrs.find(RGW_ATTR_PUBLIC_ACCESS);
      aiter == attrs.end()) {
    ldpp_dout(this, 20) << "can't find bucket IAM POLICY attr bucket_name = "
		       << s->bucket_name << dendl;

    op_ret = -ERR_NO_SUCH_PUBLIC_ACCESS_BLOCK_CONFIGURATION;
    s->err.message = "The public access block configuration was not found";

    return;
  } else {
    bufferlist::const_iterator iter{&aiter->second};
    try {
      access_conf.decode(iter);
    } catch (const buffer::error& e) {
      ldpp_dout(this, 0) << __func__ <<  "decode access_conf failed" << dendl;
      op_ret = -EIO;
      return;
    }
  }
}


void RGWDeleteBucketPublicAccessBlock::send_response()
{
  if (!op_ret) {
    /* A successful Delete request should return a 204 */
    op_ret = STATUS_NO_CONTENT;
  }

  set_req_state_err(s, op_ret);
  dump_errno(s);
  end_header(s);
}

int RGWDeleteBucketPublicAccessBlock::verify_permission(optional_yield y)
{
  auto [has_s3_existing_tag, has_s3_resource_tag] = rgw_check_policy_condition(this, s, false);
  if (has_s3_resource_tag)
    rgw_iam_add_buckettags(this, s);

  if (!verify_bucket_permission(this, s, rgw::IAM::s3PutBucketPublicAccessBlock)) {
    return -EACCES;
  }

  return 0;
}

void RGWDeleteBucketPublicAccessBlock::execute(optional_yield y)
{
  op_ret = rgw_forward_request_to_master(this, *s->penv.site, s->owner.id,
                                         nullptr, nullptr, s->info, s->err, y);
  if (op_ret < 0) {
    ldpp_dout(this, 0) << "forward_request_to_master returned ret=" << op_ret << dendl;
    return;
  }

  op_ret = retry_raced_bucket_write(this, s->bucket.get(), [this] {
      rgw::sal::Attrs& attrs = s->bucket->get_attrs();
      attrs.erase(RGW_ATTR_PUBLIC_ACCESS);
      op_ret = s->bucket->put_info(this, false, real_time(), s->yield);
      return op_ret;
    }, y);
}

int RGWPutBucketEncryption::get_params(optional_yield y)
{
  const auto max_size = s->cct->_conf->rgw_max_put_param_size;
  std::tie(op_ret, data) = read_all_input(s, max_size, false);
  return op_ret;
}

int RGWPutBucketEncryption::verify_permission(optional_yield y)
{
  if (!verify_bucket_permission(this, s, rgw::IAM::s3PutBucketEncryption)) {
    return -EACCES;
  }
  return 0;
}

void RGWPutBucketEncryption::execute(optional_yield y)
{
  RGWXMLDecoder::XMLParser parser;
  if (!parser.init()) {
    ldpp_dout(this, 0) << "ERROR: failed to initialize parser" << dendl;
    op_ret = -EINVAL;
    return;
  }
  op_ret = get_params(y);
  if (op_ret < 0) {
    return;
  }
  if (!parser.parse(data.c_str(), data.length(), 1)) {
    ldpp_dout(this, 0) << "ERROR: malformed XML" << dendl;
    op_ret = -ERR_MALFORMED_XML;
    return;
  }

  try {
    RGWXMLDecoder::decode_xml("ServerSideEncryptionConfiguration", bucket_encryption_conf, &parser, true);
  } catch (RGWXMLDecoder::err& err) {
    ldpp_dout(this, 5) << "unexpected xml:" << err << dendl;
    op_ret = -ERR_MALFORMED_XML;
    return;
  }

  op_ret = rgw_forward_request_to_master(this, *s->penv.site, s->owner.id,
                                         &data, nullptr, s->info, s->err, y);
  if (op_ret < 0) {
    ldpp_dout(this, 20) << "forward_request_to_master returned ret=" << op_ret << dendl;
    return;
  }

  bufferlist conf_bl;
  bucket_encryption_conf.encode(conf_bl);
  op_ret = retry_raced_bucket_write(this, s->bucket.get(), [this, y, &conf_bl] {
    rgw::sal::Attrs attrs = s->bucket->get_attrs();
    attrs[RGW_ATTR_BUCKET_ENCRYPTION_POLICY] = conf_bl;
    return s->bucket->merge_and_store_attrs(this, attrs, y);
  }, y);
}

int RGWGetBucketEncryption::verify_permission(optional_yield y)
{
  if (!verify_bucket_permission(this, s, rgw::IAM::s3GetBucketEncryption)) {
    return -EACCES;
  }
  return 0;
}

void RGWGetBucketEncryption::execute(optional_yield y)
{
  const auto& attrs = s->bucket_attrs;
  if (auto aiter = attrs.find(RGW_ATTR_BUCKET_ENCRYPTION_POLICY);
      aiter == attrs.end()) {
    ldpp_dout(this, 20) << "can't find BUCKET ENCRYPTION attr for bucket_name = " << s->bucket_name << dendl;
    op_ret = -ENOENT;
    s->err.message = "The server side encryption configuration was not found";
    return;
  } else {
    bufferlist::const_iterator iter{&aiter->second};
    try {
      bucket_encryption_conf.decode(iter);
    } catch (const buffer::error& e) {
      ldpp_dout(this, 0) << __func__ <<  "decode bucket_encryption_conf failed" << dendl;
      op_ret = -EIO;
      return;
    }
  }
}

int RGWDeleteBucketEncryption::verify_permission(optional_yield y)
{
  if (!verify_bucket_permission(this, s, rgw::IAM::s3PutBucketEncryption)) {
    return -EACCES;
  }
  return 0;
}

void RGWDeleteBucketEncryption::execute(optional_yield y)
{
  op_ret = rgw_forward_request_to_master(this, *s->penv.site, s->owner.id,
                                         nullptr, nullptr, s->info, s->err, y);
  if (op_ret < 0) {
    ldpp_dout(this, 0) << "forward_request_to_master returned ret=" << op_ret << dendl;
    return;
  }

  op_ret = retry_raced_bucket_write(this, s->bucket.get(), [this, y] {
    rgw::sal::Attrs& attrs = s->bucket->get_attrs();
    attrs.erase(RGW_ATTR_BUCKET_ENCRYPTION_POLICY);
    attrs.erase(RGW_ATTR_BUCKET_ENCRYPTION_KEY_ID);
    op_ret = s->bucket->put_info(this, false, real_time(), y);
    return op_ret;
  }, y);
}

int RGWPutBucketOwnershipControls::verify_permission(optional_yield y)
{
  if (!verify_bucket_permission(this, s, rgw::IAM::s3PutBucketOwnershipControls)) {
    return -EACCES;
  }
  return 0;
}

void RGWPutBucketOwnershipControls::execute(optional_yield y)
{
  op_ret = get_params(y);
  if (op_ret < 0) {
    return;
  }

  op_ret = rgw_forward_request_to_master(this, *s->penv.site, s->owner.id,
                                         &data, nullptr, s->info, s->err, y);
  if (op_ret < 0) {
    ldpp_dout(this, 20) << "forward_request_to_master returned ret=" << op_ret << dendl;
    return;
  }

  bufferlist conf_bl;
  encode(ownership, conf_bl);

  // construct a default private acl for BucketOwnerEnforced comparison
  RGWAccessControlPolicy private_acl;
  private_acl.create_default(s->bucket_owner.id,
                             s->bucket_owner.display_name);

  op_ret = retry_raced_bucket_write(this, s->bucket.get(),
      [this, y, &conf_bl, &private_acl] {
        rgw::sal::Attrs& attrs = s->bucket->get_attrs();

        using rgw::s3::ObjectOwnership::BucketOwnerEnforced;
        if (ownership.object_ownership == BucketOwnerEnforced) {
          // reject BucketOwnerEnforced if the bucket's acl doesn't
          // match the default private acl policy
          RGWAccessControlPolicy bucket_acl;
          if (auto i = attrs.find(RGW_ATTR_ACL); i != attrs.end()) {
            try {
              auto p = i->second.cbegin();
              decode(bucket_acl, p);
            } catch (const buffer::error&) {
              ldpp_dout(this, 20) << "failed to decode RGW_ATTR_ACL" << dendl;
              return -EIO;
            }
            if (bucket_acl != private_acl) {
              s->err.message = "The bucket's ACL must be made private "
                  "before setting BucketOwnerEnforced.";
              return -ERR_INVALID_BUCKET_ACL;
            }
          }
        }

        attrs[RGW_ATTR_OWNERSHIP_CONTROLS] = conf_bl;
        return s->bucket->put_info(this, false, real_time(), y);
      }, y);
}

int RGWGetBucketOwnershipControls::verify_permission(optional_yield y)
{
  if (!verify_bucket_permission(this, s, rgw::IAM::s3GetBucketOwnershipControls)) {
    return -EACCES;
  }
  return 0;
}

void RGWGetBucketOwnershipControls::execute(optional_yield y)
{
  const auto& attrs = s->bucket_attrs;
  if (auto aiter = attrs.find(RGW_ATTR_OWNERSHIP_CONTROLS);
      aiter == attrs.end()) {
    op_ret = -ENOENT;
    s->err.message = "The bucket ownership controls were not found";
    return;
  } else {
    bufferlist::const_iterator iter{&aiter->second};
    try {
      decode(ownership, iter);
    } catch (const buffer::error& e) {
      ldpp_dout(this, 0) << __func__ << " failed to decode "
          "RGW_ATTR_OWNERSHIP_CONTROLS: " << e.what() << dendl;
      op_ret = -EIO;
      return;
    }
  }
}

int RGWDeleteBucketOwnershipControls::verify_permission(optional_yield y)
{
  if (!verify_bucket_permission(this, s, rgw::IAM::s3PutBucketOwnershipControls)) {
    return -EACCES;
  }
  return 0;
}

void RGWDeleteBucketOwnershipControls::execute(optional_yield y)
{
  op_ret = rgw_forward_request_to_master(this, *s->penv.site, s->owner.id,
                                         nullptr, nullptr, s->info, s->err, y);
  if (op_ret < 0) {
    ldpp_dout(this, 0) << "forward_request_to_master returned ret=" << op_ret << dendl;
    return;
  }

  op_ret = retry_raced_bucket_write(this, s->bucket.get(), [this, y] {
    rgw::sal::Attrs& attrs = s->bucket->get_attrs();
    attrs.erase(RGW_ATTR_OWNERSHIP_CONTROLS);
    return s->bucket->put_info(this, false, real_time(), y);
  }, y);
}

void rgw_slo_entry::decode_json(JSONObj *obj)
{
  JSONDecoder::decode_json("path", path, obj);
  JSONDecoder::decode_json("etag", etag, obj);
  JSONDecoder::decode_json("size_bytes", size_bytes, obj);
};<|MERGE_RESOLUTION|>--- conflicted
+++ resolved
@@ -4007,7 +4007,6 @@
   /* continue if EEXIST and create_bucket will fail below.  this way we can
    * recover from a partial create by retrying it. */
   ldpp_dout(this, 20) << "Bucket::create() returned ret=" << op_ret << " bucket=" << s->bucket << dendl;
-<<<<<<< HEAD
 
   if (op_ret < 0 && op_ret != -EEXIST && op_ret != -ERR_BUCKET_EXISTS)
     return;
@@ -4093,8 +4092,6 @@
     }
   }
 
-=======
->>>>>>> f3d801af
 } /* RGWCreateBucket::execute() */
 
 int RGWDeleteBucket::verify_permission(optional_yield y)

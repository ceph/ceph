--- conflicted
+++ resolved
@@ -92,48 +92,20 @@
   rgw_period.cc
   rgw_realm.cc
   rgw_sync.cc
-<<<<<<< HEAD
-  rgw_data_sync.cc
   rgw_sip_bucket.cc
   rgw_sip_data.cc
   rgw_sip_meta.cc
   rgw_sip_rest.cc
-  rgw_sync_counters.cc
-  rgw_sync_error_repo.cc
   rgw_sync_info.cc
-  rgw_sync_module.cc
-  rgw_sync_module_aws.cc
-  rgw_sync_module_es.cc
-  rgw_sync_module_es_rest.cc
-  rgw_sync_module_log.cc
-  rgw_sync_module_pubsub.cc
-=======
->>>>>>> 221ee00a
   rgw_sync_policy.cc
   rgw_notify_event_type.cc
-<<<<<<< HEAD
-  rgw_sync_module_pubsub_rest.cc
-  rgw_sync_trace.cc
-  rgw_trim_bilog.cc
-  rgw_trim_datalog.cc
-  rgw_trim_mdlog.cc
   rgw_trim_tools.cc
+  rgw_remote.cc
   rgw_period_history.cc
   rgw_period_puller.cc
-  rgw_remote.cc
-  rgw_reshard.cc
-=======
-  rgw_period_history.cc
-  rgw_period_puller.cc
->>>>>>> 221ee00a
   rgw_coroutine.cc
   rgw_cr_rest.cc
-<<<<<<< HEAD
   rgw_cr_sip.cc
-  rgw_cr_tools.cc
-  rgw_object_expirer_core.cc
-=======
->>>>>>> 221ee00a
   rgw_op.cc
   rgw_policy_s3.cc
   rgw_public_access.cc

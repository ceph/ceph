--- conflicted
+++ resolved
@@ -268,14 +268,6 @@
 
   lru_map<BucketGen, ChangeStatusPtr> changes;
 
-<<<<<<< HEAD
-  bc::flat_set<std::pair<rgw_bucket_shard, uint64_t>> cur_cycle;
-
-  void _get_change(const rgw_bucket_shard& bs, ChangeStatusPtr& status);
-  void register_renew(const rgw_bucket_shard& bs,
-		      const rgw::bucket_log_layout_generation& gen);
-  void update_renewed(const rgw_bucket_shard& bs, ceph::real_time expiration);
-=======
   bc::flat_set<BucketGen> cur_cycle;
 
   ChangeStatusPtr _get_change(const rgw_bucket_shard& bs, uint64_t gen);
@@ -284,7 +276,6 @@
   void update_renewed(const rgw_bucket_shard& bs,
 		      uint64_t gen,
 		      ceph::real_time expiration);
->>>>>>> 7c7db9ff
 
   ceph::mutex renew_lock = ceph::make_mutex("ChangesRenewThread::lock");
   ceph::condition_variable renew_cond;

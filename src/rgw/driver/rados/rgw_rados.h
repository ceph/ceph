// -*- mode:C++; tab-width:8; c-basic-offset:2; indent-tabs-mode:t -*-
// vim: ts=8 sw=2 smarttab ft=cpp

#pragma once

#include <iostream>
#include <functional>
#include <boost/container/flat_map.hpp>
#include <boost/container/flat_set.hpp>

#include "include/rados/librados.hpp"
#include "include/Context.h"
#include "include/random.h"
#include "common/RefCountedObj.h"
#include "common/ceph_time.h"
#include "common/Timer.h"
#include "common/async/context_pool.h"
#include "rgw_common.h"
#include "cls/rgw/cls_rgw_types.h"
#include "cls/version/cls_version_types.h"
#include "cls/log/cls_log_types.h"
#include "cls/timeindex/cls_timeindex_types.h"
#include "cls/otp/cls_otp_types.h"
#include "rgw_quota.h"
#include "rgw_log.h"
#include "rgw_metadata.h"
#include "rgw_meta_sync_status.h"
#include "rgw_period_puller.h"
#include "rgw_obj_manifest.h"
#include "rgw_sync_module.h"
#include "rgw_trim_bilog.h"
#include "rgw_service.h"
#include "rgw_sal_store.h"
#include "rgw_aio.h"
#include "rgw_d3n_cacherequest.h"
#include "rgw_bucket_snap.h"

#include "services/svc_bi_rados.h"
#include "common/Throttle.h"
#include "common/ceph_mutex.h"
#include "rgw_cache.h"
#include "rgw_sal_fwd.h"
#include "rgw_pubsub.h"
#include "rgw_tools.h"

struct D3nDataCache;
struct RGWLCCloudTierCtx;

class RGWWatcher;
class ACLOwner;
class RGWGC;
class RGWMetaNotifier;
class RGWDataNotifier;
class RGWLC;
class RGWObjectExpirer;
class RGWMetaSyncProcessorThread;
class RGWDataSyncProcessorThread;
class RGWSyncLogTrimThread;
class RGWSyncTraceManager;
struct RGWZoneGroup;
struct RGWZoneParams;
class RGWReshard;
class RGWReshardWait;
namespace rgw { class SiteConfig; }

struct get_obj_data;

/* flags for put_obj_meta() */
#define PUT_OBJ_CREATE      0x01
#define PUT_OBJ_EXCL        0x02
#define PUT_OBJ_CREATE_EXCL (PUT_OBJ_CREATE | PUT_OBJ_EXCL)

static inline void prepend_bucket_marker(const rgw_bucket& bucket, const std::string& orig_oid, std::string& oid)
{
  if (bucket.marker.empty() || orig_oid.empty()) {
    oid = orig_oid;
  } else {
    oid = bucket.marker;
    oid.append("_");
    oid.append(orig_oid);
  }
}

static inline void get_obj_bucket_and_oid_loc(const rgw_obj& obj, std::string& oid, std::string& locator)
{
  const rgw_bucket& bucket = obj.bucket;
  prepend_bucket_marker(bucket, obj.get_oid(), oid);
  const std::string& loc = obj.key.get_loc();
  if (!loc.empty()) {
    prepend_bucket_marker(bucket, loc, locator);
  } else {
    locator.clear();
  }
}

struct rgw_olh_snap_entry {
  rgw_obj_key key;
  bool delete_marker = false;

  void encode(bufferlist& bl) const {
    ENCODE_START(1, 1, bl);
    encode(key, bl);
    encode(delete_marker, bl);
    ENCODE_FINISH(bl);
  }

  void decode(bufferlist::const_iterator& bl) {
     DECODE_START(1, bl);
     decode(key, bl);
     decode(delete_marker, bl);
     DECODE_FINISH(bl);
  }

  void dump(Formatter *f) const;
};
WRITE_CLASS_ENCODER(rgw_olh_snap_entry)

struct RGWOLHSnapInfo {
  std::map<rgw_bucket_snap_id, rgw_olh_snap_entry> snap_map;

  void encode(bufferlist& bl) const {
    ENCODE_START(1, 1, bl);
    encode(snap_map, bl);
    ENCODE_FINISH(bl);
  }

  void decode(bufferlist::const_iterator& bl) {
     DECODE_START(1, bl);
     decode(snap_map, bl);
     DECODE_FINISH(bl);
  }
  void dump(Formatter *f) const;
};
WRITE_CLASS_ENCODER(RGWOLHSnapInfo)

struct RGWOLHInfo {
  rgw_obj target;
  bool removed;
  rgw_bucket_snap_id snap_id;

  RGWOLHInfo() : removed(false) {}

  void encode(bufferlist& bl) const {
    ENCODE_START(2, 1, bl);
    encode(target, bl);
    encode(removed, bl);
    encode(snap_id, bl);
    ENCODE_FINISH(bl);
  }

  void decode(bufferlist::const_iterator& bl) {
     DECODE_START(2, bl);
     decode(target, bl);
     decode(removed, bl);
<<<<<<< HEAD
     decode(snap_id, bl);
=======
     if (struct_v >= 2) {
       decode(snap_id, bl);
     }
>>>>>>> ac2f0ac1
     DECODE_FINISH(bl);
  }
  static void generate_test_instances(std::list<RGWOLHInfo*>& o);
  void dump(Formatter *f) const;
};
WRITE_CLASS_ENCODER(RGWOLHInfo)

struct RGWOLHPendingInfo {
  ceph::real_time time;

  RGWOLHPendingInfo() {}

  void encode(bufferlist& bl) const {
    ENCODE_START(1, 1, bl);
    encode(time, bl);
    ENCODE_FINISH(bl);
  }

  void decode(bufferlist::const_iterator& bl) {
     DECODE_START(1, bl);
     decode(time, bl);
     DECODE_FINISH(bl);
  }

  void dump(Formatter *f) const;
  static void generate_test_instances(std::list<RGWOLHPendingInfo*>& o);
};
WRITE_CLASS_ENCODER(RGWOLHPendingInfo)

struct RGWUsageBatch {
  std::map<ceph::real_time, rgw_usage_log_entry> m;

  void insert(ceph::real_time& t, rgw_usage_log_entry& entry, bool *account) {
    bool exists = m.find(t) != m.end();
    *account = !exists;
    m[t].aggregate(entry);
  }
};

struct RGWCloneRangeInfo {
  rgw_obj src;
  off_t src_ofs;
  off_t dst_ofs;
  uint64_t len;
};

class RGWFetchObjFilter {
public:
  virtual ~RGWFetchObjFilter() {}

  virtual int filter(CephContext *cct,
                     const rgw_obj_key& source_key,
                     const RGWBucketInfo& dest_bucket_info,
                     std::optional<rgw_placement_rule> dest_placement_rule,
                     const std::map<std::string, bufferlist>& obj_attrs,
                     std::optional<rgw_user> *poverride_owner,
                     const rgw_placement_rule **prule) = 0;
};

class RGWFetchObjFilter_Default : public RGWFetchObjFilter {
protected:
  rgw_placement_rule dest_rule;
public:
  RGWFetchObjFilter_Default() {}

  int filter(CephContext *cct,
             const rgw_obj_key& source_key,
             const RGWBucketInfo& dest_bucket_info,
             std::optional<rgw_placement_rule> dest_placement_rule,
             const std::map<std::string, bufferlist>& obj_attrs,
             std::optional<rgw_user> *poverride_owner,
             const rgw_placement_rule **prule) override;
};

struct RGWObjStateManifest {
  RGWObjState state;
  std::optional<RGWObjManifest> manifest;
};

class RGWObjectCtx {
  rgw::sal::Driver* driver;
  ceph::shared_mutex lock = ceph::make_shared_mutex("RGWObjectCtx");

  std::map<rgw_obj, RGWObjStateManifest> objs_state;
public:
  explicit RGWObjectCtx(rgw::sal::Driver* _driver) : driver(_driver) {}
  RGWObjectCtx(RGWObjectCtx& _o) {
    std::unique_lock wl{lock};
    this->driver = _o.driver;
    this->objs_state = _o.objs_state;
  }

  rgw::sal::Driver* get_driver() {
    return driver;
  }

  RGWObjStateManifest *get_state(const rgw_obj& obj);

  void set_compressed(const rgw_obj& obj);
  void set_atomic(const rgw_obj& obj);
  void set_prefetch_data(const rgw_obj& obj);
  void invalidate(const rgw_obj& obj);
};


struct RGWRawObjState {
  rgw_raw_obj obj;
  bool has_attrs{false};
  bool exists{false};
  uint64_t size{0};
  ceph::real_time mtime;
  uint64_t epoch{0};
  bufferlist obj_tag;
  bool has_data{false};
  bufferlist data;
  bool prefetch_data{false};
  uint64_t pg_ver{0};

  /* important! don't forget to update copy constructor */

  RGWObjVersionTracker objv_tracker;

  std::map<std::string, bufferlist> attrset;
  RGWRawObjState() {}
  RGWRawObjState(const RGWRawObjState& rhs) : obj (rhs.obj) {
    has_attrs = rhs.has_attrs;
    exists = rhs.exists;
    size = rhs.size;
    mtime = rhs.mtime;
    epoch = rhs.epoch;
    if (rhs.obj_tag.length()) {
      obj_tag = rhs.obj_tag;
    }
    has_data = rhs.has_data;
    if (rhs.data.length()) {
      data = rhs.data;
    }
    prefetch_data = rhs.prefetch_data;
    pg_ver = rhs.pg_ver;
    objv_tracker = rhs.objv_tracker;
  }
};

struct RGWPoolIterCtx {
  librados::IoCtx io_ctx;
  librados::NObjectIterator iter;
};

struct RGWListRawObjsCtx {
  bool initialized;
  RGWPoolIterCtx iter_ctx;

  RGWListRawObjsCtx() : initialized(false) {}
};

struct objexp_hint_entry {
  std::string tenant;
  std::string bucket_name;
  std::string bucket_id;
  rgw_obj_key obj_key;
  ceph::real_time exp_time;

  void encode(bufferlist& bl) const {
    ENCODE_START(2, 1, bl);
    encode(bucket_name, bl);
    encode(bucket_id, bl);
    encode(obj_key, bl);
    encode(exp_time, bl);
    encode(tenant, bl);
    ENCODE_FINISH(bl);
  }

  void decode(bufferlist::const_iterator& bl) {
    // XXX Do we want DECODE_START_LEGACY_COMPAT_LEN(2, 1, 1, bl); ?
    DECODE_START(2, bl);
    decode(bucket_name, bl);
    decode(bucket_id, bl);
    decode(obj_key, bl);
    decode(exp_time, bl);
    if (struct_v >= 2) {
      decode(tenant, bl);
    } else {
      tenant.clear();
    }
    DECODE_FINISH(bl);
  }

  void dump(Formatter *f) const;
  static void generate_test_instances(std::list<objexp_hint_entry*>& o);
};
WRITE_CLASS_ENCODER(objexp_hint_entry)

class RGWMetaSyncStatusManager;
class RGWDataSyncStatusManager;
class RGWCoroutinesManagerRegistry;

class RGWGetDirHeader_CB;
class RGWGetUserHeader_CB;
namespace rgw { namespace sal {
  class RadosStore;
  class MPRadosSerializer;
  class LCRadosSerializer;
} }

class RGWAsyncRadosProcessor;

template <class T>
class RGWChainedCacheImpl;

struct bucket_info_entry {
  RGWBucketInfo info;
  real_time mtime;
  std::map<std::string, bufferlist> attrs;
};

struct pubsub_bucket_topics_entry {
  rgw_pubsub_bucket_topics info;
  RGWObjVersionTracker objv_tracker;
  real_time mtime;
};

struct tombstone_entry;

template <class K, class V>
class lru_map;
using tombstone_cache_t = lru_map<rgw_obj, tombstone_entry>;

class RGWIndexCompletionManager;

class RGWRados
{
  friend class RGWGC;
  friend class RGWMetaNotifier;
  friend class RGWDataNotifier;
  friend class RGWObjectExpirer;
  friend class RGWMetaSyncProcessorThread;
  friend class RGWDataSyncProcessorThread;
  friend class RGWReshard;
  friend class RGWBucketReshard;
  friend class RGWBucketReshardLock;
  friend class BucketIndexLockGuard;
  friend class rgw::sal::MPRadosSerializer;
  friend class rgw::sal::LCRadosSerializer;
  friend class rgw::sal::RadosStore;

  /** Open the pool used as root for this gateway */
  int open_root_pool_ctx(const DoutPrefixProvider *dpp);
  int open_gc_pool_ctx(const DoutPrefixProvider *dpp);
  int open_lc_pool_ctx(const DoutPrefixProvider *dpp);
  int open_objexp_pool_ctx(const DoutPrefixProvider *dpp);
  int open_reshard_pool_ctx(const DoutPrefixProvider *dpp);
  int open_notif_pool_ctx(const DoutPrefixProvider *dpp);

  int open_pool_ctx(const DoutPrefixProvider *dpp, const rgw_pool& pool, librados::IoCtx&  io_ctx,
		    bool mostly_omap, bool bulk);


  ceph::mutex lock{ceph::make_mutex("rados_timer_lock")};
  SafeTimer* timer{nullptr};

  rgw::sal::RadosStore* driver{nullptr};
  RGWGC* gc{nullptr};
  RGWLC* lc{nullptr};
  RGWObjectExpirer* obj_expirer{nullptr};
  bool use_gc_thread{false};
  bool use_lc_thread{false};
  bool quota_threads{false};
  bool run_sync_thread{false};
  bool run_reshard_thread{false};
  bool run_notification_thread{false};

  RGWMetaNotifier* meta_notifier{nullptr};
  RGWDataNotifier* data_notifier{nullptr};
  RGWMetaSyncProcessorThread* meta_sync_processor_thread{nullptr};
  RGWSyncTraceManager* sync_tracer{nullptr};
  std::map<rgw_zone_id, RGWDataSyncProcessorThread *> data_sync_processor_threads;

  boost::optional<rgw::BucketTrimManager> bucket_trim;
  RGWSyncLogTrimThread* sync_log_trimmer{nullptr};

  ceph::mutex meta_sync_thread_lock{ceph::make_mutex("meta_sync_thread_lock")};
  ceph::mutex data_sync_thread_lock{ceph::make_mutex("data_sync_thread_lock")};

  ceph::async::io_context_pool v1_topic_migration;

  librados::IoCtx root_pool_ctx;      // .rgw

  ceph::mutex bucket_id_lock{ceph::make_mutex("rados_bucket_id")};

  // This field represents the number of bucket index object shards
  uint32_t bucket_index_max_shards{0};

  std::string get_cluster_fsid(const DoutPrefixProvider *dpp, optional_yield y);

  int get_obj_head_ref(const DoutPrefixProvider *dpp, const rgw_placement_rule& target_placement_rule, const rgw_obj& obj, rgw_rados_ref *ref);
  int get_obj_head_ref(const DoutPrefixProvider *dpp, const RGWBucketInfo& bucket_info, const rgw_obj& obj, rgw_rados_ref *ref);
  int get_system_obj_ref(const DoutPrefixProvider *dpp, const rgw_raw_obj& obj, rgw_rados_ref *ref);
  uint64_t max_bucket_id{0};

  int clear_olh(const DoutPrefixProvider *dpp,
                RGWObjectCtx& obj_ctx,
                const rgw_obj& obj,
                RGWBucketInfo& bucket_info,
                rgw_rados_ref& ref,
                const std::string& tag,
                const uint64_t ver,
                optional_yield y);

  int get_olh_target_state(const DoutPrefixProvider *dpp, RGWObjectCtx& rctx,
			   RGWBucketInfo& bucket_info, const rgw_obj& obj,
                           rgw_bucket_snap_id snap_id, bool delete_marker_enoent,
                           bool follow_snap,
			   RGWObjState *olh_state, RGWObjStateManifest **psm,
			   optional_yield y);
  int get_obj_state_impl(const DoutPrefixProvider *dpp, RGWObjectCtx *rctx,
                         RGWBucketInfo& bucket_info, const rgw_obj& obj,
                         RGWObjStateManifest** psm, bool follow_olh,
                         rgw_bucket_snap_id snap_id,
                         optional_yield y, bool assume_noent,
                         bool delete_marker_enoent,
                         bool follow_snap);
  int append_atomic_test(const DoutPrefixProvider *dpp, RGWObjectCtx* rctx, RGWBucketInfo& bucket_info, const rgw_obj& obj,
                         librados::ObjectOperation& op, RGWObjState **state,
			 RGWObjManifest** pmanifest, optional_yield y);

  int update_placement_map();

  void remove_rgw_head_obj(librados::ObjectWriteOperation& op);
  void cls_obj_check_prefix_exist(librados::ObjectOperation& op, const std::string& prefix, bool fail_if_exist);
  void cls_obj_check_mtime(librados::ObjectOperation& op, const real_time& mtime, bool high_precision_time, RGWCheckMTimeType type);
protected:
  CephContext* cct{nullptr};

  librados::Rados rados;

  using RGWChainedCacheImpl_bucket_info_entry = RGWChainedCacheImpl<bucket_info_entry>;
  RGWChainedCacheImpl_bucket_info_entry* binfo_cache{nullptr};

  tombstone_cache_t* obj_tombstone_cache{nullptr};

  using RGWChainedCacheImpl_bucket_topics_entry = RGWChainedCacheImpl<pubsub_bucket_topics_entry>;
  RGWChainedCacheImpl_bucket_topics_entry* topic_cache{nullptr};

  librados::IoCtx gc_pool_ctx;        // .rgw.gc
  librados::IoCtx lc_pool_ctx;        // .rgw.lc
  librados::IoCtx objexp_pool_ctx;
  librados::IoCtx reshard_pool_ctx;
  librados::IoCtx notif_pool_ctx;     // .rgw.notif

  bool pools_initialized{false};

  RGWQuotaHandler* quota_handler{nullptr};

  RGWCoroutinesManagerRegistry* cr_registry{nullptr};

  RGWSyncModuleInstanceRef sync_module;
  bool writeable_zone{false};

  RGWIndexCompletionManager *index_completion_manager{nullptr};

  bool use_cache{false};
  bool use_gc{true};
  bool use_datacache{false};

  int get_obj_head_ioctx(const DoutPrefixProvider *dpp, const RGWBucketInfo& bucket_info, const rgw_obj& obj, librados::IoCtx *ioctx);

public:
  RGWRados() = default;

  RGWRados& set_use_cache(bool status) {
    use_cache = status;
    return *this;
  }

  RGWRados& set_use_gc(bool status) {
    use_gc = status;
    return *this;
  }

  RGWRados& set_use_datacache(bool status) {
    use_datacache = status;
    return *this;
  }

  bool get_use_datacache() {
    return use_datacache;
  }

  RGWLC *get_lc() {
    return lc;
  }

  RGWGC *get_gc() {
    return gc;
  }

  RGWRados& set_run_gc_thread(bool _use_gc_thread) {
    use_gc_thread = _use_gc_thread;
    return *this;
  }

  RGWRados& set_run_lc_thread(bool _use_lc_thread) {
    use_lc_thread = _use_lc_thread;
    return *this;
  }

  RGWRados& set_run_quota_threads(bool _run_quota_threads) {
    quota_threads = _run_quota_threads;
    return *this;
  }

  RGWRados& set_run_sync_thread(bool _run_sync_thread) {
    run_sync_thread = _run_sync_thread;
    return *this;
  }

  RGWRados& set_run_reshard_thread(bool _run_reshard_thread) {
    run_reshard_thread = _run_reshard_thread;
    return *this;
  }
  
  RGWRados& set_run_notification_thread(bool _run_notification_thread) {
    run_notification_thread = _run_notification_thread;
    return *this;
  }

  librados::IoCtx* get_lc_pool_ctx() {
    return &lc_pool_ctx;
  }

  librados::IoCtx& get_notif_pool_ctx() {
    return notif_pool_ctx;
  }
  
  void set_context(CephContext *_cct) {
    cct = _cct;
  }
  void set_store(rgw::sal::RadosStore* _driver) {
    driver = _driver;
  }

  RGWServices svc;
  RGWCtl ctl;

  RGWCtl* const pctl{&ctl};

  /**
   * AmazonS3 errors contain a HostId string, but is an opaque base64 blob; we
   * try to be more transparent. This has a wrapper so we can update it when zonegroup/zone are changed.
   */
  std::string host_id;

  RGWReshard* reshard{nullptr};
  std::shared_ptr<RGWReshardWait> reshard_wait;

  virtual ~RGWRados() = default;

  tombstone_cache_t *get_tombstone_cache() {
    return obj_tombstone_cache;
  }
  const RGWSyncModuleInstanceRef& get_sync_module() {
    return sync_module;
  }
  RGWSyncTraceManager *get_sync_tracer() {
    return sync_tracer;
  }

  int get_required_alignment(const DoutPrefixProvider *dpp, const rgw_pool& pool, uint64_t *alignment);
  void get_max_aligned_size(uint64_t size, uint64_t alignment, uint64_t *max_size);
  int get_max_chunk_size(const rgw_pool& pool, uint64_t *max_chunk_size, const DoutPrefixProvider *dpp, uint64_t *palignment = nullptr);
  int get_max_chunk_size(const rgw_placement_rule& placement_rule, const rgw_obj& obj, uint64_t *max_chunk_size, const DoutPrefixProvider *dpp, uint64_t *palignment = nullptr);

  uint32_t get_max_bucket_shards() {
    return RGWSI_BucketIndex_RADOS::shards_max();
  }


  int get_raw_obj_ref(const DoutPrefixProvider *dpp, rgw_raw_obj obj, rgw_rados_ref *ref);

  int list_raw_objects_init(const DoutPrefixProvider *dpp, const rgw_pool& pool, const std::string& marker, RGWListRawObjsCtx *ctx);
  int list_raw_objects_next(const DoutPrefixProvider *dpp, const std::string& prefix_filter, int max,
                            RGWListRawObjsCtx& ctx, std::list<std::string>& oids,
                            bool *is_truncated);
  int list_raw_objects(const DoutPrefixProvider *dpp, const rgw_pool& pool, const std::string& prefix_filter, int max,
                       RGWListRawObjsCtx& ctx, std::list<std::string>& oids,
                       bool *is_truncated);
  std::string list_raw_objs_get_cursor(RGWListRawObjsCtx& ctx);

  CephContext *ctx() { return cct; }
  /** do all necessary setup of the storage device */
  int init_begin(CephContext *_cct, const DoutPrefixProvider *dpp,
                 bool background_tasks, const rgw::SiteConfig& site);
  /** Initialize the RADOS instance and prepare to do other ops */
  int init_svc(bool raw, const DoutPrefixProvider *dpp, bool background_tasks, const rgw::SiteConfig& site);
  virtual int init_rados();
  int init_complete(const DoutPrefixProvider *dpp, optional_yield y);
  void finalize();

  int register_to_service_map(const DoutPrefixProvider *dpp, const std::string& daemon_type, const std::map<std::string, std::string>& meta);
  int update_service_map(const DoutPrefixProvider *dpp, std::map<std::string, std::string>&& status);

  /// list logs
  int log_list_init(const DoutPrefixProvider *dpp, const std::string& prefix, RGWAccessHandle *handle);
  int log_list_next(RGWAccessHandle handle, std::string *name);

  /// remove log
  int log_remove(const DoutPrefixProvider *dpp, const std::string& name);

  /// show log
  int log_show_init(const DoutPrefixProvider *dpp, const std::string& name, RGWAccessHandle *handle);
  int log_show_next(const DoutPrefixProvider *dpp, RGWAccessHandle handle, rgw_log_entry *entry);

  // log bandwidth info
  int log_usage(const DoutPrefixProvider *dpp, std::map<rgw_user_bucket, RGWUsageBatch>& usage_info, optional_yield y);
  int read_usage(const DoutPrefixProvider *dpp, const rgw_user& user, const std::string& bucket_name, uint64_t start_epoch, uint64_t end_epoch,
                 uint32_t max_entries, bool *is_truncated, RGWUsageIter& read_iter, std::map<rgw_user_bucket,
		 rgw_usage_log_entry>& usage);
  int trim_usage(const DoutPrefixProvider *dpp, const rgw_user& user, const std::string& bucket_name, uint64_t start_epoch, uint64_t end_epoch, optional_yield y);
  int clear_usage(const DoutPrefixProvider *dpp, optional_yield y);

  int create_pool(const DoutPrefixProvider *dpp, const rgw_pool& pool);

  void create_bucket_id(std::string *bucket_id);

  bool get_obj_data_pool(const rgw_placement_rule& placement_rule, const rgw_obj& obj, rgw_pool *pool);
  bool obj_to_raw(const rgw_placement_rule& placement_rule, const rgw_obj& obj, rgw_raw_obj *raw_obj);

  int create_bucket(const DoutPrefixProvider* dpp,
                    optional_yield y,
                    const rgw_bucket& bucket,
                    const rgw_owner& owner,
                    const std::string& zonegroup_id,
                    const rgw_placement_rule& placement_rule,
                    const RGWZonePlacementInfo* zone_placement,
                    const std::map<std::string, bufferlist>& attrs,
                    bool obj_lock_enabled,
                    const std::optional<std::string>& swift_ver_location,
                    const std::optional<RGWQuotaInfo>& quota,
                    std::optional<ceph::real_time> creation_time,
                    std::optional<rgw::BucketIndexType> index_type,
                    std::optional<uint32_t> index_shards,
                    obj_version* pep_objv,
                    RGWBucketInfo& info);

  RGWCoroutinesManagerRegistry *get_cr_registry() { return cr_registry; }

  struct BucketShard {
    RGWRados *store;
    rgw_bucket bucket;
    int shard_id;
    rgw_rados_ref bucket_obj;

    explicit BucketShard(RGWRados *_store) : store(_store), shard_id(-1) {}
    int init(const rgw_bucket& _bucket, const rgw_obj& obj,
             RGWBucketInfo* out, const DoutPrefixProvider *dpp, optional_yield y);
    int init(const DoutPrefixProvider *dpp, const RGWBucketInfo& bucket_info, const rgw_obj& obj, optional_yield y);
    int init(const DoutPrefixProvider *dpp,
	     const RGWBucketInfo& bucket_info,
	     const rgw::bucket_index_layout_generation& index, int sid, optional_yield y);

    friend std::ostream& operator<<(std::ostream& out, const BucketShard& bs) {
      out << "BucketShard:{ bucket=" << bs.bucket <<
	", shard_id=" << bs.shard_id <<
	", bucket_obj=" << bs.bucket_obj << "}";
      return out;
    }
  };

  class Object {
    RGWRados *store;
    RGWBucketInfo bucket_info;
    RGWObjectCtx& ctx;
    rgw_obj obj;

    BucketShard bs;

    RGWObjState *state;
    RGWObjManifest *manifest;

    bool versioning_disabled;

    bool bs_initialized;

    const rgw_placement_rule *pmeta_placement_rule;

  protected:
    int get_state(const DoutPrefixProvider *dpp, RGWObjState **pstate, RGWObjManifest **pmanifest, bool follow_olh, optional_yield y, bool assume_noent = false);
    void invalidate_state();

    int prepare_atomic_modification(const DoutPrefixProvider *dpp, librados::ObjectWriteOperation& op, bool reset_obj, const std::string *ptag,
                                    const char *ifmatch, const char *ifnomatch, bool removal_op, bool modify_tail, optional_yield y);
    int complete_atomic_modification(const DoutPrefixProvider *dpp, bool keep_tail, optional_yield y);

  public:
    Object(RGWRados *_store, const RGWBucketInfo& _bucket_info, RGWObjectCtx& _ctx, const rgw_obj& _obj) : store(_store), bucket_info(_bucket_info),
                                                                                               ctx(_ctx), obj(_obj), bs(store),
                                                                                               state(NULL), manifest(nullptr), versioning_disabled(false),
                                                                                               bs_initialized(false),
                                                                                               pmeta_placement_rule(nullptr) {}

    RGWRados *get_store() { return store; }
    rgw_obj& get_obj() { return obj; }
    RGWObjectCtx& get_ctx() { return ctx; }
    RGWBucketInfo& get_bucket_info() { return bucket_info; }
    //const std::string& get_instance() { return obj->get_instance(); }
    //rgw::sal::Object* get_target() { return obj; }
    int get_manifest(const DoutPrefixProvider *dpp, RGWObjManifest **pmanifest, optional_yield y);

    int get_bucket_shard(BucketShard **pbs, const DoutPrefixProvider *dpp, optional_yield y) {
      if (!bs_initialized) {
        int r =
	  bs.init(bucket_info.bucket, obj, nullptr /* no RGWBucketInfo */, dpp, y);
        if (r < 0) {
          return r;
        }
        bs_initialized = true;
      }
      *pbs = &bs;
      return 0;
    }

    void set_versioning_disabled(bool status) {
      versioning_disabled = status;
    }

    bool versioning_enabled() {
      return (!versioning_disabled && bucket_info.versioning_enabled());
    }

    void set_meta_placement_rule(const rgw_placement_rule *p) {
        pmeta_placement_rule = p;
    }

    const rgw_placement_rule& get_meta_placement_rule() {
        return pmeta_placement_rule ? *pmeta_placement_rule : bucket_info.placement_rule;
    }

    struct Read {
      RGWRados::Object *source;

      struct GetObjState {
        std::map<rgw_pool, librados::IoCtx> io_ctxs;
        rgw_pool cur_pool;
        librados::IoCtx *cur_ioctx{nullptr};
        rgw_obj obj;
        rgw_raw_obj head_obj;
      } state;

      struct ConditionParams {
        const ceph::real_time *mod_ptr;
        const ceph::real_time *unmod_ptr;
        bool high_precision_time;
        uint32_t mod_zone_id;
        uint64_t mod_pg_ver;
        const char *if_match;
        const char *if_nomatch;

        ConditionParams() :
                 mod_ptr(NULL), unmod_ptr(NULL), high_precision_time(false), mod_zone_id(0), mod_pg_ver(0),
                 if_match(NULL), if_nomatch(NULL) {}
      } conds;

      struct Params {
        ceph::real_time *lastmod;
        uint64_t *obj_size;
        std::map<std::string, bufferlist> *attrs;
        rgw_obj *target_obj;
	uint64_t *epoch;
        int* part_num = nullptr;
        std::optional<int> parts_count;
        RGWObjVersionTracker *objv_tracker = nullptr;

        Params() : lastmod(nullptr), obj_size(nullptr), attrs(nullptr),
		   target_obj(nullptr), epoch(nullptr)
	{}
      } params;

      explicit Read(RGWRados::Object *_source) : source(_source) {}

      int prepare(optional_yield y, const DoutPrefixProvider *dpp);
      static int range_to_ofs(uint64_t obj_size, int64_t &ofs, int64_t &end);
      int read(int64_t ofs, int64_t end, bufferlist& bl, optional_yield y, const DoutPrefixProvider *dpp);
      int iterate(const DoutPrefixProvider *dpp, int64_t ofs, int64_t end, RGWGetDataCB *cb, optional_yield y);
      int get_attr(const DoutPrefixProvider *dpp, const char *name, bufferlist& dest, optional_yield y);
    }; // struct RGWRados::Object::Read

    struct Write {
      RGWRados::Object *target;

      struct MetaParams {
        ceph::real_time *mtime;
        std::map<std::string, bufferlist>* rmattrs;
        const bufferlist *data;
        RGWObjManifest *manifest;
        const std::string *ptag;
        std::list<rgw_obj_index_key> *remove_objs;
        ceph::real_time set_mtime;
        rgw_owner bucket_owner; // for quota stats update
        ACLOwner owner; // owner/owner_display_name for bucket index
        RGWObjCategory category;
        int flags;
        const char *if_match;
        const char *if_nomatch;
        std::optional<uint64_t> olh_epoch;
        ceph::real_time delete_at;
        bool canceled;
        const std::string *user_data;
        rgw_zone_set *zones_trace;
        bool modify_tail;
        bool keep_tail;
        bool completeMultipart;
        bool appendable;

        MetaParams() : mtime(NULL), rmattrs(NULL), data(NULL), manifest(NULL), ptag(NULL),
                 remove_objs(NULL), category(RGWObjCategory::Main), flags(0),
                 if_match(NULL), if_nomatch(NULL), canceled(false), user_data(nullptr), zones_trace(nullptr),
                 modify_tail(false), keep_tail(false), completeMultipart(false), appendable(false) {}
      } meta;

      explicit Write(RGWRados::Object *_target) : target(_target) {}

      int _do_write_meta(uint64_t size, uint64_t accounted_size,
                     std::map<std::string, bufferlist>& attrs,
                     bool assume_noent,
                     const req_context& rctx, jspan_context& trace,
                     rgw_bucket_snap_id *psnap_id,
                     bool log_op = true);
      int write_meta(uint64_t size, uint64_t accounted_size,
                     std::map<std::string, bufferlist>& attrs,
                     const req_context& rctx, jspan_context& trace,
                     rgw_bucket_snap_id *psnap_id,
                     bool log_op = true);
      int write_data(const char *data, uint64_t ofs, uint64_t len, bool exclusive);
      const req_state* get_req_state() {
        return nullptr;  /* XXX dang Only used by LTTng, and it handles null anyway */
      }
    }; // struct RGWRados::Object::Write

    struct Delete {
      RGWRados::Object *target;

      struct DeleteParams {
        rgw_owner bucket_owner; // for quota stats update
        int versioning_status; // versioning flags defined in enum RGWBucketFlags
        bool null_verid;
        ACLOwner obj_owner;    // needed for creation of deletion marker
        uint64_t olh_epoch;
        std::string marker_version_id;
        uint32_t bilog_flags;
        std::list<rgw_obj_index_key> *remove_objs;
        ceph::real_time expiration_time;
        ceph::real_time unmod_since;
        ceph::real_time mtime; /* for setting delete marker mtime */
        bool high_precision_time;
        rgw_zone_set *zones_trace;
	bool abortmp;
	uint64_t parts_accounted_size;
	obj_version *check_objv;
        bool snap_rm{false}; /* removal by the system of snapshotted object */

        DeleteParams() : versioning_status(0), null_verid(false), olh_epoch(0), bilog_flags(0), remove_objs(NULL), high_precision_time(false), zones_trace(nullptr), abortmp(false), parts_accounted_size(0), check_objv(nullptr) {}
      } params;

      struct DeleteResult {
        bool delete_marker;
        std::string version_id;

        DeleteResult() : delete_marker(false) {}
      } result;

      explicit Delete(RGWRados::Object *_target) : target(_target) {}

      int delete_obj(optional_yield y,
		     const DoutPrefixProvider* dpp,
		     bool log_op,
		     const bool force); // if head object missing, do a best effort
    }; // struct RGWRados::Object::Delete

    struct Stat {
      RGWRados::Object *source;

      struct Result {
        rgw_obj obj;
	std::optional<RGWObjManifest> manifest;
        uint64_t size{0};
	struct timespec mtime {};
        std::map<std::string, bufferlist> attrs;
      } result;

      struct State {
        librados::IoCtx io_ctx;
        librados::AioCompletion *completion;
        int ret;

        State() : completion(NULL), ret(0) {}
      } state;

      explicit Stat(RGWRados::Object *_source) : source(_source) {}

      int stat_async(const DoutPrefixProvider *dpp);
      int wait(const DoutPrefixProvider *dpp);

    private:
      int finish(const DoutPrefixProvider *dpp);
    }; // struct RGWRados::Object::Stat
  }; // class RGWRados::Object

  class Bucket {
    RGWRados *store;
    RGWBucketInfo bucket_info;
    rgw_bucket& bucket;
    int shard_id;

  public:
    Bucket(RGWRados *_store, const RGWBucketInfo& _bucket_info) : store(_store), bucket_info(_bucket_info), bucket(bucket_info.bucket),
                                                            shard_id(RGW_NO_SHARD) {}
    RGWRados *get_store() { return store; }
    rgw_bucket& get_bucket() { return bucket; }
    RGWBucketInfo& get_bucket_info() { return bucket_info; }

    int update_bucket_id(const std::string& new_bucket_id, const DoutPrefixProvider *dpp, optional_yield y);

    int get_shard_id() { return shard_id; }
    void set_shard_id(int id) {
      shard_id = id;
    }

    class UpdateIndex {
      RGWRados::Bucket *target;
      std::string optag;
      rgw_obj obj;
      uint16_t bilog_flags{0};
      BucketShard bs;
      bool bs_initialized{false};
      bool blind;
      bool prepared{false};
      rgw_zone_set *zones_trace{nullptr};

      int init_bs(const DoutPrefixProvider *dpp, optional_yield y) {
        int r =
	  bs.init(target->get_bucket(), obj, &target->bucket_info, dpp, y);
        if (r < 0) {
          return r;
        }
        bs_initialized = true;
        return 0;
      }

      void invalidate_bs() {
        bs_initialized = false;
      }

      int guard_reshard(const DoutPrefixProvider *dpp, const rgw_obj& obj_instance, BucketShard **pbs, std::function<int(BucketShard *)> call, optional_yield y);

    public:

      UpdateIndex(RGWRados::Bucket *_target, const rgw_obj& _obj) : target(_target),
								    obj(_obj),
								    bs(target->get_store()) {
	blind = target->get_bucket_info().layout.current_index.layout.type == rgw::BucketIndexType::Indexless;
      }

      int get_bucket_shard(BucketShard **pbs, const DoutPrefixProvider *dpp, optional_yield y) {
        if (!bs_initialized) {
          int r = init_bs(dpp, y);
          if (r < 0) {
            return r;
          }
        }
        *pbs = &bs;
        return 0;
      }

      void set_bilog_flags(uint16_t flags) {
        bilog_flags = flags;
      }

      int get_bilog_flags() {
        return bilog_flags;
      }

      void set_zones_trace(rgw_zone_set *_zones_trace) {
        zones_trace = _zones_trace;
      }

      int prepare(const DoutPrefixProvider *dpp, RGWModifyOp, const std::string *write_tag, optional_yield y);
      int complete(const DoutPrefixProvider *dpp, int64_t poolid, uint64_t epoch, uint64_t size,
                   uint64_t accounted_size, const ceph::real_time& ut,
                   const std::string& etag, const std::string& content_type,
                   const std::string& storage_class,
                   const ACLOwner& owner, RGWObjCategory category,
                   rgw_bucket_snap_id snap_id,
		   std::list<rgw_obj_index_key> *remove_objs,
		   optional_yield y,
		   const std::string *user_data = nullptr,
		   bool appendable = false,
                   bool log_op = true);
      int complete_del(const DoutPrefixProvider *dpp,
                       int64_t poolid, uint64_t epoch,
                       ceph::real_time& removed_mtime, /* mtime of removed object */
                       rgw_bucket_snap_id snap_id,
                       std::list<rgw_obj_index_key> *remove_objs,
                       optional_yield y,
                       bool log_op = true);
      int cancel(const DoutPrefixProvider *dpp,
                 std::list<rgw_obj_index_key> *remove_objs,
                 optional_yield y,
                 bool log_op = true);

      const std::string *get_optag() { return &optag; }

      bool is_prepared() { return prepared; }
    }; // class RGWRados::Bucket::UpdateIndex

    class List {
    protected:
      // absolute maximum number of objects that
      // list_objects_(un)ordered can return
      static constexpr int64_t bucket_list_objects_absolute_max = 25000;

      RGWRados::Bucket *target;
      rgw_obj_key next_marker;

      int list_objects_ordered(const DoutPrefixProvider *dpp,
                               int64_t max,
			       std::vector<rgw_bucket_dir_entry> *result,
			       std::map<std::string, bool> *common_prefixes,
			       bool *is_truncated,
                               optional_yield y);
      int list_objects_unordered(const DoutPrefixProvider *dpp,
                                 int64_t max,
				 std::vector<rgw_bucket_dir_entry> *result,
				 std::map<std::string, bool> *common_prefixes,
				 bool *is_truncated,
                                 optional_yield y);

    public:

      struct Params {
        std::string prefix;
        std::string delim;
        rgw_obj_key marker;
        rgw_obj_key end_marker;
        std::string ns;
        bool enforce_ns;
	rgw::AccessListFilter access_list_filter;
	RGWBucketListNameFilter force_check_filter;
        bool list_versions;
	bool allow_unordered;
        rgw_bucket_snap_range snap_range;

        Params() :
	  enforce_ns(true),
	  list_versions(false),
	  allow_unordered(false)
	{}
      } params;

      explicit List(RGWRados::Bucket *_target) : target(_target) {}

      int list_objects(const DoutPrefixProvider *dpp, int64_t max,
		       std::vector<rgw_bucket_dir_entry> *result,
		       std::map<std::string, bool> *common_prefixes,
		       bool *is_truncated,
                       optional_yield y) {
	if (params.allow_unordered) {
	  return list_objects_unordered(dpp, max, result, common_prefixes,
					is_truncated, y);
	} else {
	  return list_objects_ordered(dpp, max, result, common_prefixes,
				      is_truncated, y);
	}
      }
      rgw_obj_key& get_next_marker() {
        return next_marker;
      }
    }; // class RGWRados::Bucket::List
  }; // class RGWRados::Bucket

  static int get_part_obj_state(const DoutPrefixProvider* dpp, optional_yield y,
		       RGWRados* store, RGWBucketInfo& bucket_info,
		       RGWObjectCtx* rctx, RGWObjManifest* manifest,
		       int part_num, int* parts_count, bool prefetch,
		       RGWObjState** pstate, RGWObjManifest** pmanifest);

  int on_last_entry_in_listing(const DoutPrefixProvider *dpp,
                               RGWBucketInfo& bucket_info,
                               const std::string& obj_prefix,
                               const std::string& obj_delim,
                               std::function<int(const rgw_bucket_dir_entry&)> handler, optional_yield y);

  bool swift_versioning_enabled(const RGWBucketInfo& bucket_info) const;

  int swift_versioning_copy(RGWObjectCtx& obj_ctx,              /* in/out */
                            const ACLOwner& owner,              /* in */
                            const rgw_user& remote_user,        /* in */
                            RGWBucketInfo& bucket_info,         /* in */
                            const rgw_obj& obj,                 /* in */
                            const DoutPrefixProvider *dpp,      /* in */
                            optional_yield y);                  /* in */
  int swift_versioning_restore(RGWObjectCtx& obj_ctx,           /* in/out */
                               const ACLOwner& owner,           /* in */
                               const rgw_user& remote_user,     /* in */
                               RGWBucketInfo& bucket_info,      /* in */
                               rgw_obj& obj,                    /* in/out */
                               bool& restored,                  /* out */
                               const DoutPrefixProvider *dpp, optional_yield y);  /* in */
  int copy_obj_to_remote_dest(const DoutPrefixProvider *dpp,
                              RGWObjState *astate,
                              std::map<std::string, bufferlist>& src_attrs,
                              RGWRados::Object::Read& read_op,
                              const rgw_user& user_id,
                              const rgw_obj& dest_obj,
                              ceph::real_time *mtime, optional_yield y);

  enum AttrsMod {
    ATTRSMOD_NONE    = 0,
    ATTRSMOD_REPLACE = 1,
    ATTRSMOD_MERGE   = 2
  };

  D3nDataCache* d3n_data_cache{nullptr};

  int rewrite_obj(RGWBucketInfo& dest_bucket_info, const rgw_obj& obj, const DoutPrefixProvider *dpp, optional_yield y);
  int reindex_obj(rgw::sal::Driver* driver,
		  RGWBucketInfo& dest_bucket_info,
		  const rgw_obj& obj,
		  const DoutPrefixProvider* dpp,
		  optional_yield y);

  int stat_remote_obj(const DoutPrefixProvider *dpp,
               RGWObjectCtx& obj_ctx,
               const rgw_owner* user_id,
               req_info *info,
               const rgw_zone_id& source_zone,
               const rgw_obj& src_obj,
               const RGWBucketInfo *src_bucket_info,
               real_time *src_mtime,
               uint64_t *psize,
               const real_time *mod_ptr,
               const real_time *unmod_ptr,
               bool high_precision_time,
               const char *if_match,
               const char *if_nomatch,
               std::map<std::string, bufferlist> *pattrs,
               std::map<std::string, std::string> *pheaders,
               std::string *version_id,
               std::string *ptag,
               std::string *petag, optional_yield y);

  int fetch_remote_obj(RGWObjectCtx& dest_obj_ctx,
                       const rgw_owner* user_id,
                       const rgw_user* perm_check_uid,
                       req_info *info,
                       const rgw_zone_id& source_zone,
                       const rgw_obj& dest_obj,
                       const rgw_obj& src_obj,
                       RGWBucketInfo& dest_bucket_info,
                       RGWBucketInfo *src_bucket_info,
		       std::optional<rgw_placement_rule> dest_placement,
                       ceph::real_time *src_mtime,
                       ceph::real_time *mtime,
                       const ceph::real_time *mod_ptr,
                       const ceph::real_time *unmod_ptr,
                       bool high_precision_time,
                       const char *if_match,
                       const char *if_nomatch,
                       AttrsMod attrs_mod,
                       bool copy_if_newer,
                       rgw::sal::Attrs& attrs,
                       RGWObjCategory category,
                       std::optional<uint64_t> olh_epoch,
		       ceph::real_time delete_at,
                       std::string *ptag,
                       std::string *petag,
                       void (*progress_cb)(off_t, void *),
                       void *progress_data,
                       const req_context& rctx,
                       RGWFetchObjFilter *filter,
                       bool stat_follow_olh,
                       const rgw_obj& stat_dest_obj,
                       std::optional<rgw_zone_set_entry> source_trace_entry,
                       rgw_zone_set *zones_trace = nullptr,
                       std::optional<uint64_t>* bytes_transferred = 0,
                       bool keep_tags = true);
  /**
   * Copy an object.
   * dest_obj: the object to copy into
   * src_obj: the object to copy from
   * attrs: usage depends on attrs_mod parameter
   * attrs_mod: the modification mode of the attrs, may have the following values:
   *            ATTRSMOD_NONE - the attributes of the source object will be
   *                            copied without modifications, attrs parameter is ignored;
   *            ATTRSMOD_REPLACE - new object will have the attributes provided by attrs
   *                               parameter, source object attributes are not copied;
   *            ATTRSMOD_MERGE - any conflicting meta keys on the source object's attributes
   *                             are overwritten by values contained in attrs parameter.
   * Returns: 0 on success, -ERR# otherwise.
   */
  int copy_obj(RGWObjectCtx& src_obj_ctx,
               RGWObjectCtx& dest_obj_ctx,
               const ACLOwner& owner, // owner of destination object
               const rgw_user& remote_user, // uid for fetch_remote_obj() auth
               req_info *info,
               const rgw_zone_id& source_zone,
               const rgw_obj& dest_obj,
               const rgw_obj& src_obj,
               RGWBucketInfo& dest_bucket_info,
               RGWBucketInfo& src_bucket_info,
               const rgw_placement_rule& dest_placement,
               ceph::real_time *src_mtime,
               ceph::real_time *mtime,
               const ceph::real_time *mod_ptr,
               const ceph::real_time *unmod_ptr,
               bool high_precision_time,
               const char *if_match,
               const char *if_nomatch,
               AttrsMod attrs_mod,
               bool copy_if_newer,
               std::map<std::string, bufferlist>& attrs,
               RGWObjCategory category,
               uint64_t olh_epoch,
	       ceph::real_time delete_at,
               std::string *version_id,
               std::string *ptag,
               std::string *petag,
               void (*progress_cb)(off_t, void *),
               void *progress_data,
               const DoutPrefixProvider *dpp,
               optional_yield y,
               jspan_context& trace);

  int copy_obj_data(RGWObjectCtx& obj_ctx,
               const ACLOwner& owner,
               RGWBucketInfo& dest_bucket_info,
               const rgw_placement_rule& dest_placement,
	       RGWRados::Object::Read& read_op, off_t end,
               const rgw_obj& dest_obj,
	       ceph::real_time *mtime,
	       ceph::real_time set_mtime,
               std::map<std::string, bufferlist>& attrs,
               uint64_t olh_epoch,
	       ceph::real_time delete_at,
               std::string *petag,
               const DoutPrefixProvider *dpp,
               optional_yield y,
               bool log_op = true);

  int transition_obj(RGWObjectCtx& obj_ctx,
                     RGWBucketInfo& bucket_info,
                     rgw_obj obj,
                     const rgw_placement_rule& placement_rule,
                     const real_time& mtime,
                     uint64_t olh_epoch,
                     const DoutPrefixProvider *dpp,
                     optional_yield y,
                     bool log_op = true);
int restore_obj_from_cloud(RGWLCCloudTierCtx& tier_ctx,
                             RGWObjectCtx& obj_ctx,
                             RGWBucketInfo& dest_bucket_info,
                             const rgw_obj& dest_obj,
                             rgw_placement_rule& dest_placement,
                             RGWObjTier& tier_config,
                             uint64_t olh_epoch,
                             std::optional<uint64_t> days,
                             const DoutPrefixProvider *dpp,
                             optional_yield y,
                             bool log_op = true);

  int check_bucket_empty(const DoutPrefixProvider *dpp, RGWBucketInfo& bucket_info, optional_yield y);

  int store_delete_bucket_info_flag(RGWBucketInfo& bucket_info, std::map<std::string, bufferlist>& attrs, optional_yield y, const DoutPrefixProvider *dpp);

  /**
   * Delete a bucket.
   * bucket: the name of the bucket to delete
   * Returns 0 on success, -ERR# otherwise.
   */
  int delete_bucket(RGWBucketInfo& bucket_info, std::map<std::string, bufferlist>& attrs, RGWObjVersionTracker& objv_tracker, optional_yield y, const DoutPrefixProvider *dpp, bool check_empty = true);

  void wakeup_meta_sync_shards(std::set<int>& shard_ids);

  void wakeup_data_sync_shards(const DoutPrefixProvider *dpp, const rgw_zone_id& source_zone, bc::flat_map<int, bc::flat_set<rgw_data_notify_entry> >& entries);

  RGWMetaSyncStatusManager* get_meta_sync_manager();
  RGWDataSyncStatusManager* get_data_sync_manager(const rgw_zone_id& source_zone);

  int set_bucket_owner(rgw_bucket& bucket, ACLOwner& owner, const DoutPrefixProvider *dpp, optional_yield y);
  int set_buckets_enabled(std::vector<rgw_bucket>& buckets, bool enabled, const DoutPrefixProvider *dpp, optional_yield y);
  int bucket_suspended(const DoutPrefixProvider *dpp, rgw_bucket& bucket, bool *suspended, optional_yield y);

  /** Delete an object.*/
  int delete_obj(const DoutPrefixProvider *dpp,
		 RGWObjectCtx& obj_ctx,
		 const RGWBucketInfo& bucket_info,
		 const rgw_obj& obj,
		 int versioning_status, optional_yield y,  // versioning flags defined in enum RGWBucketFlags
		 bool null_verid,
		 uint16_t bilog_flags = 0,
		 const ceph::real_time& expiration_time = ceph::real_time(),
		 rgw_zone_set *zones_trace = nullptr,
                 bool log_op = true,
                 const bool force = false); // if head object missing, do a best effort

  int delete_raw_obj(const DoutPrefixProvider *dpp, const rgw_raw_obj& obj, optional_yield y);

  /** Remove an object from the bucket index */
  int delete_obj_index(const rgw_obj& obj, ceph::real_time mtime,
                       rgw_bucket_snap_id snap_id,
		       const DoutPrefixProvider *dpp, optional_yield y);

  /**
   * Set an attr on an object.
   * bucket: name of the bucket holding the object
   * obj: name of the object to set the attr on
   * name: the attr to set
   * bl: the contents of the attr
   * Returns: 0 on success, -ERR# otherwise.
   */
  int set_attr(const DoutPrefixProvider *dpp, RGWObjectCtx* ctx, RGWBucketInfo& bucket_info, const rgw_obj& obj, const char *name, bufferlist& bl, optional_yield y);

  int set_attrs(const DoutPrefixProvider *dpp, RGWObjectCtx* ctx, RGWBucketInfo& bucket_info, const rgw_obj& obj,
                        std::map<std::string, bufferlist>& attrs,
                        std::map<std::string, bufferlist>* rmattrs,
                        optional_yield y,
                        bool log_op,
                        ceph::real_time set_mtime = ceph::real_clock::zero());

  int get_obj_state(const DoutPrefixProvider *dpp, RGWObjectCtx *rctx,
                    RGWBucketInfo& bucket_info, const rgw_obj& obj,
                    RGWObjStateManifest** psm, bool follow_olh,
                    optional_yield y, bool assume_noent = false,
                    bool delete_marker_enoent = true,
                    bool follow_snap = true);

  int get_obj_state(const DoutPrefixProvider *dpp, RGWObjectCtx *rctx,
                    RGWBucketInfo& bucket_info, const rgw_obj& obj,
                    RGWObjState** pstate, RGWObjManifest** pmanifest,
                    bool follow_olh, optional_yield y,
                    bool assume_noent = false,
                    bool delete_marker_enoent = true,
                    bool follow_snap = true);

  using iterate_obj_cb = int (*)(const DoutPrefixProvider*, const rgw_raw_obj&, off_t, off_t,
                                 off_t, bool, RGWObjState*, void*);

  int iterate_obj(const DoutPrefixProvider *dpp, RGWObjectCtx& ctx, RGWBucketInfo& bucket_info,
                  const rgw_obj& obj, off_t ofs, off_t end,
                  uint64_t max_chunk_size, iterate_obj_cb cb, void *arg,
                  optional_yield y);

  int append_atomic_test(const DoutPrefixProvider *dpp, const RGWObjState* astate, librados::ObjectOperation& op);

  virtual int get_obj_iterate_cb(const DoutPrefixProvider *dpp,
                         const rgw_raw_obj& read_obj, off_t obj_ofs,
                         off_t read_ofs, off_t len, bool is_head_obj,
                         RGWObjState *astate, void *arg);

  /**
   * a simple object read without keeping state
   */

  int raw_obj_stat(const DoutPrefixProvider *dpp,
                   rgw_raw_obj& obj, uint64_t *psize, ceph::real_time *pmtime, uint64_t *epoch,
                   std::map<std::string, bufferlist> *attrs, bufferlist *first_chunk,
                   RGWObjVersionTracker *objv_tracker, optional_yield y);

  int obj_operate(const DoutPrefixProvider *dpp, const RGWBucketInfo& bucket_info, const rgw_obj& obj, librados::ObjectWriteOperation&& op, optional_yield y);
  int obj_operate(const DoutPrefixProvider *dpp, const RGWBucketInfo& bucket_info, const rgw_obj& obj, librados::ObjectReadOperation&& op, optional_yield y);

  int guard_reshard(const DoutPrefixProvider *dpp,
                    BucketShard *bs,
		    const rgw_obj& obj_instance,
		    RGWBucketInfo& bucket_info,
		    std::function<int(BucketShard *)> call, optional_yield y);
  /* clear the progress flag when reshard failed */
  int check_reshard_logrecord_status(RGWBucketInfo& bucket_info, optional_yield y,
                                     const DoutPrefixProvider *dpp);
  int recover_reshard_logrecord(RGWBucketInfo& bucket_info,
                                     std::map<std::string, bufferlist>& bucket_attrs,
                                     optional_yield y,
                                     const DoutPrefixProvider *dpp);
  int block_while_resharding(RGWRados::BucketShard *bs,
                             const rgw_obj& obj_instance,
			     RGWBucketInfo& bucket_info,
                             optional_yield y,
                             const DoutPrefixProvider *dpp);

  void bucket_index_guard_olh_op(const DoutPrefixProvider *dpp, RGWObjState& olh_state, librados::ObjectOperation& op);
  void olh_cancel_modification(const DoutPrefixProvider *dpp, const RGWBucketInfo& bucket_info, RGWObjState& state, const rgw_obj& olh_obj, const std::string& op_tag, optional_yield y);
  int olh_init_modification(const DoutPrefixProvider *dpp, const RGWBucketInfo& bucket_info, RGWObjState& state, const rgw_obj& olh_obj, std::string *op_tag, optional_yield y);
  int olh_init_modification_impl(const DoutPrefixProvider *dpp, const RGWBucketInfo& bucket_info, RGWObjState& state, const rgw_obj& olh_obj, std::string *op_tag, optional_yield y);
  int bucket_index_link_olh(const DoutPrefixProvider *dpp,
                            RGWBucketInfo& bucket_info, RGWObjState& olh_state,
                            const rgw_obj& obj_instance, rgw_bucket_snap_id snap_id,
                            bool delete_marker,
                            const std::string& op_tag, struct rgw_bucket_dir_entry_meta *meta,
                            uint64_t olh_epoch,
                            ceph::real_time unmod_since, bool high_precision_time,
			    optional_yield y,
                            rgw_zone_set *zones_trace = nullptr,
                            bool log_data_change = false);
  int bucket_index_unlink_instance(const DoutPrefixProvider *dpp,
                                   RGWBucketInfo& bucket_info,
                                   const rgw_obj& obj_instance,
                                   const std::string& op_tag, const std::string& olh_tag,
                                   uint64_t olh_epoch, optional_yield y,
                                   uint16_t bilog_flags,
                                   bool snap_rm,
                                   rgw_zone_set *zones_trace = nullptr,
                                   bool log_op = true);
  int bucket_index_read_olh_log(const DoutPrefixProvider *dpp,
                                RGWBucketInfo& bucket_info, RGWObjState& state,
                                const rgw_obj& obj_instance, uint64_t ver_marker,
                                std::map<uint64_t, std::vector<rgw_bucket_olh_log_entry> > *log, bool *is_truncated, optional_yield y);
  int bucket_index_trim_olh_log(const DoutPrefixProvider *dpp, RGWBucketInfo& bucket_info, RGWObjState& obj_state, const rgw_obj& obj_instance, uint64_t ver, optional_yield y);
  int bucket_index_clear_olh(const DoutPrefixProvider *dpp, RGWBucketInfo& bucket_info, const std::string& olh_tag, const rgw_obj& obj_instance, optional_yield y);
  int apply_olh_log(const DoutPrefixProvider *dpp, RGWObjectCtx& obj_ctx, RGWObjState& obj_state,
		    RGWBucketInfo& bucket_info, const rgw_obj& obj,
                    bufferlist& obj_tag, std::map<uint64_t, std::vector<rgw_bucket_olh_log_entry> >& log,
                    uint64_t *plast_ver, optional_yield y, bool null_verid,
		    rgw_zone_set *zones_trace = nullptr,
		    bool log_op = true,
		    const bool force = false);
  int update_olh(const DoutPrefixProvider *dpp, RGWObjectCtx& obj_ctx, RGWObjState *state,
		 RGWBucketInfo& bucket_info, const rgw_obj& obj, optional_yield y,
		 rgw_zone_set *zones_trace = nullptr, bool null_verid = false,
		 bool log_op = true, const bool force = false);
  int clear_olh(const DoutPrefixProvider *dpp,
                RGWObjectCtx& obj_ctx,
                const rgw_obj& obj,
                RGWBucketInfo& bucket_info,
                const std::string& tag,
                const uint64_t ver,
                optional_yield y);
  int set_olh(const DoutPrefixProvider *dpp,
	      RGWObjectCtx& obj_ctx,
	      RGWBucketInfo& bucket_info,
	      const rgw_obj& target_obj,
	      bool delete_marker,
	      rgw_bucket_dir_entry_meta *meta,
              uint64_t olh_epoch,
              rgw_bucket_snap_id snap_id,
	      ceph::real_time unmod_since,
	      bool high_precision_time,
              optional_yield y,
	      rgw_zone_set *zones_trace = nullptr,
	      bool log_data_change = false,
	      bool skip_olh_obj_update = false); // can skip the OLH object update if, for example, repairing index
  int repair_olh(const DoutPrefixProvider *dpp, RGWObjState* state, const RGWBucketInfo& bucket_info,
                 const rgw_obj& obj, optional_yield y);
  int unlink_obj_instance(const DoutPrefixProvider *dpp,
			  RGWObjectCtx& obj_ctx, RGWBucketInfo& bucket_info,
			  const rgw_obj& target_obj,
                          uint64_t olh_epoch, optional_yield y,
			  uint16_t bilog_flags, bool null_verid,
                          bool snap_rm,
			  rgw_zone_set *zones_trace = nullptr,
			  bool log_op = true, const bool force = false);

  void check_pending_olh_entries(const DoutPrefixProvider *dpp, std::map<std::string, bufferlist>& pending_entries, std::map<std::string, bufferlist> *rm_pending_entries);
  int remove_olh_pending_entries(const DoutPrefixProvider *dpp, const RGWBucketInfo& bucket_info, RGWObjState& state, const rgw_obj& olh_obj, std::map<std::string, bufferlist>& pending_attrs, optional_yield y);
  int follow_olh(const DoutPrefixProvider *dpp, RGWBucketInfo& bucket_info, RGWObjectCtx& ctx, RGWObjState *state, const rgw_obj& olh_obj,
                 rgw_bucket_snap_id snap_id, rgw_obj *target, bool *delete_marker, optional_yield y);
  int get_olh(const DoutPrefixProvider *dpp, RGWBucketInfo& bucket_info, const rgw_obj& obj, RGWOLHInfo *olh, RGWOLHSnapInfo *olh_snap_info, optional_yield y);

  void gen_rand_obj_instance_name(rgw_obj_key *target_key);
  void gen_rand_obj_instance_name(rgw_obj *target);

  int append_async(const DoutPrefixProvider *dpp, rgw_raw_obj& obj, size_t size, bufferlist& bl);

public:
  void set_atomic(void *ctx, const rgw_obj& obj) {
    RGWObjectCtx *rctx = static_cast<RGWObjectCtx *>(ctx);
    rctx->set_atomic(obj);
  }
  void set_prefetch_data(void *ctx, const rgw_obj& obj) {
    RGWObjectCtx *rctx = static_cast<RGWObjectCtx *>(ctx);
    rctx->set_prefetch_data(obj);
  }
  void set_compressed(void *ctx, const rgw_obj& obj) {
    RGWObjectCtx *rctx = static_cast<RGWObjectCtx *>(ctx);
    rctx->set_compressed(obj);
  }
  int decode_policy(const DoutPrefixProvider *dpp, bufferlist& bl, ACLOwner *owner);
  int get_bucket_stats(const DoutPrefixProvider *dpp, optional_yield y,
                       RGWBucketInfo& bucket_info, const rgw::bucket_index_layout_generation& idx_layout,
                       const rgw_bucket_snap_range& snap_range, int shard_id, std::string *bucket_ver, std::string *master_ver,
      std::map<RGWObjCategory, RGWStorageStats>& stats, std::string *max_marker, bool* syncstopped = NULL);
  int get_bucket_stats_async(const DoutPrefixProvider *dpp, RGWBucketInfo& bucket_info, const rgw::bucket_index_layout_generation& idx_layout, int shard_id, boost::intrusive_ptr<rgw::sal::ReadStatsCB> cb);

  int put_bucket_instance_info(RGWBucketInfo& info, bool exclusive, ceph::real_time mtime, const std::map<std::string, bufferlist> *pattrs, const DoutPrefixProvider *dpp, optional_yield y);
  /* xxx dang obj_ctx -> svc */
  int get_bucket_instance_info(const std::string& meta_key, RGWBucketInfo& info, ceph::real_time *pmtime, std::map<std::string, bufferlist> *pattrs, optional_yield y, const DoutPrefixProvider *dpp);
  int get_bucket_instance_info(const rgw_bucket& bucket, RGWBucketInfo& info, ceph::real_time *pmtime, std::map<std::string, bufferlist> *pattrs, optional_yield y, const DoutPrefixProvider *dpp);

  static void make_bucket_entry_name(const std::string& tenant_name, const std::string& bucket_name, std::string& bucket_entry);

  int get_bucket_info(RGWServices *svc,
		      const std::string& tenant_name, const std::string& bucket_name,
		      RGWBucketInfo& info,
		      ceph::real_time *pmtime, optional_yield y,
                      const DoutPrefixProvider *dpp, std::map<std::string, bufferlist> *pattrs = NULL);

  RGWChainedCacheImpl_bucket_topics_entry *get_topic_cache() { return topic_cache; }

  // Returns 0 on successful refresh. Returns error code if there was
  // an error or the version stored on the OSD is the same as that
  // presented in the BucketInfo structure.
  //
  int try_refresh_bucket_info(RGWBucketInfo& info,
			      ceph::real_time *pmtime,
                              const DoutPrefixProvider *dpp, optional_yield y,
			      std::map<std::string, bufferlist> *pattrs = nullptr);

  int put_linked_bucket_info(RGWBucketInfo& info, bool exclusive, ceph::real_time mtime, obj_version *pep_objv,
			     const std::map<std::string, bufferlist> *pattrs, bool create_entry_point,
                             const DoutPrefixProvider *dpp, optional_yield y);

  int cls_obj_prepare_op(const DoutPrefixProvider *dpp, BucketShard& bs, RGWModifyOp op, std::string& tag, rgw_obj& obj,
                         optional_yield y);
  int cls_obj_complete_op(BucketShard& bs, const rgw_obj& obj, RGWModifyOp op, std::string& tag, int64_t pool, uint64_t epoch,
                          rgw_bucket_dir_entry& ent, RGWObjCategory category, std::list<rgw_obj_index_key> *remove_objs,
                          uint16_t bilog_flags, rgw_zone_set *zones_trace = nullptr, bool log_op = true);
  int cls_obj_complete_add(BucketShard& bs, const rgw_obj& obj, std::string& tag, int64_t pool, uint64_t epoch, rgw_bucket_dir_entry& ent,
                           RGWObjCategory category, std::list<rgw_obj_index_key> *remove_objs, uint16_t bilog_flags,
                           rgw_zone_set *zones_trace = nullptr, bool log_op = true);
  int cls_obj_complete_del(BucketShard& bs, std::string& tag, int64_t pool, uint64_t epoch, rgw_obj& obj,
                           ceph::real_time& removed_mtime, rgw_bucket_snap_id snap_id,
                           std::list<rgw_obj_index_key> *remove_objs,
                           uint16_t bilog_flags, rgw_zone_set *zones_trace = nullptr, bool log_op = true);
  int cls_obj_complete_cancel(BucketShard& bs, std::string& tag, rgw_obj& obj,
                              std::list<rgw_obj_index_key> *remove_objs,
                              uint16_t bilog_flags, rgw_zone_set *zones_trace = nullptr, bool log_op = true);

  using ent_map_t =
    boost::container::flat_map<std::string, rgw_bucket_dir_entry>;

  int cls_bucket_list_ordered(const DoutPrefixProvider *dpp,
                              RGWBucketInfo& bucket_info,
                              const rgw::bucket_index_layout_generation& idx_layout,
                              const int shard_id,
			      const rgw_obj_index_key& start_after,
			      const std::string& prefix,
			      const std::string& delimiter,
			      const uint32_t num_entries,
			      const bool list_versions,
                              rgw_bucket_snap_range snap_range,
			      const uint16_t exp_factor, // 0 means ignore
			      ent_map_t& m,
			      bool* is_truncated,
			      bool* cls_filtered,
			      rgw_obj_index_key *last_entry,
                              optional_yield y,
			      RGWBucketListNameFilter force_check_filter = {});
  int cls_bucket_list_unordered(const DoutPrefixProvider *dpp,
                                RGWBucketInfo& bucket_info,
                                const rgw::bucket_index_layout_generation& idx_layout,
                                int shard_id,
				const rgw_obj_index_key& start_after,
				const std::string& prefix,
				uint32_t num_entries,
				bool list_versions,
                                rgw_bucket_snap_range snap_range,
				std::vector<rgw_bucket_dir_entry>& ent_list,
				bool *is_truncated,
				rgw_obj_index_key *last_entry,
                                optional_yield y,
				RGWBucketListNameFilter force_check_filter = {});
  int cls_bucket_head_async(const DoutPrefixProvider *dpp,
			    const RGWBucketInfo& bucket_info,
			    const rgw::bucket_index_layout_generation& idx_layout,
			    int shard_id, boost::intrusive_ptr<RGWGetDirHeader_CB> cb, int *num_aio);
  int bi_get_instance(const DoutPrefixProvider *dpp, const RGWBucketInfo& bucket_info, const rgw_obj& obj,
                      bool delete_marker, rgw_bucket_dir_entry *dirent, optional_yield y);
  int bi_get_olh(const DoutPrefixProvider *dpp, const RGWBucketInfo& bucket_info, const rgw_obj& obj, rgw_bucket_olh_entry *olh, optional_yield y);
  int bi_get(const DoutPrefixProvider *dpp, const RGWBucketInfo& bucket_info, const rgw_obj& obj,
             BIIndexType index_type, rgw_cls_bi_entry *entry, optional_yield y,
             bool delete_marker = false);
  void bi_put(librados::ObjectWriteOperation& op, BucketShard& bs, rgw_cls_bi_entry& entry, optional_yield y);
  int bi_put(BucketShard& bs, rgw_cls_bi_entry& entry, optional_yield y);
  int bi_put(const DoutPrefixProvider *dpp, rgw_bucket& bucket, rgw_obj& obj, rgw_cls_bi_entry& entry, optional_yield y);
  int bi_list(const DoutPrefixProvider *dpp,
	      const RGWBucketInfo& bucket_info,
	      int shard_id,
	      const std::string& filter_obj,
	      const std::string& marker,
	      uint32_t max,
	      std::list<rgw_cls_bi_entry> *entries,
	      bool *is_truncated, bool reshardlog, optional_yield y);
  int bi_list(BucketShard& bs, const std::string& filter_obj, const std::string& marker, uint32_t max, std::list<rgw_cls_bi_entry> *entries,
              bool *is_truncated, bool reshardlog, optional_yield y);
  int bi_list(const DoutPrefixProvider *dpp, rgw_bucket& bucket, const std::string& obj_name, const std::string& marker, uint32_t max,
              std::list<rgw_cls_bi_entry> *entries, bool *is_truncated, bool reshardlog, optional_yield y);
  int bi_remove(const DoutPrefixProvider *dpp, BucketShard& bs);


  int cls_obj_usage_log_add(const DoutPrefixProvider *dpp, const std::string& oid, rgw_usage_log_info& info, optional_yield y);
  int cls_obj_usage_log_read(const DoutPrefixProvider *dpp, const std::string& oid, const std::string& user, const std::string& bucket, uint64_t start_epoch,
                             uint64_t end_epoch, uint32_t max_entries, std::string& read_iter,
			     std::map<rgw_user_bucket, rgw_usage_log_entry>& usage, bool *is_truncated);
  int cls_obj_usage_log_trim(const DoutPrefixProvider *dpp, const std::string& oid, const std::string& user, const std::string& bucket, uint64_t start_epoch,
                             uint64_t end_epoch, optional_yield y);
  int cls_obj_usage_log_clear(const DoutPrefixProvider *dpp, std::string& oid, optional_yield y);

  int get_target_shard_id(const rgw::bucket_index_normal_layout& layout, const std::string& obj_key, int *shard_id);

  int lock_exclusive(const rgw_pool& pool, const std::string& oid, ceph::timespan& duration, rgw_zone_id& zone_id, std::string& owner_id);
  int unlock(const rgw_pool& pool, const std::string& oid, rgw_zone_id& zone_id, std::string& owner_id);

  void update_gc_chain(const DoutPrefixProvider *dpp, rgw_obj head_obj, RGWObjManifest& manifest, cls_rgw_obj_chain *chain);
  std::tuple<int, std::optional<cls_rgw_obj_chain>> send_chain_to_gc(cls_rgw_obj_chain& chain, const std::string& tag, optional_yield y);
  void delete_objs_inline(const DoutPrefixProvider *dpp, cls_rgw_obj_chain& chain,
                          const std::string& tag, optional_yield y);
  int gc_operate(const DoutPrefixProvider *dpp, std::string& oid, librados::ObjectWriteOperation&& op, optional_yield y);
  int gc_aio_operate(const std::string& oid, librados::AioCompletion *c,
                     librados::ObjectWriteOperation *op);
  int gc_operate(const DoutPrefixProvider *dpp, std::string& oid, librados::ObjectReadOperation&& op, bufferlist *pbl, optional_yield y);

  int list_gc_objs(int *index, std::string& marker, uint32_t max, bool expired_only, std::list<cls_rgw_gc_obj_info>& result, bool *truncated, bool& processing_queue);
  int process_gc(bool expired_only, optional_yield y);
  bool process_expired_objects(const DoutPrefixProvider *dpp, optional_yield y);
  int defer_gc(const DoutPrefixProvider *dpp, RGWObjectCtx* ctx, RGWBucketInfo& bucket_info, const rgw_obj& obj, optional_yield y);

  int process_lc(const std::unique_ptr<rgw::sal::Bucket>& optional_bucket, std::optional<rgw_bucket_snap_id> opt_snap_id);

  int bucket_check_index(const DoutPrefixProvider *dpp, optional_yield y,
                         const RGWBucketInfo& bucket_info,
                         std::map<RGWObjCategory, RGWStorageStats> *existing_stats,
                         std::map<RGWObjCategory, RGWStorageStats> *calculated_stats);

  // Search the bucket for encrypted multipart uploads, and increase their mtime
  // slightly to generate a bilog entry to trigger a resync to repair any
  // corrupted replicas. See https://tracker.ceph.com/issues/46062
  int bucket_resync_encrypted_multipart(const DoutPrefixProvider* dpp,
                                        optional_yield y,
                                        rgw::sal::RadosStore* driver,
                                        RGWBucketInfo& bucket_info,
                                        const std::string& marker,
                                        RGWFormatterFlusher& flusher);

  int remove_objs_from_index(const DoutPrefixProvider *dpp,
			     RGWBucketInfo& bucket_info,
			     const std::list<rgw_obj_index_key>& oid_list);
  int move_rados_obj(const DoutPrefixProvider *dpp,
                     librados::IoCtx& src_ioctx,
		     const std::string& src_oid, const std::string& src_locator,
	             librados::IoCtx& dst_ioctx,
		     const std::string& dst_oid, const std::string& dst_locator, optional_yield y);
  int fix_head_obj_locator(const DoutPrefixProvider *dpp, const RGWBucketInfo& bucket_info, bool copy_obj, bool remove_bad, rgw_obj_key& key, optional_yield y);
  int fix_tail_obj_locator(const DoutPrefixProvider *dpp, RGWBucketInfo& bucket_info,
                           rgw_obj_key& key, bool fix, bool *need_fix, optional_yield y);

  int check_quota(const DoutPrefixProvider *dpp, const rgw_owner& bucket_owner, rgw_bucket& bucket,
                  RGWQuota& quota, uint64_t obj_size,
		  optional_yield y, bool check_size_only = false);

  void calculate_preferred_shards(const DoutPrefixProvider* dpp,
				  bool is_versioned,
				  const uint64_t num_objs,
				  const uint32_t current_shard_count,
				  const uint32_t min_layout_shards,
				  bool& need_resharding,
				  uint32_t* suggested_num_shard_count = nullptr);

  int check_bucket_shards(const RGWBucketInfo& bucket_info, uint64_t num_objs,
                          const DoutPrefixProvider *dpp, optional_yield y);

  int add_bucket_to_reshard(const DoutPrefixProvider *dpp, const RGWBucketInfo& bucket_info, uint32_t new_num_shards, optional_yield y);

  uint64_t instance_id();

  librados::Rados* get_rados_handle();

  int delete_raw_obj_aio(const DoutPrefixProvider *dpp, const rgw_raw_obj& obj, std::list<librados::AioCompletion *>& handles);
  int delete_obj_aio(const DoutPrefixProvider *dpp, const rgw_obj& obj, RGWBucketInfo& info, RGWObjState *astate,
                     std::list<librados::AioCompletion *>& handles, bool keep_index_consistent,
                     optional_yield y);

 private:
  /**
   * Check the actual on-disk state of the object specified
   * by list_state, and fill in the time and size of object.
   * Then append any changes to suggested_updates for
   * the rgw class' dir_suggest_changes function.
   *
   * Note that this can maul list_state; don't use it afterwards. Also
   * it expects object to already be filled in from list_state; it only
   * sets the size and mtime.
   *
   * Returns 0 on success, -ENOENT if the object doesn't exist on disk,
   * and -errno on other failures. (-ENOENT is not a failure, and it
   * will encode that info as a suggested update.)
   */
  int check_disk_state(const DoutPrefixProvider *dpp,
                       RGWBucketInfo& bucket_info,
                       const rgw_bucket_entry_ver& index_ver,
                       rgw_bucket_dir_entry& list_state,
                       rgw_bucket_dir_entry& object,
                       bufferlist& suggested_updates,
                       optional_yield y);

  /**
   * Init pool iteration
   * pool: pool to use for the ctx initialization
   * ctx: context object to use for the iteration
   * Returns: 0 on success, -ERR# otherwise.
   */
  int pool_iterate_begin(const DoutPrefixProvider *dpp, const rgw_pool& pool, RGWPoolIterCtx& ctx);

  /**
   * Init pool iteration
   * pool: pool to use
   * cursor: position to start iteration
   * ctx: context object to use for the iteration
   * Returns: 0 on success, -ERR# otherwise.
   */
  int pool_iterate_begin(const DoutPrefixProvider *dpp, const rgw_pool& pool, const std::string& cursor, RGWPoolIterCtx& ctx);

  /**
   * Get pool iteration position
   * ctx: context object to use for the iteration
   * Returns: std::string representation of position
   */
  std::string pool_iterate_get_cursor(RGWPoolIterCtx& ctx);

  /**
   * Iterate over pool return object names, use optional filter
   * ctx: iteration context, initialized with pool_iterate_begin()
   * num: max number of objects to return
   * objs: a vector that the results will append into
   * is_truncated: if not NULL, will hold true iff iteration is complete
   * filter: if not NULL, will be used to filter returned objects
   * Returns: 0 on success, -ERR# otherwise.
   */
  int pool_iterate(const DoutPrefixProvider *dpp, RGWPoolIterCtx& ctx, uint32_t num,
		   std::vector<rgw_bucket_dir_entry>& objs,
                   bool *is_truncated, const rgw::AccessListFilter& filter);

  uint64_t next_bucket_id();

  /**
   * This is broken out to facilitate unit testing.
   */
  static uint32_t calc_ordered_bucket_list_per_shard(uint32_t num_entries,
						     uint32_t num_shards);
};


struct get_obj_data {
  RGWRados* rgwrados;
  RGWGetDataCB* client_cb = nullptr;
  rgw::Aio* aio;
  uint64_t offset; // next offset to write to client
  rgw::AioResultList completed; // completed read results, sorted by offset
  optional_yield yield;

  get_obj_data(RGWRados* rgwrados, RGWGetDataCB* cb, rgw::Aio* aio,
               uint64_t offset, optional_yield yield)
               : rgwrados(rgwrados), client_cb(cb), aio(aio), offset(offset), yield(yield) {}
  ~get_obj_data() {
    if (rgwrados->get_use_datacache()) {
      const std::lock_guard l(d3n_get_data.d3n_lock);
    }
  }

  D3nGetObjData d3n_get_data;
  std::atomic_bool d3n_bypass_cache_write{false};

  int flush(rgw::AioResultList&& results);

  void cancel() {
    // wait for all completions to drain and ignore the results
    aio->drain();
  }

  int drain() {
    auto c = aio->wait();
    while (!c.empty()) {
      int r = flush(std::move(c));
      if (r < 0) {
        cancel();
        return r;
      }
      c = aio->wait();
    }
    return flush(std::move(c));
  }
};<|MERGE_RESOLUTION|>--- conflicted
+++ resolved
@@ -152,13 +152,9 @@
      DECODE_START(2, bl);
      decode(target, bl);
      decode(removed, bl);
-<<<<<<< HEAD
-     decode(snap_id, bl);
-=======
      if (struct_v >= 2) {
        decode(snap_id, bl);
      }
->>>>>>> ac2f0ac1
      DECODE_FINISH(bl);
   }
   static void generate_test_instances(std::list<RGWOLHInfo*>& o);

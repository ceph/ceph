--- conflicted
+++ resolved
@@ -2294,18 +2294,19 @@
 }
 
 
-<<<<<<< HEAD
 void rgw_bucket_local_info::encode(bufferlist& bl) const
 {
-  ENCODE_START(1, 1, bl);
+  ENCODE_START(2, 1, bl);
   encode(snap_mgr, bl);
   ENCODE_FINISH(bl);
 }
 
 void rgw_bucket_local_info::decode(bufferlist::const_iterator& bl)
 {
-  DECODE_START(1, bl);
-  decode(snap_mgr, bl);
+  DECODE_START(2, bl);
+  if (struct_v >= 2) {
+    decode(snap_mgr, bl);
+  }
   DECODE_FINISH(bl);
 }
 
@@ -2314,20 +2315,6 @@
   encode_json("snap_mgr", snap_mgr, f);
 }
 
-=======
-void rgw_bucket_reserved::encode(bufferlist& bl) const
-{
-  ENCODE_START(1, 1, bl);
-  ENCODE_FINISH(bl);
-}
-
-void rgw_bucket_reserved::decode(bufferlist::const_iterator& bl)
-{
-  DECODE_START(1, bl);
-  DECODE_FINISH(bl);
-}
-
->>>>>>> ac2f0ac1
 RGWBucketInfo::RGWBucketInfo()
 {
 }
@@ -2390,11 +2377,7 @@
     encode(empty, bl);
   }
   ceph::versioned_variant::encode(owner, bl); // v24
-<<<<<<< HEAD
   encode(local, bl);
-=======
-  encode(reserved_for_snapshots, bl); // 25
->>>>>>> ac2f0ac1
   ENCODE_FINISH(bl);
 }
 
@@ -2489,11 +2472,7 @@
   }
 
   if (struct_v >= 25) {
-<<<<<<< HEAD
     decode(local, bl);
-=======
-    decode(reserved_for_snapshots, bl);
->>>>>>> ac2f0ac1
   }
   DECODE_FINISH(bl);
 }

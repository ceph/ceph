--- conflicted
+++ resolved
@@ -92,11 +92,8 @@
 	rgw/rgw_xml.cc \
 	rgw/rgw_xml_enc.cc \
 	rgw/rgw_website.cc \
-<<<<<<< HEAD
-        rgw/rgw_multi_copy.cc
-=======
+        rgw/rgw_multi_copy.cc \
         rgw/rgw_torrent.cc
->>>>>>> 98602ae6
 
 if WITH_OPENLDAP
 librgw_la_SOURCES += rgw/rgw_ldap.cc
@@ -278,11 +275,8 @@
 	rgw/rgw_civetweb_log.h \
 	rgw/rgw_website.h \
 	rgw/rgw_rest_s3website.h \
-<<<<<<< HEAD
         rgw/rgw_multi_copy.h \
-=======
         rgw/rgw_torrent.h \
->>>>>>> 98602ae6
 	civetweb/civetweb.h \
 	civetweb/include/civetweb.h \
 	civetweb/include/civetweb_conf.h \

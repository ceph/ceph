// -*- mode:C++; tab-width:8; c-basic-offset:2; indent-tabs-mode:t -*-
// vim: ts=8 sw=2 smarttab ft=cpp

#include "include/compat.h"
#include <errno.h>
#include <stdlib.h>
#include <sys/types.h>
#include <boost/algorithm/string.hpp>
#include <string_view>

#include <boost/container/flat_set.hpp>
#include <boost/format.hpp>
#include <boost/optional.hpp>
#include <boost/utility/in_place_factory.hpp>

#include "common/ceph_json.h"

#include "common/errno.h"
#include "common/Formatter.h"
#include "common/Throttle.h"

#include "rgw_sal.h"
#include "rgw_zone.h"
#include "rgw_cache.h"
#include "rgw_acl.h"
#include "rgw_acl_s3.h" /* for dumping s3policy in debug log */
#include "rgw_aio_throttle.h"
#include "rgw_bucket.h"
#include "rgw_rest_conn.h"
#include "rgw_cr_rados.h"
#include "rgw_cr_rest.h"
#include "rgw_putobj_processor.h"

#include "cls/rgw/cls_rgw_ops.h"
#include "cls/rgw/cls_rgw_client.h"
#include "cls/rgw/cls_rgw_const.h"
#include "cls/refcount/cls_refcount_client.h"
#include "cls/version/cls_version_client.h"
#include "osd/osd_types.h"

#include "rgw_tools.h"
#include "rgw_coroutine.h"
#include "rgw_compression.h"
#include "rgw_worker.h"

#undef fork // fails to compile RGWPeriod::fork() below

#include "common/Clock.h"

using namespace librados;

#include <string>
#include <iostream>
#include <vector>
#include <atomic>
#include <list>
#include <map>
#include "include/random.h"

#include "rgw_gc.h"
#include "rgw_lc.h"

#include "rgw_object_expirer_core.h"
#include "rgw_sync.h"
#include "rgw_sync_counters.h"
#include "rgw_sync_trace.h"
#include "rgw_trim_datalog.h"
#include "rgw_trim_mdlog.h"
#include "rgw_data_sync.h"
#include "rgw_realm_watcher.h"
#include "rgw_reshard.h"

#include "services/svc_zone.h"
#include "services/svc_zone_utils.h"
#include "services/svc_quota.h"
#include "services/svc_sync_modules.h"
#include "services/svc_sys_obj.h"
#include "services/svc_sys_obj_cache.h"
#include "services/svc_bucket.h"
#include "services/svc_mdlog.h"
#include "services/svc_datalog_rados.h"

#include "compressor/Compressor.h"

#ifdef WITH_LTTNG
#define TRACEPOINT_DEFINE
#define TRACEPOINT_PROBE_DYNAMIC_LINKAGE
#include "tracing/rgw_rados.h"
#undef TRACEPOINT_PROBE_DYNAMIC_LINKAGE
#undef TRACEPOINT_DEFINE
#else
#define tracepoint(...)
#endif

#define dout_context g_ceph_context
#define dout_subsys ceph_subsys_rgw


static string shadow_ns = "shadow";
static string default_bucket_index_pool_suffix = "rgw.buckets.index";
static string default_storage_extra_pool_suffix = "rgw.buckets.non-ec";

static RGWObjCategory main_category = RGWObjCategory::Main;
#define RGW_USAGE_OBJ_PREFIX "usage."

#define dout_subsys ceph_subsys_rgw


static bool rgw_get_obj_data_pool(const RGWZoneGroup& zonegroup, const RGWZoneParams& zone_params,
                                  const rgw_placement_rule& head_placement_rule,
                                  const rgw_obj& obj, rgw_pool *pool)
{
  if (!zone_params.get_head_data_pool(head_placement_rule, obj, pool)) {
    RGWZonePlacementInfo placement;
    if (!zone_params.get_placement(zonegroup.default_placement.name, &placement)) {
      return false;
    }

    if (!obj.in_extra_data) {
      *pool = placement.get_data_pool(zonegroup.default_placement.storage_class);
    } else {
      *pool = placement.get_data_extra_pool();
    }
  }

  return true;
}

static bool rgw_obj_to_raw(const RGWZoneGroup& zonegroup, const RGWZoneParams& zone_params,
                           const rgw_placement_rule& head_placement_rule,
                           const rgw_obj& obj, rgw_raw_obj *raw_obj)
{
  get_obj_bucket_and_oid_loc(obj, raw_obj->oid, raw_obj->loc);

  return rgw_get_obj_data_pool(zonegroup, zone_params, head_placement_rule, obj, &raw_obj->pool);
}

rgw_raw_obj rgw_obj_select::get_raw_obj(const RGWZoneGroup& zonegroup, const RGWZoneParams& zone_params) const
{
  if (!is_raw) {
    rgw_raw_obj r;
    rgw_obj_to_raw(zonegroup, zone_params, placement_rule, obj, &r);
    return r;
  }
  return raw_obj;
}

rgw_raw_obj rgw_obj_select::get_raw_obj(RGWRados *store) const
{
  if (!is_raw) {
    rgw_raw_obj r;
    store->obj_to_raw(placement_rule, obj, &r);
    return r;
  }
  return raw_obj;
}

void RGWObjVersionTracker::prepare_op_for_read(ObjectReadOperation *op)
{
  obj_version *check_objv = version_for_check();

  if (check_objv) {
    cls_version_check(*op, *check_objv, VER_COND_EQ);
  }

  cls_version_read(*op, &read_version);
}

void RGWObjVersionTracker::prepare_op_for_write(ObjectWriteOperation *op)
{
  obj_version *check_objv = version_for_check();
  obj_version *modify_version = version_for_write();

  if (check_objv) {
    cls_version_check(*op, *check_objv, VER_COND_EQ);
  }

  if (modify_version) {
    cls_version_set(*op, *modify_version);
  } else {
    cls_version_inc(*op);
  }
}

RGWObjState::RGWObjState() {
}

RGWObjState::~RGWObjState() {
}

RGWObjState::RGWObjState(const RGWObjState& rhs) : obj (rhs.obj) {
  is_atomic = rhs.is_atomic;
  has_attrs = rhs.has_attrs;
  exists = rhs.exists;
  size = rhs.size;
  accounted_size = rhs.accounted_size;
  mtime = rhs.mtime;
  epoch = rhs.epoch;
  if (rhs.obj_tag.length()) {
    obj_tag = rhs.obj_tag;
  }
  if (rhs.tail_tag.length()) {
    tail_tag = rhs.tail_tag;
  }
  write_tag = rhs.write_tag;
  fake_tag = rhs.fake_tag;
  manifest = rhs.manifest;
  shadow_obj = rhs.shadow_obj;
  has_data = rhs.has_data;
  if (rhs.data.length()) {
    data = rhs.data;
  }
  prefetch_data = rhs.prefetch_data;
  keep_tail = rhs.keep_tail;
  is_olh = rhs.is_olh;
  objv_tracker = rhs.objv_tracker;
  pg_ver = rhs.pg_ver;
}

RGWObjState *RGWObjectCtx::get_state(const rgw_obj& obj) {
  RGWObjState *result;
  typename std::map<rgw_obj, RGWObjState>::iterator iter;
  lock.lock_shared();
  assert (!obj.empty());
  iter = objs_state.find(obj);
  if (iter != objs_state.end()) {
    result = &iter->second;
    lock.unlock_shared();
  } else {
    lock.unlock_shared();
    lock.lock();
    result = &objs_state[obj];
    lock.unlock();
  }
  return result;
}

void RGWObjectCtx::set_atomic(rgw_obj& obj) {
  std::unique_lock wl{lock};
  assert (!obj.empty());
  objs_state[obj].is_atomic = true;
}
void RGWObjectCtx::set_prefetch_data(const rgw_obj& obj) {
  std::unique_lock wl{lock};
  assert (!obj.empty());
  objs_state[obj].prefetch_data = true;
}

void RGWObjectCtx::invalidate(const rgw_obj& obj) {
  std::unique_lock wl{lock};
  auto iter = objs_state.find(obj);
  if (iter == objs_state.end()) {
    return;
  }
  bool is_atomic = iter->second.is_atomic;
  bool prefetch_data = iter->second.prefetch_data;

  objs_state.erase(iter);

  if (is_atomic || prefetch_data) {
    auto& state = objs_state[obj];
    state.is_atomic = is_atomic;
    state.prefetch_data = prefetch_data;
  }
}

void RGWObjVersionTracker::generate_new_write_ver(CephContext *cct)
{
  write_version.ver = 1;
#define TAG_LEN 24

  write_version.tag.clear();
  append_rand_alpha(cct, write_version.tag, write_version.tag, TAG_LEN);
}

class RGWMetaNotifierManager : public RGWCoroutinesManager {
  RGWRados *store;
  RGWHTTPManager http_manager;

public:
  RGWMetaNotifierManager(RGWRados *_store) : RGWCoroutinesManager(_store->ctx(), _store->get_cr_registry()), store(_store),
                                             http_manager(store->ctx(), completion_mgr) {
    http_manager.start();
  }

  int notify_all(map<string, RGWRESTConn *>& conn_map, set<int>& shards) {
    rgw_http_param_pair pairs[] = { { "type", "metadata" },
                                    { "notify", NULL },
                                    { NULL, NULL } };

    list<RGWCoroutinesStack *> stacks;
    for (map<string, RGWRESTConn *>::iterator iter = conn_map.begin(); iter != conn_map.end(); ++iter) {
      RGWRESTConn *conn = iter->second;
      RGWCoroutinesStack *stack = new RGWCoroutinesStack(store->ctx(), this);
      stack->call(new RGWPostRESTResourceCR<set<int>, int>(store->ctx(), conn, &http_manager, "/admin/log", pairs, shards, NULL));

      stacks.push_back(stack);
    }
    return run(stacks);
  }
};

class RGWDataNotifierManager : public RGWCoroutinesManager {
  RGWRados *store;
  RGWHTTPManager http_manager;

public:
  RGWDataNotifierManager(RGWRados *_store) : RGWCoroutinesManager(_store->ctx(), _store->get_cr_registry()), store(_store),
                                             http_manager(store->ctx(), completion_mgr) {
    http_manager.start();
  }

  int notify_all(map<string, RGWRESTConn *>& conn_map, map<int, set<string> >& shards) {
    rgw_http_param_pair pairs[] = { { "type", "data" },
                                    { "notify", NULL },
                                    { "source-zone", store->svc.zone->get_zone_params().get_id().c_str() },
                                    { NULL, NULL } };

    list<RGWCoroutinesStack *> stacks;
    for (map<string, RGWRESTConn *>::iterator iter = conn_map.begin(); iter != conn_map.end(); ++iter) {
      RGWRESTConn *conn = iter->second;
      RGWCoroutinesStack *stack = new RGWCoroutinesStack(store->ctx(), this);
      stack->call(new RGWPostRESTResourceCR<map<int, set<string> >, int>(store->ctx(), conn, &http_manager, "/admin/log", pairs, shards, NULL));

      stacks.push_back(stack);
    }
    return run(stacks);
  }
};

/* class RGWRadosThread */

void RGWRadosThread::start()
{
  worker = new Worker(cct, this);
  worker->create(thread_name.c_str());
}

void RGWRadosThread::stop()
{
  down_flag = true;
  stop_process();
  if (worker) {
    worker->signal();
    worker->join();
  }
  delete worker;
  worker = NULL;
}

void *RGWRadosThread::Worker::entry() {
  uint64_t msec = processor->interval_msec();
  auto interval = std::chrono::milliseconds(msec);

  do {
    auto start = ceph::real_clock::now();
    int r = processor->process();
    if (r < 0) {
      dout(0) << "ERROR: processor->process() returned error r=" << r << dendl;
    }

    if (processor->going_down())
      break;

    auto end = ceph::real_clock::now() - start;

    uint64_t cur_msec = processor->interval_msec();
    if (cur_msec != msec) { /* was it reconfigured? */
      msec = cur_msec;
      interval = std::chrono::milliseconds(msec);
    }

    if (cur_msec > 0) {
      if (interval <= end)
        continue; // next round

      auto wait_time = interval - end;
      wait_interval(wait_time);
    } else {
      wait();
    }
  } while (!processor->going_down());

  return NULL;
}

class RGWMetaNotifier : public RGWRadosThread {
  RGWMetaNotifierManager notify_mgr;
  RGWMetadataLog *const log;

  uint64_t interval_msec() override {
    return cct->_conf->rgw_md_notify_interval_msec;
  }
  void stop_process() override {
    notify_mgr.stop();
  }
public:
  RGWMetaNotifier(RGWRados *_store, RGWMetadataLog* log)
    : RGWRadosThread(_store, "meta-notifier"), notify_mgr(_store), log(log) {}

  int process() override;
};

int RGWMetaNotifier::process()
{
  set<int> shards;

  log->read_clear_modified(shards);

  if (shards.empty()) {
    return 0;
  }

  for (set<int>::iterator iter = shards.begin(); iter != shards.end(); ++iter) {
    ldout(cct, 20) << __func__ << "(): notifying mdlog change, shard_id=" << *iter << dendl;
  }

  notify_mgr.notify_all(store->svc.zone->get_zone_conn_map(), shards);

  return 0;
}

class RGWDataNotifier : public RGWRadosThread {
  RGWDataNotifierManager notify_mgr;

  uint64_t interval_msec() override {
    return cct->_conf.get_val<int64_t>("rgw_data_notify_interval_msec");
  }
  void stop_process() override {
    notify_mgr.stop();
  }
public:
  RGWDataNotifier(RGWRados *_store) : RGWRadosThread(_store, "data-notifier"), notify_mgr(_store) {}

  int process() override;
};

int RGWDataNotifier::process()
{
  auto data_log = store->svc.datalog_rados->get_log();
  if (!data_log) {
    return 0;
  }

  map<int, set<string> > shards;

  data_log->read_clear_modified(shards);

  if (shards.empty()) {
    return 0;
  }

  for (map<int, set<string> >::iterator iter = shards.begin(); iter != shards.end(); ++iter) {
    ldout(cct, 20) << __func__ << "(): notifying datalog change, shard_id=" << iter->first << ": " << iter->second << dendl;
  }

  notify_mgr.notify_all(store->svc.zone->get_zone_data_notify_to_map(), shards);

  return 0;
}

class RGWSyncProcessorThread : public RGWRadosThread {
public:
  RGWSyncProcessorThread(RGWRados *_store, const string& thread_name = "radosgw") : RGWRadosThread(_store, thread_name) {}
  RGWSyncProcessorThread(RGWRados *_store) : RGWRadosThread(_store) {}
  ~RGWSyncProcessorThread() override {}
  int init() override = 0 ;
  int process() override = 0;
};

class RGWMetaSyncProcessorThread : public RGWSyncProcessorThread
{
  RGWMetaSyncStatusManager sync;

  uint64_t interval_msec() override {
    return 0; /* no interval associated, it'll run once until stopped */
  }
  void stop_process() override {
    sync.stop();
  }
public:
  RGWMetaSyncProcessorThread(rgw::sal::RGWRadosStore *_store, RGWAsyncRadosProcessor *async_rados)
    : RGWSyncProcessorThread(_store->getRados(), "meta-sync"), sync(_store, async_rados) {}

  void wakeup_sync_shards(set<int>& shard_ids) {
    for (set<int>::iterator iter = shard_ids.begin(); iter != shard_ids.end(); ++iter) {
      sync.wakeup(*iter);
    }
  }
  RGWMetaSyncStatusManager* get_manager() { return &sync; }

  int init() override {
    int ret = sync.init();
    if (ret < 0) {
      ldout(store->ctx(), 0) << "ERROR: sync.init() returned " << ret << dendl;
      return ret;
    }
    return 0;
  }

  int process() override {
    sync.run();
    return 0;
  }
};

class RGWDataSyncProcessorThread : public RGWSyncProcessorThread
{
  PerfCountersRef counters;
  RGWDataSyncStatusManager sync;
  bool initialized;

  uint64_t interval_msec() override {
    if (initialized) {
      return 0; /* no interval associated, it'll run once until stopped */
    } else {
#define DATA_SYNC_INIT_WAIT_SEC 20
      return DATA_SYNC_INIT_WAIT_SEC * 1000;
    }
  }
  void stop_process() override {
    sync.stop();
  }
public:
  RGWDataSyncProcessorThread(rgw::sal::RGWRadosStore *_store, RGWAsyncRadosProcessor *async_rados,
                             const RGWZone* source_zone)
    : RGWSyncProcessorThread(_store->getRados(), "data-sync"),
      counters(sync_counters::build(store->ctx(), std::string("data-sync-from-") + source_zone->name)),
      sync(_store, async_rados, source_zone->id, counters.get()),
      initialized(false) {}

  void wakeup_sync_shards(map<int, set<string> >& shard_ids) {
    for (map<int, set<string> >::iterator iter = shard_ids.begin(); iter != shard_ids.end(); ++iter) {
      sync.wakeup(iter->first, iter->second);
    }
  }
  RGWDataSyncStatusManager* get_manager() { return &sync; }

  int init() override {
    return 0;
  }

  int process() override {
    while (!initialized) {
      if (going_down()) {
        return 0;
      }
      int ret = sync.init();
      if (ret >= 0) {
        initialized = true;
        break;
      }
      /* we'll be back! */
      return 0;
    }
    sync.run();
    return 0;
  }
};

class RGWSyncLogTrimThread : public RGWSyncProcessorThread, DoutPrefixProvider
{
  RGWCoroutinesManager crs;
  rgw::sal::RGWRadosStore *store;
  rgw::BucketTrimManager *bucket_trim;
  RGWHTTPManager http;
  const utime_t trim_interval;

  uint64_t interval_msec() override { return 0; }
  void stop_process() override { crs.stop(); }
public:
  RGWSyncLogTrimThread(rgw::sal::RGWRadosStore *store, rgw::BucketTrimManager *bucket_trim,
                       int interval)
    : RGWSyncProcessorThread(store->getRados(), "sync-log-trim"),
      crs(store->ctx(), store->getRados()->get_cr_registry()), store(store),
      bucket_trim(bucket_trim),
      http(store->ctx(), crs.get_completion_mgr()),
      trim_interval(interval, 0)
  {}

  int init() override {
    return http.start();
  }
  int process() override {
    list<RGWCoroutinesStack*> stacks;
    auto meta = new RGWCoroutinesStack(store->ctx(), &crs);
    meta->call(create_meta_log_trim_cr(this, store, &http,
                                       cct->_conf->rgw_md_log_max_shards,
                                       trim_interval));
    stacks.push_back(meta);

    auto data = new RGWCoroutinesStack(store->ctx(), &crs);
    data->call(create_data_log_trim_cr(store, &http,
                                       cct->_conf->rgw_data_log_num_shards,
                                       trim_interval));
    stacks.push_back(data);

    auto bucket = new RGWCoroutinesStack(store->ctx(), &crs);
    bucket->call(bucket_trim->create_bucket_trim_cr(&http));
    stacks.push_back(bucket);

    crs.run(stacks);
    return 0;
  }

  // implements DoutPrefixProvider
  CephContext *get_cct() const override { return store->ctx(); }
  unsigned get_subsys() const override
  {
    return dout_subsys;
  }

  std::ostream& gen_prefix(std::ostream& out) const override
  {
    return out << "sync log trim: ";
  }

};

void RGWRados::wakeup_meta_sync_shards(set<int>& shard_ids)
{
  std::lock_guard l{meta_sync_thread_lock};
  if (meta_sync_processor_thread) {
    meta_sync_processor_thread->wakeup_sync_shards(shard_ids);
  }
}

void RGWRados::wakeup_data_sync_shards(const string& source_zone, map<int, set<string> >& shard_ids)
{
  ldout(ctx(), 20) << __func__ << ": source_zone=" << source_zone << ", shard_ids=" << shard_ids << dendl;
  std::lock_guard l{data_sync_thread_lock};
  map<string, RGWDataSyncProcessorThread *>::iterator iter = data_sync_processor_threads.find(source_zone);
  if (iter == data_sync_processor_threads.end()) {
    ldout(ctx(), 10) << __func__ << ": couldn't find sync thread for zone " << source_zone << ", skipping async data sync processing" << dendl;
    return;
  }

  RGWDataSyncProcessorThread *thread = iter->second;
  ceph_assert(thread);
  thread->wakeup_sync_shards(shard_ids);
}

RGWMetaSyncStatusManager* RGWRados::get_meta_sync_manager()
{
  std::lock_guard l{meta_sync_thread_lock};
  if (meta_sync_processor_thread) {
    return meta_sync_processor_thread->get_manager();
  }
  return nullptr;
}

RGWDataSyncStatusManager* RGWRados::get_data_sync_manager(const std::string& source_zone)
{
  std::lock_guard l{data_sync_thread_lock};
  auto thread = data_sync_processor_threads.find(source_zone);
  if (thread == data_sync_processor_threads.end()) {
    return nullptr;
  }
  return thread->second->get_manager();
}

int RGWRados::get_required_alignment(const rgw_pool& pool, uint64_t *alignment)
{
  IoCtx ioctx;
  int r = open_pool_ctx(pool, ioctx, false);
  if (r < 0) {
    ldout(cct, 0) << "ERROR: open_pool_ctx() returned " << r << dendl;
    return r;
  }

  bool requires;
  r = ioctx.pool_requires_alignment2(&requires);
  if (r < 0) {
    ldout(cct, 0) << "ERROR: ioctx.pool_requires_alignment2() returned " 
      << r << dendl;
    return r;
  }

  if (!requires) {
    *alignment = 0;
    return 0;
  }

  uint64_t align;
  r = ioctx.pool_required_alignment2(&align);
  if (r < 0) {
    ldout(cct, 0) << "ERROR: ioctx.pool_required_alignment2() returned " 
      << r << dendl;
    return r;
  }
  if (align != 0) {
    ldout(cct, 20) << "required alignment=" << align << dendl;
  }
  *alignment = align;
  return 0;
}

void RGWRados::get_max_aligned_size(uint64_t size, uint64_t alignment, uint64_t *max_size)
{
  if (alignment == 0) {
    *max_size = size;
    return;
  }

  if (size <= alignment) {
    *max_size = alignment;
    return;
  }

  *max_size = size - (size % alignment);
}

int RGWRados::get_max_chunk_size(const rgw_pool& pool, uint64_t *max_chunk_size, uint64_t *palignment)
{
  uint64_t alignment;
  int r = get_required_alignment(pool, &alignment);
  if (r < 0) {
    return r;
  }

  if (palignment) {
    *palignment = alignment;
  }

  uint64_t config_chunk_size = cct->_conf->rgw_max_chunk_size;

  get_max_aligned_size(config_chunk_size, alignment, max_chunk_size);

  ldout(cct, 20) << "max_chunk_size=" << *max_chunk_size << dendl;

  return 0;
}

int RGWRados::get_max_chunk_size(const rgw_placement_rule& placement_rule, const rgw_obj& obj,
                                 uint64_t *max_chunk_size, uint64_t *palignment)
{
  rgw_pool pool;
  if (!get_obj_data_pool(placement_rule, obj, &pool)) {
    ldout(cct, 0) << "ERROR: failed to get data pool for object " << obj << dendl;
    return -EIO;
  }
  return get_max_chunk_size(pool, max_chunk_size, palignment);
}

class RGWIndexCompletionManager;

struct complete_op_data {
  ceph::mutex lock = ceph::make_mutex("complete_op_data");
  AioCompletion *rados_completion{nullptr};
  int manager_shard_id{-1};
  RGWIndexCompletionManager *manager{nullptr};
  rgw_obj obj;
  RGWModifyOp op;
  string tag;
  rgw_bucket_entry_ver ver;
  cls_rgw_obj_key key;
  rgw_bucket_dir_entry_meta dir_meta;
  list<cls_rgw_obj_key> remove_objs;
  bool log_op;
  uint16_t bilog_op;
  rgw_zone_set zones_trace;

  bool stopped{false};

  void stop() {
    std::lock_guard l{lock};
    stopped = true;
  }
};

class RGWIndexCompletionThread : public RGWRadosThread {
  RGWRados *store;

  uint64_t interval_msec() override {
    return 0;
  }

  list<complete_op_data *> completions;

  ceph::mutex completions_lock =
    ceph::make_mutex("RGWIndexCompletionThread::completions_lock");
public:
  RGWIndexCompletionThread(RGWRados *_store)
    : RGWRadosThread(_store, "index-complete"), store(_store) {}

  int process() override;

  void add_completion(complete_op_data *completion) {
    {
      std::lock_guard l{completions_lock};
      completions.push_back(completion);
    }

    signal();
  }
};

int RGWIndexCompletionThread::process()
{
  list<complete_op_data *> comps;

  {
    std::lock_guard l{completions_lock};
    completions.swap(comps);
  }

  for (auto c : comps) {
    std::unique_ptr<complete_op_data> up{c};

    if (going_down()) {
      continue;
    }
    ldout(store->ctx(), 20) << __func__ << "(): handling completion for key=" << c->key << dendl;

    RGWRados::BucketShard bs(store);
    RGWBucketInfo bucket_info;

    int r = bs.init(c->obj.bucket, c->obj, &bucket_info);
    if (r < 0) {
      ldout(cct, 0) << "ERROR: " << __func__ << "(): failed to initialize BucketShard, obj=" << c->obj << " r=" << r << dendl;
      /* not much to do */
      continue;
    }

    r = store->guard_reshard(&bs, c->obj, bucket_info,
			     [&](RGWRados::BucketShard *bs) -> int {
			       librados::ObjectWriteOperation o;
			       cls_rgw_guard_bucket_resharding(o, -ERR_BUSY_RESHARDING);
			       cls_rgw_bucket_complete_op(o, c->op, c->tag, c->ver, c->key, c->dir_meta, &c->remove_objs,
							  c->log_op, c->bilog_op, &c->zones_trace);
			       return bs->bucket_obj.operate(&o, null_yield);
                             });
    if (r < 0) {
      ldout(cct, 0) << "ERROR: " << __func__ << "(): bucket index completion failed, obj=" << c->obj << " r=" << r << dendl;
      /* ignoring error, can't do anything about it */
      continue;
    }
    r = store->svc.datalog_rados->add_entry(bs.bucket, bs.shard_id);
    if (r < 0) {
      lderr(store->ctx()) << "ERROR: failed writing data log" << dendl;
    }
  }

  return 0;
}

class RGWIndexCompletionManager {
  RGWRados *store{nullptr};
  ceph::containers::tiny_vector<ceph::mutex> locks;
  vector<set<complete_op_data *> > completions;

  RGWIndexCompletionThread *completion_thread{nullptr};

  int num_shards;

  std::atomic<int> cur_shard {0};


public:
  RGWIndexCompletionManager(RGWRados *_store) :
    store(_store),
    locks{ceph::make_lock_container<ceph::mutex>(
      store->ctx()->_conf->rgw_thread_pool_size,
      [](const size_t i) {
        return ceph::make_mutex("RGWIndexCompletionManager::lock::" +
				std::to_string(i));
      })}
  {
    num_shards = store->ctx()->_conf->rgw_thread_pool_size;
    completions.resize(num_shards);
  }
  ~RGWIndexCompletionManager() {
    stop();
  }

  int next_shard() {
    int result = cur_shard % num_shards;
    cur_shard++;
    return result;
  }

  void create_completion(const rgw_obj& obj,
                         RGWModifyOp op, string& tag,
                         rgw_bucket_entry_ver& ver,
                         const cls_rgw_obj_key& key,
                         rgw_bucket_dir_entry_meta& dir_meta,
                         list<cls_rgw_obj_key> *remove_objs, bool log_op,
                         uint16_t bilog_op,
                         rgw_zone_set *zones_trace,
                         complete_op_data **result);
  bool handle_completion(completion_t cb, complete_op_data *arg);

  int start() {
    completion_thread = new RGWIndexCompletionThread(store);
    int ret = completion_thread->init();
    if (ret < 0) {
      return ret;
    }
    completion_thread->start();
    return 0;
  }
  void stop() {
    if (completion_thread) {
      completion_thread->stop();
      delete completion_thread;
    }

    for (int i = 0; i < num_shards; ++i) {
      std::lock_guard l{locks[i]};
      for (auto c : completions[i]) {
        c->stop();
      }
    }
    completions.clear();
  }
};

static void obj_complete_cb(completion_t cb, void *arg)
{
  complete_op_data *completion = (complete_op_data *)arg;
  completion->lock.lock();
  if (completion->stopped) {
    completion->lock.unlock(); /* can drop lock, no one else is referencing us */
    delete completion;
    return;
  }
  bool need_delete = completion->manager->handle_completion(cb, completion);
  completion->lock.unlock();
  if (need_delete) {
    delete completion;
  }
}


void RGWIndexCompletionManager::create_completion(const rgw_obj& obj,
                                                  RGWModifyOp op, string& tag,
                                                  rgw_bucket_entry_ver& ver,
                                                  const cls_rgw_obj_key& key,
                                                  rgw_bucket_dir_entry_meta& dir_meta,
                                                  list<cls_rgw_obj_key> *remove_objs, bool log_op,
                                                  uint16_t bilog_op,
                                                  rgw_zone_set *zones_trace,
                                                  complete_op_data **result)
{
  complete_op_data *entry = new complete_op_data;

  int shard_id = next_shard();

  entry->manager_shard_id = shard_id;
  entry->manager = this;
  entry->obj = obj;
  entry->op = op;
  entry->tag = tag;
  entry->ver = ver;
  entry->key = key;
  entry->dir_meta = dir_meta;
  entry->log_op = log_op;
  entry->bilog_op = bilog_op;

  if (remove_objs) {
    for (auto iter = remove_objs->begin(); iter != remove_objs->end(); ++iter) {
      entry->remove_objs.push_back(*iter);
    }
  }

  if (zones_trace) {
    entry->zones_trace = *zones_trace;
  } else {
    entry->zones_trace.insert(store->svc.zone->get_zone().id);
  }

  *result = entry;

  entry->rados_completion = librados::Rados::aio_create_completion(entry, obj_complete_cb);

  std::lock_guard l{locks[shard_id]};
  completions[shard_id].insert(entry);
}

bool RGWIndexCompletionManager::handle_completion(completion_t cb, complete_op_data *arg)
{
  int shard_id = arg->manager_shard_id;
  {
    std::lock_guard l{locks[shard_id]};

    auto& comps = completions[shard_id];

    auto iter = comps.find(arg);
    if (iter == comps.end()) {
      return true;
    }

    comps.erase(iter);
  }

  int r = rados_aio_get_return_value(cb);
  if (r != -ERR_BUSY_RESHARDING) {
    return true;
  }
  completion_thread->add_completion(arg);
  return false;
}

void RGWRados::finalize()
{
  if (run_sync_thread) {
    std::lock_guard l{meta_sync_thread_lock};
    meta_sync_processor_thread->stop();

    std::lock_guard dl{data_sync_thread_lock};
    for (auto iter : data_sync_processor_threads) {
      RGWDataSyncProcessorThread *thread = iter.second;
      thread->stop();
    }
    if (sync_log_trimmer) {
      sync_log_trimmer->stop();
    }
  }
  if (run_sync_thread) {
    delete meta_sync_processor_thread;
    meta_sync_processor_thread = NULL;
    std::lock_guard dl{data_sync_thread_lock};
    for (auto iter : data_sync_processor_threads) {
      RGWDataSyncProcessorThread *thread = iter.second;
      delete thread;
    }
    data_sync_processor_threads.clear();
    delete sync_log_trimmer;
    sync_log_trimmer = nullptr;
    bucket_trim = boost::none;
  }
  if (meta_notifier) {
    meta_notifier->stop();
    delete meta_notifier;
  }
  if (data_notifier) {
    data_notifier->stop();
    delete data_notifier;
  }
  delete sync_tracer;
  
  delete lc;
  lc = NULL; 

  delete gc;
  gc = NULL;

  delete obj_expirer;
  obj_expirer = NULL;

  RGWQuotaHandler::free_handler(quota_handler);
  if (cr_registry) {
    cr_registry->put();
  }

  svc.shutdown();

  delete binfo_cache;
  delete obj_tombstone_cache;

  if (reshard_wait.get()) {
    reshard_wait->stop();
    reshard_wait.reset();
  }

  if (run_reshard_thread) {
    reshard->stop_processor();
  }
  delete reshard;
  delete index_completion_manager;
}

/** 
 * Initialize the RADOS instance and prepare to do other ops
 * Returns 0 on success, -ERR# on failure.
 */
int RGWRados::init_rados()
{
  int ret = 0;

  ret = rados.init_with_context(cct);
  if (ret < 0) {
    return ret;
  }
  ret = rados.connect();
  if (ret < 0) {
    return ret;
  }

  auto crs = std::unique_ptr<RGWCoroutinesManagerRegistry>{
    new RGWCoroutinesManagerRegistry(cct)};
  ret = crs->hook_to_admin_command("cr dump");
  if (ret < 0) {
    return ret;
  }

  cr_registry = crs.release();
  return ret;
}

int RGWRados::register_to_service_map(const string& daemon_type, const map<string, string>& meta)
{
  map<string,string> metadata = meta;
  metadata["num_handles"] = "1"s;
  metadata["zonegroup_id"] = svc.zone->get_zonegroup().get_id();
  metadata["zonegroup_name"] = svc.zone->get_zonegroup().get_name();
  metadata["zone_name"] = svc.zone->zone_name();
  metadata["zone_id"] = svc.zone->zone_id();
  string name = cct->_conf->name.get_id();
  if (name.compare(0, 4, "rgw.") == 0) {
    name = name.substr(4);
  }
  int ret = rados.service_daemon_register(daemon_type, name, metadata);
  if (ret < 0) {
    ldout(cct, 0) << "ERROR: service_daemon_register() returned ret=" << ret << ": " << cpp_strerror(-ret) << dendl;
    return ret;
  }

  return 0;
}

int RGWRados::update_service_map(std::map<std::string, std::string>&& status)
{
  int ret = rados.service_daemon_update_status(move(status));
  if (ret < 0) {
    ldout(cct, 0) << "ERROR: service_daemon_update_status() returned ret=" << ret << ": " << cpp_strerror(-ret) << dendl;
    return ret;
  }

  return 0;
}

void RGWRados::set_max_shards() 
{ 
  auto& zone = svc.zone->get_zone();
  auto override_shards = cct->_conf.get_val<uint64_t>("rgw_override_bucket_index_max_shards");
  bucket_index_max_shards = (override_shards ? override_shards : zone.bucket_index_max_shards);                        
  if (bucket_index_max_shards > get_max_bucket_shards()) { 
    bucket_index_max_shards = get_max_bucket_shards();
    ldout(cct, 1) << __func__ << " bucket index max shards is too large, reset to value: "<< get_max_bucket_shards() << dendl; 
  }
  ldout(cct, 20) << __func__ << " bucket index max shards: " << bucket_index_max_shards << dendl;
}

/** 
 * Initialize the RADOS instance and prepare to do other ops
 * Returns 0 on success, -ERR# on failure.
 */
int RGWRados::init_complete()
{
  int ret;

  /* 
   * create sync module instance even if we don't run sync thread, might need it for radosgw-admin
   */
  sync_module = svc.sync_modules->get_sync_module();

  ret = open_root_pool_ctx();
  if (ret < 0)
    return ret;

  ret = open_gc_pool_ctx();
  if (ret < 0)
    return ret;

  ret = open_lc_pool_ctx();
  if (ret < 0)
    return ret;

  ret = open_objexp_pool_ctx();
  if (ret < 0)
    return ret;

  ret = open_reshard_pool_ctx();
  if (ret < 0)
    return ret;

  pools_initialized = true;

  gc = new RGWGC();
  gc->initialize(cct, this);

  obj_expirer = new RGWObjectExpirer(this->store);

  if (use_gc_thread) {
    gc->start_processor();
    obj_expirer->start_processor();
  }

  auto& current_period = svc.zone->get_current_period();
  auto& zonegroup = svc.zone->get_zonegroup();
  auto& zone_params = svc.zone->get_zone_params();
  auto& zone = svc.zone->get_zone();

  /* no point of running sync thread if we don't have a master zone configured
    or there is no rest_master_conn */
  if (!svc.zone->need_to_sync()) {
    run_sync_thread = false;
  }

  if (svc.zone->is_meta_master()) {
    auto md_log = svc.mdlog->get_log(current_period.get_id());
    meta_notifier = new RGWMetaNotifier(this, md_log);
    meta_notifier->start();
  }

  /* init it anyway, might run sync through radosgw-admin explicitly */
  sync_tracer = new RGWSyncTraceManager(cct, cct->_conf->rgw_sync_trace_history_size);
  sync_tracer->init(this);
  ret = sync_tracer->hook_to_admin_command();
  if (ret < 0) {
    return ret;
  }

  if (run_sync_thread) {
    for (const auto &pt: zonegroup.placement_targets) {
      if (zone_params.placement_pools.find(pt.second.name)
          == zone_params.placement_pools.end()){
        ldout(cct, 0) << "WARNING: This zone does not contain the placement target "
                      << pt.second.name << " present in zonegroup" << dendl;
      }
    }
    auto async_processor = svc.rados->get_async_processor();
    std::lock_guard l{meta_sync_thread_lock};
    meta_sync_processor_thread = new RGWMetaSyncProcessorThread(this->store, async_processor);
    ret = meta_sync_processor_thread->init();
    if (ret < 0) {
      ldout(cct, 0) << "ERROR: failed to initialize meta sync thread" << dendl;
      return ret;
    }
    meta_sync_processor_thread->start();

    // configure the bucket trim manager
    rgw::BucketTrimConfig config;
    rgw::configure_bucket_trim(cct, config);

    bucket_trim.emplace(this->store, config);
    ret = bucket_trim->init();
    if (ret < 0) {
      ldout(cct, 0) << "ERROR: failed to start bucket trim manager" << dendl;
      return ret;
    }
    svc.datalog_rados->set_observer(&*bucket_trim);

    std::lock_guard dl{data_sync_thread_lock};
    for (auto source_zone : svc.zone->get_data_sync_source_zones()) {
      ldout(cct, 5) << "starting data sync thread for zone " << source_zone->name << dendl;
      auto *thread = new RGWDataSyncProcessorThread(this->store, svc.rados->get_async_processor(), source_zone);
      ret = thread->init();
      if (ret < 0) {
        ldout(cct, 0) << "ERROR: failed to initialize data sync thread" << dendl;
        return ret;
      }
      thread->start();
      data_sync_processor_threads[source_zone->id] = thread;
    }
    auto interval = cct->_conf->rgw_sync_log_trim_interval;
    if (interval > 0) {
      sync_log_trimmer = new RGWSyncLogTrimThread(this->store, &*bucket_trim, interval);
      ret = sync_log_trimmer->init();
      if (ret < 0) {
        ldout(cct, 0) << "ERROR: failed to initialize sync log trim thread" << dendl;
        return ret;
      }
      sync_log_trimmer->start();
    }
  }
  data_notifier = new RGWDataNotifier(this);
  data_notifier->start();

  lc = new RGWLC();
  lc->initialize(cct, this->store);

  if (use_lc_thread)
    lc->start_processor();

  quota_handler = RGWQuotaHandler::generate_handler(this->store, quota_threads);

  RGWRados::set_max_shards();

  binfo_cache = new RGWChainedCacheImpl<bucket_info_entry>;
  binfo_cache->init(svc.cache);

  bool need_tombstone_cache = !svc.zone->get_zone_data_notify_to_map().empty(); /* have zones syncing from us */

  if (need_tombstone_cache) {
    obj_tombstone_cache = new tombstone_cache_t(cct->_conf->rgw_obj_tombstone_cache_size);
  }

  reshard_wait = std::make_shared<RGWReshardWait>();

  reshard = new RGWReshard(this->store);

  /* only the master zone in the zonegroup reshards buckets */
  run_reshard_thread = run_reshard_thread && (zonegroup.master_zone == zone.id);
  if (run_reshard_thread)  {
    reshard->start_processor();
  }

  index_completion_manager = new RGWIndexCompletionManager(this);
  ret = index_completion_manager->start();

  return ret;
}

int RGWRados::init_svc(bool raw)
{
  if (raw) {
    return svc.init_raw(cct, use_cache);
  }

  return svc.init(cct, use_cache, run_sync_thread);
}

int RGWRados::init_ctl()
{
  return ctl.init(&svc);
}

/** 
 * Initialize the RADOS instance and prepare to do other ops
 * Returns 0 on success, -ERR# on failure.
 */
int RGWRados::initialize()
{
  int ret;

  inject_notify_timeout_probability =
    cct->_conf.get_val<double>("rgw_inject_notify_timeout_probability");
  max_notify_retries = cct->_conf.get_val<uint64_t>("rgw_max_notify_retries");

  ret = init_svc(false);
  if (ret < 0) {
    ldout(cct, 0) << "ERROR: failed to init services (ret=" << cpp_strerror(-ret) << ")" << dendl;
    return ret;
  }

  ret = init_ctl();
  if (ret < 0) {
    ldout(cct, 0) << "ERROR: failed to init ctls (ret=" << cpp_strerror(-ret) << ")" << dendl;
    return ret;
  }

  host_id = svc.zone_utils->gen_host_id();

  ret = init_rados();
  if (ret < 0)
    return ret;

  return init_complete();
}

/**
 * Open the pool used as root for this gateway
 * Returns: 0 on success, -ERR# otherwise.
 */
int RGWRados::open_root_pool_ctx()
{
  return rgw_init_ioctx(get_rados_handle(), svc.zone->get_zone_params().domain_root, root_pool_ctx, true, true);
}

int RGWRados::open_gc_pool_ctx()
{
  return rgw_init_ioctx(get_rados_handle(), svc.zone->get_zone_params().gc_pool, gc_pool_ctx, true, true);
}

int RGWRados::open_lc_pool_ctx()
{
  return rgw_init_ioctx(get_rados_handle(), svc.zone->get_zone_params().lc_pool, lc_pool_ctx, true, true);
}

int RGWRados::open_objexp_pool_ctx()
{
  return rgw_init_ioctx(get_rados_handle(), svc.zone->get_zone_params().log_pool, objexp_pool_ctx, true, true);
}

int RGWRados::open_reshard_pool_ctx()
{
  return rgw_init_ioctx(get_rados_handle(), svc.zone->get_zone_params().reshard_pool, reshard_pool_ctx, true, true);
}

int RGWRados::open_pool_ctx(const rgw_pool& pool, librados::IoCtx& io_ctx,
			    bool mostly_omap)
{
  constexpr bool create = true; // create the pool if it doesn't exist
  return rgw_init_ioctx(get_rados_handle(), pool, io_ctx, create, mostly_omap);
}

/**** logs ****/

struct log_list_state {
  string prefix;
  librados::IoCtx io_ctx;
  librados::NObjectIterator obit;
};

int RGWRados::log_list_init(const string& prefix, RGWAccessHandle *handle)
{
  log_list_state *state = new log_list_state;
  int r = rgw_init_ioctx(get_rados_handle(), svc.zone->get_zone_params().log_pool, state->io_ctx);
  if (r < 0) {
    delete state;
    return r;
  }
  state->prefix = prefix;
  state->obit = state->io_ctx.nobjects_begin();
  *handle = (RGWAccessHandle)state;
  return 0;
}

int RGWRados::log_list_next(RGWAccessHandle handle, string *name)
{
  log_list_state *state = static_cast<log_list_state *>(handle);
  while (true) {
    if (state->obit == state->io_ctx.nobjects_end()) {
      delete state;
      return -ENOENT;
    }
    if (state->prefix.length() &&
	state->obit->get_oid().find(state->prefix) != 0) {
      state->obit++;
      continue;
    }
    *name = state->obit->get_oid();
    state->obit++;
    break;
  }
  return 0;
}

int RGWRados::log_remove(const string& name)
{
  librados::IoCtx io_ctx;
  int r = rgw_init_ioctx(get_rados_handle(), svc.zone->get_zone_params().log_pool, io_ctx);
  if (r < 0)
    return r;
  return io_ctx.remove(name);
}

struct log_show_state {
  librados::IoCtx io_ctx;
  bufferlist bl;
  bufferlist::const_iterator p;
  string name;
  uint64_t pos;
  bool eof;
  log_show_state() : pos(0), eof(false) {}
};

int RGWRados::log_show_init(const string& name, RGWAccessHandle *handle)
{
  log_show_state *state = new log_show_state;
  int r = rgw_init_ioctx(get_rados_handle(), svc.zone->get_zone_params().log_pool, state->io_ctx);
  if (r < 0) {
    delete state;
    return r;
  }
  state->name = name;
  *handle = (RGWAccessHandle)state;
  return 0;
}

int RGWRados::log_show_next(RGWAccessHandle handle, rgw_log_entry *entry)
{
  log_show_state *state = static_cast<log_show_state *>(handle);
  off_t off = state->p.get_off();

  ldout(cct, 10) << "log_show_next pos " << state->pos << " bl " << state->bl.length()
	   << " off " << off
	   << " eof " << (int)state->eof
	   << dendl;
  // read some?
  unsigned chunk = 1024*1024;
  if ((state->bl.length() - off) < chunk/2 && !state->eof) {
    bufferlist more;
    int r = state->io_ctx.read(state->name, more, chunk, state->pos);
    if (r < 0)
      return r;
    state->pos += r;
    bufferlist old;
    try {
      old.substr_of(state->bl, off, state->bl.length() - off);
    } catch (buffer::error& err) {
      return -EINVAL;
    }
    state->bl.clear();
    state->bl.claim(old);
    state->bl.claim_append(more);
    state->p = state->bl.cbegin();
    if ((unsigned)r < chunk)
      state->eof = true;
    ldout(cct, 10) << " read " << r << dendl;
  }

  if (state->p.end())
    return 0;  // end of file
  try {
    decode(*entry, state->p);
  }
  catch (const buffer::error &e) {
    return -EINVAL;
  }
  return 1;
}

/**
 * usage_log_hash: get usage log key hash, based on name and index
 *
 * Get the usage object name. Since a user may have more than 1
 * object holding that info (multiple shards), we use index to
 * specify that shard number. Once index exceeds max shards it
 * wraps.
 * If name is not being set, results for all users will be returned
 * and index will wrap only after total shards number.
 *
 * @param cct [in] ceph context
 * @param name [in] user name
 * @param hash [out] hash value
 * @param index [in] shard index number 
 */
static void usage_log_hash(CephContext *cct, const string& name, string& hash, uint32_t index)
{
  uint32_t val = index;

  if (!name.empty()) {
    int max_user_shards = cct->_conf->rgw_usage_max_user_shards;
    val %= max_user_shards;
    val += ceph_str_hash_linux(name.c_str(), name.size());
  }
  char buf[17];
  int max_shards = cct->_conf->rgw_usage_max_shards;
  snprintf(buf, sizeof(buf), RGW_USAGE_OBJ_PREFIX "%u", (unsigned)(val % max_shards));
  hash = buf;
}

int RGWRados::log_usage(map<rgw_user_bucket, RGWUsageBatch>& usage_info)
{
  uint32_t index = 0;

  map<string, rgw_usage_log_info> log_objs;

  string hash;
  string last_user;

  /* restructure usage map, zone by object hash */
  map<rgw_user_bucket, RGWUsageBatch>::iterator iter;
  for (iter = usage_info.begin(); iter != usage_info.end(); ++iter) {
    const rgw_user_bucket& ub = iter->first;
    RGWUsageBatch& info = iter->second;

    if (ub.user.empty()) {
      ldout(cct, 0) << "WARNING: RGWRados::log_usage(): user name empty (bucket=" << ub.bucket << "), skipping" << dendl;
      continue;
    }

    if (ub.user != last_user) {
      /* index *should* be random, but why waste extra cycles
         in most cases max user shards is not going to exceed 1,
         so just incrementing it */
      usage_log_hash(cct, ub.user, hash, index++);
    }
    last_user = ub.user;
    vector<rgw_usage_log_entry>& v = log_objs[hash].entries;

    for (auto miter = info.m.begin(); miter != info.m.end(); ++miter) {
      v.push_back(miter->second);
    }
  }

  map<string, rgw_usage_log_info>::iterator liter;

  for (liter = log_objs.begin(); liter != log_objs.end(); ++liter) {
    int r = cls_obj_usage_log_add(liter->first, liter->second);
    if (r < 0)
      return r;
  }
  return 0;
}

int RGWRados::read_usage(const rgw_user& user, const string& bucket_name, uint64_t start_epoch, uint64_t end_epoch,
                         uint32_t max_entries, bool *is_truncated, RGWUsageIter& usage_iter, map<rgw_user_bucket,
			 rgw_usage_log_entry>& usage)
{
  uint32_t num = max_entries;
  string hash, first_hash;
  string user_str = user.to_str();
  usage_log_hash(cct, user_str, first_hash, 0);

  if (usage_iter.index) {
    usage_log_hash(cct, user_str, hash, usage_iter.index);
  } else {
    hash = first_hash;
  }

  usage.clear();

  do {
    map<rgw_user_bucket, rgw_usage_log_entry> ret_usage;
    map<rgw_user_bucket, rgw_usage_log_entry>::iterator iter;

    int ret =  cls_obj_usage_log_read(hash, user_str, bucket_name, start_epoch, end_epoch, num,
                                    usage_iter.read_iter, ret_usage, is_truncated);
    if (ret == -ENOENT)
      goto next;

    if (ret < 0)
      return ret;

    num -= ret_usage.size();

    for (iter = ret_usage.begin(); iter != ret_usage.end(); ++iter) {
      usage[iter->first].aggregate(iter->second);
    }

next:
    if (!*is_truncated) {
      usage_iter.read_iter.clear();
      usage_log_hash(cct, user_str, hash, ++usage_iter.index);
    }
  } while (num && !*is_truncated && hash != first_hash);
  return 0;
}

int RGWRados::trim_usage(const rgw_user& user, const string& bucket_name, uint64_t start_epoch, uint64_t end_epoch)
{
  uint32_t index = 0;
  string hash, first_hash;
  string user_str = user.to_str();
  usage_log_hash(cct, user_str, first_hash, index);

  hash = first_hash;
  do {
    int ret =  cls_obj_usage_log_trim(hash, user_str, bucket_name, start_epoch, end_epoch);

    if (ret < 0 && ret != -ENOENT)
      return ret;

    usage_log_hash(cct, user_str, hash, ++index);
  } while (hash != first_hash);

  return 0;
}


int RGWRados::clear_usage()
{
  auto max_shards = cct->_conf->rgw_usage_max_shards;
  int ret=0;
  for (unsigned i=0; i < max_shards; i++){
    string oid = RGW_USAGE_OBJ_PREFIX + to_string(i);
    ret = cls_obj_usage_log_clear(oid);
    if (ret < 0){
      ldout(cct,0) << "usage clear on oid="<< oid << "failed with ret=" << ret << dendl;
      return ret;
    }
  }
  return ret;
}

int RGWRados::decode_policy(bufferlist& bl, ACLOwner *owner)
{
  auto i = bl.cbegin();
  RGWAccessControlPolicy policy(cct);
  try {
    policy.decode_owner(i);
  } catch (buffer::error& err) {
    ldout(cct, 0) << "ERROR: could not decode policy, caught buffer::error" << dendl;
    return -EIO;
  }
  *owner = policy.get_owner();
  return 0;
}

int rgw_policy_from_attrset(CephContext *cct, map<string, bufferlist>& attrset, RGWAccessControlPolicy *policy)
{
  map<string, bufferlist>::iterator aiter = attrset.find(RGW_ATTR_ACL);
  if (aiter == attrset.end())
    return -EIO;

  bufferlist& bl = aiter->second;
  auto iter = bl.cbegin();
  try {
    policy->decode(iter);
  } catch (buffer::error& err) {
    ldout(cct, 0) << "ERROR: could not decode policy, caught buffer::error" << dendl;
    return -EIO;
  }
  if (cct->_conf->subsys.should_gather<ceph_subsys_rgw, 15>()) {
    RGWAccessControlPolicy_S3 *s3policy = static_cast<RGWAccessControlPolicy_S3 *>(policy);
    ldout(cct, 15) << __func__ << " Read AccessControlPolicy";
    s3policy->to_xml(*_dout);
    *_dout << dendl;
  }
  return 0;
}


int RGWRados::Bucket::update_bucket_id(const string& new_bucket_id)
{
  rgw_bucket bucket = bucket_info.bucket;
  bucket.update_bucket_id(new_bucket_id);

  auto obj_ctx = store->svc.sysobj->init_obj_ctx();

  bucket_info.objv_tracker.clear();
  int ret = store->get_bucket_instance_info(obj_ctx, bucket, bucket_info, nullptr, nullptr, null_yield);
  if (ret < 0) {
    return ret;
  }

  return 0;
}


static inline std::string after_delim(std::string_view delim)
{
  // assert: ! delim.empty()
  std::string result{delim.data(), delim.length()};
  result += char(255);
  return result;
}


/**
 * Get ordered listing of the objects in a bucket.
 *
 * max: maximum number of results to return
 * bucket: bucket to list contents of
 * prefix: only return results that match this prefix
 * delim: do not include results that match this string.
 *     Any skipped results will have the matching portion of their name
 *     inserted in common_prefixes with a "true" mark.
 * marker: if filled in, begin the listing with this object.
 * end_marker: if filled in, end the listing with this object.
 * result: the objects are put in here.
 * common_prefixes: if delim is filled in, any matching prefixes are
 * placed here.
 * is_truncated: if number of objects in the bucket is bigger than
 * max, then truncated.
 */
int RGWRados::Bucket::List::list_objects_ordered(int64_t max_p,
						 vector<rgw_bucket_dir_entry> *result,
						 map<string, bool> *common_prefixes,
						 bool *is_truncated,
						 optional_yield y)
{
  RGWRados *store = target->get_store();
  CephContext *cct = store->ctx();
  int shard_id = target->get_shard_id();

  int count = 0;
  bool truncated = true;
  const int64_t max = // protect against memory issues and negative vals
    std::min(bucket_list_objects_absolute_max, std::max(int64_t(0), max_p));
  int read_ahead = std::max(cct->_conf->rgw_list_bucket_min_readahead, max);

  result->clear();

  rgw_obj_key marker_obj(params.marker.name, params.marker.instance, params.ns);
  rgw_obj_index_key cur_marker;
  marker_obj.get_index_key(&cur_marker);

  rgw_obj_key end_marker_obj(params.end_marker.name, params.end_marker.instance,
                             params.ns);
  rgw_obj_index_key cur_end_marker;
  end_marker_obj.get_index_key(&cur_end_marker);
  const bool cur_end_marker_valid = !params.end_marker.empty();

  rgw_obj_key prefix_obj(params.prefix);
  prefix_obj.ns = params.ns;
  string cur_prefix = prefix_obj.get_index_key_name();
  string after_delim_s; /* needed in !params.delim.empty() AND later */

  if (!params.delim.empty()) {
    after_delim_s = after_delim(params.delim);
    /* if marker points at a common prefix, fast forward it into its
     * upper bound string */
    int delim_pos = cur_marker.name.find(params.delim, cur_prefix.size());
    if (delim_pos >= 0) {
      string s = cur_marker.name.substr(0, delim_pos);
      s.append(after_delim_s);
      cur_marker = s;
    }
  }

  string skip_after_delim;
  while (truncated && count <= max) {
    ent_map_t ent_map;
    ent_map.reserve(read_ahead);
    int r = store->cls_bucket_list_ordered(target->get_bucket_info(),
					   shard_id,
					   cur_marker,
					   cur_prefix,
					   read_ahead + 1 - count,
					   params.list_versions,
					   ent_map,
					   &truncated,
					   &cur_marker,
                                           y);
    if (r < 0)
      return r;

    for (auto eiter = ent_map.begin(); eiter != ent_map.end(); ++eiter) {
      rgw_bucket_dir_entry& entry = eiter->second;
      rgw_obj_index_key index_key = entry.key;

      rgw_obj_key obj(index_key);

      /* note that parse_raw_oid() here will not set the correct
       * object's instance, as rgw_obj_index_key encodes that
       * separately. We don't need to set the instance because it's
       * not needed for the checks here and we end up using the raw
       * entry for the return vector
       */
      bool valid = rgw_obj_key::parse_raw_oid(index_key.name, &obj);
      if (!valid) {
        ldout(cct, 0) << "ERROR: could not parse object name: " << obj.name << dendl;
        continue;
      }

      bool check_ns = (obj.ns == params.ns);
      if (!params.list_versions && !entry.is_visible()) {
        continue;
      }

      if (params.enforce_ns && !check_ns) {
        if (!params.ns.empty()) {
          /* we've iterated past the namespace we're searching -- done now */
          truncated = false;
          goto done;
        }

        /* we're not looking at the namespace this object is in, next! */
        continue;
      }

      if (cur_end_marker_valid && cur_end_marker <= index_key) {
        truncated = false;
        goto done;
      }

      if (count < max) {
        params.marker = index_key;
        next_marker = index_key;
      }

      if (params.filter && !params.filter->filter(obj.name, index_key.name))
        continue;

      if (params.prefix.size() &&
	  (obj.name.compare(0, params.prefix.size(), params.prefix) != 0))
        continue;

      if (!params.delim.empty()) {
        int delim_pos = obj.name.find(params.delim, params.prefix.size());

        if (delim_pos >= 0) {
	  /* extract key -with trailing delimiter- for CommonPrefix */
          string prefix_key =
	    obj.name.substr(0, delim_pos + params.delim.length());

          if (common_prefixes &&
              common_prefixes->find(prefix_key) == common_prefixes->end()) {
            if (count >= max) {
              truncated = true;
              goto done;
            }
            next_marker = prefix_key;
            (*common_prefixes)[prefix_key] = true;

            count++;
          }

          continue;
        }
      }

      if (count >= max) {
        truncated = true;
        goto done;
      }

      result->emplace_back(std::move(entry));
      count++;
    }

    if (!params.delim.empty()) {
      int marker_delim_pos = cur_marker.name.find(params.delim, cur_prefix.size());
      if (marker_delim_pos >= 0) {
        skip_after_delim = cur_marker.name.substr(0, marker_delim_pos);
        skip_after_delim.append(after_delim_s);

        ldout(cct, 20) << "skip_after_delim=" << skip_after_delim << dendl;

        if (skip_after_delim > cur_marker.name) {
          cur_marker = skip_after_delim;
          ldout(cct, 20) << "setting cur_marker="
                         << cur_marker.name
                         << "[" << cur_marker.instance << "]"
                         << dendl;
        }
      }
    }
  }

done:
  if (is_truncated)
    *is_truncated = truncated;

  return 0;
} // list_objects_ordered


/**
 * Get listing of the objects in a bucket and allow the results to be out
 * of order.
 *
 * Even though there are key differences with the ordered counterpart,
 * the parameters are the same to maintain some compatability.
 *
 * max: maximum number of results to return
 * bucket: bucket to list contents of
 * prefix: only return results that match this prefix
 * delim: should not be set; if it is we should have indicated an error
 * marker: if filled in, begin the listing with this object.
 * end_marker: if filled in, end the listing with this object.
 * result: the objects are put in here.
 * common_prefixes: this is never filled with an unordered list; the param
 *                  is maintained for compatibility
 * is_truncated: if number of objects in the bucket is bigger than max, then
 *               truncated.
 */
int RGWRados::Bucket::List::list_objects_unordered(int64_t max_p,
						   vector<rgw_bucket_dir_entry> *result,
						   map<string, bool> *common_prefixes,
						   bool *is_truncated,
                                                   optional_yield y)
{
  RGWRados *store = target->get_store();
  CephContext *cct = store->ctx();
  int shard_id = target->get_shard_id();

  int count = 0;
  bool truncated = true;

  const int64_t max = // protect against memory issues and negative vals
    std::min(bucket_list_objects_absolute_max, std::max(int64_t(0), max_p));

  // read a few extra in each call to cls_bucket_list_unordered in
  // case some are filtered out due to namespace matching, versioning,
  // filtering, etc.
  const int64_t max_read_ahead = 100;
  const uint32_t read_ahead = uint32_t(max + std::min(max, max_read_ahead));

  result->clear();

  rgw_obj_key marker_obj(params.marker.name,
			 params.marker.instance,
			 params.ns);
  rgw_obj_index_key cur_marker;
  marker_obj.get_index_key(&cur_marker);

  rgw_obj_key end_marker_obj(params.end_marker.name,
			     params.end_marker.instance,
                             params.ns);
  rgw_obj_index_key cur_end_marker;
  end_marker_obj.get_index_key(&cur_end_marker);
  const bool cur_end_marker_valid = !params.end_marker.empty();

  rgw_obj_key prefix_obj(params.prefix);
  prefix_obj.ns = params.ns;
  string cur_prefix = prefix_obj.get_index_key_name();

  while (truncated && count <= max) {
    std::vector<rgw_bucket_dir_entry> ent_list;
    int r = store->cls_bucket_list_unordered(target->get_bucket_info(),
					     shard_id,
					     cur_marker,
					     cur_prefix,
					     read_ahead,
					     params.list_versions,
					     ent_list,
					     &truncated,
					     &cur_marker,
                                             y);
    if (r < 0)
      return r;

    // NB: while regions of ent_list will be sorted, we have no
    // guarantee that all items will be sorted since they can cross
    // shard boundaries

    for (auto& entry : ent_list) {
      rgw_obj_index_key index_key = entry.key;
      rgw_obj_key obj(index_key);

      /* note that parse_raw_oid() here will not set the correct
       * object's instance, as rgw_obj_index_key encodes that
       * separately. We don't need to set the instance because it's
       * not needed for the checks here and we end up using the raw
       * entry for the return vector
       */
      bool valid = rgw_obj_key::parse_raw_oid(index_key.name, &obj);
      if (!valid) {
        ldout(cct, 0) << "ERROR: could not parse object name: " <<
	  obj.name << dendl;
        continue;
      }

      if (!params.list_versions && !entry.is_visible()) {
        continue;
      }

      if (params.enforce_ns && obj.ns != params.ns) {
        continue;
      }

      if (cur_end_marker_valid && cur_end_marker <= index_key) {
	// we're not guaranteed items will come in order, so we have
	// to loop through all
	continue;
      }

      if (count < max) {
	params.marker.set(index_key);
        next_marker.set(index_key);
      }

      if (params.filter && !params.filter->filter(obj.name, index_key.name))
        continue;

      if (params.prefix.size() &&
	  (0 != obj.name.compare(0, params.prefix.size(), params.prefix)))
        continue;

      if (count >= max) {
        truncated = true;
        goto done;
      }

      result->emplace_back(std::move(entry));
      count++;
    } // for (auto& entry : ent_list)
  } // while (truncated && count <= max)

done:
  if (is_truncated)
    *is_truncated = truncated;

  return 0;
} // list_objects_unordered


/**
 * create a rados pool, associated meta info
 * returns 0 on success, -ERR# otherwise.
 */
int RGWRados::create_pool(const rgw_pool& pool)
{
  librados::IoCtx io_ctx;
  constexpr bool create = true;
  return rgw_init_ioctx(get_rados_handle(), pool, io_ctx, create);
}

void RGWRados::create_bucket_id(string *bucket_id)
{
  uint64_t iid = instance_id();
  uint64_t bid = next_bucket_id();
  char buf[svc.zone->get_zone_params().get_id().size() + 48];
  snprintf(buf, sizeof(buf), "%s.%" PRIu64 ".%" PRIu64,
           svc.zone->get_zone_params().get_id().c_str(), iid, bid);
  *bucket_id = buf;
}

int RGWRados::create_bucket(const RGWUserInfo& owner, rgw_bucket& bucket,
                            const string& zonegroup_id,
                            const rgw_placement_rule& placement_rule,
                            const string& swift_ver_location,
                            const RGWQuotaInfo * pquota_info,
			    map<std::string, bufferlist>& attrs,
                            RGWBucketInfo& info,
                            obj_version *pobjv,
                            obj_version *pep_objv,
                            real_time creation_time,
                            rgw_bucket *pmaster_bucket,
                            uint32_t *pmaster_num_shards,
			    bool exclusive)
{
#define MAX_CREATE_RETRIES 20 /* need to bound retries */
  rgw_placement_rule selected_placement_rule;
  RGWZonePlacementInfo rule_info;

  for (int i = 0; i < MAX_CREATE_RETRIES; i++) {
    int ret = 0;
    ret = svc.zone->select_bucket_placement(owner, zonegroup_id, placement_rule,
                                            &selected_placement_rule, &rule_info);
    if (ret < 0)
      return ret;

    if (!pmaster_bucket) {
      create_bucket_id(&bucket.marker);
      bucket.bucket_id = bucket.marker;
    } else {
      bucket.marker = pmaster_bucket->marker;
      bucket.bucket_id = pmaster_bucket->bucket_id;
    }

    RGWObjVersionTracker& objv_tracker = info.objv_tracker;

    if (pobjv) {
      objv_tracker.write_version = *pobjv;
    } else {
      objv_tracker.generate_new_write_ver(cct);
    }

    info.bucket = bucket;
    info.owner = owner.user_id;
    info.zonegroup = zonegroup_id;
    info.placement_rule = selected_placement_rule;
    info.index_type = rule_info.index_type;
    info.swift_ver_location = swift_ver_location;
    info.swift_versioning = (!swift_ver_location.empty());
    if (pmaster_num_shards) {
      info.num_shards = *pmaster_num_shards;
    } else {
      info.num_shards = bucket_index_max_shards;
    }
    info.bucket_index_shard_hash_type = RGWBucketInfo::MOD;
    info.requester_pays = false;
    if (real_clock::is_zero(creation_time)) {
      info.creation_time = ceph::real_clock::now();
    } else {
      info.creation_time = creation_time;
    }
    if (pquota_info) {
      info.quota = *pquota_info;
    }

    int r = svc.bi->init_index(info);
    if (r < 0) {
      return r;
    }

    ret = put_linked_bucket_info(info, exclusive, ceph::real_time(), pep_objv, &attrs, true);
    if (ret == -EEXIST) {
       /* we need to reread the info and return it, caller will have a use for it */
      RGWObjVersionTracker instance_ver = info.objv_tracker;
      info.objv_tracker.clear();
      r = get_bucket_info(&svc, bucket.tenant, bucket.name, info, NULL, null_yield, NULL);
      if (r < 0) {
        if (r == -ENOENT) {
          continue;
        }
        ldout(cct, 0) << "get_bucket_info returned " << r << dendl;
        return r;
      }

      /* only remove it if it's a different bucket instance */
      if (info.bucket.bucket_id != bucket.bucket_id) {
	int r = svc.bi->clean_index(info);
        if (r < 0) {
	  ldout(cct, 0) << "WARNING: could not remove bucket index (r=" << r << ")" << dendl;
	}
      }
      /* ret == -ENOENT here */
    }
    return ret;
  }

  /* this is highly unlikely */
  ldout(cct, 0) << "ERROR: could not create bucket, continuously raced with bucket creation and removal" << dendl;
  return -ENOENT;
}

bool RGWRados::get_obj_data_pool(const rgw_placement_rule& placement_rule, const rgw_obj& obj, rgw_pool *pool)
{
  return rgw_get_obj_data_pool(svc.zone->get_zonegroup(), svc.zone->get_zone_params(), placement_rule, obj, pool);
}

bool RGWRados::obj_to_raw(const rgw_placement_rule& placement_rule, const rgw_obj& obj, rgw_raw_obj *raw_obj)
{
  get_obj_bucket_and_oid_loc(obj, raw_obj->oid, raw_obj->loc);

  return get_obj_data_pool(placement_rule, obj, &raw_obj->pool);
}

int RGWRados::get_obj_head_ioctx(const RGWBucketInfo& bucket_info, const rgw_obj& obj, librados::IoCtx *ioctx)
{
  string oid, key;
  get_obj_bucket_and_oid_loc(obj, oid, key);

  rgw_pool pool;
  if (!get_obj_data_pool(bucket_info.placement_rule, obj, &pool)) {
    ldout(cct, 0) << "ERROR: cannot get data pool for obj=" << obj << ", probably misconfiguration" << dendl;
    return -EIO;
  }

  int r = open_pool_ctx(pool, *ioctx, false);
  if (r < 0) {
    return r;
  }

  ioctx->locator_set_key(key);

  return 0;
}

int RGWRados::get_obj_head_ref(const RGWBucketInfo& bucket_info, const rgw_obj& obj, rgw_rados_ref *ref)
{
  get_obj_bucket_and_oid_loc(obj, ref->obj.oid, ref->obj.loc);

  rgw_pool pool;
  if (!get_obj_data_pool(bucket_info.placement_rule, obj, &pool)) {
    ldout(cct, 0) << "ERROR: cannot get data pool for obj=" << obj << ", probably misconfiguration" << dendl;
    return -EIO;
  }

  ref->pool = svc.rados->pool(pool);

  int r = ref->pool.open(RGWSI_RADOS::OpenParams()
                         .set_mostly_omap(false));
  if (r < 0) {
    ldout(cct, 0) << "ERROR: failed opening data pool (pool=" << pool << "); r=" << r << dendl;
    return r;
  }

  ref->pool.ioctx().locator_set_key(ref->obj.loc);

  return 0;
}

int RGWRados::get_raw_obj_ref(const rgw_raw_obj& obj, rgw_rados_ref *ref)
{
  ref->obj = obj;

  if (ref->obj.oid.empty()) {
    ref->obj.oid = obj.pool.to_str();
    ref->obj.pool = svc.zone->get_zone_params().domain_root;
  }
  ref->pool = svc.rados->pool(obj.pool);
  int r = ref->pool.open(RGWSI_RADOS::OpenParams()
                         .set_mostly_omap(false));
  if (r < 0) {
    ldout(cct, 0) << "ERROR: failed opening pool (pool=" << obj.pool << "); r=" << r << dendl;
    return r;
  }

  ref->pool.ioctx().locator_set_key(ref->obj.loc);

  return 0;
}

int RGWRados::get_system_obj_ref(const rgw_raw_obj& obj, rgw_rados_ref *ref)
{
  return get_raw_obj_ref(obj, ref);
}

/*
 * fixes an issue where head objects were supposed to have a locator created, but ended
 * up without one
 */
int RGWRados::fix_head_obj_locator(const RGWBucketInfo& bucket_info, bool copy_obj, bool remove_bad, rgw_obj_key& key)
{
  const rgw_bucket& bucket = bucket_info.bucket;
  string oid;
  string locator;

  rgw_obj obj(bucket, key);

  get_obj_bucket_and_oid_loc(obj, oid, locator);

  if (locator.empty()) {
    ldout(cct, 20) << "object does not have a locator, nothing to fix" << dendl;
    return 0;
  }

  librados::IoCtx ioctx;

  int ret = get_obj_head_ioctx(bucket_info, obj, &ioctx);
  if (ret < 0) {
    cerr << "ERROR: get_obj_head_ioctx() returned ret=" << ret << std::endl;
    return ret;
  }
  ioctx.locator_set_key(string()); /* override locator for this object, use empty locator */

  uint64_t size;
  bufferlist data;

  struct timespec mtime_ts;
  map<string, bufferlist> attrs;
  librados::ObjectReadOperation op;
  op.getxattrs(&attrs, NULL);
  op.stat2(&size, &mtime_ts, NULL);
#define HEAD_SIZE 512 * 1024
  op.read(0, HEAD_SIZE, &data, NULL);

  ret = rgw_rados_operate(ioctx, oid, &op, &data, null_yield);
  if (ret < 0) {
    lderr(cct) << "ERROR: rgw_rados_operate(oid=" << oid << ") returned ret=" << ret << dendl;
    return ret;
  }

  if (size > HEAD_SIZE) {
    lderr(cct) << "ERROR: returned object size (" << size << ") > HEAD_SIZE (" << HEAD_SIZE << ")" << dendl;
    return -EIO;
  }

  if (size != data.length()) {
    lderr(cct) << "ERROR: returned object size (" << size << ") != data.length() (" << data.length() << ")" << dendl;
    return -EIO;
  }

  if (copy_obj) {
    librados::ObjectWriteOperation wop;

    wop.mtime2(&mtime_ts);

    map<string, bufferlist>::iterator iter;
    for (iter = attrs.begin(); iter != attrs.end(); ++iter) {
      wop.setxattr(iter->first.c_str(), iter->second);
    }

    wop.write(0, data);

    ioctx.locator_set_key(locator);
    rgw_rados_operate(ioctx, oid, &wop, null_yield);
  }

  if (remove_bad) {
    ioctx.locator_set_key(string());

    ret = ioctx.remove(oid);
    if (ret < 0) {
      lderr(cct) << "ERROR: failed to remove original bad object" << dendl;
      return ret;
    }
  }

  return 0;
}

int RGWRados::move_rados_obj(librados::IoCtx& src_ioctx,
			     const string& src_oid, const string& src_locator,
		             librados::IoCtx& dst_ioctx,
			     const string& dst_oid, const string& dst_locator)
{

#define COPY_BUF_SIZE (4 * 1024 * 1024)
  bool done = false;
  uint64_t chunk_size = COPY_BUF_SIZE;
  uint64_t ofs = 0;
  int ret = 0;
  real_time mtime;
  struct timespec mtime_ts;
  uint64_t size;

  if (src_oid == dst_oid && src_locator == dst_locator) {
    return 0;
  }

  src_ioctx.locator_set_key(src_locator);
  dst_ioctx.locator_set_key(dst_locator);

  do {
    bufferlist data;
    ObjectReadOperation rop;
    ObjectWriteOperation wop;

    if (ofs == 0) {
      rop.stat2(&size, &mtime_ts, NULL);
      mtime = real_clock::from_timespec(mtime_ts);
    }
    rop.read(ofs, chunk_size, &data, NULL);
    ret = rgw_rados_operate(src_ioctx, src_oid, &rop, &data, null_yield);
    if (ret < 0) {
      goto done_err;
    }

    if (data.length() == 0) {
      break;
    }

    if (ofs == 0) {
      wop.create(true); /* make it exclusive */
      wop.mtime2(&mtime_ts);
      mtime = real_clock::from_timespec(mtime_ts);
    }
    wop.write(ofs, data);
    ret = rgw_rados_operate(dst_ioctx, dst_oid, &wop, null_yield);
    if (ret < 0) {
      goto done_err;
    }
    ofs += data.length();
    done = data.length() != chunk_size;
  } while (!done);

  if (ofs != size) {
    lderr(cct) << "ERROR: " << __func__ << ": copying " << src_oid << " -> " << dst_oid
               << ": expected " << size << " bytes to copy, ended up with " << ofs << dendl;
    ret = -EIO;
    goto done_err;
  }

  src_ioctx.remove(src_oid);

  return 0;

done_err:
  // TODO: clean up dst_oid if we created it
  lderr(cct) << "ERROR: failed to copy " << src_oid << " -> " << dst_oid << dendl;
  return ret;
}

/*
 * fixes an issue where head objects were supposed to have a locator created, but ended
 * up without one
 */
int RGWRados::fix_tail_obj_locator(const RGWBucketInfo& bucket_info, rgw_obj_key& key, bool fix, bool *need_fix, optional_yield y)
{
  const rgw_bucket& bucket = bucket_info.bucket;
  rgw_obj obj(bucket, key);

  if (need_fix) {
    *need_fix = false;
  }

  rgw_rados_ref ref;
  int r = get_obj_head_ref(bucket_info, obj, &ref);
  if (r < 0) {
    return r;
  }

  RGWObjState *astate = NULL;
  RGWObjectCtx rctx(this->store);
  r = get_obj_state(&rctx, bucket_info, obj, &astate, false, y);
  if (r < 0)
    return r;

  if (astate->manifest) {
    RGWObjManifest::obj_iterator miter;
    RGWObjManifest& manifest = *astate->manifest;
    for (miter = manifest.obj_begin(); miter != manifest.obj_end(); ++miter) {
      rgw_raw_obj raw_loc = miter.get_location().get_raw_obj(this);
      rgw_obj loc;
      string oid;
      string locator;

      RGWSI_Tier_RADOS::raw_obj_to_obj(manifest.get_tail_placement().bucket, raw_loc, &loc);

      if (loc.key.ns.empty()) {
	/* continue, we're only interested in tail objects */
	continue;
      }

      auto& ioctx = ref.pool.ioctx();

      get_obj_bucket_and_oid_loc(loc, oid, locator);
      ref.pool.ioctx().locator_set_key(locator);

      ldout(cct, 20) << __func__ << ": key=" << key << " oid=" << oid << " locator=" << locator << dendl;

      r = ioctx.stat(oid, NULL, NULL);
      if (r != -ENOENT) {
	continue;
      }

      string bad_loc;
      prepend_bucket_marker(bucket, loc.key.name, bad_loc);

      /* create a new ioctx with the bad locator */
      librados::IoCtx src_ioctx;
      src_ioctx.dup(ioctx);
      src_ioctx.locator_set_key(bad_loc);

      r = src_ioctx.stat(oid, NULL, NULL);
      if (r != 0) {
	/* cannot find a broken part */
	continue;
      }
      ldout(cct, 20) << __func__ << ": found bad object part: " << loc << dendl;
      if (need_fix) {
        *need_fix = true;
      }
      if (fix) {
        r = move_rados_obj(src_ioctx, oid, bad_loc, ioctx, oid, locator);
        if (r < 0) {
          lderr(cct) << "ERROR: copy_rados_obj() on oid=" << oid << " returned r=" << r << dendl;
        }
      }
    }
  }

  return 0;
}

int RGWRados::BucketShard::init(const rgw_bucket& _bucket,
				const rgw_obj& obj,
				RGWBucketInfo* bucket_info_out)
{
  bucket = _bucket;

  auto obj_ctx = store->svc.sysobj->init_obj_ctx();

  RGWBucketInfo bucket_info;
  RGWBucketInfo* bucket_info_p =
    bucket_info_out ? bucket_info_out : &bucket_info;
  
  int ret = store->get_bucket_instance_info(obj_ctx, bucket, *bucket_info_p, NULL, NULL, null_yield);
  if (ret < 0) {
    return ret;
  }

  string oid;

  ret = store->svc.bi_rados->open_bucket_index_shard(*bucket_info_p, obj.get_hash_object(), &bucket_obj, &shard_id);
  if (ret < 0) {
    ldout(store->ctx(), 0) << "ERROR: open_bucket_index_shard() returned ret=" << ret << dendl;
    return ret;
  }
  ldout(store->ctx(), 20) << " bucket index object: " << bucket_obj.get_raw_obj() << dendl;

  return 0;
}

int RGWRados::BucketShard::init(const rgw_bucket& _bucket,
				int sid,
				RGWBucketInfo* bucket_info_out)
{
  bucket = _bucket;
  shard_id = sid;

  auto obj_ctx = store->svc.sysobj->init_obj_ctx();

  RGWBucketInfo bucket_info;
  RGWBucketInfo* bucket_info_p =
    bucket_info_out ? bucket_info_out : &bucket_info;
  int ret = store->get_bucket_instance_info(obj_ctx, bucket, *bucket_info_p, NULL, NULL, null_yield);
  if (ret < 0) {
    return ret;
  }

  string oid;

  ret = store->svc.bi_rados->open_bucket_index_shard(*bucket_info_p, shard_id, &bucket_obj);
  if (ret < 0) {
    ldout(store->ctx(), 0) << "ERROR: open_bucket_index_shard() returned ret=" << ret << dendl;
    return ret;
  }
  ldout(store->ctx(), 20) << " bucket index oid: " << bucket_obj.get_raw_obj() << dendl;

  return 0;
}

int RGWRados::BucketShard::init(const RGWBucketInfo& bucket_info,
                                const rgw_obj& obj)
{
  bucket = bucket_info.bucket;

  int ret = store->svc.bi_rados->open_bucket_index_shard(bucket_info,
							 obj.get_hash_object(),
							 &bucket_obj,
							 &shard_id);
  if (ret < 0) {
    ldout(store->ctx(), 0) << "ERROR: open_bucket_index_shard() returned ret=" << ret << dendl;
    return ret;
  }
  ldout(store->ctx(), 20) << " bucket index object: " << bucket_obj << dendl;

  return 0;
}

int RGWRados::BucketShard::init(const RGWBucketInfo& bucket_info, int sid)
{
  bucket = bucket_info.bucket;
  shard_id = sid;

  int ret = store->svc.bi_rados->open_bucket_index_shard(bucket_info, shard_id, &bucket_obj);
  if (ret < 0) {
    ldout(store->ctx(), 0) << "ERROR: open_bucket_index_shard() returned ret=" << ret << dendl;
    return ret;
  }
  ldout(store->ctx(), 20) << " bucket index object: " << bucket_obj << dendl;

  return 0;
}


/* Execute @handler on last item in bucket listing for bucket specified
 * in @bucket_info. @obj_prefix and @obj_delim narrow down the listing
 * to objects matching these criterias. */
int RGWRados::on_last_entry_in_listing(RGWBucketInfo& bucket_info,
                                       const std::string& obj_prefix,
                                       const std::string& obj_delim,
                                       std::function<int(const rgw_bucket_dir_entry&)> handler)
{
  RGWRados::Bucket target(this, bucket_info);
  RGWRados::Bucket::List list_op(&target);

  list_op.params.prefix = obj_prefix;
  list_op.params.delim = obj_delim;

  ldout(cct, 20) << "iterating listing for bucket=" << bucket_info.bucket.name
                 << ", obj_prefix=" << obj_prefix
                 << ", obj_delim=" << obj_delim
                 << dendl;

  bool is_truncated = false;

  boost::optional<rgw_bucket_dir_entry> last_entry;
  /* We need to rewind to the last object in a listing. */
  do {
    /* List bucket entries in chunks. */
    static constexpr int MAX_LIST_OBJS = 100;
    std::vector<rgw_bucket_dir_entry> entries(MAX_LIST_OBJS);

    int ret = list_op.list_objects(MAX_LIST_OBJS, &entries, nullptr,
                                   &is_truncated, null_yield);
    if (ret < 0) {
      return ret;
    } else if (!entries.empty()) {
      last_entry = entries.back();
    }
  } while (is_truncated);

  if (last_entry) {
    return handler(*last_entry);
  }

  /* Empty listing - no items we can run handler on. */
  return 0;
}


int RGWRados::swift_versioning_copy(RGWObjectCtx& obj_ctx,
                                    const rgw_user& user,
                                    RGWBucketInfo& bucket_info,
                                    rgw_obj& obj, 
                                    const DoutPrefixProvider *dpp,
                                    optional_yield y)
{
  if (! swift_versioning_enabled(bucket_info)) {
    return 0;
  }

  obj_ctx.set_atomic(obj);

  RGWObjState * state = nullptr;
  int r = get_obj_state(&obj_ctx, bucket_info, obj, &state, false, y);
  if (r < 0) {
    return r;
  }

  if (!state->exists) {
    return 0;
  }

  const string& src_name = obj.get_oid();
  char buf[src_name.size() + 32];
  struct timespec ts = ceph::real_clock::to_timespec(state->mtime);
  snprintf(buf, sizeof(buf), "%03x%s/%lld.%06ld", (int)src_name.size(),
           src_name.c_str(), (long long)ts.tv_sec, ts.tv_nsec / 1000);

  RGWBucketInfo dest_bucket_info;

  r = get_bucket_info(&svc, bucket_info.bucket.tenant, bucket_info.swift_ver_location, dest_bucket_info, NULL, null_yield, NULL);
  if (r < 0) {
    ldout(cct, 10) << "failed to read dest bucket info: r=" << r << dendl;
    if (r == -ENOENT) {
      return -ERR_PRECONDITION_FAILED;
    }
    return r;
  }

  if (dest_bucket_info.owner != bucket_info.owner) {
    return -ERR_PRECONDITION_FAILED;
  }

  rgw_obj dest_obj(dest_bucket_info.bucket, buf);

  if (dest_bucket_info.versioning_enabled()){
    gen_rand_obj_instance_name(&dest_obj);
  }

  obj_ctx.set_atomic(dest_obj);

  string no_zone;

  r = copy_obj(obj_ctx,
               user,
               NULL, /* req_info *info */
               no_zone,
               dest_obj,
               obj,
               dest_bucket_info,
               bucket_info,
               bucket_info.placement_rule,
               NULL, /* time_t *src_mtime */
               NULL, /* time_t *mtime */
               NULL, /* const time_t *mod_ptr */
               NULL, /* const time_t *unmod_ptr */
               false, /* bool high_precision_time */
               NULL, /* const char *if_match */
               NULL, /* const char *if_nomatch */
               RGWRados::ATTRSMOD_NONE,
               true, /* bool copy_if_newer */
               state->attrset,
               RGWObjCategory::Main,
               0, /* uint64_t olh_epoch */
               real_time(), /* time_t delete_at */
               NULL, /* string *version_id */
               NULL, /* string *ptag */
               NULL, /* string *petag */
               NULL, /* void (*progress_cb)(off_t, void *) */
               NULL, /* void *progress_data */
               dpp,
               null_yield);
  if (r == -ECANCELED || r == -ENOENT) {
    /* Has already been overwritten, meaning another rgw process already
     * copied it out */
    return 0;
  }

  return r;
}

int RGWRados::swift_versioning_restore(RGWObjectCtx& obj_ctx,
                                       const rgw_user& user,
                                       RGWBucketInfo& bucket_info,
                                       rgw_obj& obj,
                                       bool& restored,                  /* out */
                                       const DoutPrefixProvider *dpp)
{
  if (! swift_versioning_enabled(bucket_info)) {
    return 0;
  }

  /* Bucket info of the bucket that stores previous versions of our object. */
  RGWBucketInfo archive_binfo;

  int ret = get_bucket_info(&svc, bucket_info.bucket.tenant,
                            bucket_info.swift_ver_location, archive_binfo,
                            nullptr, null_yield, nullptr);
  if (ret < 0) {
    return ret;
  }

  /* Abort the operation if the bucket storing our archive belongs to someone
   * else. This is a limitation in comparison to Swift as we aren't taking ACLs
   * into consideration. For we can live with that.
   *
   * TODO: delegate this check to un upper layer and compare with ACLs. */
  if (bucket_info.owner != archive_binfo.owner) {
    return -EPERM;
  }

  /* This code will be executed on latest version of the object. */
  const auto handler = [&](const rgw_bucket_dir_entry& entry) -> int {
    std::string no_zone;

    /* We don't support object versioning of Swift API on those buckets that
     * are already versioned using the S3 mechanism. This affects also bucket
     * storing archived objects. Otherwise the delete operation would create
     * a deletion marker. */
    if (archive_binfo.versioned()) {
      restored = false;
      return -ERR_PRECONDITION_FAILED;
    }

    /* We are requesting ATTRSMOD_NONE so the attr attribute is perfectly
     * irrelevant and may be safely skipped. */
    std::map<std::string, ceph::bufferlist> no_attrs;

    rgw_obj archive_obj(archive_binfo.bucket, entry.key);

    if (bucket_info.versioning_enabled()){
      gen_rand_obj_instance_name(&obj);
    }

    obj_ctx.set_atomic(archive_obj);
    obj_ctx.set_atomic(obj);

    int ret = copy_obj(obj_ctx,
                       user,
                       nullptr,       /* req_info *info */
                       no_zone,
                       obj,           /* dest obj */
                       archive_obj,   /* src obj */
                       bucket_info,   /* dest bucket info */
                       archive_binfo, /* src bucket info */
                       bucket_info.placement_rule,  /* placement_rule */
                       nullptr,       /* time_t *src_mtime */
                       nullptr,       /* time_t *mtime */
                       nullptr,       /* const time_t *mod_ptr */
                       nullptr,       /* const time_t *unmod_ptr */
                       false,         /* bool high_precision_time */
                       nullptr,       /* const char *if_match */
                       nullptr,       /* const char *if_nomatch */
                       RGWRados::ATTRSMOD_NONE,
                       true,          /* bool copy_if_newer */
                       no_attrs,
                       RGWObjCategory::Main,
                       0,             /* uint64_t olh_epoch */
                       real_time(),   /* time_t delete_at */
                       nullptr,       /* string *version_id */
                       nullptr,       /* string *ptag */
                       nullptr,       /* string *petag */
                       nullptr,       /* void (*progress_cb)(off_t, void *) */
                       nullptr,       /* void *progress_data */
                       dpp,
                       null_yield);
    if (ret == -ECANCELED || ret == -ENOENT) {
      /* Has already been overwritten, meaning another rgw process already
       * copied it out */
      return 0;
    } else if (ret < 0) {
      return ret;
    } else {
      restored = true;
    }

    /* Need to remove the archived copy. */
    ret = delete_obj(obj_ctx, archive_binfo, archive_obj,
                     archive_binfo.versioning_status());

    return ret;
  };

  const std::string& obj_name = obj.get_oid();
  const auto prefix = boost::str(boost::format("%03x%s") % obj_name.size()
                                                         % obj_name);

  return on_last_entry_in_listing(archive_binfo, prefix, std::string(),
                                  handler);
}

int RGWRados::Object::Write::_do_write_meta(uint64_t size, uint64_t accounted_size,
                                           map<string, bufferlist>& attrs,
                                           bool assume_noent, bool modify_tail,
                                           void *_index_op, optional_yield y)
{
  RGWRados::Bucket::UpdateIndex *index_op = static_cast<RGWRados::Bucket::UpdateIndex *>(_index_op);
  RGWRados *store = target->get_store();

  ObjectWriteOperation op;
#ifdef WITH_LTTNG
  const struct req_state* s =  get_req_state();
  string req_id;
  if (!s) {
    // fake req_id
    req_id = store->svc.zone_utils->unique_id(store->get_new_req_id());
  } else {
    req_id = s->req_id;
  }
#endif

  RGWObjState *state;
  int r = target->get_state(&state, false, y, assume_noent);
  if (r < 0)
    return r;

  rgw_obj& obj = target->get_obj();

  if (obj.get_oid().empty()) {
    ldout(store->ctx(), 0) << "ERROR: " << __func__ << "(): cannot write object with empty name" << dendl;
    return -EIO;
  }

  rgw_rados_ref ref;
  r = store->get_obj_head_ref(target->get_bucket_info(), obj, &ref);
  if (r < 0)
    return r;

  bool is_olh = state->is_olh;

  bool reset_obj = (meta.flags & PUT_OBJ_CREATE) != 0;

  const string *ptag = meta.ptag;
  if (!ptag && !index_op->get_optag()->empty()) {
    ptag = index_op->get_optag();
  }
  r = target->prepare_atomic_modification(op, reset_obj, ptag, meta.if_match, meta.if_nomatch, false, modify_tail, y);
  if (r < 0)
    return r;

  if (real_clock::is_zero(meta.set_mtime)) {
    meta.set_mtime = real_clock::now();
  }

  if (target->bucket_info.obj_lock_enabled() && target->bucket_info.obj_lock.has_rule() && meta.flags == PUT_OBJ_CREATE) {
    auto iter = attrs.find(RGW_ATTR_OBJECT_RETENTION);
    if (iter == attrs.end()) {
      real_time lock_until_date = target->bucket_info.obj_lock.get_lock_until_date(meta.set_mtime);
      string mode = target->bucket_info.obj_lock.get_mode();
      RGWObjectRetention obj_retention(mode, lock_until_date);
      bufferlist bl;
      obj_retention.encode(bl);
      op.setxattr(RGW_ATTR_OBJECT_RETENTION, bl);
    }
  }

  if (state->is_olh) {
    op.setxattr(RGW_ATTR_OLH_ID_TAG, state->olh_tag);
  }

  struct timespec mtime_ts = real_clock::to_timespec(meta.set_mtime);
  op.mtime2(&mtime_ts);

  if (meta.data) {
    /* if we want to overwrite the data, we also want to overwrite the
       xattrs, so just remove the object */
    op.write_full(*meta.data);
  }

  string etag;
  string content_type;
  bufferlist acl_bl;
  string storage_class;

  map<string, bufferlist>::iterator iter;
  if (meta.rmattrs) {
    for (iter = meta.rmattrs->begin(); iter != meta.rmattrs->end(); ++iter) {
      const string& name = iter->first;
      op.rmxattr(name.c_str());
    }
  }

  if (meta.manifest) {
    storage_class = meta.manifest->get_tail_placement().placement_rule.storage_class;

    /* remove existing manifest attr */
    iter = attrs.find(RGW_ATTR_MANIFEST);
    if (iter != attrs.end())
      attrs.erase(iter);

    bufferlist bl;
    encode(*meta.manifest, bl);
    op.setxattr(RGW_ATTR_MANIFEST, bl);
  }

  for (iter = attrs.begin(); iter != attrs.end(); ++iter) {
    const string& name = iter->first;
    bufferlist& bl = iter->second;

    if (!bl.length())
      continue;

    op.setxattr(name.c_str(), bl);

    if (name.compare(RGW_ATTR_ETAG) == 0) {
      etag = rgw_bl_str(bl);
    } else if (name.compare(RGW_ATTR_CONTENT_TYPE) == 0) {
      content_type = rgw_bl_str(bl);
    } else if (name.compare(RGW_ATTR_ACL) == 0) {
      acl_bl = bl;
    }
  }
  if (attrs.find(RGW_ATTR_PG_VER) == attrs.end()) {
    cls_rgw_obj_store_pg_ver(op, RGW_ATTR_PG_VER);
  }

  if (attrs.find(RGW_ATTR_SOURCE_ZONE) == attrs.end()) {
    bufferlist bl;
    encode(store->svc.zone->get_zone_short_id(), bl);
    op.setxattr(RGW_ATTR_SOURCE_ZONE, bl);
  }

  if (!storage_class.empty()) {
    bufferlist bl;
    bl.append(storage_class);
    op.setxattr(RGW_ATTR_STORAGE_CLASS, bl);
  }

  if (!op.size())
    return 0;

  uint64_t epoch;
  int64_t poolid;
  bool orig_exists;
  uint64_t orig_size;
  
  if (!reset_obj) {    //Multipart upload, it has immutable head. 
    orig_exists = false;
    orig_size = 0;
  } else {
    orig_exists = state->exists;
    orig_size = state->accounted_size;
  }

  bool versioned_target = (meta.olh_epoch && *meta.olh_epoch > 0) ||
                          !obj.key.instance.empty();

  bool versioned_op = (target->versioning_enabled() || is_olh || versioned_target);

  if (versioned_op) {
    index_op->set_bilog_flags(RGW_BILOG_FLAG_VERSIONED_OP);
  }

  if (!index_op->is_prepared()) {
    tracepoint(rgw_rados, prepare_enter, req_id.c_str());
    r = index_op->prepare(CLS_RGW_OP_ADD, &state->write_tag, y);
    tracepoint(rgw_rados, prepare_exit, req_id.c_str());
    if (r < 0)
      return r;
  }

  auto& ioctx = ref.pool.ioctx();

  tracepoint(rgw_rados, operate_enter, req_id.c_str());
  r = rgw_rados_operate(ref.pool.ioctx(), ref.obj.oid, &op, null_yield);
  tracepoint(rgw_rados, operate_exit, req_id.c_str());
  if (r < 0) { /* we can expect to get -ECANCELED if object was replaced under,
                or -ENOENT if was removed, or -EEXIST if it did not exist
                before and now it does */
    if (r == -EEXIST && assume_noent) {
      target->invalidate_state();
      return r;
    }
    goto done_cancel;
  }

  epoch = ioctx.get_last_version();
  poolid = ioctx.get_id();

  r = target->complete_atomic_modification();
  if (r < 0) {
    ldout(store->ctx(), 0) << "ERROR: complete_atomic_modification returned r=" << r << dendl;
  }

  tracepoint(rgw_rados, complete_enter, req_id.c_str());
  r = index_op->complete(poolid, epoch, size, accounted_size,
                        meta.set_mtime, etag, content_type,
                        storage_class, &acl_bl,
                        meta.category, meta.remove_objs, meta.user_data, meta.appendable);
  tracepoint(rgw_rados, complete_exit, req_id.c_str());
  if (r < 0)
    goto done_cancel;

  if (meta.mtime) {
    *meta.mtime = meta.set_mtime;
  }

  /* note that index_op was using state so we couldn't invalidate it earlier */
  target->invalidate_state();
  state = NULL;

  if (versioned_op && meta.olh_epoch) {
    r = store->set_olh(target->get_ctx(), target->get_bucket_info(), obj, false, NULL, *meta.olh_epoch, real_time(), false, y, meta.zones_trace);
    if (r < 0) {
      return r;
    }
  }

  if (!real_clock::is_zero(meta.delete_at)) {
    rgw_obj_index_key obj_key;
    obj.key.get_index_key(&obj_key);

    r = store->obj_expirer->hint_add(meta.delete_at, obj.bucket.tenant, obj.bucket.name,
                                     obj.bucket.bucket_id, obj_key);
    if (r < 0) {
      ldout(store->ctx(), 0) << "ERROR: objexp_hint_add() returned r=" << r << ", object will not get removed" << dendl;
      /* ignoring error, nothing we can do at this point */
    }
  }
  meta.canceled = false;

  /* update quota cache */
  if (meta.completeMultipart){
  	store->quota_handler->update_stats(meta.owner, obj.bucket, (orig_exists ? 0 : 1),
                                     0, orig_size);
  }
  else {
    store->quota_handler->update_stats(meta.owner, obj.bucket, (orig_exists ? 0 : 1),
                                     accounted_size, orig_size);  
  }
  return 0;

done_cancel:
  int ret = index_op->cancel();
  if (ret < 0) {
    ldout(store->ctx(), 0) << "ERROR: index_op.cancel()() returned ret=" << ret << dendl;
  }

  meta.canceled = true;

  /* we lost in a race. There are a few options:
   * - existing object was rewritten (ECANCELED)
   * - non existing object was created (EEXIST)
   * - object was removed (ENOENT)
   * should treat it as a success
   */
  if (meta.if_match == NULL && meta.if_nomatch == NULL) {
    if (r == -ECANCELED || r == -ENOENT || r == -EEXIST) {
      r = 0;
    }
  } else {
    if (meta.if_match != NULL) {
      // only overwrite existing object
      if (strcmp(meta.if_match, "*") == 0) {
        if (r == -ENOENT) {
          r = -ERR_PRECONDITION_FAILED;
        } else if (r == -ECANCELED) {
          r = 0;
        }
      }
    }

    if (meta.if_nomatch != NULL) {
      // only create a new object
      if (strcmp(meta.if_nomatch, "*") == 0) {
        if (r == -EEXIST) {
          r = -ERR_PRECONDITION_FAILED;
        } else if (r == -ENOENT) {
          r = 0;
        }
      }
    }
  }

  return r;
}

int RGWRados::Object::Write::write_meta(uint64_t size, uint64_t accounted_size,
                                           map<string, bufferlist>& attrs, optional_yield y)
{
  RGWBucketInfo& bucket_info = target->get_bucket_info();

  RGWRados::Bucket bop(target->get_store(), bucket_info);
  RGWRados::Bucket::UpdateIndex index_op(&bop, target->get_obj());
  index_op.set_zones_trace(meta.zones_trace);
  
  bool assume_noent = (meta.if_match == NULL && meta.if_nomatch == NULL);
  int r;
  if (assume_noent) {
    r = _do_write_meta(size, accounted_size, attrs, assume_noent, meta.modify_tail, (void *)&index_op, y);
    if (r == -EEXIST) {
      assume_noent = false;
    }
  }
  if (!assume_noent) {
    r = _do_write_meta(size, accounted_size, attrs, assume_noent, meta.modify_tail, (void *)&index_op, y);
  }
  return r;
}

class RGWRadosPutObj : public RGWHTTPStreamRWRequest::ReceiveCB
{
  CephContext* cct;
  rgw_obj obj;
  rgw::putobj::DataProcessor *filter;
  boost::optional<RGWPutObj_Compress>& compressor;
  boost::optional<rgw::putobj::ChunkProcessor> buffering;
  CompressorRef& plugin;
  rgw::putobj::ObjectProcessor *processor;
  void (*progress_cb)(off_t, void *);
  void *progress_data;
  bufferlist extra_data_bl;
  uint64_t extra_data_left{0};
  bool need_to_process_attrs{true};
  uint64_t data_len{0};
  map<string, bufferlist> src_attrs;
  uint64_t ofs{0};
  uint64_t lofs{0}; /* logical ofs */
  std::function<int(const map<string, bufferlist>&)> attrs_handler;
public:
  RGWRadosPutObj(CephContext* cct,
                 CompressorRef& plugin,
                 boost::optional<RGWPutObj_Compress>& compressor,
                 rgw::putobj::ObjectProcessor *p,
                 void (*_progress_cb)(off_t, void *),
                 void *_progress_data,
                 std::function<int(const map<string, bufferlist>&)> _attrs_handler) :
                       cct(cct),
                       filter(p),
                       compressor(compressor),
                       plugin(plugin),
                       processor(p),
                       progress_cb(_progress_cb),
                       progress_data(_progress_data),
                       attrs_handler(_attrs_handler) {}

  int process_attrs(void) {
    if (extra_data_bl.length()) {
      JSONParser jp;
      if (!jp.parse(extra_data_bl.c_str(), extra_data_bl.length())) {
        ldout(cct, 0) << "failed to parse response extra data. len=" << extra_data_bl.length() << " data=" << extra_data_bl.c_str() << dendl;
        return -EIO;
      }

      JSONDecoder::decode_json("attrs", src_attrs, &jp);

      src_attrs.erase(RGW_ATTR_COMPRESSION);
      src_attrs.erase(RGW_ATTR_MANIFEST); // not interested in original object layout

      // filter out olh attributes
      auto iter = src_attrs.lower_bound(RGW_ATTR_OLH_PREFIX);
      while (iter != src_attrs.end()) {
        if (!boost::algorithm::starts_with(iter->first, RGW_ATTR_OLH_PREFIX)) {
          break;
        }
        iter = src_attrs.erase(iter);
      }
    }

    int ret = attrs_handler(src_attrs);
    if (ret < 0) {
      return ret;
    }

    if (plugin && src_attrs.find(RGW_ATTR_CRYPT_MODE) == src_attrs.end()) {
      //do not compress if object is encrypted
      compressor = boost::in_place(cct, plugin, filter);
      // add a filter that buffers data so we don't try to compress tiny blocks.
      // libcurl reads in 16k at a time, and we need at least 64k to get a good
      // compression ratio
      constexpr unsigned buffer_size = 512 * 1024;
      buffering = boost::in_place(&*compressor, buffer_size);
      filter = &*buffering;
    }

    need_to_process_attrs = false;

    return 0;
  }

  int handle_data(bufferlist& bl, bool *pause) override {
    if (progress_cb) {
      progress_cb(data_len, progress_data);
    }
    if (extra_data_left) {
      uint64_t extra_len = bl.length();
      if (extra_len > extra_data_left)
        extra_len = extra_data_left;

      bufferlist extra;
      bl.splice(0, extra_len, &extra);
      extra_data_bl.append(extra);

      extra_data_left -= extra_len;
      if (extra_data_left == 0) {
        int res = process_attrs();
        if (res < 0)
          return res;
      }
      ofs += extra_len;
      if (bl.length() == 0) {
        return 0;
      }
    }
    if (need_to_process_attrs) {
      /* need to call process_attrs() even if we don't get any attrs,
       * need it to call attrs_handler().
       */
      int res = process_attrs();
      if (res < 0) {
        return res;
      }
    }

    ceph_assert(uint64_t(ofs) >= extra_data_len);

    uint64_t size = bl.length();
    ofs += size;

    const uint64_t lofs = data_len;
    data_len += size;

    return filter->process(std::move(bl), lofs);
  }

  int flush() {
    return filter->process({}, data_len);
  }

  bufferlist& get_extra_data() { return extra_data_bl; }

  map<string, bufferlist>& get_attrs() { return src_attrs; }

  void set_extra_data_len(uint64_t len) override {
    extra_data_left = len;
    RGWHTTPStreamRWRequest::ReceiveCB::set_extra_data_len(len);
  }

  uint64_t get_data_len() {
    return data_len;
  }
};

/*
 * prepare attrset depending on attrs_mod.
 */
static void set_copy_attrs(map<string, bufferlist>& src_attrs,
                           map<string, bufferlist>& attrs,
                           RGWRados::AttrsMod attrs_mod)
{
  switch (attrs_mod) {
  case RGWRados::ATTRSMOD_NONE:
    attrs = src_attrs;
    break;
  case RGWRados::ATTRSMOD_REPLACE:
    if (!attrs[RGW_ATTR_ETAG].length()) {
      attrs[RGW_ATTR_ETAG] = src_attrs[RGW_ATTR_ETAG];
    }
    if (!attrs[RGW_ATTR_TAIL_TAG].length()) {
      auto ttiter = src_attrs.find(RGW_ATTR_TAIL_TAG);
      if (ttiter != src_attrs.end()) {
        attrs[RGW_ATTR_TAIL_TAG] = src_attrs[RGW_ATTR_TAIL_TAG];
      }
    }
    break;
  case RGWRados::ATTRSMOD_MERGE:
    for (map<string, bufferlist>::iterator it = src_attrs.begin(); it != src_attrs.end(); ++it) {
      if (attrs.find(it->first) == attrs.end()) {
       attrs[it->first] = it->second;
      }
    }
    break;
  }
}

int RGWRados::rewrite_obj(RGWBucketInfo& dest_bucket_info, const rgw_obj& obj, const DoutPrefixProvider *dpp, optional_yield y)
{
  map<string, bufferlist> attrset;

  real_time mtime;
  uint64_t obj_size;
  RGWObjectCtx rctx(this->store);

  RGWRados::Object op_target(this, dest_bucket_info, rctx, obj);
  RGWRados::Object::Read read_op(&op_target);

  read_op.params.attrs = &attrset;
  read_op.params.lastmod = &mtime;
  read_op.params.obj_size = &obj_size;

  int ret = read_op.prepare(y);
  if (ret < 0)
    return ret;

  attrset.erase(RGW_ATTR_ID_TAG);
  attrset.erase(RGW_ATTR_TAIL_TAG);

  return copy_obj_data(rctx, dest_bucket_info, dest_bucket_info.placement_rule,
                       read_op, obj_size - 1, obj, NULL, mtime, attrset,
                       0, real_time(), NULL, dpp, y);
}

struct obj_time_weight {
  real_time mtime;
  uint32_t zone_short_id;
  uint64_t pg_ver;
  bool high_precision;

  obj_time_weight() : zone_short_id(0), pg_ver(0), high_precision(false) {}

  bool compare_low_precision(const obj_time_weight& rhs) {
    struct timespec l = ceph::real_clock::to_timespec(mtime);
    struct timespec r = ceph::real_clock::to_timespec(rhs.mtime);
    l.tv_nsec = 0;
    r.tv_nsec = 0;
    if (l > r) {
      return false;
    }
    if (l < r) {
      return true;
    }
    if (!zone_short_id || !rhs.zone_short_id) {
      /* don't compare zone ids, if one wasn't provided */
      return false;
    }
    if (zone_short_id != rhs.zone_short_id) {
      return (zone_short_id < rhs.zone_short_id);
    }
    return (pg_ver < rhs.pg_ver);

  }

  bool operator<(const obj_time_weight& rhs) {
    if (!high_precision || !rhs.high_precision) {
      return compare_low_precision(rhs);
    }
    if (mtime > rhs.mtime) {
      return false;
    }
    if (mtime < rhs.mtime) {
      return true;
    }
    if (!zone_short_id || !rhs.zone_short_id) {
      /* don't compare zone ids, if one wasn't provided */
      return false;
    }
    if (zone_short_id != rhs.zone_short_id) {
      return (zone_short_id < rhs.zone_short_id);
    }
    return (pg_ver < rhs.pg_ver);
  }

  void init(const real_time& _mtime, uint32_t _short_id, uint64_t _pg_ver) {
    mtime = _mtime;
    zone_short_id = _short_id;
    pg_ver = _pg_ver;
  }

  void init(RGWObjState *state) {
    mtime = state->mtime;
    zone_short_id = state->zone_short_id;
    pg_ver = state->pg_ver;
  }
};

inline ostream& operator<<(ostream& out, const obj_time_weight &o) {
  out << o.mtime;

  if (o.zone_short_id != 0 || o.pg_ver != 0) {
    out << "[zid=" << o.zone_short_id << ", pgv=" << o.pg_ver << "]";
  }

  return out;
}

class RGWGetExtraDataCB : public RGWHTTPStreamRWRequest::ReceiveCB {
  bufferlist extra_data;
public:
  RGWGetExtraDataCB() {}
  int handle_data(bufferlist& bl, bool *pause) override {
    int bl_len = (int)bl.length();
    if (extra_data.length() < extra_data_len) {
      off_t max = extra_data_len - extra_data.length();
      if (max > bl_len) {
        max = bl_len;
      }
      bl.splice(0, max, &extra_data);
    }
    return bl_len;
  }

  bufferlist& get_extra_data() {
    return extra_data;
  }
};

int RGWRados::stat_remote_obj(RGWObjectCtx& obj_ctx,
               const rgw_user& user_id,
               req_info *info,
               const string& source_zone,
               rgw_obj& src_obj,
               RGWBucketInfo& src_bucket_info,
               real_time *src_mtime,
               uint64_t *psize,
               const real_time *mod_ptr,
               const real_time *unmod_ptr,
               bool high_precision_time,
               const char *if_match,
               const char *if_nomatch,
               map<string, bufferlist> *pattrs,
               map<string, string> *pheaders,
               string *version_id,
               string *ptag,
               string *petag)
{
  /* source is in a different zonegroup, copy from there */

  RGWRESTStreamRWRequest *in_stream_req;
  string tag;
  map<string, bufferlist> src_attrs;
  append_rand_alpha(cct, tag, tag, 32);
  obj_time_weight set_mtime_weight;
  set_mtime_weight.high_precision = high_precision_time;

  RGWRESTConn *conn;
  if (source_zone.empty()) {
    if (src_bucket_info.zonegroup.empty()) {
      /* source is in the master zonegroup */
      conn = svc.zone->get_master_conn();
    } else {
      auto& zonegroup_conn_map = svc.zone->get_zonegroup_conn_map();
      map<string, RGWRESTConn *>::iterator iter = zonegroup_conn_map.find(src_bucket_info.zonegroup);
      if (iter == zonegroup_conn_map.end()) {
        ldout(cct, 0) << "could not find zonegroup connection to zonegroup: " << source_zone << dendl;
        return -ENOENT;
      }
      conn = iter->second;
    }
  } else {
    auto& zone_conn_map = svc.zone->get_zone_conn_map();
    map<string, RGWRESTConn *>::iterator iter = zone_conn_map.find(source_zone);
    if (iter == zone_conn_map.end()) {
      ldout(cct, 0) << "could not find zone connection to zone: " << source_zone << dendl;
      return -ENOENT;
    }
    conn = iter->second;
  }

  RGWGetExtraDataCB cb;
  map<string, string> req_headers;
  real_time set_mtime;

  const real_time *pmod = mod_ptr;

  obj_time_weight dest_mtime_weight;

  constexpr bool prepend_meta = true;
  constexpr bool get_op = true;
  constexpr bool rgwx_stat = true;
  constexpr bool sync_manifest = true;
  constexpr bool skip_decrypt = true;
  int ret = conn->get_obj(user_id, info, src_obj, pmod, unmod_ptr,
                      dest_mtime_weight.zone_short_id, dest_mtime_weight.pg_ver,
                      prepend_meta, get_op, rgwx_stat,
                      sync_manifest, skip_decrypt,
                      true, &cb, &in_stream_req);
  if (ret < 0) {
    return ret;
  }

  ret = conn->complete_request(in_stream_req, nullptr, &set_mtime, psize, nullptr, pheaders);
  if (ret < 0) {
    return ret;
  }

  bufferlist& extra_data_bl = cb.get_extra_data();
  if (extra_data_bl.length()) {
    JSONParser jp;
    if (!jp.parse(extra_data_bl.c_str(), extra_data_bl.length())) {
      ldout(cct, 0) << "failed to parse response extra data. len=" << extra_data_bl.length() << " data=" << extra_data_bl.c_str() << dendl;
      return -EIO;
    }

    JSONDecoder::decode_json("attrs", src_attrs, &jp);

    src_attrs.erase(RGW_ATTR_MANIFEST); // not interested in original object layout
  }

  if (src_mtime) {
    *src_mtime = set_mtime;
  }

  if (petag) {
    map<string, bufferlist>::iterator iter = src_attrs.find(RGW_ATTR_ETAG);
    if (iter != src_attrs.end()) {
      bufferlist& etagbl = iter->second;
      *petag = etagbl.to_str();
      while (petag->size() > 0 && (*petag)[petag->size() - 1] == '\0') {
        *petag = petag->substr(0, petag->size() - 1);
      }
    }
  }

  if (pattrs) {
    *pattrs = std::move(src_attrs);
  }

  return 0;
}

int RGWRados::fetch_remote_obj(RGWObjectCtx& obj_ctx,
               const rgw_user& user_id,
               req_info *info,
               const string& source_zone,
               const rgw_obj& dest_obj,
               const rgw_obj& src_obj,
               RGWBucketInfo& dest_bucket_info,
               RGWBucketInfo& src_bucket_info,
               std::optional<rgw_placement_rule> dest_placement_rule,
               real_time *src_mtime,
               real_time *mtime,
               const real_time *mod_ptr,
               const real_time *unmod_ptr,
               bool high_precision_time,
               const char *if_match,
               const char *if_nomatch,
               AttrsMod attrs_mod,
               bool copy_if_newer,
               map<string, bufferlist>& attrs,
               RGWObjCategory category,
               std::optional<uint64_t> olh_epoch,
	       real_time delete_at,
               string *ptag,
               string *petag,
               void (*progress_cb)(off_t, void *),
               void *progress_data,
               const DoutPrefixProvider *dpp,
               rgw_zone_set *zones_trace,
               std::optional<uint64_t>* bytes_transferred)
{
  /* source is in a different zonegroup, copy from there */

  RGWRESTStreamRWRequest *in_stream_req;
  string tag;
  int i;
  append_rand_alpha(cct, tag, tag, 32);
  obj_time_weight set_mtime_weight;
  set_mtime_weight.high_precision = high_precision_time;
  int ret;

  rgw::BlockingAioThrottle aio(cct->_conf->rgw_put_obj_min_window_size);
  using namespace rgw::putobj;
  const rgw_placement_rule *ptail_rule = (dest_placement_rule ? &(*dest_placement_rule) : nullptr);
  AtomicObjectProcessor processor(&aio, this->store, dest_bucket_info, ptail_rule, user_id,
                                  obj_ctx, dest_obj, olh_epoch, tag, dpp, null_yield);
  RGWRESTConn *conn;
  auto& zone_conn_map = svc.zone->get_zone_conn_map();
  auto& zonegroup_conn_map = svc.zone->get_zonegroup_conn_map();
  if (source_zone.empty()) {
    if (dest_bucket_info.zonegroup.empty()) {
      /* source is in the master zonegroup */
      conn = svc.zone->get_master_conn();
    } else {
      map<string, RGWRESTConn *>::iterator iter = zonegroup_conn_map.find(src_bucket_info.zonegroup);
      if (iter == zonegroup_conn_map.end()) {
        ldout(cct, 0) << "could not find zonegroup connection to zonegroup: " << source_zone << dendl;
        return -ENOENT;
      }
      conn = iter->second;
    }
  } else {
    map<string, RGWRESTConn *>::iterator iter = zone_conn_map.find(source_zone);
    if (iter == zone_conn_map.end()) {
      ldout(cct, 0) << "could not find zone connection to zone: " << source_zone << dendl;
      return -ENOENT;
    }
    conn = iter->second;
  }

  string obj_name = dest_obj.bucket.name + "/" + dest_obj.get_oid();

  boost::optional<RGWPutObj_Compress> compressor;
  CompressorRef plugin;

  rgw_placement_rule dest_rule;
  RGWRadosPutObj cb(cct, plugin, compressor, &processor, progress_cb, progress_data,
                    [&](const map<string, bufferlist>& obj_attrs) {
                      if (!ptail_rule) {
                        auto iter = obj_attrs.find(RGW_ATTR_STORAGE_CLASS);
                        if (iter != obj_attrs.end()) {
                          dest_rule.storage_class = iter->second.to_str();
                          dest_rule.inherit_from(dest_bucket_info.placement_rule);
                          processor.set_tail_placement(std::move(dest_rule));
                          ptail_rule = &dest_rule;
                        } else {
                          ptail_rule = &dest_bucket_info.placement_rule;
                        }
                      }
                      const auto& compression_type = svc.zone->get_zone_params().get_compression_type(*ptail_rule);
                      if (compression_type != "none") {
                        plugin = Compressor::create(cct, compression_type);
                        if (!plugin) {
                          ldout(cct, 1) << "Cannot load plugin for compression type "
                                        << compression_type << dendl;
                        }
                      }

                      int ret = processor.prepare(null_yield);
                      if (ret < 0) {
                        return ret;
                      }
                      return 0;
                    });

  string etag;
  real_time set_mtime;
  uint64_t expected_size = 0;

  RGWObjState *dest_state = NULL;

  const real_time *pmod = mod_ptr;

  obj_time_weight dest_mtime_weight;

  if (copy_if_newer) {
    /* need to get mtime for destination */
    ret = get_obj_state(&obj_ctx, dest_bucket_info, dest_obj, &dest_state, false, null_yield);
    if (ret < 0)
      goto set_err_state;

    if (!real_clock::is_zero(dest_state->mtime)) {
      dest_mtime_weight.init(dest_state);
      pmod = &dest_mtime_weight.mtime;
    }
  }

  static constexpr bool prepend_meta = true;
  static constexpr bool get_op = true;
  static constexpr bool rgwx_stat = false;
  static constexpr bool sync_manifest = true;
  static constexpr bool skip_decrypt = true;
  ret = conn->get_obj(user_id, info, src_obj, pmod, unmod_ptr,
                      dest_mtime_weight.zone_short_id, dest_mtime_weight.pg_ver,
                      prepend_meta, get_op, rgwx_stat,
                      sync_manifest, skip_decrypt,
                      true,
                      &cb, &in_stream_req);
  if (ret < 0) {
    goto set_err_state;
  }

  ret = conn->complete_request(in_stream_req, &etag, &set_mtime,
                               &expected_size, nullptr, nullptr);
  if (ret < 0) {
    goto set_err_state;
  }
  ret = cb.flush();
  if (ret < 0) {
    goto set_err_state;
  }
  if (cb.get_data_len() != expected_size) {
    ret = -EIO;
    ldout(cct, 0) << "ERROR: object truncated during fetching, expected "
        << expected_size << " bytes but received " << cb.get_data_len() << dendl;
    goto set_err_state;
  }
  if (compressor && compressor->is_compressed()) {
    bufferlist tmp;
    RGWCompressionInfo cs_info;
    cs_info.compression_type = plugin->get_type_name();
    cs_info.orig_size = cb.get_data_len();
    cs_info.blocks = move(compressor->get_compression_blocks());
    encode(cs_info, tmp);
    cb.get_attrs()[RGW_ATTR_COMPRESSION] = tmp;
  }

  if (source_zone.empty()) { /* need to preserve expiration if copy in the same zonegroup */
    cb.get_attrs().erase(RGW_ATTR_DELETE_AT);
  } else {
    map<string, bufferlist>::iterator iter = cb.get_attrs().find(RGW_ATTR_DELETE_AT);
    if (iter != cb.get_attrs().end()) {
      try {
        decode(delete_at, iter->second);
      } catch (buffer::error& err) {
        ldout(cct, 0) << "ERROR: failed to decode delete_at field in intra zone copy" << dendl;
      }
    }
  }

  if (src_mtime) {
    *src_mtime = set_mtime;
  }

  if (petag) {
    const auto iter = cb.get_attrs().find(RGW_ATTR_ETAG);
    if (iter != cb.get_attrs().end()) {
      *petag = iter->second.to_str();
    }
  }

  //erase the append attr
  cb.get_attrs().erase(RGW_ATTR_APPEND_PART_NUM);

  if (source_zone.empty()) {
    set_copy_attrs(cb.get_attrs(), attrs, attrs_mod);
  } else {
    attrs = cb.get_attrs();
  }

  if (copy_if_newer) {
    uint64_t pg_ver = 0;
    auto i = attrs.find(RGW_ATTR_PG_VER);
    if (i != attrs.end() && i->second.length() > 0) {
      auto iter = i->second.cbegin();
      try {
        decode(pg_ver, iter);
      } catch (buffer::error& err) {
        ldout(ctx(), 0) << "ERROR: failed to decode pg ver attribute, ignoring" << dendl;
        /* non critical error */
      }
    }
    set_mtime_weight.init(set_mtime, svc.zone->get_zone_short_id(), pg_ver);
  }

#define MAX_COMPLETE_RETRY 100
  for (i = 0; i < MAX_COMPLETE_RETRY; i++) {
    bool canceled = false;
    ret = processor.complete(cb.get_data_len(), etag, mtime, set_mtime,
                             attrs, delete_at, nullptr, nullptr, nullptr,
                             zones_trace, &canceled, null_yield);
    if (ret < 0) {
      goto set_err_state;
    }
    if (copy_if_newer && canceled) {
      ldout(cct, 20) << "raced with another write of obj: " << dest_obj << dendl;
      obj_ctx.invalidate(dest_obj); /* object was overwritten */
      ret = get_obj_state(&obj_ctx, dest_bucket_info, dest_obj, &dest_state, false, null_yield);
      if (ret < 0) {
        ldout(cct, 0) << "ERROR: " << __func__ << ": get_err_state() returned ret=" << ret << dendl;
        goto set_err_state;
      }
      dest_mtime_weight.init(dest_state);
      dest_mtime_weight.high_precision = high_precision_time;
      if (!dest_state->exists ||
        dest_mtime_weight < set_mtime_weight) {
        ldout(cct, 20) << "retrying writing object mtime=" << set_mtime << " dest_state->mtime=" << dest_state->mtime << " dest_state->exists=" << dest_state->exists << dendl;
        continue;
      } else {
        ldout(cct, 20) << "not retrying writing object mtime=" << set_mtime << " dest_state->mtime=" << dest_state->mtime << " dest_state->exists=" << dest_state->exists << dendl;
      }
    }
    break;
  }

  if (i == MAX_COMPLETE_RETRY) {
    ldout(cct, 0) << "ERROR: retried object completion too many times, something is wrong!" << dendl;
    ret = -EIO;
    goto set_err_state;
  }

  if (bytes_transferred) {
    *bytes_transferred = cb.get_data_len();
  }
  return 0;
set_err_state:
  if (copy_if_newer && ret == -ERR_NOT_MODIFIED) {
    // we may have already fetched during sync of OP_ADD, but were waiting
    // for OP_LINK_OLH to call set_olh() with a real olh_epoch
    if (olh_epoch && *olh_epoch > 0) {
      constexpr bool log_data_change = true;
      ret = set_olh(obj_ctx, dest_bucket_info, dest_obj, false, nullptr,
                    *olh_epoch, real_time(), false, null_yield, zones_trace, log_data_change);
    } else {
      // we already have the latest copy
      ret = 0;
    }
  }
  return ret;
}


int RGWRados::copy_obj_to_remote_dest(RGWObjState *astate,
                                      map<string, bufferlist>& src_attrs,
                                      RGWRados::Object::Read& read_op,
                                      const rgw_user& user_id,
                                      rgw_obj& dest_obj,
                                      real_time *mtime)
{
  string etag;

  RGWRESTStreamS3PutObj *out_stream_req;

  auto rest_master_conn = svc.zone->get_master_conn();

  int ret = rest_master_conn->put_obj_async(user_id, dest_obj, astate->size, src_attrs, true, &out_stream_req);
  if (ret < 0) {
    return ret;
  }

  ret = read_op.iterate(0, astate->size - 1, out_stream_req->get_out_cb(), null_yield);
  if (ret < 0) {
    delete out_stream_req;
    return ret;
  }

  ret = rest_master_conn->complete_request(out_stream_req, etag, mtime);
  if (ret < 0)
    return ret;

  return 0;
}

/**
 * Copy an object.
 * dest_obj: the object to copy into
 * src_obj: the object to copy from
 * attrs: usage depends on attrs_mod parameter
 * attrs_mod: the modification mode of the attrs, may have the following values:
 *            ATTRSMOD_NONE - the attributes of the source object will be
 *                            copied without modifications, attrs parameter is ignored;
 *            ATTRSMOD_REPLACE - new object will have the attributes provided by attrs
 *                               parameter, source object attributes are not copied;
 *            ATTRSMOD_MERGE - any conflicting meta keys on the source object's attributes
 *                             are overwritten by values contained in attrs parameter.
 * err: stores any errors resulting from the get of the original object
 * Returns: 0 on success, -ERR# otherwise.
 */
int RGWRados::copy_obj(RGWObjectCtx& obj_ctx,
               const rgw_user& user_id,
               req_info *info,
               const string& source_zone,
               rgw_obj& dest_obj,
               rgw_obj& src_obj,
               RGWBucketInfo& dest_bucket_info,
               RGWBucketInfo& src_bucket_info,
               const rgw_placement_rule& dest_placement,
               real_time *src_mtime,
               real_time *mtime,
               const real_time *mod_ptr,
               const real_time *unmod_ptr,
               bool high_precision_time,
               const char *if_match,
               const char *if_nomatch,
               AttrsMod attrs_mod,
               bool copy_if_newer,
               map<string, bufferlist>& attrs,
               RGWObjCategory category,
               uint64_t olh_epoch,
	       real_time delete_at,
               string *version_id,
               string *ptag,
               string *petag,
               void (*progress_cb)(off_t, void *),
               void *progress_data,
               const DoutPrefixProvider *dpp,
               optional_yield y)
{
  int ret;
  uint64_t obj_size;
  rgw_obj shadow_obj = dest_obj;
  string shadow_oid;

  bool remote_src;
  bool remote_dest;

  append_rand_alpha(cct, dest_obj.get_oid(), shadow_oid, 32);
  shadow_obj.init_ns(dest_obj.bucket, shadow_oid, shadow_ns);

  auto& zonegroup = svc.zone->get_zonegroup();

  remote_dest = !zonegroup.equals(dest_bucket_info.zonegroup);
  remote_src = !zonegroup.equals(src_bucket_info.zonegroup);

  if (remote_src && remote_dest) {
    ldpp_dout(dpp, 0) << "ERROR: can't copy object when both src and dest buckets are remote" << dendl;
    return -EINVAL;
  }

  ldpp_dout(dpp, 5) << "Copy object " << src_obj.bucket << ":" << src_obj.get_oid() << " => " << dest_obj.bucket << ":" << dest_obj.get_oid() << dendl;

  if (remote_src || !source_zone.empty()) {
    return fetch_remote_obj(obj_ctx, user_id, info, source_zone,
               dest_obj, src_obj, dest_bucket_info, src_bucket_info,
               dest_placement, src_mtime, mtime, mod_ptr,
               unmod_ptr, high_precision_time,
               if_match, if_nomatch, attrs_mod, copy_if_newer, attrs, category,
               olh_epoch, delete_at, ptag, petag, progress_cb, progress_data, dpp);
  }

  map<string, bufferlist> src_attrs;
  RGWRados::Object src_op_target(this, src_bucket_info, obj_ctx, src_obj);
  RGWRados::Object::Read read_op(&src_op_target);

  read_op.conds.mod_ptr = mod_ptr;
  read_op.conds.unmod_ptr = unmod_ptr;
  read_op.conds.high_precision_time = high_precision_time;
  read_op.conds.if_match = if_match;
  read_op.conds.if_nomatch = if_nomatch;
  read_op.params.attrs = &src_attrs;
  read_op.params.lastmod = src_mtime;
  read_op.params.obj_size = &obj_size;

  ret = read_op.prepare(y);
  if (ret < 0) {
    return ret;
  }
  if (src_attrs.count(RGW_ATTR_CRYPT_MODE)) {
    // Current implementation does not follow S3 spec and even
    // may result in data corruption silently when copying
    // multipart objects acorss pools. So reject COPY operations
    //on encrypted objects before it is fully functional.
    ldpp_dout(dpp, 0) << "ERROR: copy op for encrypted object " << src_obj
                  << " has not been implemented." << dendl;
    return -ERR_NOT_IMPLEMENTED;
  }

  src_attrs[RGW_ATTR_ACL] = attrs[RGW_ATTR_ACL];
  src_attrs.erase(RGW_ATTR_DELETE_AT);

  set_copy_attrs(src_attrs, attrs, attrs_mod);
  attrs.erase(RGW_ATTR_ID_TAG);
  attrs.erase(RGW_ATTR_PG_VER);
  attrs.erase(RGW_ATTR_SOURCE_ZONE);
  map<string, bufferlist>::iterator cmp = src_attrs.find(RGW_ATTR_COMPRESSION);
  if (cmp != src_attrs.end())
    attrs[RGW_ATTR_COMPRESSION] = cmp->second;

  RGWObjManifest manifest;
  RGWObjState *astate = NULL;

  ret = get_obj_state(&obj_ctx, src_bucket_info, src_obj, &astate, y);
  if (ret < 0) {
    return ret;
  }

  vector<rgw_raw_obj> ref_objs;

  if (remote_dest) {
    /* dest is in a different zonegroup, copy it there */
    return copy_obj_to_remote_dest(astate, attrs, read_op, user_id, dest_obj, mtime);
  }
  uint64_t max_chunk_size;

  ret = get_max_chunk_size(dest_bucket_info.placement_rule, dest_obj, &max_chunk_size);
  if (ret < 0) {
    ldpp_dout(dpp, 0) << "ERROR: failed to get max_chunk_size() for bucket " << dest_obj.bucket << dendl;
    return ret;
  }

  rgw_pool src_pool;
  rgw_pool dest_pool;

  const rgw_placement_rule *src_rule{nullptr};

  if (astate->manifest) {
    src_rule = &astate->manifest->get_tail_placement().placement_rule;
    ldpp_dout(dpp, 20) << __func__ << "(): manifest src_rule=" << src_rule->to_str() << dendl;
  }

  if (!src_rule || src_rule->empty()) {
    src_rule = &src_bucket_info.placement_rule;
  }

  if (!get_obj_data_pool(*src_rule, src_obj, &src_pool)) {
    ldpp_dout(dpp, 0) << "ERROR: failed to locate data pool for " << src_obj << dendl;
    return -EIO;
  }

  if (!get_obj_data_pool(dest_placement, dest_obj, &dest_pool)) {
    ldpp_dout(dpp, 0) << "ERROR: failed to locate data pool for " << dest_obj << dendl;
    return -EIO;
  }

  ldpp_dout(dpp, 20) << __func__ << "(): src_rule=" << src_rule->to_str() << " src_pool=" << src_pool
                             << " dest_rule=" << dest_placement.to_str() << " dest_pool=" << dest_pool << dendl;

  bool copy_data = (!astate->manifest) ||
    (*src_rule != dest_placement) ||
    (src_pool != dest_pool);

  bool copy_first = false;
  if (astate->manifest) {
    if (!astate->manifest->has_tail()) {
      copy_data = true;
    } else {
      uint64_t head_size = astate->manifest->get_head_size();

      if (head_size > 0) {
        if (head_size > max_chunk_size) {
          copy_data = true;
        } else {
          copy_first = true;
        }
      }
    }
  }

  if (petag) {
    const auto iter = attrs.find(RGW_ATTR_ETAG);
    if (iter != attrs.end()) {
      *petag = iter->second.to_str();
    }
  }

  if (copy_data) { /* refcounting tail wouldn't work here, just copy the data */
    attrs.erase(RGW_ATTR_TAIL_TAG);
    return copy_obj_data(obj_ctx, dest_bucket_info, dest_placement, read_op, obj_size - 1, dest_obj,
                         mtime, real_time(), attrs, olh_epoch, delete_at, petag, dpp, y);
  }

  RGWObjManifest::obj_iterator miter = astate->manifest->obj_begin();

  if (copy_first) { // we need to copy first chunk, not increase refcount
    ++miter;
  }

  rgw_rados_ref ref;
  ret = get_raw_obj_ref(miter.get_location().get_raw_obj(this), &ref);
  if (ret < 0) {
    return ret;
  }

  bufferlist first_chunk;

  bool copy_itself = (dest_obj == src_obj);
  RGWObjManifest *pmanifest; 
  ldpp_dout(dpp, 20) << "dest_obj=" << dest_obj << " src_obj=" << src_obj << " copy_itself=" << (int)copy_itself << dendl;

  RGWRados::Object dest_op_target(this, dest_bucket_info, obj_ctx, dest_obj);
  RGWRados::Object::Write write_op(&dest_op_target);

  string tag;

  if (ptag) {
    tag = *ptag;
  }

  if (tag.empty()) {
    append_rand_alpha(cct, tag, tag, 32);
  }

  if (!copy_itself) {
    attrs.erase(RGW_ATTR_TAIL_TAG);
    manifest = *astate->manifest;
    const rgw_bucket_placement& tail_placement = manifest.get_tail_placement();
    if (tail_placement.bucket.name.empty()) {
      manifest.set_tail_placement(tail_placement.placement_rule, src_obj.bucket);
    }
    string ref_tag;
    for (; miter != astate->manifest->obj_end(); ++miter) {
      ObjectWriteOperation op;
      ref_tag = tag + '\0';
      cls_refcount_get(op, ref_tag, true);
      const rgw_raw_obj& loc = miter.get_location().get_raw_obj(this);

      auto& ioctx = ref.pool.ioctx();
      ioctx.locator_set_key(loc.loc);

      ret = rgw_rados_operate(ioctx, loc.oid, &op, null_yield);
      if (ret < 0) {
        goto done_ret;
      }

      ref_objs.push_back(loc);
    }

    pmanifest = &manifest;
  } else {
    pmanifest = &(*astate->manifest);
    /* don't send the object's tail for garbage collection */
    astate->keep_tail = true;
  }

  if (copy_first) {
    ret = read_op.read(0, max_chunk_size, first_chunk, y);
    if (ret < 0) {
      goto done_ret;
    }

    pmanifest->set_head(dest_bucket_info.placement_rule, dest_obj, first_chunk.length());
  } else {
    pmanifest->set_head(dest_bucket_info.placement_rule, dest_obj, 0);
  }

  write_op.meta.data = &first_chunk;
  write_op.meta.manifest = pmanifest;
  write_op.meta.ptag = &tag;
  write_op.meta.owner = dest_bucket_info.owner;
  write_op.meta.mtime = mtime;
  write_op.meta.flags = PUT_OBJ_CREATE;
  write_op.meta.category = category;
  write_op.meta.olh_epoch = olh_epoch;
  write_op.meta.delete_at = delete_at;
  write_op.meta.modify_tail = !copy_itself;

  ret = write_op.write_meta(obj_size, astate->accounted_size, attrs, y);
  if (ret < 0) {
    goto done_ret;
  }

  return 0;

done_ret:
  if (!copy_itself) {
    vector<rgw_raw_obj>::iterator riter;

    /* rollback reference */
    string ref_tag = tag + '\0';
    for (riter = ref_objs.begin(); riter != ref_objs.end(); ++riter) {
      ObjectWriteOperation op;
      cls_refcount_put(op, ref_tag, true);

      ref.pool.ioctx().locator_set_key(riter->loc);

      int r = rgw_rados_operate(ref.pool.ioctx(), riter->oid, &op, null_yield);
      if (r < 0) {
        ldpp_dout(dpp, 0) << "ERROR: cleanup after error failed to drop reference on obj=" << *riter << dendl;
      }
    }
  }
  return ret;
}


int RGWRados::copy_obj_data(RGWObjectCtx& obj_ctx,
               RGWBucketInfo& dest_bucket_info,
               const rgw_placement_rule& dest_placement,
	       RGWRados::Object::Read& read_op, off_t end,
               const rgw_obj& dest_obj,
	       real_time *mtime,
	       real_time set_mtime,
               map<string, bufferlist>& attrs,
               uint64_t olh_epoch,
	       real_time delete_at,
               string *petag,
               const DoutPrefixProvider *dpp,
               optional_yield y)
{
  string tag;
  append_rand_alpha(cct, tag, tag, 32);

  rgw::BlockingAioThrottle aio(cct->_conf->rgw_put_obj_min_window_size);
  using namespace rgw::putobj;
  // do not change the null_yield in the initialization of this AtomicObjectProcessor
  // it causes crashes in the ragweed tests
  AtomicObjectProcessor processor(&aio, this->store, dest_bucket_info, &dest_placement,
                                  dest_bucket_info.owner, obj_ctx,
                                  dest_obj, olh_epoch, tag, dpp, null_yield);
  int ret = processor.prepare(y);
  if (ret < 0)
    return ret;

  off_t ofs = 0;

  do {
    bufferlist bl;
    ret = read_op.read(ofs, end, bl, y);
    if (ret < 0) {
      ldpp_dout(dpp, 0) << "ERROR: fail to read object data, ret = " << ret << dendl;
      return ret;
    }

    uint64_t read_len = ret;
    ret = processor.process(std::move(bl), ofs);
    if (ret < 0) {
      return ret;
    }

    ofs += read_len;
  } while (ofs <= end);

  // flush
  ret = processor.process({}, ofs);
  if (ret < 0) {
    return ret;
  }

  string etag;
  auto iter = attrs.find(RGW_ATTR_ETAG);
  if (iter != attrs.end()) {
    bufferlist& bl = iter->second;
    etag = bl.to_str();
    if (petag) {
      *petag = etag;
    }
  }

  uint64_t accounted_size;
  {
    bool compressed{false};
    RGWCompressionInfo cs_info;
    ret = rgw_compression_info_from_attrset(attrs, compressed, cs_info);
    if (ret < 0) {
      ldpp_dout(dpp, 0) << "ERROR: failed to read compression info" << dendl;
      return ret;
    }
    // pass original size if compressed
    accounted_size = compressed ? cs_info.orig_size : ofs;
  }

  return processor.complete(accounted_size, etag, mtime, set_mtime, attrs, delete_at,
                            nullptr, nullptr, nullptr, nullptr, nullptr, y);
}

int RGWRados::transition_obj(RGWObjectCtx& obj_ctx,
                             RGWBucketInfo& bucket_info,
                             rgw_obj& obj,
                             const rgw_placement_rule& placement_rule,
                             const real_time& mtime,
                             uint64_t olh_epoch,
                             const DoutPrefixProvider *dpp,
                             optional_yield y)
{
  map<string, bufferlist> attrs;
  real_time read_mtime;
  uint64_t obj_size;

  RGWRados::Object op_target(this, bucket_info, obj_ctx, obj);
  RGWRados::Object::Read read_op(&op_target);

  read_op.params.attrs = &attrs;
  read_op.params.lastmod = &read_mtime;
  read_op.params.obj_size = &obj_size;

  int ret = read_op.prepare(y);
  if (ret < 0) {
    return ret;
  }

  if (read_mtime != mtime) {
    /* raced */
    return -ECANCELED;
  }

  ret = copy_obj_data(obj_ctx,
                      bucket_info,
                      placement_rule,
                      read_op,
                      obj_size - 1,
                      obj,
                      nullptr /* pmtime */,
                      mtime,
                      attrs,
                      olh_epoch,
                      real_time(),
                      nullptr /* petag */,
                      dpp,
                      y);
  if (ret < 0) {
    return ret;
  }

  return 0;
}

int RGWRados::check_bucket_empty(RGWBucketInfo& bucket_info, optional_yield y)
{
  std::vector<rgw_bucket_dir_entry> ent_list;
  rgw_obj_index_key marker;
  string prefix;
  bool is_truncated;

  do {
    constexpr uint NUM_ENTRIES = 1000u;
    int r = cls_bucket_list_unordered(bucket_info,
				      RGW_NO_SHARD,
				      marker,
				      prefix,
				      NUM_ENTRIES,
				      true,
				      ent_list,
				      &is_truncated,
				      &marker,
                                      y);
    if (r < 0)
      return r;

    string ns;
    for (auto const& dirent : ent_list) {
      rgw_obj_key obj;

      if (rgw_obj_key::oid_to_key_in_ns(dirent.key.name, &obj, ns))
        return -ENOTEMPTY;
    }
  } while (is_truncated);

  return 0;
}
  
/**
 * Delete a bucket.
 * bucket: the name of the bucket to delete
 * Returns 0 on success, -ERR# otherwise.
 */
int RGWRados::delete_bucket(RGWBucketInfo& bucket_info, RGWObjVersionTracker& objv_tracker, optional_yield y, bool check_empty)
{
  const rgw_bucket& bucket = bucket_info.bucket;
  RGWSI_RADOS::Pool index_pool;
  map<int, string> bucket_objs;
  int r = svc.bi_rados->open_bucket_index(bucket_info, std::nullopt, &index_pool, &bucket_objs, nullptr);
  if (r < 0)
    return r;
  
  if (check_empty) {
    r = check_bucket_empty(bucket_info, y);
    if (r < 0) {
      return r;
    }
  }

  bool remove_ep = true;

  if (objv_tracker.read_version.empty()) {
    RGWBucketEntryPoint ep;
    r = ctl.bucket->read_bucket_entrypoint_info(bucket_info.bucket,
                                                &ep,
						null_yield,
                                                RGWBucketCtl::Bucket::GetParams()
                                                .set_objv_tracker(&objv_tracker));
    if (r < 0 ||
        (!bucket_info.bucket.bucket_id.empty() &&
         ep.bucket.bucket_id != bucket_info.bucket.bucket_id)) {
      if (r != -ENOENT) {
        ldout(cct, 0) << "ERROR: read_bucket_entrypoint_info() bucket=" << bucket_info.bucket << " returned error: r=" << r << dendl;
        /* we have no idea what caused the error, will not try to remove it */
      }
      /* 
       * either failed to read bucket entrypoint, or it points to a different bucket instance than
       * requested
       */
      remove_ep = false;
    }
  }
 
  if (remove_ep) {
    r = ctl.bucket->remove_bucket_entrypoint_info(bucket_info.bucket, null_yield,
                                                  RGWBucketCtl::Bucket::RemoveParams()
                                                  .set_objv_tracker(&objv_tracker));
    if (r < 0)
      return r;
  }

  /* if the bucket is not synced we can remove the meta file */
  if (!svc.zone->is_syncing_bucket_meta(bucket)) {
    RGWObjVersionTracker objv_tracker;
    r = ctl.bucket->remove_bucket_instance_info(bucket, bucket_info, null_yield);
    if (r < 0) {
      return r;
    }

   /* remove bucket index objects asynchronously by best effort */
    (void) CLSRGWIssueBucketIndexClean(index_pool.ioctx(),
				       bucket_objs,
				       cct->_conf->rgw_bucket_index_max_aio)();
  }

  return 0;
}

int RGWRados::set_bucket_owner(rgw_bucket& bucket, ACLOwner& owner)
{
  RGWBucketInfo info;
  map<string, bufferlist> attrs;
  int r;
  auto obj_ctx = svc.sysobj->init_obj_ctx();

  if (bucket.bucket_id.empty()) {
    r = get_bucket_info(&svc, bucket.tenant, bucket.name, info, NULL, null_yield, &attrs);
  } else {
    r = get_bucket_instance_info(obj_ctx, bucket, info, nullptr, &attrs, null_yield);
  }
  if (r < 0) {
    ldout(cct, 0) << "NOTICE: get_bucket_info on bucket=" << bucket.name << " returned err=" << r << dendl;
    return r;
  }

  info.owner = owner.get_id();

  r = put_bucket_instance_info(info, false, real_time(), &attrs);
  if (r < 0) {
    ldout(cct, 0) << "NOTICE: put_bucket_info on bucket=" << bucket.name << " returned err=" << r << dendl;
    return r;
  }

  return 0;
}


int RGWRados::set_buckets_enabled(vector<rgw_bucket>& buckets, bool enabled)
{
  int ret = 0;

  vector<rgw_bucket>::iterator iter;

  for (iter = buckets.begin(); iter != buckets.end(); ++iter) {
    rgw_bucket& bucket = *iter;
    if (enabled)
      ldout(cct, 20) << "enabling bucket name=" << bucket.name << dendl;
    else
      ldout(cct, 20) << "disabling bucket name=" << bucket.name << dendl;

    RGWBucketInfo info;
    map<string, bufferlist> attrs;
    int r = get_bucket_info(&svc, bucket.tenant, bucket.name, info, NULL, null_yield, &attrs);
    if (r < 0) {
      ldout(cct, 0) << "NOTICE: get_bucket_info on bucket=" << bucket.name << " returned err=" << r << ", skipping bucket" << dendl;
      ret = r;
      continue;
    }
    if (enabled) {
      info.flags &= ~BUCKET_SUSPENDED;
    } else {
      info.flags |= BUCKET_SUSPENDED;
    }

    r = put_bucket_instance_info(info, false, real_time(), &attrs);
    if (r < 0) {
      ldout(cct, 0) << "NOTICE: put_bucket_info on bucket=" << bucket.name << " returned err=" << r << ", skipping bucket" << dendl;
      ret = r;
      continue;
    }
  }
  return ret;
}

int RGWRados::bucket_suspended(rgw_bucket& bucket, bool *suspended)
{
  RGWBucketInfo bucket_info;
  int ret = get_bucket_info(&svc, bucket.tenant, bucket.name, bucket_info, NULL, null_yield);
  if (ret < 0) {
    return ret;
  }

  *suspended = ((bucket_info.flags & BUCKET_SUSPENDED) != 0);
  return 0;
}

int RGWRados::Object::complete_atomic_modification()
{
  if ((!state->manifest)|| state->keep_tail)
    return 0;

  cls_rgw_obj_chain chain;
  store->update_gc_chain(obj, *state->manifest, &chain);

  if (chain.empty()) {
    return 0;
  }

  string tag = (state->tail_tag.length() > 0 ? state->tail_tag.to_str() : state->obj_tag.to_str());
  auto ret = store->gc->send_chain(chain, tag); // do it synchronously
  if (ret < 0) {
    //Delete objects inline if send chain to gc fails
    store->delete_objs_inline(chain, tag);
  }
  return 0;
}

void RGWRados::update_gc_chain(rgw_obj& head_obj, RGWObjManifest& manifest, cls_rgw_obj_chain *chain)
{
  RGWObjManifest::obj_iterator iter;
  rgw_raw_obj raw_head;
  obj_to_raw(manifest.get_head_placement_rule(), head_obj, &raw_head);
  for (iter = manifest.obj_begin(); iter != manifest.obj_end(); ++iter) {
    const rgw_raw_obj& mobj = iter.get_location().get_raw_obj(this);
    if (mobj == raw_head)
      continue;
    cls_rgw_obj_key key(mobj.oid);
    chain->push_obj(mobj.pool.to_str(), key, mobj.loc);
  }
}

int RGWRados::send_chain_to_gc(cls_rgw_obj_chain& chain, const string& tag)
{
  return gc->send_chain(chain, tag);
}

void RGWRados::delete_objs_inline(cls_rgw_obj_chain& chain, const string& tag)
{
  string last_pool;
  std::unique_ptr<IoCtx> ctx(new IoCtx);
  int ret = 0;
  for (auto liter = chain.objs.begin(); liter != chain.objs.end(); ++liter) {
    cls_rgw_obj& obj = *liter;
    if (obj.pool != last_pool) {
      ctx.reset(new IoCtx);
      ret = rgw_init_ioctx(get_rados_handle(), obj.pool, *ctx);
      if (ret < 0) {
        last_pool = "";
        ldout(cct, 0) << "ERROR: failed to create ioctx pool=" <<
        obj.pool << dendl;
        continue;
      }
      last_pool = obj.pool;
    }
    ctx->locator_set_key(obj.loc);
    const string& oid = obj.key.name; /* just stored raw oid there */
    ldout(cct, 5) << "delete_objs_inline: removing " << obj.pool <<
    ":" << obj.key.name << dendl;
    ObjectWriteOperation op;
    cls_refcount_put(op, tag, true);
    ret = ctx->operate(oid, &op);
    if (ret < 0) {
      ldout(cct, 5) << "delete_objs_inline: refcount put returned error " << ret << dendl;
    }
  }
}

static void accumulate_raw_stats(const rgw_bucket_dir_header& header,
                                 map<RGWObjCategory, RGWStorageStats>& stats)
{
  for (const auto& pair : header.stats) {
    const RGWObjCategory category = static_cast<RGWObjCategory>(pair.first);
    const rgw_bucket_category_stats& header_stats = pair.second;

    RGWStorageStats& s = stats[category];

    s.category = category;
    s.size += header_stats.total_size;
    s.size_rounded += header_stats.total_size_rounded;
    s.size_utilized += header_stats.actual_size;
    s.num_objects += header_stats.num_entries;
  }
}

int RGWRados::bucket_check_index(RGWBucketInfo& bucket_info,
				 map<RGWObjCategory, RGWStorageStats> *existing_stats,
				 map<RGWObjCategory, RGWStorageStats> *calculated_stats)
{
  RGWSI_RADOS::Pool index_pool;
  // key - bucket index object id
  // value - bucket index check OP returned result with the given bucket index object (shard)
  map<int, string> oids;
  map<int, struct rgw_cls_check_index_ret> bucket_objs_ret;

  int ret = svc.bi_rados->open_bucket_index(bucket_info, std::nullopt, &index_pool, &oids, nullptr);
  if (ret < 0) {
      return ret;
  }

  for (auto& iter : oids) {
    bucket_objs_ret[iter.first] = rgw_cls_check_index_ret();
  }

  ret = CLSRGWIssueBucketCheck(index_pool.ioctx(), oids, bucket_objs_ret, cct->_conf->rgw_bucket_index_max_aio)();
  if (ret < 0) {
      return ret;
  }

  // Aggregate results (from different shards if there is any)
  map<int, struct rgw_cls_check_index_ret>::iterator iter;
  for (iter = bucket_objs_ret.begin(); iter != bucket_objs_ret.end(); ++iter) {
    accumulate_raw_stats(iter->second.existing_header, *existing_stats);
    accumulate_raw_stats(iter->second.calculated_header, *calculated_stats);
  }

  return 0;
}

int RGWRados::bucket_rebuild_index(RGWBucketInfo& bucket_info)
{
  RGWSI_RADOS::Pool index_pool;
  map<int, string> bucket_objs;

  int r = svc.bi_rados->open_bucket_index(bucket_info, std::nullopt, &index_pool, &bucket_objs, nullptr);
  if (r < 0) {
    return r;
  }

  return CLSRGWIssueBucketRebuild(index_pool.ioctx(), bucket_objs, cct->_conf->rgw_bucket_index_max_aio)();
}

int RGWRados::bucket_set_reshard(const RGWBucketInfo& bucket_info, const cls_rgw_bucket_instance_entry& entry)
{
  RGWSI_RADOS::Pool index_pool;
  map<int, string> bucket_objs;

  int r = svc.bi_rados->open_bucket_index(bucket_info, std::nullopt, &index_pool, &bucket_objs, nullptr);
  if (r < 0) {
    return r;
  }

  return CLSRGWIssueSetBucketResharding(index_pool.ioctx(), bucket_objs, entry, cct->_conf->rgw_bucket_index_max_aio)();
}

int RGWRados::defer_gc(void *ctx, const RGWBucketInfo& bucket_info, const rgw_obj& obj, optional_yield y)
{
  RGWObjectCtx *rctx = static_cast<RGWObjectCtx *>(ctx);
  std::string oid, key;
  get_obj_bucket_and_oid_loc(obj, oid, key);
  if (!rctx)
    return 0;

  RGWObjState *state = NULL;

  int r = get_obj_state(rctx, bucket_info, obj, &state, false, y);
  if (r < 0)
    return r;

  if (!state->is_atomic) {
    ldout(cct, 20) << "state for obj=" << obj << " is not atomic, not deferring gc operation" << dendl;
    return -EINVAL;
  }

  string tag;

  if (state->tail_tag.length() > 0) {
    tag = state->tail_tag.c_str();
  } else if (state->obj_tag.length() > 0) {
    tag = state->obj_tag.c_str();
  } else {
    ldout(cct, 20) << "state->obj_tag is empty, not deferring gc operation" << dendl;
    return -EINVAL;
  }

  ldout(cct, 0) << "defer chain tag=" << tag << dendl;

  cls_rgw_obj_chain chain;
  update_gc_chain(state->obj, *state->manifest, &chain);
  return gc->async_defer_chain(tag, chain);
}

void RGWRados::remove_rgw_head_obj(ObjectWriteOperation& op)
{
  list<string> prefixes;
  prefixes.push_back(RGW_ATTR_OLH_PREFIX);
  cls_rgw_remove_obj(op, prefixes);
}

void RGWRados::cls_obj_check_prefix_exist(ObjectOperation& op, const string& prefix, bool fail_if_exist)
{
  cls_rgw_obj_check_attrs_prefix(op, prefix, fail_if_exist);
}

void RGWRados::cls_obj_check_mtime(ObjectOperation& op, const real_time& mtime, bool high_precision_time, RGWCheckMTimeType type)
{
  cls_rgw_obj_check_mtime(op, mtime, high_precision_time, type);
}

struct tombstone_entry {
  ceph::real_time mtime;
  uint32_t zone_short_id;
  uint64_t pg_ver;

  tombstone_entry() = default;
  explicit tombstone_entry(const RGWObjState& state)
    : mtime(state.mtime), zone_short_id(state.zone_short_id),
      pg_ver(state.pg_ver) {}
};

/**
 * Delete an object.
 * bucket: name of the bucket storing the object
 * obj: name of the object to delete
 * Returns: 0 on success, -ERR# otherwise.
 */
int RGWRados::Object::Delete::delete_obj(optional_yield y)
{
  RGWRados *store = target->get_store();
  rgw_obj& src_obj = target->get_obj();
  const string& instance = src_obj.key.instance;
  rgw_obj obj = src_obj;

  if (instance == "null") {
    obj.key.instance.clear();
  }

  bool explicit_marker_version = (!params.marker_version_id.empty());

  if (params.versioning_status & BUCKET_VERSIONED || explicit_marker_version) {
    if (instance.empty() || explicit_marker_version) {
      rgw_obj marker = obj;

      if (!params.marker_version_id.empty()) {
        if (params.marker_version_id != "null") {
          marker.key.set_instance(params.marker_version_id);
        }
      } else if ((params.versioning_status & BUCKET_VERSIONS_SUSPENDED) == 0) {
        store->gen_rand_obj_instance_name(&marker);
      }

      result.version_id = marker.key.instance;
      if (result.version_id.empty())
        result.version_id = "null";
      result.delete_marker = true;

      struct rgw_bucket_dir_entry_meta meta;

      meta.owner = params.obj_owner.get_id().to_str();
      meta.owner_display_name = params.obj_owner.get_display_name();

      if (real_clock::is_zero(params.mtime)) {
        meta.mtime = real_clock::now();
      } else {
        meta.mtime = params.mtime;
      }

      int r = store->set_olh(target->get_ctx(), target->get_bucket_info(), marker, true, &meta, params.olh_epoch, params.unmod_since, params.high_precision_time, y, params.zones_trace);
      if (r < 0) {
        return r;
      }
    } else {
      rgw_bucket_dir_entry dirent;

      int r = store->bi_get_instance(target->get_bucket_info(), obj, &dirent);
      if (r < 0) {
        return r;
      }
      result.delete_marker = dirent.is_delete_marker();
      r = store->unlink_obj_instance(target->get_ctx(), target->get_bucket_info(), obj, params.olh_epoch, y, params.zones_trace);
      if (r < 0) {
        return r;
      }
      result.version_id = instance;
    }

    BucketShard *bs;
    int r = target->get_bucket_shard(&bs);
    if (r < 0) {
      ldout(store->ctx(), 5) << "failed to get BucketShard object: r=" << r << dendl;
      return r;
    }

    if (target->bucket_info.datasync_flag_enabled()) {
      r = store->svc.datalog_rados->add_entry(bs->bucket, bs->shard_id);
      if (r < 0) {
        lderr(store->ctx()) << "ERROR: failed writing data log" << dendl;
        return r;
      }
    }

    return 0;
  }

  rgw_rados_ref ref;
  int r = store->get_obj_head_ref(target->get_bucket_info(), obj, &ref);
  if (r < 0) {
    return r;
  }

  RGWObjState *state;
  r = target->get_state(&state, false, y);
  if (r < 0)
    return r;

  ObjectWriteOperation op;

  if (!real_clock::is_zero(params.unmod_since)) {
    struct timespec ctime = ceph::real_clock::to_timespec(state->mtime);
    struct timespec unmod = ceph::real_clock::to_timespec(params.unmod_since);
    if (!params.high_precision_time) {
      ctime.tv_nsec = 0;
      unmod.tv_nsec = 0;
    }

    ldout(store->ctx(), 10) << "If-UnModified-Since: " << params.unmod_since << " Last-Modified: " << ctime << dendl;
    if (ctime > unmod) {
      return -ERR_PRECONDITION_FAILED;
    }

    /* only delete object if mtime is less than or equal to params.unmod_since */
    store->cls_obj_check_mtime(op, params.unmod_since, params.high_precision_time, CLS_RGW_CHECK_TIME_MTIME_LE);
  }
  uint64_t obj_accounted_size = state->accounted_size;

  if (!real_clock::is_zero(params.expiration_time)) {
    bufferlist bl;
    real_time delete_at;

    if (state->get_attr(RGW_ATTR_DELETE_AT, bl)) {
      try {
        auto iter = bl.cbegin();
        decode(delete_at, iter);
      } catch (buffer::error& err) {
        ldout(store->ctx(), 0) << "ERROR: couldn't decode RGW_ATTR_DELETE_AT" << dendl;
	return -EIO;
      }

      if (params.expiration_time != delete_at) {
        return -ERR_PRECONDITION_FAILED;
      }
    } else {
      return -ERR_PRECONDITION_FAILED;
    }
  }

  if (!state->exists) {
    target->invalidate_state();
    return -ENOENT;
  }

  r = target->prepare_atomic_modification(op, false, NULL, NULL, NULL, true, false, y);
  if (r < 0)
    return r;

  RGWBucketInfo& bucket_info = target->get_bucket_info();

  RGWRados::Bucket bop(store, bucket_info);
  RGWRados::Bucket::UpdateIndex index_op(&bop, obj);
  
  index_op.set_zones_trace(params.zones_trace);
  index_op.set_bilog_flags(params.bilog_flags);

  r = index_op.prepare(CLS_RGW_OP_DEL, &state->write_tag, y);
  if (r < 0)
    return r;

  store->remove_rgw_head_obj(op);

  auto& ioctx = ref.pool.ioctx();
  r = rgw_rados_operate(ioctx, ref.obj.oid, &op, null_yield);

  /* raced with another operation, object state is indeterminate */
  const bool need_invalidate = (r == -ECANCELED);

  int64_t poolid = ioctx.get_id();
  if (r >= 0) {
    tombstone_cache_t *obj_tombstone_cache = store->get_tombstone_cache();
    if (obj_tombstone_cache) {
      tombstone_entry entry{*state};
      obj_tombstone_cache->add(obj, entry);
    }
    r = index_op.complete_del(poolid, ioctx.get_last_version(), state->mtime, params.remove_objs);
    
    int ret = target->complete_atomic_modification();
    if (ret < 0) {
      ldout(store->ctx(), 0) << "ERROR: complete_atomic_modification returned ret=" << ret << dendl;
    }
    /* other than that, no need to propagate error */
  } else {
    int ret = index_op.cancel();
    if (ret < 0) {
      ldout(store->ctx(), 0) << "ERROR: index_op.cancel() returned ret=" << ret << dendl;
    }
  }

  if (need_invalidate) {
    target->invalidate_state();
  }

  if (r < 0)
    return r;

  /* update quota cache */
  store->quota_handler->update_stats(params.bucket_owner, obj.bucket, -1, 0, obj_accounted_size);

  return 0;
}

int RGWRados::delete_obj(RGWObjectCtx& obj_ctx,
                         const RGWBucketInfo& bucket_info,
                         const rgw_obj& obj,
                         int versioning_status,
                         uint16_t bilog_flags,
                         const real_time& expiration_time,
                         rgw_zone_set *zones_trace)
{
  RGWRados::Object del_target(this, bucket_info, obj_ctx, obj);
  RGWRados::Object::Delete del_op(&del_target);

  del_op.params.bucket_owner = bucket_info.owner;
  del_op.params.versioning_status = versioning_status;
  del_op.params.bilog_flags = bilog_flags;
  del_op.params.expiration_time = expiration_time;
  del_op.params.zones_trace = zones_trace;

  return del_op.delete_obj(null_yield);
}

int RGWRados::delete_raw_obj(const rgw_raw_obj& obj)
{
  rgw_rados_ref ref;
  int r = get_raw_obj_ref(obj, &ref);
  if (r < 0) {
    return r;
  }

  ObjectWriteOperation op;

  op.remove();
  r = rgw_rados_operate(ref.pool.ioctx(), ref.obj.oid, &op, null_yield);
  if (r < 0)
    return r;

  return 0;
}

int RGWRados::delete_obj_index(const rgw_obj& obj, ceph::real_time mtime)
{
  std::string oid, key;
  get_obj_bucket_and_oid_loc(obj, oid, key);

  auto obj_ctx = svc.sysobj->init_obj_ctx();

  RGWBucketInfo bucket_info;
  int ret = get_bucket_instance_info(obj_ctx, obj.bucket, bucket_info, NULL, NULL, null_yield);
  if (ret < 0) {
    ldout(cct, 0) << "ERROR: " << __func__ << "() get_bucket_instance_info(bucket=" << obj.bucket << ") returned ret=" << ret << dendl;
    return ret;
  }

  RGWRados::Bucket bop(this, bucket_info);
  RGWRados::Bucket::UpdateIndex index_op(&bop, obj);

  return index_op.complete_del(-1 /* pool */, 0, mtime, NULL);
}

static void generate_fake_tag(RGWRados *store, map<string, bufferlist>& attrset, RGWObjManifest& manifest, bufferlist& manifest_bl, bufferlist& tag_bl)
{
  string tag;

  RGWObjManifest::obj_iterator mi = manifest.obj_begin();
  if (mi != manifest.obj_end()) {
    if (manifest.has_tail()) // first object usually points at the head, let's skip to a more unique part
      ++mi;
    tag = mi.get_location().get_raw_obj(store).oid;
    tag.append("_");
  }

  unsigned char md5[CEPH_CRYPTO_MD5_DIGESTSIZE];
  char md5_str[CEPH_CRYPTO_MD5_DIGESTSIZE * 2 + 1];
  MD5 hash;
  hash.Update((const unsigned char *)manifest_bl.c_str(), manifest_bl.length());

  map<string, bufferlist>::iterator iter = attrset.find(RGW_ATTR_ETAG);
  if (iter != attrset.end()) {
    bufferlist& bl = iter->second;
    hash.Update((const unsigned char *)bl.c_str(), bl.length());
  }

  hash.Final(md5);
  buf_to_hex(md5, CEPH_CRYPTO_MD5_DIGESTSIZE, md5_str);
  tag.append(md5_str);

  ldout(store->ctx(), 10) << "generate_fake_tag new tag=" << tag << dendl;

  tag_bl.append(tag.c_str(), tag.size() + 1);
}

static bool is_olh(map<string, bufferlist>& attrs)
{
  map<string, bufferlist>::iterator iter = attrs.find(RGW_ATTR_OLH_INFO);
  return (iter != attrs.end());
}

static bool has_olh_tag(map<string, bufferlist>& attrs)
{
  map<string, bufferlist>::iterator iter = attrs.find(RGW_ATTR_OLH_ID_TAG);
  return (iter != attrs.end());
}

int RGWRados::get_olh_target_state(RGWObjectCtx& obj_ctx, const RGWBucketInfo& bucket_info, const rgw_obj& obj,
                                   RGWObjState *olh_state, RGWObjState **target_state, optional_yield y)
{
  ceph_assert(olh_state->is_olh);

  rgw_obj target;
  int r = RGWRados::follow_olh(bucket_info, obj_ctx, olh_state, obj, &target); /* might return -EAGAIN */
  if (r < 0) {
    return r;
  }
  r = get_obj_state(&obj_ctx, bucket_info, target, target_state, false, y);
  if (r < 0) {
    return r;
  }

  return 0;
}

int RGWRados::get_obj_state_impl(RGWObjectCtx *rctx, const RGWBucketInfo& bucket_info, const rgw_obj& obj,
                                 RGWObjState **state, bool follow_olh, optional_yield y, bool assume_noent)
{
  if (obj.empty()) {
    return -EINVAL;
  }

  bool need_follow_olh = follow_olh && obj.key.instance.empty();

  RGWObjState *s = rctx->get_state(obj);
  ldout(cct, 20) << "get_obj_state: rctx=" << (void *)rctx << " obj=" << obj << " state=" << (void *)s << " s->prefetch_data=" << s->prefetch_data << dendl;
  *state = s;
  if (s->has_attrs) {
    if (s->is_olh && need_follow_olh) {
      return get_olh_target_state(*rctx, bucket_info, obj, s, state, y);
    }
    return 0;
  }

  s->obj = obj;

  rgw_raw_obj raw_obj;
  obj_to_raw(bucket_info.placement_rule, obj, &raw_obj);

  int r = -ENOENT;

  if (!assume_noent) {
    r = RGWRados::raw_obj_stat(raw_obj, &s->size, &s->mtime, &s->epoch, &s->attrset, (s->prefetch_data ? &s->data : NULL), NULL, y);
  }

  if (r == -ENOENT) {
    s->exists = false;
    s->has_attrs = true;
    tombstone_entry entry;
    if (obj_tombstone_cache && obj_tombstone_cache->find(obj, entry)) {
      s->mtime = entry.mtime;
      s->zone_short_id = entry.zone_short_id;
      s->pg_ver = entry.pg_ver;
      ldout(cct, 20) << __func__ << "(): found obj in tombstone cache: obj=" << obj
          << " mtime=" << s->mtime << " pgv=" << s->pg_ver << dendl;
    } else {
      s->mtime = real_time();
    }
    return 0;
  }
  if (r < 0)
    return r;

  s->exists = true;
  s->has_attrs = true;
  s->accounted_size = s->size;

  auto iter = s->attrset.find(RGW_ATTR_ETAG);
  if (iter != s->attrset.end()) {
    /* get rid of extra null character at the end of the etag, as we used to store it like that */
    bufferlist& bletag = iter->second;
    if (bletag.length() > 0 && bletag[bletag.length() - 1] == '\0') {
      bufferlist newbl;
      bletag.splice(0, bletag.length() - 1, &newbl);
      bletag.claim(newbl);
    }
  }

  iter = s->attrset.find(RGW_ATTR_COMPRESSION);
  const bool compressed = (iter != s->attrset.end());
  if (compressed) {
    // use uncompressed size for accounted_size
    try {
      RGWCompressionInfo info;
      auto p = iter->second.cbegin();
      decode(info, p);
      s->accounted_size = info.orig_size; 
    } catch (buffer::error&) {
      dout(0) << "ERROR: could not decode compression info for object: " << obj << dendl;
      return -EIO;
    }
  }

  iter = s->attrset.find(RGW_ATTR_SHADOW_OBJ);
  if (iter != s->attrset.end()) {
    bufferlist bl = iter->second;
    bufferlist::iterator it = bl.begin();
    it.copy(bl.length(), s->shadow_obj);
    s->shadow_obj[bl.length()] = '\0';
  }
  s->obj_tag = s->attrset[RGW_ATTR_ID_TAG];
  auto ttiter = s->attrset.find(RGW_ATTR_TAIL_TAG);
  if (ttiter != s->attrset.end()) {
    s->tail_tag = s->attrset[RGW_ATTR_TAIL_TAG];
  }

  bufferlist manifest_bl = s->attrset[RGW_ATTR_MANIFEST];
  if (manifest_bl.length()) {
    auto miter = manifest_bl.cbegin();
    try {
      s->manifest.emplace();
      decode(*s->manifest, miter);
      s->manifest->set_head(bucket_info.placement_rule, obj, s->size); /* patch manifest to reflect the head we just read, some manifests might be
                                             broken due to old bugs */
      s->size = s->manifest->get_obj_size();
      if (!compressed)
        s->accounted_size = s->size;
    } catch (buffer::error& err) {
      ldout(cct, 0) << "ERROR: couldn't decode manifest" << dendl;
      return -EIO;
    }
    ldout(cct, 10) << "manifest: total_size = " << s->manifest->get_obj_size() << dendl;
    if (cct->_conf->subsys.should_gather<ceph_subsys_rgw, 20>() && \
	s->manifest->has_explicit_objs()) {
      RGWObjManifest::obj_iterator mi;
      for (mi = s->manifest->obj_begin(); mi != s->manifest->obj_end(); ++mi) {
        ldout(cct, 20) << "manifest: ofs=" << mi.get_ofs() << " loc=" << mi.get_location().get_raw_obj(this) << dendl;
      }
    }

    if (!s->obj_tag.length()) {
      /*
       * Uh oh, something's wrong, object with manifest should have tag. Let's
       * create one out of the manifest, would be unique
       */
      generate_fake_tag(this, s->attrset, *s->manifest, manifest_bl, s->obj_tag);
      s->fake_tag = true;
    }
  }
  map<string, bufferlist>::iterator aiter = s->attrset.find(RGW_ATTR_PG_VER);
  if (aiter != s->attrset.end()) {
    bufferlist& pg_ver_bl = aiter->second;
    if (pg_ver_bl.length()) {
      auto pgbl = pg_ver_bl.cbegin();
      try {
        decode(s->pg_ver, pgbl);
      } catch (buffer::error& err) {
        ldout(cct, 0) << "ERROR: couldn't decode pg ver attr for object " << s->obj << ", non-critical error, ignoring" << dendl;
      }
    }
  }
  aiter = s->attrset.find(RGW_ATTR_SOURCE_ZONE);
  if (aiter != s->attrset.end()) {
    bufferlist& zone_short_id_bl = aiter->second;
    if (zone_short_id_bl.length()) {
      auto zbl = zone_short_id_bl.cbegin();
      try {
        decode(s->zone_short_id, zbl);
      } catch (buffer::error& err) {
        ldout(cct, 0) << "ERROR: couldn't decode zone short id attr for object " << s->obj << ", non-critical error, ignoring" << dendl;
      }
    }
  }
  if (s->obj_tag.length())
    ldout(cct, 20) << "get_obj_state: setting s->obj_tag to " << s->obj_tag.c_str() << dendl;
  else
    ldout(cct, 20) << "get_obj_state: s->obj_tag was set empty" << dendl;

  /* an object might not be olh yet, but could have olh id tag, so we should set it anyway if
   * it exist, and not only if is_olh() returns true
   */
  iter = s->attrset.find(RGW_ATTR_OLH_ID_TAG);
  if (iter != s->attrset.end()) {
    s->olh_tag = iter->second;
  }

  if (is_olh(s->attrset)) {
    s->is_olh = true;

    ldout(cct, 20) << __func__ << ": setting s->olh_tag to " << string(s->olh_tag.c_str(), s->olh_tag.length()) << dendl;

    if (need_follow_olh) {
      return get_olh_target_state(*rctx, bucket_info, obj, s, state, y);
    } else if (obj.key.have_null_instance() && !s->manifest) {
      // read null version, and the head object only have olh info
      s->exists = false;
      return -ENOENT;
    }
  }

  return 0;
}

int RGWRados::get_obj_state(RGWObjectCtx *rctx, const RGWBucketInfo& bucket_info, const rgw_obj& obj, RGWObjState **state,
                            bool follow_olh, optional_yield y, bool assume_noent)
{
  int ret;

  do {
    ret = get_obj_state_impl(rctx, bucket_info, obj, state, follow_olh, y, assume_noent);
  } while (ret == -EAGAIN);

  return ret;
}

int RGWRados::Object::get_manifest(RGWObjManifest **pmanifest, optional_yield y)
{
  RGWObjState *astate;
  int r = get_state(&astate, true, y);
  if (r < 0) {
    return r;
  }

  *pmanifest = &(*astate->manifest);

  return 0;
}

int RGWRados::Object::Read::get_attr(const char *name, bufferlist& dest, optional_yield y)
{
  RGWObjState *state;
  int r = source->get_state(&state, true, y);
  if (r < 0)
    return r;
  if (!state->exists)
    return -ENOENT;
  if (!state->get_attr(name, dest))
    return -ENODATA;

  return 0;
}

int RGWRados::Object::Stat::stat_async()
{
  RGWObjectCtx& ctx = source->get_ctx();
  rgw_obj& obj = source->get_obj();
  RGWRados *store = source->get_store();

  RGWObjState *s = ctx.get_state(obj); /* calling this one directly because otherwise a sync request will be sent */
  result.obj = obj;
  if (s->has_attrs) {
    state.ret = 0;
    result.size = s->size;
    result.mtime = ceph::real_clock::to_timespec(s->mtime);
    result.attrs = s->attrset;
    result.manifest = s->manifest;
    return 0;
  }

  string oid;
  string loc;
  get_obj_bucket_and_oid_loc(obj, oid, loc);

  int r = store->get_obj_head_ioctx(source->get_bucket_info(), obj, &state.io_ctx);
  if (r < 0) {
    return r;
  }

  librados::ObjectReadOperation op;
  op.stat2(&result.size, &result.mtime, NULL);
  op.getxattrs(&result.attrs, NULL);
  state.completion = librados::Rados::aio_create_completion(nullptr, nullptr);
  state.io_ctx.locator_set_key(loc);
  r = state.io_ctx.aio_operate(oid, state.completion, &op, NULL);
  if (r < 0) {
    ldout(store->ctx(), 5) << __func__
						   << ": ERROR: aio_operate() returned ret=" << r
						   << dendl;
    return r;
  }

  return 0;
}


int RGWRados::Object::Stat::wait()
{
  if (!state.completion) {
    return state.ret;
  }

  state.completion->wait_for_complete();
  state.ret = state.completion->get_return_value();
  state.completion->release();

  if (state.ret != 0) {
    return state.ret;
  }

  return finish();
}

int RGWRados::Object::Stat::finish()
{
  map<string, bufferlist>::iterator iter = result.attrs.find(RGW_ATTR_MANIFEST);
  if (iter != result.attrs.end()) {
    bufferlist& bl = iter->second;
    auto biter = bl.cbegin();
    try {
      result.manifest.emplace();
      decode(*result.manifest, biter);
    } catch (buffer::error& err) {
      RGWRados *store = source->get_store();
      ldout(store->ctx(), 0) << "ERROR: " << __func__ << ": failed to decode manifest"  << dendl;
      return -EIO;
    }
  }

  return 0;
}

int RGWRados::append_atomic_test(RGWObjectCtx *rctx,
                                 const RGWBucketInfo& bucket_info, const rgw_obj& obj,
                                 ObjectOperation& op, RGWObjState **pstate, optional_yield y)
{
  if (!rctx)
    return 0;

  int r = get_obj_state(rctx, bucket_info, obj, pstate, false, y);
  if (r < 0)
    return r;

  return append_atomic_test(*pstate, op);
}

int RGWRados::append_atomic_test(const RGWObjState* state,
                                 librados::ObjectOperation& op)
{
  if (!state->is_atomic) {
    ldout(cct, 20) << "state for obj=" << state->obj << " is not atomic, not appending atomic test" << dendl;
    return 0;
  }

  if (state->obj_tag.length() > 0 && !state->fake_tag) {// check for backward compatibility
    op.cmpxattr(RGW_ATTR_ID_TAG, LIBRADOS_CMPXATTR_OP_EQ, state->obj_tag);
  } else {
    ldout(cct, 20) << "state->obj_tag is empty, not appending atomic test" << dendl;
  }
  return 0;
}

int RGWRados::Object::get_state(RGWObjState **pstate, bool follow_olh, optional_yield y, bool assume_noent)
{
  return store->get_obj_state(&ctx, bucket_info, obj, pstate, follow_olh, y, assume_noent);
}

void RGWRados::Object::invalidate_state()
{
  ctx.invalidate(obj);
}

int RGWRados::Object::prepare_atomic_modification(ObjectWriteOperation& op, bool reset_obj, const string *ptag,
                                                  const char *if_match, const char *if_nomatch, bool removal_op,
                                                  bool modify_tail, optional_yield y)
{
  int r = get_state(&state, false, y);
  if (r < 0)
    return r;

  bool need_guard = ((state->manifest) || (state->obj_tag.length() != 0) ||
                     if_match != NULL || if_nomatch != NULL) &&
                     (!state->fake_tag);

  if (!state->is_atomic) {
    ldout(store->ctx(), 20) << "prepare_atomic_modification: state is not atomic. state=" << (void *)state << dendl;

    if (reset_obj) {
      op.create(false);
      store->remove_rgw_head_obj(op); // we're not dropping reference here, actually removing object
    }

    return 0;
  }

  if (need_guard) {
    /* first verify that the object wasn't replaced under */
    if (if_nomatch == NULL || strcmp(if_nomatch, "*") != 0) {
      op.cmpxattr(RGW_ATTR_ID_TAG, LIBRADOS_CMPXATTR_OP_EQ, state->obj_tag); 
      // FIXME: need to add FAIL_NOTEXIST_OK for racing deletion
    }

    if (if_match) {
      if (strcmp(if_match, "*") == 0) {
        // test the object is existing
        if (!state->exists) {
          return -ERR_PRECONDITION_FAILED;
        }
      } else {
        bufferlist bl;
        if (!state->get_attr(RGW_ATTR_ETAG, bl) ||
            strncmp(if_match, bl.c_str(), bl.length()) != 0) {
          return -ERR_PRECONDITION_FAILED;
        }
      }
    }

    if (if_nomatch) {
      if (strcmp(if_nomatch, "*") == 0) {
        // test the object is NOT existing
        if (state->exists) {
          return -ERR_PRECONDITION_FAILED;
        }
      } else {
        bufferlist bl;
        if (!state->get_attr(RGW_ATTR_ETAG, bl) ||
            strncmp(if_nomatch, bl.c_str(), bl.length()) == 0) {
          return -ERR_PRECONDITION_FAILED;
        }
      }
    }
  }

  if (reset_obj) {
    if (state->exists) {
      op.create(false);
      store->remove_rgw_head_obj(op);
    } else {
      op.create(true);
    }
  }

  if (removal_op) {
    /* the object is being removed, no need to update its tag */
    return 0;
  }

  if (ptag) {
    state->write_tag = *ptag;
  } else {
    append_rand_alpha(store->ctx(), state->write_tag, state->write_tag, 32);
  }
  bufferlist bl;
  bl.append(state->write_tag.c_str(), state->write_tag.size() + 1);

  ldout(store->ctx(), 10) << "setting object write_tag=" << state->write_tag << dendl;

  op.setxattr(RGW_ATTR_ID_TAG, bl);
  if (modify_tail) {
    op.setxattr(RGW_ATTR_TAIL_TAG, bl);
  }

  return 0;
}

/**
 * Set an attr on an object.
 * bucket: name of the bucket holding the object
 * obj: name of the object to set the attr on
 * name: the attr to set
 * bl: the contents of the attr
 * Returns: 0 on success, -ERR# otherwise.
 */
int RGWRados::set_attr(void *ctx, const RGWBucketInfo& bucket_info, rgw_obj& obj, const char *name, bufferlist& bl)
{
  map<string, bufferlist> attrs;
  attrs[name] = bl;
  return set_attrs(ctx, bucket_info, obj, attrs, NULL, null_yield);
}

int RGWRados::set_attrs(void *ctx, const RGWBucketInfo& bucket_info, rgw_obj& src_obj,
                        map<string, bufferlist>& attrs,
                        map<string, bufferlist>* rmattrs,
                        optional_yield y)
{
  rgw_obj obj = src_obj;
  if (obj.key.instance == "null") {
    obj.key.instance.clear();
  }

  rgw_rados_ref ref;
  int r = get_obj_head_ref(bucket_info, obj, &ref);
  if (r < 0) {
    return r;
  }
  RGWObjectCtx *rctx = static_cast<RGWObjectCtx *>(ctx);

  ObjectWriteOperation op;
  RGWObjState *state = NULL;

  r = append_atomic_test(rctx, bucket_info, obj, op, &state, y);
  if (r < 0)
    return r;

  // ensure null version object exist
  if (src_obj.key.instance == "null" && !state->manifest) {
    return -ENOENT;
  }

  map<string, bufferlist>::iterator iter;
  if (rmattrs) {
    for (iter = rmattrs->begin(); iter != rmattrs->end(); ++iter) {
      const string& name = iter->first;
      op.rmxattr(name.c_str());
    }
  }

  const rgw_bucket& bucket = obj.bucket;

  for (iter = attrs.begin(); iter != attrs.end(); ++iter) {
    const string& name = iter->first;
    bufferlist& bl = iter->second;

    if (!bl.length())
      continue;

    op.setxattr(name.c_str(), bl);

    if (name.compare(RGW_ATTR_DELETE_AT) == 0) {
      real_time ts;
      try {
        decode(ts, bl);

        rgw_obj_index_key obj_key;
        obj.key.get_index_key(&obj_key);

        obj_expirer->hint_add(ts, bucket.tenant, bucket.name, bucket.bucket_id, obj_key);
      } catch (buffer::error& err) {
	ldout(cct, 0) << "ERROR: failed to decode " RGW_ATTR_DELETE_AT << " attr" << dendl;
      }
    }
  }

  if (!op.size())
    return 0;

  RGWObjectCtx obj_ctx(this->store);

  bufferlist bl;
  RGWRados::Bucket bop(this, bucket_info);
  RGWRados::Bucket::UpdateIndex index_op(&bop, obj);

  if (state) {
    string tag;
    append_rand_alpha(cct, tag, tag, 32);
    state->write_tag = tag;
    r = index_op.prepare(CLS_RGW_OP_ADD, &state->write_tag, y);

    if (r < 0)
      return r;

    bl.append(tag.c_str(), tag.size() + 1);
    op.setxattr(RGW_ATTR_ID_TAG,  bl);
  }


  real_time mtime = real_clock::now();
  struct timespec mtime_ts = real_clock::to_timespec(mtime);
  op.mtime2(&mtime_ts);
  auto& ioctx = ref.pool.ioctx();
  r = rgw_rados_operate(ioctx, ref.obj.oid, &op, null_yield);
  if (state) {
    if (r >= 0) {
      bufferlist acl_bl = attrs[RGW_ATTR_ACL];
      bufferlist etag_bl = attrs[RGW_ATTR_ETAG];
      bufferlist content_type_bl = attrs[RGW_ATTR_CONTENT_TYPE];
      string etag = rgw_bl_str(etag_bl);
      string content_type = rgw_bl_str(content_type_bl);
      string storage_class;
      auto iter = attrs.find(RGW_ATTR_STORAGE_CLASS);
      if (iter != attrs.end()) {
        storage_class = rgw_bl_str(iter->second);
      }
      uint64_t epoch = ioctx.get_last_version();
      int64_t poolid = ioctx.get_id();
      r = index_op.complete(poolid, epoch, state->size, state->accounted_size,
                            mtime, etag, content_type, storage_class, &acl_bl,
                            RGWObjCategory::Main, NULL);
    } else {
      int ret = index_op.cancel();
      if (ret < 0) {
        ldout(cct, 0) << "ERROR: complete_update_index_cancel() returned ret=" << ret << dendl;
      }
    }
  }
  if (r < 0)
    return r;

  if (state) {
    state->obj_tag.swap(bl);
    if (rmattrs) {
      for (iter = rmattrs->begin(); iter != rmattrs->end(); ++iter) {
        state->attrset.erase(iter->first);
      }
    }

    for (iter = attrs.begin(); iter != attrs.end(); ++iter) {
      state->attrset[iter->first] = iter->second;
    }

    auto iter = state->attrset.find(RGW_ATTR_ID_TAG);
    if (iter != state->attrset.end()) {
      iter->second = state->obj_tag;
    }
  }

  return 0;
}

int RGWRados::Object::Read::prepare(optional_yield y)
{
  RGWRados *store = source->get_store();
  CephContext *cct = store->ctx();

  bufferlist etag;

  map<string, bufferlist>::iterator iter;

  RGWObjState *astate;
  int r = source->get_state(&astate, true, y);
  if (r < 0)
    return r;

  if (!astate->exists) {
    return -ENOENT;
  }

  const RGWBucketInfo& bucket_info = source->get_bucket_info();

  state.obj = astate->obj;
  store->obj_to_raw(bucket_info.placement_rule, state.obj, &state.head_obj);

  state.cur_pool = state.head_obj.pool;
  state.cur_ioctx = &state.io_ctxs[state.cur_pool];

  r = store->get_obj_head_ioctx(bucket_info, state.obj, state.cur_ioctx);
  if (r < 0) {
    return r;
  }
  if (params.target_obj) {
    *params.target_obj = state.obj;
  }
  if (params.attrs) {
    *params.attrs = astate->attrset;
    if (cct->_conf->subsys.should_gather<ceph_subsys_rgw, 20>()) {
      for (iter = params.attrs->begin(); iter != params.attrs->end(); ++iter) {
        ldout(cct, 20) << "Read xattr: " << iter->first << dendl;
      }
    }
  }

  /* Convert all times go GMT to make them compatible */
  if (conds.mod_ptr || conds.unmod_ptr) {
    obj_time_weight src_weight;
    src_weight.init(astate);
    src_weight.high_precision = conds.high_precision_time;

    obj_time_weight dest_weight;
    dest_weight.high_precision = conds.high_precision_time;

    if (conds.mod_ptr) {
      dest_weight.init(*conds.mod_ptr, conds.mod_zone_id, conds.mod_pg_ver);
      ldout(cct, 10) << "If-Modified-Since: " << dest_weight << " Last-Modified: " << src_weight << dendl;
      if (!(dest_weight < src_weight)) {
        return -ERR_NOT_MODIFIED;
      }
    }

    if (conds.unmod_ptr) {
      dest_weight.init(*conds.unmod_ptr, conds.mod_zone_id, conds.mod_pg_ver);
      ldout(cct, 10) << "If-UnModified-Since: " << dest_weight << " Last-Modified: " << src_weight << dendl;
      if (dest_weight < src_weight) {
        return -ERR_PRECONDITION_FAILED;
      }
    }
  }
  if (conds.if_match || conds.if_nomatch) {
    r = get_attr(RGW_ATTR_ETAG, etag, y);
    if (r < 0)
      return r;

    

    if (conds.if_match) {
      string if_match_str = rgw_string_unquote(conds.if_match);
      ldout(cct, 10) << "ETag: " << string(etag.c_str(), etag.length()) << " " << " If-Match: " << if_match_str << dendl;
      if (if_match_str.compare(0, etag.length(), etag.c_str(), etag.length()) != 0) {
        return -ERR_PRECONDITION_FAILED;
      }
    }

    if (conds.if_nomatch) {
      string if_nomatch_str = rgw_string_unquote(conds.if_nomatch);
      ldout(cct, 10) << "ETag: " << string(etag.c_str(), etag.length()) << " " << " If-NoMatch: " << if_nomatch_str << dendl;
      if (if_nomatch_str.compare(0, etag.length(), etag.c_str(), etag.length()) == 0) {
        return -ERR_NOT_MODIFIED;
      }
    }
  }

  if (params.obj_size)
    *params.obj_size = astate->size;
  if (params.lastmod)
    *params.lastmod = astate->mtime;

  return 0;
}

int RGWRados::Object::Read::range_to_ofs(uint64_t obj_size, int64_t &ofs, int64_t &end)
{
  if (ofs < 0) {
    ofs += obj_size;
    if (ofs < 0)
      ofs = 0;
    end = obj_size - 1;
  } else if (end < 0) {
    end = obj_size - 1;
  }

  if (obj_size > 0) {
    if (ofs >= (off_t)obj_size) {
      return -ERANGE;
    }
    if (end >= (off_t)obj_size) {
      end = obj_size - 1;
    }
  }
  return 0;
}

int RGWRados::Bucket::UpdateIndex::guard_reshard(BucketShard **pbs, std::function<int(BucketShard *)> call)
{
  RGWRados *store = target->get_store();
  BucketShard *bs;
  int r;

#define NUM_RESHARD_RETRIES 10
  for (int i = 0; i < NUM_RESHARD_RETRIES; ++i) {
    int ret = get_bucket_shard(&bs);
    if (ret < 0) {
      ldout(store->ctx(), 5) << "failed to get BucketShard object: ret=" << ret << dendl;
      return ret;
    }
    r = call(bs);
    if (r != -ERR_BUSY_RESHARDING) {
      break;
    }
    ldout(store->ctx(), 0) << "NOTICE: resharding operation on bucket index detected, blocking" << dendl;
    string new_bucket_id;
    r = store->block_while_resharding(bs, &new_bucket_id,
                                      target->bucket_info, null_yield);
    if (r == -ERR_BUSY_RESHARDING) {
      continue;
    }
    if (r < 0) {
      return r;
    }
    ldout(store->ctx(), 20) << "reshard completion identified, new_bucket_id=" << new_bucket_id << dendl;
    i = 0; /* resharding is finished, make sure we can retry */
    r = target->update_bucket_id(new_bucket_id);
    if (r < 0) {
      ldout(store->ctx(), 0) << "ERROR: update_bucket_id() new_bucket_id=" << new_bucket_id << " returned r=" << r << dendl;
      return r;
    }
    invalidate_bs();
  } // for loop

  if (r < 0) {
    return r;
  }

  if (pbs) {
    *pbs = bs;
  }

  return 0;
}

int RGWRados::Bucket::UpdateIndex::prepare(RGWModifyOp op, const string *write_tag, optional_yield y)
{
  if (blind) {
    return 0;
  }
  RGWRados *store = target->get_store();

  if (write_tag && write_tag->length()) {
    optag = string(write_tag->c_str(), write_tag->length());
  } else {
    if (optag.empty()) {
      append_rand_alpha(store->ctx(), optag, optag, 32);
    }
  }

  int r = guard_reshard(nullptr, [&](BucketShard *bs) -> int {
				   return store->cls_obj_prepare_op(*bs, op, optag, obj, bilog_flags, y, zones_trace);
				 });

  if (r < 0) {
    return r;
  }
  prepared = true;

  return 0;
}

int RGWRados::Bucket::UpdateIndex::complete(int64_t poolid, uint64_t epoch,
                                            uint64_t size, uint64_t accounted_size,
                                            ceph::real_time& ut, const string& etag,
                                            const string& content_type, const string& storage_class,
                                            bufferlist *acl_bl,
                                            RGWObjCategory category,
                                            list<rgw_obj_index_key> *remove_objs, const string *user_data,
                                            bool appendable)
{
  if (blind) {
    return 0;
  }
  RGWRados *store = target->get_store();
  BucketShard *bs;

  int ret = get_bucket_shard(&bs);
  if (ret < 0) {
    ldout(store->ctx(), 5) << "failed to get BucketShard object: ret=" << ret << dendl;
    return ret;
  }

  rgw_bucket_dir_entry ent;
  obj.key.get_index_key(&ent.key);
  ent.meta.size = size;
  ent.meta.accounted_size = accounted_size;
  ent.meta.mtime = ut;
  ent.meta.etag = etag;
  ent.meta.storage_class = storage_class;
  if (user_data)
    ent.meta.user_data = *user_data;

  ACLOwner owner;
  if (acl_bl && acl_bl->length()) {
    int ret = store->decode_policy(*acl_bl, &owner);
    if (ret < 0) {
      ldout(store->ctx(), 0) << "WARNING: could not decode policy ret=" << ret << dendl;
    }
  }
  ent.meta.owner = owner.get_id().to_str();
  ent.meta.owner_display_name = owner.get_display_name();
  ent.meta.content_type = content_type;
  ent.meta.appendable = appendable;

  ret = store->cls_obj_complete_add(*bs, obj, optag, poolid, epoch, ent, category, remove_objs, bilog_flags, zones_trace);

  if (target->bucket_info.datasync_flag_enabled()) {
    int r = store->svc.datalog_rados->add_entry(bs->bucket, bs->shard_id);
    if (r < 0) {
      lderr(store->ctx()) << "ERROR: failed writing data log" << dendl;
    }
  }

  return ret;
}

int RGWRados::Bucket::UpdateIndex::complete_del(int64_t poolid, uint64_t epoch,
                                                real_time& removed_mtime,
                                                list<rgw_obj_index_key> *remove_objs)
{
  if (blind) {
    return 0;
  }
  RGWRados *store = target->get_store();
  BucketShard *bs;

  int ret = get_bucket_shard(&bs);
  if (ret < 0) {
    ldout(store->ctx(), 5) << "failed to get BucketShard object: ret=" << ret << dendl;
    return ret;
  }

  ret = store->cls_obj_complete_del(*bs, optag, poolid, epoch, obj, removed_mtime, remove_objs, bilog_flags, zones_trace);

  if (target->bucket_info.datasync_flag_enabled()) {
    int r = store->svc.datalog_rados->add_entry(bs->bucket, bs->shard_id);
    if (r < 0) {
      lderr(store->ctx()) << "ERROR: failed writing data log" << dendl;
    }
  }

  return ret;
}


int RGWRados::Bucket::UpdateIndex::cancel()
{
  if (blind) {
    return 0;
  }
  RGWRados *store = target->get_store();
  BucketShard *bs;

  int ret = guard_reshard(&bs, [&](BucketShard *bs) -> int {
				 return store->cls_obj_complete_cancel(*bs, optag, obj, bilog_flags, zones_trace);
			       });

  /*
   * need to update data log anyhow, so that whoever follows needs to update its internal markers
   * for following the specific bucket shard log. Otherwise they end up staying behind, and users
   * have no way to tell that they're all caught up
   */
  if (target->bucket_info.datasync_flag_enabled()) {
    int r = store->svc.datalog_rados->add_entry(bs->bucket, bs->shard_id);
    if (r < 0) {
      lderr(store->ctx()) << "ERROR: failed writing data log" << dendl;
    }
  }

  return ret;
}

int RGWRados::Object::Read::read(int64_t ofs, int64_t end, bufferlist& bl, optional_yield y)
{
  RGWRados *store = source->get_store();
  CephContext *cct = store->ctx();

  rgw_raw_obj read_obj;
  uint64_t read_ofs = ofs;
  uint64_t len, read_len;
  bool reading_from_head = true;
  ObjectReadOperation op;

  bool merge_bl = false;
  bufferlist *pbl = &bl;
  bufferlist read_bl;
  uint64_t max_chunk_size;

  RGWObjState *astate;
  int r = source->get_state(&astate, true, y);
  if (r < 0)
    return r;

  if (astate->size == 0) {
    end = 0;
  } else if (end >= (int64_t)astate->size) {
    end = astate->size - 1;
  }

  if (end < 0)
    len = 0;
  else
    len = end - ofs + 1;

  if (astate->manifest && astate->manifest->has_tail()) {
    /* now get the relevant object part */
    RGWObjManifest::obj_iterator iter = astate->manifest->obj_find(ofs);

    uint64_t stripe_ofs = iter.get_stripe_ofs();
    read_obj = iter.get_location().get_raw_obj(store);
    len = std::min(len, iter.get_stripe_size() - (ofs - stripe_ofs));
    read_ofs = iter.location_ofs() + (ofs - stripe_ofs);
    reading_from_head = (read_obj == state.head_obj);
  } else {
    read_obj = state.head_obj;
  }

  r = store->get_max_chunk_size(read_obj.pool, &max_chunk_size);
  if (r < 0) {
    ldout(cct, 0) << "ERROR: failed to get max_chunk_size() for pool " << read_obj.pool << dendl;
    return r;
  }

  if (len > max_chunk_size)
    len = max_chunk_size;


  read_len = len;

  if (reading_from_head) {
    /* only when reading from the head object do we need to do the atomic test */
    r = store->append_atomic_test(&source->get_ctx(), source->get_bucket_info(), state.obj, op, &astate, y);
    if (r < 0)
      return r;

    if (astate && astate->prefetch_data) {
      if (!ofs && astate->data.length() >= len) {
        bl = astate->data;
        return bl.length();
      }

      if (ofs < astate->data.length()) {
        unsigned copy_len = std::min((uint64_t)astate->data.length() - ofs, len);
        astate->data.copy(ofs, copy_len, bl);
        read_len -= copy_len;
        read_ofs += copy_len;
        if (!read_len)
	  return bl.length();

        merge_bl = true;
        pbl = &read_bl;
      }
    }
  }

  ldout(cct, 20) << "rados->read obj-ofs=" << ofs << " read_ofs=" << read_ofs << " read_len=" << read_len << dendl;
  op.read(read_ofs, read_len, pbl, NULL);

  if (state.cur_pool != read_obj.pool) {
    auto iter = state.io_ctxs.find(read_obj.pool);
    if (iter == state.io_ctxs.end()) {
      state.cur_ioctx = &state.io_ctxs[read_obj.pool];
      r = store->open_pool_ctx(read_obj.pool, *state.cur_ioctx, false);
      if (r < 0) {
        ldout(cct, 20) << "ERROR: failed to open pool context for pool=" << read_obj.pool << " r=" << r << dendl;
        return r;
      }
    } else {
      state.cur_ioctx = &iter->second;
    }
    state.cur_pool = read_obj.pool;
  }

  state.cur_ioctx->locator_set_key(read_obj.loc);

  r = state.cur_ioctx->operate(read_obj.oid, &op, NULL);
  ldout(cct, 20) << "rados->read r=" << r << " bl.length=" << bl.length() << dendl;

  if (r < 0) {
    return r;
  }

  if (merge_bl) {
    bl.append(read_bl);
  }

  return bl.length();
}

struct get_obj_data {
  RGWRados* store;
  RGWGetDataCB* client_cb;
  rgw::Aio* aio;
  uint64_t offset; // next offset to write to client
  rgw::AioResultList completed; // completed read results, sorted by offset
  optional_yield yield;

  get_obj_data(RGWRados* store, RGWGetDataCB* cb, rgw::Aio* aio,
               uint64_t offset, optional_yield yield)
    : store(store), client_cb(cb), aio(aio), offset(offset), yield(yield) {}

  int flush(rgw::AioResultList&& results) {
    int r = rgw::check_for_errors(results);
    if (r < 0) {
      return r;
    }

    auto cmp = [](const auto& lhs, const auto& rhs) { return lhs.id < rhs.id; };
    results.sort(cmp); // merge() requires results to be sorted first
    completed.merge(results, cmp); // merge results in sorted order

    while (!completed.empty() && completed.front().id == offset) {
      auto bl = std::move(completed.front().data);
      completed.pop_front_and_dispose(std::default_delete<rgw::AioResultEntry>{});

      offset += bl.length();
      int r = client_cb->handle_data(bl, 0, bl.length());
      if (r < 0) {
        return r;
      }
    }
    return 0;
  }

  void cancel() {
    // wait for all completions to drain and ignore the results
    aio->drain();
  }

  int drain() {
    auto c = aio->wait();
    while (!c.empty()) {
      int r = flush(std::move(c));
      if (r < 0) {
        cancel();
        return r;
      }
      c = aio->wait();
    }
    return flush(std::move(c));
  }
};

static int _get_obj_iterate_cb(const rgw_raw_obj& read_obj, off_t obj_ofs,
                               off_t read_ofs, off_t len, bool is_head_obj,
                               RGWObjState *astate, void *arg)
{
  struct get_obj_data *d = (struct get_obj_data *)arg;

  return d->store->get_obj_iterate_cb(read_obj, obj_ofs, read_ofs, len,
                                      is_head_obj, astate, arg);
}

int RGWRados::get_obj_iterate_cb(const rgw_raw_obj& read_obj, off_t obj_ofs,
                                 off_t read_ofs, off_t len, bool is_head_obj,
                                 RGWObjState *astate, void *arg)
{
  ObjectReadOperation op;
  struct get_obj_data *d = (struct get_obj_data *)arg;
  string oid, key;

  if (is_head_obj) {
    /* only when reading from the head object do we need to do the atomic test */
    int r = append_atomic_test(astate, op);
    if (r < 0)
      return r;

    if (astate &&
        obj_ofs < astate->data.length()) {
      unsigned chunk_len = std::min((uint64_t)astate->data.length() - obj_ofs, (uint64_t)len);

      r = d->client_cb->handle_data(astate->data, obj_ofs, chunk_len);
      if (r < 0)
        return r;

      len -= chunk_len;
      d->offset += chunk_len;
      read_ofs += chunk_len;
      obj_ofs += chunk_len;
      if (!len)
	  return 0;
    }
  }

  auto obj = d->store->svc.rados->obj(read_obj);
  int r = obj.open();
  if (r < 0) {
    ldout(cct, 4) << "failed to open rados context for " << read_obj << dendl;
    return r;
  }

  ldout(cct, 20) << "rados->get_obj_iterate_cb oid=" << read_obj.oid << " obj-ofs=" << obj_ofs << " read_ofs=" << read_ofs << " len=" << len << dendl;
  op.read(read_ofs, len, nullptr, nullptr);

  const uint64_t cost = len;
  const uint64_t id = obj_ofs; // use logical object offset for sorting replies

  auto completed = d->aio->get(obj, rgw::Aio::librados_op(std::move(op), d->yield), cost, id);

  return d->flush(std::move(completed));
}

int RGWRados::Object::Read::iterate(int64_t ofs, int64_t end, RGWGetDataCB *cb,
                                    optional_yield y)
{
  RGWRados *store = source->get_store();
  CephContext *cct = store->ctx();
  RGWObjectCtx& obj_ctx = source->get_ctx();
  const uint64_t chunk_size = cct->_conf->rgw_get_obj_max_req_size;
  const uint64_t window_size = cct->_conf->rgw_get_obj_window_size;

  auto aio = rgw::make_throttle(window_size, y);
  get_obj_data data(store, cb, &*aio, ofs, y);

  int r = store->iterate_obj(obj_ctx, source->get_bucket_info(), state.obj,
                             ofs, end, chunk_size, _get_obj_iterate_cb, &data, y);
  if (r < 0) {
    ldout(cct, 0) << "iterate_obj() failed with " << r << dendl;
    data.cancel(); // drain completions without writing back to client
    return r;
  }

  return data.drain();
}

int RGWRados::iterate_obj(RGWObjectCtx& obj_ctx,
                          const RGWBucketInfo& bucket_info, const rgw_obj& obj,
                          off_t ofs, off_t end, uint64_t max_chunk_size,
                          iterate_obj_cb cb, void *arg, optional_yield y)
{
  rgw_raw_obj head_obj;
  rgw_raw_obj read_obj;
  uint64_t read_ofs = ofs;
  uint64_t len;
  bool reading_from_head = true;
  RGWObjState *astate = NULL;

  obj_to_raw(bucket_info.placement_rule, obj, &head_obj);

  int r = get_obj_state(&obj_ctx, bucket_info, obj, &astate, false, y);
  if (r < 0) {
    return r;
  }

  if (end < 0)
    len = 0;
  else
    len = end - ofs + 1;

  if (astate->manifest) {
    /* now get the relevant object stripe */
    RGWObjManifest::obj_iterator iter = astate->manifest->obj_find(ofs);

    RGWObjManifest::obj_iterator obj_end = astate->manifest->obj_end();

    for (; iter != obj_end && ofs <= end; ++iter) {
      off_t stripe_ofs = iter.get_stripe_ofs();
      off_t next_stripe_ofs = stripe_ofs + iter.get_stripe_size();

      while (ofs < next_stripe_ofs && ofs <= end) {
        read_obj = iter.get_location().get_raw_obj(this);
        uint64_t read_len = std::min(len, iter.get_stripe_size() - (ofs - stripe_ofs));
        read_ofs = iter.location_ofs() + (ofs - stripe_ofs);

        if (read_len > max_chunk_size) {
          read_len = max_chunk_size;
        }

        reading_from_head = (read_obj == head_obj);
        r = cb(read_obj, ofs, read_ofs, read_len, reading_from_head, astate, arg);
	if (r < 0) {
	  return r;
        }

	len -= read_len;
        ofs += read_len;
      }
    }
  } else {
    while (ofs <= end) {
      read_obj = head_obj;
      uint64_t read_len = std::min(len, max_chunk_size);

      r = cb(read_obj, ofs, ofs, read_len, reading_from_head, astate, arg);
      if (r < 0) {
	return r;
      }

      len -= read_len;
      ofs += read_len;
    }
  }

  return 0;
}

int RGWRados::obj_operate(const RGWBucketInfo& bucket_info, const rgw_obj& obj, ObjectWriteOperation *op)
{
  rgw_rados_ref ref;
  int r = get_obj_head_ref(bucket_info, obj, &ref);
  if (r < 0) {
    return r;
  }

  return rgw_rados_operate(ref.pool.ioctx(), ref.obj.oid, op, null_yield);
}

int RGWRados::obj_operate(const RGWBucketInfo& bucket_info, const rgw_obj& obj, ObjectReadOperation *op)
{
  rgw_rados_ref ref;
  int r = get_obj_head_ref(bucket_info, obj, &ref);
  if (r < 0) {
    return r;
  }

  bufferlist outbl;

  return rgw_rados_operate(ref.pool.ioctx(), ref.obj.oid, op, &outbl, null_yield);
}

int RGWRados::olh_init_modification_impl(const RGWBucketInfo& bucket_info, RGWObjState& state, const rgw_obj& olh_obj, string *op_tag)
{
  ObjectWriteOperation op;

  ceph_assert(olh_obj.key.instance.empty());

  bool has_tag = (state.exists && has_olh_tag(state.attrset));

  if (!state.exists) {
    op.create(true);
  } else {
    op.assert_exists();
    struct timespec mtime_ts = real_clock::to_timespec(state.mtime);
    op.mtime2(&mtime_ts);
  }

  /*
   * 3 possible cases: olh object doesn't exist, it exists as an olh, it exists as a regular object.
   * If it exists as a regular object we'll need to transform it into an olh. We'll do it in two
   * steps, first change its tag and set the olh pending attrs. Once write is done we'll need to
   * truncate it, remove extra attrs, and send it to the garbage collection. The bucket index olh
   * log will reflect that.
   *
   * Need to generate separate olh and obj tags, as olh can be colocated with object data. obj_tag
   * is used for object data instance, olh_tag for olh instance.
   */
  if (has_tag) {
    /* guard against racing writes */
    bucket_index_guard_olh_op(state, op);
  }

  if (!has_tag) {
    /* obj tag */
    string obj_tag;
    gen_rand_alphanumeric_lower(cct, &obj_tag, 32);

    bufferlist bl;
    bl.append(obj_tag.c_str(), obj_tag.size());
    op.setxattr(RGW_ATTR_ID_TAG, bl);

    state.attrset[RGW_ATTR_ID_TAG] = bl;
    state.obj_tag = bl;

    /* olh tag */
    string olh_tag;
    gen_rand_alphanumeric_lower(cct, &olh_tag, 32);

    bufferlist olh_bl;
    olh_bl.append(olh_tag.c_str(), olh_tag.size());
    op.setxattr(RGW_ATTR_OLH_ID_TAG, olh_bl);

    state.attrset[RGW_ATTR_OLH_ID_TAG] = olh_bl;
    state.olh_tag = olh_bl;
    state.is_olh = true;

    bufferlist verbl;
    op.setxattr(RGW_ATTR_OLH_VER, verbl);
  }

  bufferlist bl;
  RGWOLHPendingInfo pending_info;
  pending_info.time = real_clock::now();
  encode(pending_info, bl);

#define OLH_PENDING_TAG_LEN 32
  /* tag will start with current time epoch, this so that entries are sorted by time */
  char buf[32];
  utime_t ut(pending_info.time);
  snprintf(buf, sizeof(buf), "%016llx", (unsigned long long)ut.sec());
  *op_tag = buf;

  string s;
  gen_rand_alphanumeric_lower(cct, &s, OLH_PENDING_TAG_LEN - op_tag->size());

  op_tag->append(s);

  string attr_name = RGW_ATTR_OLH_PENDING_PREFIX;
  attr_name.append(*op_tag);

  op.setxattr(attr_name.c_str(), bl);

  int ret = obj_operate(bucket_info, olh_obj, &op);
  if (ret < 0) {
    return ret;
  }

  state.exists = true;
  state.attrset[attr_name] = bl;

  return 0;
}

int RGWRados::olh_init_modification(const RGWBucketInfo& bucket_info, RGWObjState& state, const rgw_obj& obj, string *op_tag)
{
  int ret;

  ret = olh_init_modification_impl(bucket_info, state, obj, op_tag);
  if (ret == -EEXIST) {
    ret = -ECANCELED;
  }

  return ret;
}

int RGWRados::guard_reshard(BucketShard *bs,
			    const rgw_obj& obj_instance,
			    const RGWBucketInfo& bucket_info,
			    std::function<int(BucketShard *)> call)
{
  rgw_obj obj;
  const rgw_obj *pobj = &obj_instance;
  int r;

  for (int i = 0; i < NUM_RESHARD_RETRIES; ++i) {
    r = bs->init(pobj->bucket, *pobj, nullptr /* no RGWBucketInfo */);
    if (r < 0) {
      ldout(cct, 5) << "bs.init() returned ret=" << r << dendl;
      return r;
    }
    r = call(bs);
    if (r != -ERR_BUSY_RESHARDING) {
      break;
    }
    ldout(cct, 0) << "NOTICE: resharding operation on bucket index detected, blocking" << dendl;
    string new_bucket_id;
    r = block_while_resharding(bs, &new_bucket_id, bucket_info, null_yield);
    if (r == -ERR_BUSY_RESHARDING) {
      continue;
    }
    if (r < 0) {
      return r;
    }
    ldout(cct, 20) << "reshard completion identified, new_bucket_id=" << new_bucket_id << dendl;
    i = 0; /* resharding is finished, make sure we can retry */

    obj = *pobj;
    obj.bucket.update_bucket_id(new_bucket_id);
    pobj = &obj;
  } // for loop

  if (r < 0) {
    return r;
  }

  return 0;
}

int RGWRados::block_while_resharding(RGWRados::BucketShard *bs,
				     string *new_bucket_id,
                                     const RGWBucketInfo& bucket_info,
                                     optional_yield y)
{
  int ret = 0;
  cls_rgw_bucket_instance_entry entry;

  // since we want to run this recovery code from two distinct places,
  // let's just put it in a lambda so we can easily re-use; if the
  // lambda successfully fetches a new bucket id, it sets
  // new_bucket_id and returns 0, otherwise it returns a negative
  // error code
  auto fetch_new_bucket_id =
    [this, &bucket_info](const std::string& log_tag,
			 std::string* new_bucket_id) -> int {
      RGWBucketInfo fresh_bucket_info = bucket_info;
      int ret = try_refresh_bucket_info(fresh_bucket_info, nullptr);
      if (ret < 0) {
	ldout(cct, 0) << __func__ <<
	  " ERROR: failed to refresh bucket info after reshard at " <<
	  log_tag << ": " << cpp_strerror(-ret) << dendl;
	return ret;
      }
      *new_bucket_id = fresh_bucket_info.bucket.bucket_id;
      return 0;
    };

  constexpr int num_retries = 10;
  for (int i = 1; i <= num_retries; i++) { // nb: 1-based for loop
    auto& ref = bs->bucket_obj.get_ref();
    ret = cls_rgw_get_bucket_resharding(ref.pool.ioctx(), ref.obj.oid, &entry);
    if (ret == -ENOENT) {
      return fetch_new_bucket_id("get_bucket_resharding_failed", new_bucket_id);
    } else if (ret < 0) {
      ldout(cct, 0) << __func__ <<
	" ERROR: failed to get bucket resharding : " << cpp_strerror(-ret) <<
	dendl;
      return ret;
    }

    if (!entry.resharding_in_progress()) {
      return fetch_new_bucket_id("get_bucket_resharding_succeeded",
				 new_bucket_id);
    }

    ldout(cct, 20) << "NOTICE: reshard still in progress; " <<
      (i < num_retries ? "retrying" : "too many retries") << dendl;

    if (i == num_retries) {
      break;
    }

    // If bucket is erroneously marked as resharding (e.g., crash or
    // other error) then fix it. If we can take the bucket reshard
    // lock then it means no other resharding should be taking place,
    // and we're free to clear the flags.
    {
      // since we expect to do this rarely, we'll do our work in a
      // block and erase our work after each try

      RGWObjectCtx obj_ctx(this->store);
      const rgw_bucket& b = bs->bucket;
      std::string bucket_id = b.get_key();
      RGWBucketReshardLock reshard_lock(this->store, bucket_info, true);
      ret = reshard_lock.lock();
      if (ret < 0) {
	ldout(cct, 20) << __func__ <<
	  " INFO: failed to take reshard lock for bucket " <<
	  bucket_id << "; expected if resharding underway" << dendl;
      } else {
	ldout(cct, 10) << __func__ <<
	  " INFO: was able to take reshard lock for bucket " <<
	  bucket_id << dendl;
	ret = RGWBucketReshard::clear_resharding(this->store, bucket_info);
	if (ret < 0) {
	  reshard_lock.unlock();
	  ldout(cct, 0) << __func__ <<
	    " ERROR: failed to clear resharding flags for bucket " <<
	    bucket_id << dendl;
	} else {
	  reshard_lock.unlock();
	  ldout(cct, 5) << __func__ <<
	    " INFO: apparently successfully cleared resharding flags for "
	    "bucket " << bucket_id << dendl;
	  continue; // if we apparently succeed immediately test again
	} // if clear resharding succeeded
      } // if taking of lock succeeded
    } // block to encapsulate recovery from incomplete reshard

    ret = reshard_wait->wait(y);
    if (ret < 0) {
      ldout(cct, 0) << __func__ <<
	" ERROR: bucket is still resharding, please retry" << dendl;
      return ret;
    }
  } // for loop

  ldout(cct, 0) << __func__ <<
    " ERROR: bucket is still resharding, please retry" << dendl;
  return -ERR_BUSY_RESHARDING;
}

int RGWRados::bucket_index_link_olh(const RGWBucketInfo& bucket_info, RGWObjState& olh_state, const rgw_obj& obj_instance,
                                    bool delete_marker,
                                    const string& op_tag,
                                    struct rgw_bucket_dir_entry_meta *meta,
                                    uint64_t olh_epoch,
                                    real_time unmod_since, bool high_precision_time,
                                    rgw_zone_set *_zones_trace, bool log_data_change)
{
  rgw_rados_ref ref;
  int r = get_obj_head_ref(bucket_info, obj_instance, &ref);
  if (r < 0) {
    return r;
  }

  rgw_zone_set zones_trace;
  if (_zones_trace) {
    zones_trace = *_zones_trace;
  }
  zones_trace.insert(svc.zone->get_zone().id);

  BucketShard bs(this);

  r = guard_reshard(&bs, obj_instance, bucket_info,
		    [&](BucketShard *bs) -> int {
		      cls_rgw_obj_key key(obj_instance.key.get_index_key_name(), obj_instance.key.instance);
		      auto& ref = bs->bucket_obj.get_ref();
		      librados::ObjectWriteOperation op;
		      cls_rgw_guard_bucket_resharding(op, -ERR_BUSY_RESHARDING);
		      cls_rgw_bucket_link_olh(op, key, olh_state.olh_tag,
                                              delete_marker, op_tag, meta, olh_epoch,
					      unmod_since, high_precision_time,
					      svc.zone->get_zone().log_data, zones_trace);
                      return rgw_rados_operate(ref.pool.ioctx(), ref.obj.oid, &op, null_yield);
                    });
  if (r < 0) {
    ldout(cct, 20) << "rgw_rados_operate() after cls_rgw_bucket_link_olh() returned r=" << r << dendl;
    return r;
  }

  if (log_data_change && bucket_info.datasync_flag_enabled()) {
    svc.datalog_rados->add_entry(bs.bucket, bs.shard_id);
  }

  return 0;
}

void RGWRados::bucket_index_guard_olh_op(RGWObjState& olh_state, ObjectOperation& op)
{
  ldout(cct, 20) << __func__ << "(): olh_state.olh_tag=" << string(olh_state.olh_tag.c_str(), olh_state.olh_tag.length()) << dendl;
  op.cmpxattr(RGW_ATTR_OLH_ID_TAG, CEPH_OSD_CMPXATTR_OP_EQ, olh_state.olh_tag);
}

int RGWRados::bucket_index_unlink_instance(const RGWBucketInfo& bucket_info, const rgw_obj& obj_instance,
                                           const string& op_tag, const string& olh_tag, uint64_t olh_epoch, rgw_zone_set *_zones_trace)
{
  rgw_rados_ref ref;
  int r = get_obj_head_ref(bucket_info, obj_instance, &ref);
  if (r < 0) {
    return r;
  }

  rgw_zone_set zones_trace;
  if (_zones_trace) {
    zones_trace = *_zones_trace;
  }
  zones_trace.insert(svc.zone->get_zone().id);

  BucketShard bs(this);

  cls_rgw_obj_key key(obj_instance.key.get_index_key_name(), obj_instance.key.instance);
  r = guard_reshard(&bs, obj_instance, bucket_info,
		    [&](BucketShard *bs) -> int {
		      auto& ref = bs->bucket_obj.get_ref();
		      librados::ObjectWriteOperation op;
		      cls_rgw_guard_bucket_resharding(op, -ERR_BUSY_RESHARDING);
		      cls_rgw_bucket_unlink_instance(op, key, op_tag,
						     olh_tag, olh_epoch, svc.zone->get_zone().log_data, zones_trace);
                      return rgw_rados_operate(ref.pool.ioctx(), ref.obj.oid, &op, null_yield);
                    });
  if (r < 0) {
    ldout(cct, 20) << "rgw_rados_operate() after cls_rgw_bucket_link_instance() returned r=" << r << dendl;
    return r;
  }

  return 0;
}

int RGWRados::bucket_index_read_olh_log(const RGWBucketInfo& bucket_info, RGWObjState& state,
                                        const rgw_obj& obj_instance, uint64_t ver_marker,
                                        map<uint64_t, vector<rgw_bucket_olh_log_entry> > *log,
                                        bool *is_truncated)
{
  rgw_rados_ref ref;
  int r = get_obj_head_ref(bucket_info, obj_instance, &ref);
  if (r < 0) {
    return r;
  }

  BucketShard bs(this);
  int ret =
    bs.init(obj_instance.bucket, obj_instance, nullptr /* no RGWBucketInfo */);
  if (ret < 0) {
    ldout(cct, 5) << "bs.init() returned ret=" << ret << dendl;
    return ret;
  }

  string olh_tag(state.olh_tag.c_str(), state.olh_tag.length());

  cls_rgw_obj_key key(obj_instance.key.get_index_key_name(), string());

  ret = guard_reshard(&bs, obj_instance, bucket_info,
		      [&](BucketShard *bs) -> int {
	                auto& ref = bs->bucket_obj.get_ref();
			ObjectReadOperation op;
			cls_rgw_guard_bucket_resharding(op, -ERR_BUSY_RESHARDING);

                        rgw_cls_read_olh_log_ret log_ret;
                        int op_ret = 0;
			cls_rgw_get_olh_log(op, key, ver_marker, olh_tag, log_ret, op_ret); 
                        bufferlist outbl;
                        int r =  rgw_rados_operate(ref.pool.ioctx(), ref.obj.oid, &op, &outbl, null_yield);
                        if (r < 0) {
                          return r;
                        }
                        if (op_ret < 0) {
                          return op_ret;
                        }

                        *log = std::move(log_ret.log);
                        *is_truncated = log_ret.is_truncated;
                        return r;
		      });
  if (ret < 0) {
    ldout(cct, 20) << "cls_rgw_get_olh_log() returned r=" << r << dendl;
    return ret;
  }

  return 0;
}

// a multisite sync bug resulted in the OLH head attributes being overwritten by
// the attributes from another zone, causing link_olh() to fail endlessly due to
// olh_tag mismatch. this attempts to detect this case and reconstruct the OLH
// attributes from the bucket index. see http://tracker.ceph.com/issues/37792
int RGWRados::repair_olh(RGWObjState* state, const RGWBucketInfo& bucket_info,
                         const rgw_obj& obj)
{
  // fetch the current olh entry from the bucket index
  rgw_bucket_olh_entry olh;
  int r = bi_get_olh(bucket_info, obj, &olh);
  if (r < 0) {
    ldout(cct, 0) << "repair_olh failed to read olh entry for " << obj << dendl;
    return r;
  }
  if (olh.tag == rgw_bl_str(state->olh_tag)) { // mismatch already resolved?
    return 0;
  }

  ldout(cct, 4) << "repair_olh setting olh_tag=" << olh.tag
      << " key=" << olh.key << " delete_marker=" << olh.delete_marker << dendl;

  // rewrite OLH_ID_TAG and OLH_INFO from current olh
  ObjectWriteOperation op;
  // assert this is the same olh tag we think we're fixing
  bucket_index_guard_olh_op(*state, op);
  // preserve existing mtime
  struct timespec mtime_ts = ceph::real_clock::to_timespec(state->mtime);
  op.mtime2(&mtime_ts);
  {
    bufferlist bl;
    bl.append(olh.tag.c_str(), olh.tag.size());
    op.setxattr(RGW_ATTR_OLH_ID_TAG, bl);
  }
  {
    RGWOLHInfo info;
    info.target = rgw_obj(bucket_info.bucket, olh.key);
    info.removed = olh.delete_marker;
    bufferlist bl;
    encode(info, bl);
    op.setxattr(RGW_ATTR_OLH_INFO, bl);
  }
  rgw_rados_ref ref;
  r = get_obj_head_ref(bucket_info, obj, &ref);
  if (r < 0) {
    return r;
  }
  r = rgw_rados_operate(ref.pool.ioctx(), ref.obj.oid, &op, null_yield);
  if (r < 0) {
    ldout(cct, 0) << "repair_olh failed to write olh attributes with "
        << cpp_strerror(r) << dendl;
    return r;
  }
  return 0;
}

int RGWRados::bucket_index_trim_olh_log(const RGWBucketInfo& bucket_info, RGWObjState& state, const rgw_obj& obj_instance, uint64_t ver)
{
  rgw_rados_ref ref;
  int r = get_obj_head_ref(bucket_info, obj_instance, &ref);
  if (r < 0) {
    return r;
  }

  BucketShard bs(this);
  int ret =
    bs.init(obj_instance.bucket, obj_instance, nullptr /* no RGWBucketInfo */);
  if (ret < 0) {
    ldout(cct, 5) << "bs.init() returned ret=" << ret << dendl;
    return ret;
  }

  string olh_tag(state.olh_tag.c_str(), state.olh_tag.length());

  cls_rgw_obj_key key(obj_instance.key.get_index_key_name(), string());

  ret = guard_reshard(&bs, obj_instance, bucket_info,
		      [&](BucketShard *pbs) -> int {
			ObjectWriteOperation op;
			cls_rgw_guard_bucket_resharding(op, -ERR_BUSY_RESHARDING);
			cls_rgw_trim_olh_log(op, key, ver, olh_tag);
                        return pbs->bucket_obj.operate(&op, null_yield);
                      });
  if (ret < 0) {
    ldout(cct, 20) << "cls_rgw_trim_olh_log() returned r=" << ret << dendl;
    return ret;
  }

  return 0;
}

int RGWRados::bucket_index_clear_olh(const RGWBucketInfo& bucket_info, RGWObjState& state, const rgw_obj& obj_instance)
{
  rgw_rados_ref ref;
  int r = get_obj_head_ref(bucket_info, obj_instance, &ref);
  if (r < 0) {
    return r;
  }

  BucketShard bs(this);

  string olh_tag(state.olh_tag.c_str(), state.olh_tag.length());

  cls_rgw_obj_key key(obj_instance.key.get_index_key_name(), string());

  int ret = guard_reshard(&bs, obj_instance, bucket_info,
			  [&](BucketShard *pbs) -> int {
			    ObjectWriteOperation op;
			    auto& ref = pbs->bucket_obj.get_ref();
			    cls_rgw_guard_bucket_resharding(op, -ERR_BUSY_RESHARDING);
			    cls_rgw_clear_olh(op, key, olh_tag);
                            return rgw_rados_operate(ref.pool.ioctx(), ref.obj.oid, &op, null_yield);
                          });
  if (ret < 0) {
    ldout(cct, 5) << "rgw_rados_operate() after cls_rgw_clear_olh() returned ret=" << ret << dendl;
    return ret;
  }

  return 0;
}

int RGWRados::apply_olh_log(RGWObjectCtx& obj_ctx, RGWObjState& state, const RGWBucketInfo& bucket_info, const rgw_obj& obj,
                            bufferlist& olh_tag, map<uint64_t, vector<rgw_bucket_olh_log_entry> >& log,
                            uint64_t *plast_ver, rgw_zone_set* zones_trace)
{
  if (log.empty()) {
    return 0;
  }

  librados::ObjectWriteOperation op;

  uint64_t last_ver = log.rbegin()->first;
  *plast_ver = last_ver;

  map<uint64_t, vector<rgw_bucket_olh_log_entry> >::iterator iter = log.begin();

  op.cmpxattr(RGW_ATTR_OLH_ID_TAG, CEPH_OSD_CMPXATTR_OP_EQ, olh_tag);
  op.cmpxattr(RGW_ATTR_OLH_VER, CEPH_OSD_CMPXATTR_OP_GT, last_ver);

  bufferlist ver_bl;
  string last_ver_s = to_string(last_ver);
  ver_bl.append(last_ver_s.c_str(), last_ver_s.size());
  op.setxattr(RGW_ATTR_OLH_VER, ver_bl);

  struct timespec mtime_ts = real_clock::to_timespec(state.mtime);
  op.mtime2(&mtime_ts);

  bool need_to_link = false;
  cls_rgw_obj_key key;
  bool delete_marker = false;
  list<cls_rgw_obj_key> remove_instances;
  bool need_to_remove = false;

  for (iter = log.begin(); iter != log.end(); ++iter) {
    vector<rgw_bucket_olh_log_entry>::iterator viter = iter->second.begin();
    for (; viter != iter->second.end(); ++viter) {
      rgw_bucket_olh_log_entry& entry = *viter;

      ldout(cct, 20) << "olh_log_entry: op=" << (int)entry.op
                     << " key=" << entry.key.name << "[" << entry.key.instance << "] "
                     << (entry.delete_marker ? "(delete)" : "") << dendl;
      switch (entry.op) {
      case CLS_RGW_OLH_OP_REMOVE_INSTANCE:
        remove_instances.push_back(entry.key);
        break;
      case CLS_RGW_OLH_OP_LINK_OLH:
        need_to_link = true;
        need_to_remove = false;
        key = entry.key;
        delete_marker = entry.delete_marker;
        break;
      case CLS_RGW_OLH_OP_UNLINK_OLH:
        need_to_remove = true;
        need_to_link = false;
        break;
      default:
        ldout(cct, 0) << "ERROR: apply_olh_log: invalid op: " << (int)entry.op << dendl;
        return -EIO;
      }
      string attr_name = RGW_ATTR_OLH_PENDING_PREFIX;
      attr_name.append(entry.op_tag);
      op.rmxattr(attr_name.c_str());
    }
  }

  rgw_rados_ref ref;
  int r = get_obj_head_ref(bucket_info, obj, &ref);
  if (r < 0) {
    return r;
  }

  const rgw_bucket& bucket = obj.bucket;

  if (need_to_link) {
    rgw_obj target(bucket, key);
    RGWOLHInfo info;
    info.target = target;
    info.removed = delete_marker;
    bufferlist bl;
    encode(info, bl);
    op.setxattr(RGW_ATTR_OLH_INFO, bl);
  }

  /* first remove object instances */
  for (list<cls_rgw_obj_key>::iterator liter = remove_instances.begin();
       liter != remove_instances.end(); ++liter) {
    cls_rgw_obj_key& key = *liter;
    rgw_obj obj_instance(bucket, key);
    int ret = delete_obj(obj_ctx, bucket_info, obj_instance, 0, RGW_BILOG_FLAG_VERSIONED_OP, ceph::real_time(), zones_trace);
    if (ret < 0 && ret != -ENOENT) {
      ldout(cct, 0) << "ERROR: delete_obj() returned " << ret << " obj_instance=" << obj_instance << dendl;
      return ret;
    }
  }

  /* update olh object */
  r = rgw_rados_operate(ref.pool.ioctx(), ref.obj.oid, &op, null_yield);
  if (r == -ECANCELED) {
    r = 0;
  }
  if (r < 0) {
    ldout(cct, 0) << "ERROR: could not apply olh update, r=" << r << dendl;
    return r;
  }

  r = bucket_index_trim_olh_log(bucket_info, state, obj, last_ver);
  if (r < 0) {
    ldout(cct, 0) << "ERROR: could not trim olh log, r=" << r << dendl;
    return r;
  }

  if (need_to_remove) {
    ObjectWriteOperation rm_op;

    rm_op.cmpxattr(RGW_ATTR_OLH_ID_TAG, CEPH_OSD_CMPXATTR_OP_EQ, olh_tag);
    rm_op.cmpxattr(RGW_ATTR_OLH_VER, CEPH_OSD_CMPXATTR_OP_EQ, last_ver);
    cls_obj_check_prefix_exist(rm_op, RGW_ATTR_OLH_PENDING_PREFIX, true); /* fail if found one of these, pending modification */
    rm_op.remove();

    r = rgw_rados_operate(ref.pool.ioctx(), ref.obj.oid, &rm_op, null_yield);
    if (r == -ECANCELED) {
      return 0; /* someone else won this race */
    } else {
      /* 
       * only clear if was successful, otherwise we might clobber pending operations on this object
       */
      r = bucket_index_clear_olh(bucket_info, state, obj);
      if (r < 0) {
        ldout(cct, 0) << "ERROR: could not clear bucket index olh entries r=" << r << dendl;
        return r;
      }
    }
  }

  return 0;
}

/*
 * read olh log and apply it
 */
int RGWRados::update_olh(RGWObjectCtx& obj_ctx, RGWObjState *state, const RGWBucketInfo& bucket_info, const rgw_obj& obj, rgw_zone_set *zones_trace)
{
  map<uint64_t, vector<rgw_bucket_olh_log_entry> > log;
  bool is_truncated;
  uint64_t ver_marker = 0;

  do {
    int ret = bucket_index_read_olh_log(bucket_info, *state, obj, ver_marker, &log, &is_truncated);
    if (ret < 0) {
      return ret;
    }
    ret = apply_olh_log(obj_ctx, *state, bucket_info, obj, state->olh_tag, log, &ver_marker, zones_trace);
    if (ret < 0) {
      return ret;
    }
  } while (is_truncated);

  return 0;
}

int RGWRados::set_olh(RGWObjectCtx& obj_ctx, RGWBucketInfo& bucket_info, const rgw_obj& target_obj, bool delete_marker, rgw_bucket_dir_entry_meta *meta,
                      uint64_t olh_epoch, real_time unmod_since, bool high_precision_time,
                      optional_yield y, rgw_zone_set *zones_trace, bool log_data_change)
{
  string op_tag;

  rgw_obj olh_obj = target_obj;
  olh_obj.key.instance.clear();

  RGWObjState *state = NULL;

  int ret = 0;
  int i;
  
#define MAX_ECANCELED_RETRY 100
  for (i = 0; i < MAX_ECANCELED_RETRY; i++) {
    if (ret == -ECANCELED) {
      obj_ctx.invalidate(olh_obj);
    }

    ret = get_obj_state(&obj_ctx, bucket_info, olh_obj, &state, false, y); /* don't follow olh */
    if (ret < 0) {
      return ret;
    }

    ret = olh_init_modification(bucket_info, *state, olh_obj, &op_tag);
    if (ret < 0) {
      ldout(cct, 20) << "olh_init_modification() target_obj=" << target_obj << " delete_marker=" << (int)delete_marker << " returned " << ret << dendl;
      if (ret == -ECANCELED) {
        continue;
      }
      return ret;
    }
    ret = bucket_index_link_olh(bucket_info, *state, target_obj, delete_marker,
                                op_tag, meta, olh_epoch, unmod_since, high_precision_time,
                                zones_trace, log_data_change);
    if (ret < 0) {
      ldout(cct, 20) << "bucket_index_link_olh() target_obj=" << target_obj << " delete_marker=" << (int)delete_marker << " returned " << ret << dendl;
      if (ret == -ECANCELED) {
        // the bucket index rejected the link_olh() due to olh tag mismatch;
        // attempt to reconstruct olh head attributes based on the bucket index
        int r2 = repair_olh(state, bucket_info, olh_obj);
        if (r2 < 0 && r2 != -ECANCELED) {
          return r2;
        }
        continue;
      }
      return ret;
    }
    break;
  }

  if (i == MAX_ECANCELED_RETRY) {
    ldout(cct, 0) << "ERROR: exceeded max ECANCELED retries, aborting (EIO)" << dendl;
    return -EIO;
  }

  ret = update_olh(obj_ctx, state, bucket_info, olh_obj);
  if (ret == -ECANCELED) { /* already did what we needed, no need to retry, raced with another user */
    ret = 0;
  }
  if (ret < 0) {
    ldout(cct, 20) << "update_olh() target_obj=" << target_obj << " returned " << ret << dendl;
    return ret;
  }

  return 0;
}

int RGWRados::unlink_obj_instance(RGWObjectCtx& obj_ctx, RGWBucketInfo& bucket_info, const rgw_obj& target_obj,
                                  uint64_t olh_epoch, optional_yield y, rgw_zone_set *zones_trace)
{
  string op_tag;

  rgw_obj olh_obj = target_obj;
  olh_obj.key.instance.clear();

  RGWObjState *state = NULL;

  int ret = 0;
  int i;

  for (i = 0; i < MAX_ECANCELED_RETRY; i++) {
    if (ret == -ECANCELED) {
      obj_ctx.invalidate(olh_obj);
    }

    ret = get_obj_state(&obj_ctx, bucket_info, olh_obj, &state, false, y); /* don't follow olh */
    if (ret < 0)
      return ret;

    ret = olh_init_modification(bucket_info, *state, olh_obj, &op_tag);
    if (ret < 0) {
      ldout(cct, 20) << "olh_init_modification() target_obj=" << target_obj << " returned " << ret << dendl;
      if (ret == -ECANCELED) {
        continue;
      }
      return ret;
    }

    string olh_tag(state->olh_tag.c_str(), state->olh_tag.length());

    ret = bucket_index_unlink_instance(bucket_info, target_obj, op_tag, olh_tag, olh_epoch, zones_trace);
    if (ret < 0) {
      ldout(cct, 20) << "bucket_index_unlink_instance() target_obj=" << target_obj << " returned " << ret << dendl;
      if (ret == -ECANCELED) {
        continue;
      }
      return ret;
    }
    break;
  }

  if (i == MAX_ECANCELED_RETRY) {
    ldout(cct, 0) << "ERROR: exceeded max ECANCELED retries, aborting (EIO)" << dendl;
    return -EIO;
  }

  ret = update_olh(obj_ctx, state, bucket_info, olh_obj, zones_trace);
  if (ret == -ECANCELED) { /* already did what we needed, no need to retry, raced with another user */
    return 0;
  }
  if (ret < 0) {
    ldout(cct, 20) << "update_olh() target_obj=" << target_obj << " returned " << ret << dendl;
    return ret;
  }

  return 0;
}

void RGWRados::gen_rand_obj_instance_name(rgw_obj_key *target_key)
{
#define OBJ_INSTANCE_LEN 32
  char buf[OBJ_INSTANCE_LEN + 1];

  gen_rand_alphanumeric_no_underscore(cct, buf, OBJ_INSTANCE_LEN); /* don't want it to get url escaped,
                                                                      no underscore for instance name due to the way we encode the raw keys */

  target_key->set_instance(buf);
}

void RGWRados::gen_rand_obj_instance_name(rgw_obj *target_obj)
{
  gen_rand_obj_instance_name(&target_obj->key);
}

int RGWRados::get_olh(const RGWBucketInfo& bucket_info, const rgw_obj& obj, RGWOLHInfo *olh)
{
  map<string, bufferlist> unfiltered_attrset;

  ObjectReadOperation op;
  op.getxattrs(&unfiltered_attrset, NULL);

  bufferlist outbl;
  int r = obj_operate(bucket_info, obj, &op);

  if (r < 0) {
    return r;
  }
  map<string, bufferlist> attrset;

  rgw_filter_attrset(unfiltered_attrset, RGW_ATTR_OLH_PREFIX, &attrset);

  map<string, bufferlist>::iterator iter = attrset.find(RGW_ATTR_OLH_INFO);
  if (iter == attrset.end()) { /* not an olh */
    return -EINVAL;
  }

  try {
    auto biter = iter->second.cbegin();
    decode(*olh, biter);
  } catch (buffer::error& err) {
    ldout(cct, 0) << "ERROR: failed to decode olh info" << dendl;
    return -EIO;
  }

  return 0;
}

void RGWRados::check_pending_olh_entries(map<string, bufferlist>& pending_entries, 
                                         map<string, bufferlist> *rm_pending_entries)
{
  map<string, bufferlist>::iterator iter = pending_entries.begin();

  real_time now = real_clock::now();

  while (iter != pending_entries.end()) {
    auto biter = iter->second.cbegin();
    RGWOLHPendingInfo pending_info;
    try {
      decode(pending_info, biter);
    } catch (buffer::error& err) {
      /* skipping bad entry, we could remove it but it might hide a bug */
      ldout(cct, 0) << "ERROR: failed to decode pending entry " << iter->first << dendl;
      ++iter;
      continue;
    }

    map<string, bufferlist>::iterator cur_iter = iter;
    ++iter;
    if (now - pending_info.time >= make_timespan(cct->_conf->rgw_olh_pending_timeout_sec)) {
      (*rm_pending_entries)[cur_iter->first] = cur_iter->second;
      pending_entries.erase(cur_iter);
    } else {
      /* entries names are sorted by time (rounded to a second) */
      break;
    }
  }
}

int RGWRados::remove_olh_pending_entries(const RGWBucketInfo& bucket_info, RGWObjState& state, const rgw_obj& olh_obj, map<string, bufferlist>& pending_attrs)
{
  rgw_rados_ref ref;
  int r = get_obj_head_ref(bucket_info, olh_obj, &ref);
  if (r < 0) {
    return r;
  }

  // trim no more than 1000 entries per osd op
  constexpr int max_entries = 1000;

  auto i = pending_attrs.begin();
  while (i != pending_attrs.end()) {
    ObjectWriteOperation op;
    bucket_index_guard_olh_op(state, op);

    for (int n = 0; n < max_entries && i != pending_attrs.end(); ++n, ++i) {
      op.rmxattr(i->first.c_str());
    }

    r = rgw_rados_operate(ref.pool.ioctx(), ref.obj.oid, &op, null_yield);
    if (r == -ENOENT || r == -ECANCELED) {
      /* raced with some other change, shouldn't sweat about it */
      return 0;
    }
    if (r < 0) {
      ldout(cct, 0) << "ERROR: could not apply olh update, r=" << r << dendl;
      return r;
    }
  }
  return 0;
}

int RGWRados::follow_olh(const RGWBucketInfo& bucket_info, RGWObjectCtx& obj_ctx, RGWObjState *state, const rgw_obj& olh_obj, rgw_obj *target)
{
  map<string, bufferlist> pending_entries;
  rgw_filter_attrset(state->attrset, RGW_ATTR_OLH_PENDING_PREFIX, &pending_entries);

  map<string, bufferlist> rm_pending_entries;
  check_pending_olh_entries(pending_entries, &rm_pending_entries);

  if (!rm_pending_entries.empty()) {
    int ret = remove_olh_pending_entries(bucket_info, *state, olh_obj, rm_pending_entries);
    if (ret < 0) {
      ldout(cct, 20) << "ERROR: rm_pending_entries returned ret=" << ret << dendl;
      return ret;
    }
  }
  if (!pending_entries.empty()) {
    ldout(cct, 20) << __func__ << "(): found pending entries, need to update_olh() on bucket=" << olh_obj.bucket << dendl;

    int ret = update_olh(obj_ctx, state, bucket_info, olh_obj);
    if (ret < 0) {
      return ret;
    }
  }

  map<string, bufferlist>::iterator iter = state->attrset.find(RGW_ATTR_OLH_INFO);
  ceph_assert(iter != state->attrset.end());
  RGWOLHInfo olh;
  try {
    auto biter = iter->second.cbegin();
    decode(olh, biter);
  } catch (buffer::error& err) {
    ldout(cct, 0) << "ERROR: failed to decode olh info" << dendl;
    return -EIO;
  }

  if (olh.removed) {
    return -ENOENT;
  }

  *target = olh.target;

  return 0;
}

int RGWRados::raw_obj_stat(rgw_raw_obj& obj, uint64_t *psize, real_time *pmtime, uint64_t *epoch,
                           map<string, bufferlist> *attrs, bufferlist *first_chunk,
                           RGWObjVersionTracker *objv_tracker, optional_yield y)
{
  rgw_rados_ref ref;
  int r = get_raw_obj_ref(obj, &ref);
  if (r < 0) {
    return r;
  }

  map<string, bufferlist> unfiltered_attrset;
  uint64_t size = 0;
  struct timespec mtime_ts;

  ObjectReadOperation op;
  if (objv_tracker) {
    objv_tracker->prepare_op_for_read(&op);
  }
  if (attrs) {
    op.getxattrs(&unfiltered_attrset, NULL);
  }
  if (psize || pmtime) {
    op.stat2(&size, &mtime_ts, NULL);
  }
  if (first_chunk) {
    op.read(0, cct->_conf->rgw_max_chunk_size, first_chunk, NULL);
  }
  bufferlist outbl;
  r = rgw_rados_operate(ref.pool.ioctx(), ref.obj.oid, &op, &outbl, null_yield);

  if (epoch) {
    *epoch = ref.pool.ioctx().get_last_version();
  }

  if (r < 0)
    return r;

  if (psize)
    *psize = size;
  if (pmtime)
    *pmtime = ceph::real_clock::from_timespec(mtime_ts);
  if (attrs) {
    rgw_filter_attrset(unfiltered_attrset, RGW_ATTR_PREFIX, attrs);
  }

  return 0;
}

int RGWRados::get_bucket_stats(RGWBucketInfo& bucket_info, int shard_id, string *bucket_ver, string *master_ver,
    map<RGWObjCategory, RGWStorageStats>& stats, string *max_marker, bool *syncstopped)
{
  vector<rgw_bucket_dir_header> headers;
  map<int, string> bucket_instance_ids;
  int r = cls_bucket_head(bucket_info, shard_id, headers, &bucket_instance_ids);
  if (r < 0) {
    return r;
  }

  ceph_assert(headers.size() == bucket_instance_ids.size());

  auto iter = headers.begin();
  map<int, string>::iterator viter = bucket_instance_ids.begin();
  BucketIndexShardsManager ver_mgr;
  BucketIndexShardsManager master_ver_mgr;
  BucketIndexShardsManager marker_mgr;
  char buf[64];
  for(; iter != headers.end(); ++iter, ++viter) {
    accumulate_raw_stats(*iter, stats);
    snprintf(buf, sizeof(buf), "%lu", (unsigned long)iter->ver);
    ver_mgr.add(viter->first, string(buf));
    snprintf(buf, sizeof(buf), "%lu", (unsigned long)iter->master_ver);
    master_ver_mgr.add(viter->first, string(buf));
    if (shard_id >= 0) {
      *max_marker = iter->max_marker;
    } else {
      marker_mgr.add(viter->first, iter->max_marker);
    }
    if (syncstopped != NULL)
      *syncstopped = iter->syncstopped;
  }
  ver_mgr.to_string(bucket_ver);
  master_ver_mgr.to_string(master_ver);
  if (shard_id < 0) {
    marker_mgr.to_string(max_marker);
  }
  return 0;
}

class RGWGetBucketStatsContext : public RGWGetDirHeader_CB {
  RGWGetBucketStats_CB *cb;
  uint32_t pendings;
  map<RGWObjCategory, RGWStorageStats> stats;
  int ret_code;
  bool should_cb;
  ceph::mutex lock = ceph::make_mutex("RGWGetBucketStatsContext");

public:
  RGWGetBucketStatsContext(RGWGetBucketStats_CB *_cb, uint32_t _pendings)
    : cb(_cb), pendings(_pendings), stats(), ret_code(0), should_cb(true)
  {}

  void handle_response(int r, rgw_bucket_dir_header& header) override {
    std::lock_guard l{lock};
    if (should_cb) {
      if ( r >= 0) {
        accumulate_raw_stats(header, stats);
      } else {
        ret_code = r;
      }

      // Are we all done?
      if (--pendings == 0) {
        if (!ret_code) {
          cb->set_response(&stats);
        }
        cb->handle_response(ret_code);
        cb->put();
      }
    }
  }

  void unset_cb() {
    std::lock_guard l{lock};
    should_cb = false;
  }
};

int RGWRados::get_bucket_stats_async(RGWBucketInfo& bucket_info, int shard_id, RGWGetBucketStats_CB *ctx)
{
  int num_aio = 0;
  RGWGetBucketStatsContext *get_ctx = new RGWGetBucketStatsContext(ctx, bucket_info.num_shards ? : 1);
  ceph_assert(get_ctx);
  int r = cls_bucket_head_async(bucket_info, shard_id, get_ctx, &num_aio);
  if (r < 0) {
    ctx->put();
    if (num_aio) {
      get_ctx->unset_cb();
    }
  }
  get_ctx->put();
  return r;
}

int RGWRados::get_bucket_instance_info(RGWSysObjectCtx& obj_ctx, const string& meta_key, RGWBucketInfo& info,
                                       real_time *pmtime, map<string, bufferlist> *pattrs, optional_yield y)
{
  rgw_bucket bucket;
  rgw_bucket_parse_bucket_key(cct, meta_key, &bucket, nullptr);

  return get_bucket_instance_info(obj_ctx, bucket, info, pmtime, pattrs, y);
}

int RGWRados::get_bucket_instance_info(RGWSysObjectCtx& obj_ctx, const rgw_bucket& bucket, RGWBucketInfo& info,
                                       real_time *pmtime, map<string, bufferlist> *pattrs, optional_yield y)
{
  RGWSI_MetaBackend_CtxParams bectx_params = RGWSI_MetaBackend_CtxParams_SObj(&obj_ctx);
  return ctl.bucket->read_bucket_instance_info(bucket, &info,
					       y,
					       RGWBucketCtl::BucketInstance::GetParams()
					       .set_mtime(pmtime)
					       .set_attrs(pattrs)
                                               .set_bectx_params(bectx_params));
}

int RGWRados::get_bucket_info(RGWServices *svc,
                              const string& tenant, const string& bucket_name,
                              RGWBucketInfo& info,
                              real_time *pmtime,
                              optional_yield y, map<string, bufferlist> *pattrs)
{
  auto obj_ctx = svc->sysobj->init_obj_ctx();
  RGWSI_MetaBackend_CtxParams bectx_params = RGWSI_MetaBackend_CtxParams_SObj(&obj_ctx);
  rgw_bucket bucket;
  bucket.tenant = tenant;
  bucket.name = bucket_name;
  return ctl.bucket->read_bucket_info(bucket, &info, y,
				      RGWBucketCtl::BucketInstance::GetParams()
				      .set_mtime(pmtime)
				      .set_attrs(pattrs)
                                      .set_bectx_params(bectx_params));
}

int RGWRados::try_refresh_bucket_info(RGWBucketInfo& info,
                                      ceph::real_time *pmtime,
                                      map<string, bufferlist> *pattrs)
{
  rgw_bucket bucket = info.bucket;
  bucket.bucket_id.clear();

  auto rv = info.objv_tracker.read_version;

  return ctl.bucket->read_bucket_info(bucket, &info, null_yield,
				      RGWBucketCtl::BucketInstance::GetParams()
				      .set_mtime(pmtime)
				      .set_attrs(pattrs)
				      .set_refresh_version(rv));
}

int RGWRados::put_bucket_instance_info(RGWBucketInfo& info, bool exclusive,
                              real_time mtime, map<string, bufferlist> *pattrs)
{
  return ctl.bucket->store_bucket_instance_info(info.bucket, info, null_yield,
						RGWBucketCtl::BucketInstance::PutParams()
						.set_exclusive(exclusive)
						.set_mtime(mtime)
						.set_attrs(pattrs));
}

int RGWRados::put_linked_bucket_info(RGWBucketInfo& info, bool exclusive, real_time mtime, obj_version *pep_objv,
                                     map<string, bufferlist> *pattrs, bool create_entry_point)
{
  bool create_head = !info.has_instance_obj || create_entry_point;

  int ret = put_bucket_instance_info(info, exclusive, mtime, pattrs);
  if (ret < 0) {
    return ret;
  }

  if (!create_head)
    return 0; /* done! */

  RGWBucketEntryPoint entry_point;
  entry_point.bucket = info.bucket;
  entry_point.owner = info.owner;
  entry_point.creation_time = info.creation_time;
  entry_point.linked = true;
  RGWObjVersionTracker ot;
  if (pep_objv && !pep_objv->tag.empty()) {
    ot.write_version = *pep_objv;
  } else {
    ot.generate_new_write_ver(cct);
    if (pep_objv) {
      *pep_objv = ot.write_version;
    }
  }
  ret = ctl.bucket->store_bucket_entrypoint_info(info.bucket, entry_point, null_yield, RGWBucketCtl::Bucket::PutParams()
						                          .set_exclusive(exclusive)
									  .set_objv_tracker(&ot)
									  .set_mtime(mtime));
  if (ret < 0)
    return ret;

  return 0;
}

int RGWRados::update_containers_stats(map<string, RGWBucketEnt>& m)
{
  auto obj_ctx = svc.sysobj->init_obj_ctx();

  map<string, RGWBucketEnt>::iterator iter;
  for (iter = m.begin(); iter != m.end(); ++iter) {
    RGWBucketEnt& ent = iter->second;
    rgw_bucket& bucket = ent.bucket;
    ent.count = 0;
    ent.size = 0;
    ent.size_rounded = 0;

    vector<rgw_bucket_dir_header> headers;

    RGWBucketInfo bucket_info;
    int ret = get_bucket_instance_info(obj_ctx, bucket, bucket_info, NULL, NULL, null_yield);
    if (ret < 0) {
      return ret;
    }

    int r = cls_bucket_head(bucket_info, RGW_NO_SHARD, headers);
    if (r < 0)
      return r;

    auto hiter = headers.begin();
    for (; hiter != headers.end(); ++hiter) {
      RGWObjCategory category = main_category;
      auto iter = (hiter->stats).find(category);
      if (iter != hiter->stats.end()) {
        struct rgw_bucket_category_stats& stats = iter->second;
        ent.count += stats.num_entries;
        ent.size += stats.total_size;
        ent.size_rounded += stats.total_size_rounded;
      }
    }

    // fill in placement_rule from the bucket instance for use in swift's
    // per-storage policy statistics
    ent.placement_rule = std::move(bucket_info.placement_rule);
  }

  return m.size();
}

int RGWRados::append_async(rgw_raw_obj& obj, size_t size, bufferlist& bl)
{
  rgw_rados_ref ref;
  int r = get_raw_obj_ref(obj, &ref);
  if (r < 0) {
    return r;
  }
  librados::Rados *rad = get_rados_handle();
  librados::AioCompletion *completion = rad->aio_create_completion(nullptr, nullptr);

  r = ref.pool.ioctx().aio_append(ref.obj.oid, completion, bl, size);
  completion->release();
  return r;
}

int RGWRados::pool_iterate_begin(const rgw_pool& pool, RGWPoolIterCtx& ctx)
{
  librados::IoCtx& io_ctx = ctx.io_ctx;
  librados::NObjectIterator& iter = ctx.iter;

  int r = open_pool_ctx(pool, io_ctx, false);
  if (r < 0)
    return r;

  iter = io_ctx.nobjects_begin();

  return 0;
}

int RGWRados::pool_iterate_begin(const rgw_pool& pool, const string& cursor, RGWPoolIterCtx& ctx)
{
  librados::IoCtx& io_ctx = ctx.io_ctx;
  librados::NObjectIterator& iter = ctx.iter;

  int r = open_pool_ctx(pool, io_ctx, false);
  if (r < 0)
    return r;

  librados::ObjectCursor oc;
  if (!oc.from_str(cursor)) {
    ldout(cct, 10) << "failed to parse cursor: " << cursor << dendl;
    return -EINVAL;
  }

  try {
    iter = io_ctx.nobjects_begin(oc);
    return 0;
  } catch (const std::system_error& e) {
    r = -e.code().value();
    ldout(cct, 10) << "nobjects_begin threw " << e.what()
       << ", returning " << r << dendl;
    return r;
  } catch (const std::exception& e) {
    ldout(cct, 10) << "nobjects_begin threw " << e.what()
       << ", returning -5" << dendl;
    return -EIO;
  }
}

string RGWRados::pool_iterate_get_cursor(RGWPoolIterCtx& ctx)
{
  return ctx.iter.get_cursor().to_str();
}

static int do_pool_iterate(CephContext* cct, RGWPoolIterCtx& ctx, uint32_t num,
                           vector<rgw_bucket_dir_entry>& objs,
                           bool *is_truncated, RGWAccessListFilter *filter)
{
  librados::IoCtx& io_ctx = ctx.io_ctx;
  librados::NObjectIterator& iter = ctx.iter;

  if (iter == io_ctx.nobjects_end())
    return -ENOENT;

  uint32_t i;

  for (i = 0; i < num && iter != io_ctx.nobjects_end(); ++i, ++iter) {
    rgw_bucket_dir_entry e;

    string oid = iter->get_oid();
    ldout(cct, 20) << "RGWRados::pool_iterate: got " << oid << dendl;

    // fill it in with initial values; we may correct later
    if (filter && !filter->filter(oid, oid))
      continue;

    e.key = oid;
    objs.push_back(e);
  }

  if (is_truncated)
    *is_truncated = (iter != io_ctx.nobjects_end());

  return objs.size();
}

int RGWRados::pool_iterate(RGWPoolIterCtx& ctx, uint32_t num, vector<rgw_bucket_dir_entry>& objs,
                           bool *is_truncated, RGWAccessListFilter *filter)
{
  // catch exceptions from NObjectIterator::operator++()
  try {
    return do_pool_iterate(cct, ctx, num, objs, is_truncated, filter);
  } catch (const std::system_error& e) {
    int r = -e.code().value();
    ldout(cct, 10) << "NObjectIterator threw exception " << e.what()
       << ", returning " << r << dendl;
    return r;
  } catch (const std::exception& e) {
    ldout(cct, 10) << "NObjectIterator threw exception " << e.what()
       << ", returning -5" << dendl;
    return -EIO;
  }
}

int RGWRados::list_raw_objects_init(const rgw_pool& pool, const string& marker, RGWListRawObjsCtx *ctx)
{
  if (!ctx->initialized) {
    int r = pool_iterate_begin(pool, marker, ctx->iter_ctx);
    if (r < 0) {
      ldout(cct, 10) << "failed to list objects pool_iterate_begin() returned r=" << r << dendl;
      return r;
    }
    ctx->initialized = true;
  }
  return 0;
}

int RGWRados::list_raw_objects_next(const string& prefix_filter, int max,
                                    RGWListRawObjsCtx& ctx, list<string>& oids,
                                    bool *is_truncated)
{
  if (!ctx.initialized) {
    return -EINVAL;
  }
  RGWAccessListFilterPrefix filter(prefix_filter);
  vector<rgw_bucket_dir_entry> objs;
  int r = pool_iterate(ctx.iter_ctx, max, objs, is_truncated, &filter);
  if (r < 0) {
    if(r != -ENOENT)
      ldout(cct, 10) << "failed to list objects pool_iterate returned r=" << r << dendl;
    return r;
  }

  vector<rgw_bucket_dir_entry>::iterator iter;
  for (iter = objs.begin(); iter != objs.end(); ++iter) {
    oids.push_back(iter->key.name);
  }

  return oids.size();
}

int RGWRados::list_raw_objects(const rgw_pool& pool, const string& prefix_filter,
			       int max, RGWListRawObjsCtx& ctx, list<string>& oids,
			       bool *is_truncated)
{
  if (!ctx.initialized) {
    int r = list_raw_objects_init(pool, string(), &ctx);
    if (r < 0) {
      return r;
    }
  }

  return list_raw_objects_next(prefix_filter, max, ctx, oids, is_truncated);
}

string RGWRados::list_raw_objs_get_cursor(RGWListRawObjsCtx& ctx)
{
  return pool_iterate_get_cursor(ctx.iter_ctx);
}

int RGWRados::bi_get_instance(const RGWBucketInfo& bucket_info, const rgw_obj& obj,
                              rgw_bucket_dir_entry *dirent)
{
  rgw_cls_bi_entry bi_entry;
  int r = bi_get(bucket_info, obj, BIIndexType::Instance, &bi_entry);
  if (r < 0 && r != -ENOENT) {
    ldout(cct, 0) << "ERROR: bi_get() returned r=" << r << dendl;
  }
  if (r < 0) {
    return r;
  }
  auto iter = bi_entry.data.cbegin();
  try {
    decode(*dirent, iter);
  } catch (buffer::error& err) {
    ldout(cct, 0) << "ERROR: failed to decode bi_entry()" << dendl;
    return -EIO;
  }

  return 0;
}

int RGWRados::bi_get_olh(const RGWBucketInfo& bucket_info, const rgw_obj& obj,
                         rgw_bucket_olh_entry *olh)
{
  rgw_cls_bi_entry bi_entry;
  int r = bi_get(bucket_info, obj, BIIndexType::OLH, &bi_entry);
  if (r < 0 && r != -ENOENT) {
    ldout(cct, 0) << "ERROR: bi_get() returned r=" << r << dendl;
  }
  if (r < 0) {
    return r;
  }
  auto iter = bi_entry.data.cbegin();
  try {
    decode(*olh, iter);
  } catch (buffer::error& err) {
    ldout(cct, 0) << "ERROR: failed to decode bi_entry()" << dendl;
    return -EIO;
  }

  return 0;
}

int RGWRados::bi_get(const RGWBucketInfo& bucket_info, const rgw_obj& obj,
                     BIIndexType index_type, rgw_cls_bi_entry *entry)
{
  BucketShard bs(this);
  int ret = bs.init(bucket_info, obj);
  if (ret < 0) {
    ldout(cct, 5) << "bs.init() returned ret=" << ret << dendl;
    return ret;
  }

  cls_rgw_obj_key key(obj.key.get_index_key_name(), obj.key.instance);

  auto& ref = bs.bucket_obj.get_ref();
  
  return cls_rgw_bi_get(ref.pool.ioctx(), ref.obj.oid, index_type, key, entry);
}

void RGWRados::bi_put(ObjectWriteOperation& op, BucketShard& bs, rgw_cls_bi_entry& entry)
{
  auto& ref = bs.bucket_obj.get_ref();
  cls_rgw_bi_put(op, ref.obj.oid, entry);
}

int RGWRados::bi_put(BucketShard& bs, rgw_cls_bi_entry& entry)
{
  auto& ref = bs.bucket_obj.get_ref();
  int ret = cls_rgw_bi_put(ref.pool.ioctx(), ref.obj.oid, entry);
  if (ret < 0)
    return ret;

  return 0;
}

int RGWRados::bi_put(rgw_bucket& bucket, rgw_obj& obj, rgw_cls_bi_entry& entry)
{
  BucketShard bs(this);
  int ret = bs.init(bucket, obj, nullptr /* no RGWBucketInfo */);
  if (ret < 0) {
    ldout(cct, 5) << "bs.init() returned ret=" << ret << dendl;
    return ret;
  }

  return bi_put(bs, entry);
}

int RGWRados::bi_list(rgw_bucket& bucket, const string& obj_name, const string& marker, uint32_t max, list<rgw_cls_bi_entry> *entries, bool *is_truncated)
{
  rgw_obj obj(bucket, obj_name);
  BucketShard bs(this);
  int ret = bs.init(bucket, obj, nullptr /* no RGWBucketInfo */);
  if (ret < 0) {
    ldout(cct, 5) << "bs.init() returned ret=" << ret << dendl;
    return ret;
  }

  auto& ref = bs.bucket_obj.get_ref();
  ret = cls_rgw_bi_list(ref.pool.ioctx(), ref.obj.oid, obj_name, marker, max, entries, is_truncated);
  if (ret == -ENOENT) {
    *is_truncated = false;
  }
  if (ret < 0)
    return ret;

  return 0;
}

int RGWRados::bi_list(BucketShard& bs, const string& filter_obj, const string& marker, uint32_t max, list<rgw_cls_bi_entry> *entries, bool *is_truncated)
{
  auto& ref = bs.bucket_obj.get_ref();
  int ret = cls_rgw_bi_list(ref.pool.ioctx(), ref.obj.oid, filter_obj, marker, max, entries, is_truncated);
  if (ret < 0)
    return ret;

  return 0;
}

int RGWRados::bi_remove(BucketShard& bs)
{
  auto& ref = bs.bucket_obj.get_ref();
  int ret = ref.pool.ioctx().remove(ref.obj.oid);
  if (ret == -ENOENT) {
    ret = 0;
  }
  if (ret < 0) {
    ldout(cct, 5) << "bs.index_ctx.remove(" << bs.bucket_obj << ") returned ret=" << ret << dendl;
    return ret;
  }

  return 0;
}

int RGWRados::bi_list(rgw_bucket& bucket, int shard_id, const string& filter_obj, const string& marker, uint32_t max, list<rgw_cls_bi_entry> *entries, bool *is_truncated)
{
  BucketShard bs(this);
  int ret = bs.init(bucket, shard_id, nullptr /* no RGWBucketInfo */);
  if (ret < 0) {
    ldout(cct, 5) << "bs.init() returned ret=" << ret << dendl;
    return ret;
  }

  return bi_list(bs, filter_obj, marker, max, entries, is_truncated);
}

int RGWRados::gc_operate(string& oid, librados::ObjectWriteOperation *op)
{
  return rgw_rados_operate(gc_pool_ctx, oid, op, null_yield);
}

int RGWRados::gc_aio_operate(const string& oid, librados::AioCompletion *c,
                             librados::ObjectWriteOperation *op)
{
  return gc_pool_ctx.aio_operate(oid, c, op);
}

int RGWRados::gc_operate(string& oid, librados::ObjectReadOperation *op, bufferlist *pbl)
{
  return rgw_rados_operate(gc_pool_ctx, oid, op, pbl, null_yield);
}

int RGWRados::list_gc_objs(int *index, string& marker, uint32_t max, bool expired_only, std::list<cls_rgw_gc_obj_info>& result, bool *truncated)
{
  return gc->list(index, marker, max, expired_only, result, truncated);
}

int RGWRados::process_gc(bool expired_only)
{
  return gc->process(expired_only);
}

int RGWRados::list_lc_progress(const string& marker, uint32_t max_entries, map<string, int> *progress_map)
{
  return lc->list_lc_progress(marker, max_entries, progress_map);
}

int RGWRados::process_lc()
{
  return lc->process();
}

bool RGWRados::process_expire_objects()
{
  return obj_expirer->inspect_all_shards(utime_t(), ceph_clock_now());
}

int RGWRados::cls_obj_prepare_op(BucketShard& bs, RGWModifyOp op, string& tag,
                                 rgw_obj& obj, uint16_t bilog_flags, optional_yield y, rgw_zone_set *_zones_trace)
{
  rgw_zone_set zones_trace;
  if (_zones_trace) {
    zones_trace = *_zones_trace;
  }
  zones_trace.insert(svc.zone->get_zone().id);

  ObjectWriteOperation o;
  cls_rgw_obj_key key(obj.key.get_index_key_name(), obj.key.instance);
  cls_rgw_guard_bucket_resharding(o, -ERR_BUSY_RESHARDING);
  cls_rgw_bucket_prepare_op(o, op, tag, key, obj.key.get_loc(), svc.zone->get_zone().log_data, bilog_flags, zones_trace);
  return bs.bucket_obj.operate(&o, y);
}

int RGWRados::cls_obj_complete_op(BucketShard& bs, const rgw_obj& obj, RGWModifyOp op, string& tag,
                                  int64_t pool, uint64_t epoch,
                                  rgw_bucket_dir_entry& ent, RGWObjCategory category,
				  list<rgw_obj_index_key> *remove_objs, uint16_t bilog_flags, rgw_zone_set *_zones_trace)
{
  ObjectWriteOperation o;
  rgw_bucket_dir_entry_meta dir_meta;
  dir_meta = ent.meta;
  dir_meta.category = category;

  rgw_zone_set zones_trace;
  if (_zones_trace) {
    zones_trace = *_zones_trace;
  }
  zones_trace.insert(svc.zone->get_zone().id);

  rgw_bucket_entry_ver ver;
  ver.pool = pool;
  ver.epoch = epoch;
  cls_rgw_obj_key key(ent.key.name, ent.key.instance);
  cls_rgw_guard_bucket_resharding(o, -ERR_BUSY_RESHARDING);
  cls_rgw_bucket_complete_op(o, op, tag, ver, key, dir_meta, remove_objs,
                             svc.zone->get_zone().log_data, bilog_flags, &zones_trace);
  complete_op_data *arg;
  index_completion_manager->create_completion(obj, op, tag, ver, key, dir_meta, remove_objs,
                                              svc.zone->get_zone().log_data, bilog_flags, &zones_trace, &arg);
  librados::AioCompletion *completion = arg->rados_completion;
  int ret = bs.bucket_obj.aio_operate(arg->rados_completion, &o);
  completion->release(); /* can't reference arg here, as it might have already been released */
  return ret;
}

int RGWRados::cls_obj_complete_add(BucketShard& bs, const rgw_obj& obj, string& tag,
                                   int64_t pool, uint64_t epoch,
                                   rgw_bucket_dir_entry& ent, RGWObjCategory category,
                                   list<rgw_obj_index_key> *remove_objs, uint16_t bilog_flags, rgw_zone_set *zones_trace)
{
  return cls_obj_complete_op(bs, obj, CLS_RGW_OP_ADD, tag, pool, epoch, ent, category, remove_objs, bilog_flags, zones_trace);
}

int RGWRados::cls_obj_complete_del(BucketShard& bs, string& tag,
                                   int64_t pool, uint64_t epoch,
                                   rgw_obj& obj,
                                   real_time& removed_mtime,
                                   list<rgw_obj_index_key> *remove_objs,
                                   uint16_t bilog_flags,
                                   rgw_zone_set *zones_trace)
{
  rgw_bucket_dir_entry ent;
  ent.meta.mtime = removed_mtime;
  obj.key.get_index_key(&ent.key);
  return cls_obj_complete_op(bs, obj, CLS_RGW_OP_DEL, tag, pool, epoch,
			     ent, RGWObjCategory::None, remove_objs,
			     bilog_flags, zones_trace);
}

int RGWRados::cls_obj_complete_cancel(BucketShard& bs, string& tag, rgw_obj& obj, uint16_t bilog_flags, rgw_zone_set *zones_trace)
{
  rgw_bucket_dir_entry ent;
  obj.key.get_index_key(&ent.key);
  return cls_obj_complete_op(bs, obj, CLS_RGW_OP_CANCEL, tag,
			     -1 /* pool id */, 0, ent,
			     RGWObjCategory::None, NULL, bilog_flags,
			     zones_trace);
}

int RGWRados::cls_obj_set_bucket_tag_timeout(RGWBucketInfo& bucket_info, uint64_t timeout)
{
  RGWSI_RADOS::Pool index_pool;
  map<int, string> bucket_objs;
  int r = svc.bi_rados->open_bucket_index(bucket_info, std::nullopt, &index_pool, &bucket_objs, nullptr);
  if (r < 0)
    return r;

  return CLSRGWIssueSetTagTimeout(index_pool.ioctx(), bucket_objs, cct->_conf->rgw_bucket_index_max_aio, timeout)();
}


int RGWRados::cls_bucket_list_ordered(RGWBucketInfo& bucket_info,
				      int shard_id,
				      const rgw_obj_index_key& start,
				      const string& prefix,
				      uint32_t num_entries,
				      bool list_versions,
				      ent_map_t& m,
				      bool *is_truncated,
				      rgw_obj_index_key *last_entry,
                                      optional_yield y,
				      bool (*force_check_filter)(const string& name))
{
  ldout(cct, 10) << "cls_bucket_list_ordered " << bucket_info.bucket <<
    " start " << start.name << "[" << start.instance << "] num_entries " <<
    num_entries << dendl;

  RGWSI_RADOS::Pool index_pool;
  // key   - oid (for different shards if there is any)
  // value - list result for the corresponding oid (shard), it is filled by
  //         the AIO callback
  map<int, string> oids;
  map<int, struct rgw_cls_list_ret> list_results;
  int r = svc.bi_rados->open_bucket_index(bucket_info, shard_id, &index_pool, &oids, nullptr);
  if (r < 0)
    return r;

  auto& ioctx = index_pool.ioctx();

  cls_rgw_obj_key start_key(start.name, start.instance);
  r = CLSRGWIssueBucketList(ioctx, start_key, prefix, num_entries,
			    list_versions, oids, list_results,
			    cct->_conf->rgw_bucket_index_max_aio)();
  if (r < 0)
    return r;

  // Create a list of iterators that are used to iterate each shard
  vector<RGWRados::ent_map_t::iterator> vcurrents;
  vector<RGWRados::ent_map_t::iterator> vends;
  vector<string> vnames;
  vcurrents.reserve(list_results.size());
  vends.reserve(list_results.size());
  vnames.reserve(list_results.size());
  map<int, struct rgw_cls_list_ret>::iterator iter = list_results.begin();
  *is_truncated = false;
  for (; iter != list_results.end(); ++iter) {
    vcurrents.push_back(iter->second.dir.m.begin());
    vends.push_back(iter->second.dir.m.end());
    vnames.push_back(oids[iter->first]);
    *is_truncated = (*is_truncated || iter->second.is_truncated);
  }

  // Create a map to track the next candidate entry from each shard, if the entry
  // from a specified shard is selected/erased, the next entry from that shard will
  // be inserted for next round selection
  map<string, size_t> candidates;
  for (size_t i = 0; i < vcurrents.size(); ++i) {
    if (vcurrents[i] != vends[i]) {
      candidates[vcurrents[i]->first] = i;
    }
  }

  map<string, bufferlist> updates;
  uint32_t count = 0;
  while (count < num_entries && !candidates.empty()) {
    r = 0;
    // Select the next one
    int pos = candidates.begin()->second;
    const string& name = vcurrents[pos]->first;
    struct rgw_bucket_dir_entry& dirent = vcurrents[pos]->second;

    bool force_check = force_check_filter &&
        force_check_filter(dirent.key.name);
    if ((!dirent.exists && !dirent.is_delete_marker()) ||
        !dirent.pending_map.empty() ||
        force_check) {
      /* there are uncommitted ops. We need to check the current state,
       * and if the tags are old we need to do cleanup as well. */
      librados::IoCtx sub_ctx;
      sub_ctx.dup(ioctx);
      r = check_disk_state(sub_ctx, bucket_info, dirent, dirent,
			   updates[vnames[pos]], y);
      if (r < 0 && r != -ENOENT) {
          return r;
      }
    } else {
        r = 0;
    }
    if (r >= 0) {
      ldout(cct, 10) << "RGWRados::cls_bucket_list_ordered: got " <<
	dirent.key.name << "[" << dirent.key.instance << "]" << dendl;
      m[name] = std::move(dirent);
      ++count;
    }

    // Refresh the candidates map
    candidates.erase(candidates.begin());
    ++vcurrents[pos];
    if (vcurrents[pos] != vends[pos]) {
      candidates[vcurrents[pos]->first] = pos;
    }
  }

  // Suggest updates if there is any
  map<string, bufferlist>::iterator miter = updates.begin();
  for (; miter != updates.end(); ++miter) {
    if (miter->second.length()) {
      ObjectWriteOperation o;
      cls_rgw_suggest_changes(o, miter->second);
      // we don't care if we lose suggested updates, send them off blindly
      AioCompletion *c = librados::Rados::aio_create_completion(nullptr, nullptr);
      ioctx.aio_operate(miter->first, c, &o);
      c->release();
    }
  }

  // Check if all the returned entries are consumed or not
  for (size_t i = 0; i < vcurrents.size(); ++i) {
    if (vcurrents[i] != vends[i]) {
      *is_truncated = true;
      break;
    }
  }
  if (!m.empty())
    *last_entry = m.rbegin()->first;

  return 0;
}


int RGWRados::cls_bucket_list_unordered(RGWBucketInfo& bucket_info,
					int shard_id,
					const rgw_obj_index_key& start,
					const string& prefix,
					uint32_t num_entries,
					bool list_versions,
					std::vector<rgw_bucket_dir_entry>& ent_list,
					bool *is_truncated,
					rgw_obj_index_key *last_entry,
                                        optional_yield y,
					bool (*force_check_filter)(const string& name)) {
  ldout(cct, 10) << "cls_bucket_list_unordered " << bucket_info.bucket <<
    " start " << start.name << "[" << start.instance <<
    "] num_entries " << num_entries << dendl;

  static MultipartMetaFilter multipart_meta_filter;

  *is_truncated = false;
  RGWSI_RADOS::Pool index_pool;

  map<int, string> oids;
  int r = svc.bi_rados->open_bucket_index(bucket_info, shard_id, &index_pool, &oids, nullptr);
  if (r < 0)
    return r;

  auto& ioctx = index_pool.ioctx();

  const uint32_t num_shards = oids.size();

  rgw_obj_index_key marker = start;
  uint32_t current_shard;
  if (shard_id >= 0) {
    current_shard = shard_id;
  } else if (start.empty()) {
    current_shard = 0u;
  } else {
    // at this point we have a marker (start) that has something in
    // it, so we need to get to the bucket shard index, so we can
    // start reading from there

    std::string key;
    // test whether object name is a multipart meta name
    if(! multipart_meta_filter.filter(start.name, key)) {
      // if multipart_meta_filter fails, must be "regular" (i.e.,
      // unadorned) and the name is the key
      key = start.name;
    }

    // now convert the key (oid) to an rgw_obj_key since that will
    // separate out the namespace, name, and instance
    rgw_obj_key obj_key;
    bool parsed = rgw_obj_key::parse_raw_oid(key, &obj_key);
    if (!parsed) {
      ldout(cct, 0) <<
	"ERROR: RGWRados::cls_bucket_list_unordered received an invalid "
	"start marker: '" << start << "'" << dendl;
      return -EINVAL;
    } else if (obj_key.name.empty()) {
      // if the name is empty that means the object name came in with
      // a namespace only, and therefore we need to start our scan at
      // the first bucket index shard
      current_shard = 0u;
    } else {
      // so now we have the key used to compute the bucket index shard
      // and can extract the specific shard from it
      current_shard = svc.bi_rados->bucket_shard_index(obj_key.name, num_shards);
    }
  }

  uint32_t count = 0u;
  map<string, bufferlist> updates;
  rgw_obj_index_key last_added_entry;
  while (count <= num_entries &&
	 ((shard_id >= 0 && current_shard == uint32_t(shard_id)) ||
	  current_shard < num_shards)) {
    const std::string& oid = oids[current_shard];
    rgw_cls_list_ret result;

    librados::ObjectReadOperation op;
    cls_rgw_bucket_list_op(op, marker, prefix, num_entries,
                           list_versions, &result);
    r = rgw_rados_operate(ioctx, oid, &op, nullptr, null_yield);
    if (r < 0)
      return r;

    for (auto& entry : result.dir.m) {
      rgw_bucket_dir_entry& dirent = entry.second;

      bool force_check = force_check_filter &&
	force_check_filter(dirent.key.name);
      if ((!dirent.exists && !dirent.is_delete_marker()) ||
	  !dirent.pending_map.empty() ||
	  force_check) {
	/* there are uncommitted ops. We need to check the current state,
	 * and if the tags are old we need to do cleanup as well. */
	librados::IoCtx sub_ctx;
	sub_ctx.dup(ioctx);
	r = check_disk_state(sub_ctx, bucket_info, dirent, dirent, updates[oid], y);
	if (r < 0 && r != -ENOENT) {
	  return r;
	}
      } else {
        r = 0;
      }

      // at this point either r >=0 or r == -ENOENT
      if (r >= 0) { // i.e., if r != -ENOENT
	ldout(cct, 10) << "RGWRados::cls_bucket_list_unordered: got " <<
	  dirent.key.name << "[" << dirent.key.instance << "]" << dendl;

	if (count < num_entries) {
	  marker = last_added_entry = dirent.key; // double assign
	  ent_list.emplace_back(std::move(dirent));
	  ++count;
	} else {
	  *is_truncated = true;
	  goto check_updates;
	}
      } else { // r == -ENOENT
	// in the case of -ENOENT, make sure we're advancing marker
	// for possible next call to CLSRGWIssueBucketList
	marker = dirent.key;
      }
    } // entry for loop

    if (!result.is_truncated) {
      // if we reached the end of the shard read next shard
      ++current_shard;
      marker = rgw_obj_index_key();
    }
  } // shard loop

check_updates:

  // suggest updates if there is any
  map<string, bufferlist>::iterator miter = updates.begin();
  for (; miter != updates.end(); ++miter) {
    if (miter->second.length()) {
      ObjectWriteOperation o;
      cls_rgw_suggest_changes(o, miter->second);
      // we don't care if we lose suggested updates, send them off blindly
      AioCompletion *c = librados::Rados::aio_create_completion(nullptr, nullptr);
      ioctx.aio_operate(miter->first, c, &o);
      c->release();
    }
  }

  if (last_entry && !ent_list.empty()) {
    *last_entry = last_added_entry;
  }

  return 0;
} // RGWRados::cls_bucket_list_unordered


int RGWRados::cls_obj_usage_log_add(const string& oid,
				    rgw_usage_log_info& info)
{
  rgw_raw_obj obj(svc.zone->get_zone_params().usage_log_pool, oid);

  rgw_rados_ref ref;
  int r = get_raw_obj_ref(obj, &ref);
  if (r < 0) {
    return r;
  }

  ObjectWriteOperation op;
  cls_rgw_usage_log_add(op, info);

  r = rgw_rados_operate(ref.pool.ioctx(), ref.obj.oid, &op, null_yield);
  return r;
}

int RGWRados::cls_obj_usage_log_read(const string& oid, const string& user, const string& bucket,
                                     uint64_t start_epoch, uint64_t end_epoch, uint32_t max_entries,
                                     string& read_iter, map<rgw_user_bucket, rgw_usage_log_entry>& usage,
				     bool *is_truncated)
{
  rgw_raw_obj obj(svc.zone->get_zone_params().usage_log_pool, oid);

  rgw_rados_ref ref;
  int r = get_raw_obj_ref(obj, &ref);
  if (r < 0) {
    return r;
  }

  *is_truncated = false;

  r = cls_rgw_usage_log_read(ref.pool.ioctx(), ref.obj.oid, user, bucket, start_epoch, end_epoch,
			     max_entries, read_iter, usage, is_truncated);

  return r;
}

static int cls_rgw_usage_log_trim_repeat(rgw_rados_ref ref, const string& user, const string& bucket, uint64_t start_epoch, uint64_t end_epoch)
{
  bool done = false;
  do {
    librados::ObjectWriteOperation op;
    cls_rgw_usage_log_trim(op, user, bucket, start_epoch, end_epoch);
    int r = rgw_rados_operate(ref.pool.ioctx(), ref.obj.oid, &op, null_yield);
    if (r == -ENODATA)
      done = true;
    else if (r < 0)
      return r;
  } while (!done);

  return 0;
}

int RGWRados::cls_obj_usage_log_trim(const string& oid, const string& user, const string& bucket,
                                    uint64_t start_epoch, uint64_t end_epoch)
{
  rgw_raw_obj obj(svc.zone->get_zone_params().usage_log_pool, oid);

  rgw_rados_ref ref;
  int r = get_raw_obj_ref(obj, &ref);
  if (r < 0) {
    return r;
  }

  r = cls_rgw_usage_log_trim_repeat(ref, user, bucket, start_epoch, end_epoch);
  return r;
}

int RGWRados::cls_obj_usage_log_clear(string& oid)
{
  rgw_raw_obj obj(svc.zone->get_zone_params().usage_log_pool, oid);

  rgw_rados_ref ref;
  int r = get_raw_obj_ref(obj, &ref);
  if (r < 0) {
    return r;
  }
  librados::ObjectWriteOperation op;
  cls_rgw_usage_log_clear(op);
  r = rgw_rados_operate(ref.pool.ioctx(), ref.obj.oid, &op, null_yield);
  return r;
}


int RGWRados::remove_objs_from_index(RGWBucketInfo& bucket_info, list<rgw_obj_index_key>& oid_list)
{
  RGWSI_RADOS::Pool index_pool;
  string dir_oid;

  uint8_t suggest_flag = (svc.zone->get_zone().log_data ? CEPH_RGW_DIR_SUGGEST_LOG_OP : 0);

  int r = svc.bi_rados->open_bucket_index(bucket_info, &index_pool, &dir_oid);
  if (r < 0)
    return r;

  bufferlist updates;

  for (auto iter = oid_list.begin(); iter != oid_list.end(); ++iter) {
    rgw_bucket_dir_entry entry;
    entry.key = *iter;
    dout(2) << "RGWRados::remove_objs_from_index bucket=" << bucket_info.bucket << " obj=" << entry.key.name << ":" << entry.key.instance << dendl;
    entry.ver.epoch = (uint64_t)-1; // ULLONG_MAX, needed to that objclass doesn't skip out request
    updates.append(CEPH_RGW_REMOVE | suggest_flag);
    encode(entry, updates);
  }

  bufferlist out;

  r = index_pool.ioctx().exec(dir_oid, RGW_CLASS, RGW_DIR_SUGGEST_CHANGES, updates, out);

  return r;
}

int RGWRados::check_disk_state(librados::IoCtx io_ctx,
                               const RGWBucketInfo& bucket_info,
                               rgw_bucket_dir_entry& list_state,
                               rgw_bucket_dir_entry& object,
                               bufferlist& suggested_updates,
                               optional_yield y)
{
  const rgw_bucket& bucket = bucket_info.bucket;
  uint8_t suggest_flag = (svc.zone->get_zone().log_data ? CEPH_RGW_DIR_SUGGEST_LOG_OP : 0);

  std::string loc;

  rgw_obj obj(bucket, list_state.key);

  string oid;
  get_obj_bucket_and_oid_loc(obj, oid, loc);

  if (loc != list_state.locator) {
    ldout(cct, 0) << "WARNING: generated locator (" << loc << ") is different from listed locator (" << list_state.locator << ")" << dendl;
  }

  io_ctx.locator_set_key(list_state.locator);

  RGWObjState *astate = NULL;
  RGWObjectCtx rctx(this->store);
  int r = get_obj_state(&rctx, bucket_info, obj, &astate, false, y);
  if (r < 0)
    return r;

  list_state.pending_map.clear(); // we don't need this and it inflates size
  if (!astate->exists) {
      /* object doesn't exist right now -- hopefully because it's
       * marked as !exists and got deleted */
    if (list_state.exists) {
      /* FIXME: what should happen now? Work out if there are any
       * non-bad ways this could happen (there probably are, but annoying
       * to handle!) */
    }
    // encode a suggested removal of that key
    list_state.ver.epoch = io_ctx.get_last_version();
    list_state.ver.pool = io_ctx.get_id();
    cls_rgw_encode_suggestion(CEPH_RGW_REMOVE, list_state, suggested_updates);
    return -ENOENT;
  }

  string etag;
  string content_type;
  ACLOwner owner;

  object.meta.size = astate->size;
  object.meta.accounted_size = astate->accounted_size;
  object.meta.mtime = astate->mtime;

  map<string, bufferlist>::iterator iter = astate->attrset.find(RGW_ATTR_ETAG);
  if (iter != astate->attrset.end()) {
    etag = rgw_bl_str(iter->second);
  }
  iter = astate->attrset.find(RGW_ATTR_CONTENT_TYPE);
  if (iter != astate->attrset.end()) {
    content_type = rgw_bl_str(iter->second);
  }
  iter = astate->attrset.find(RGW_ATTR_ACL);
  if (iter != astate->attrset.end()) {
    r = decode_policy(iter->second, &owner);
    if (r < 0) {
      dout(0) << "WARNING: could not decode policy for object: " << obj << dendl;
    }
  }

  if (astate->manifest) {
    RGWObjManifest::obj_iterator miter;
    RGWObjManifest& manifest = *astate->manifest;
    for (miter = manifest.obj_begin(); miter != manifest.obj_end(); ++miter) {
      const rgw_raw_obj& raw_loc = miter.get_location().get_raw_obj(this);
      rgw_obj loc;
      RGWSI_Tier_RADOS::raw_obj_to_obj(manifest.get_obj().bucket, raw_loc, &loc);

      if (loc.key.ns == RGW_OBJ_NS_MULTIPART) {
	dout(10) << "check_disk_state(): removing manifest part from index: " << loc << dendl;
	r = delete_obj_index(loc, astate->mtime);
	if (r < 0) {
	  dout(0) << "WARNING: delete_obj_index() returned r=" << r << dendl;
	}
      }
    }
  }

  object.meta.etag = etag;
  object.meta.content_type = content_type;
  object.meta.owner = owner.get_id().to_str();
  object.meta.owner_display_name = owner.get_display_name();

  // encode suggested updates
  list_state.ver.pool = io_ctx.get_id();
  list_state.ver.epoch = astate->epoch;
  list_state.meta.size = object.meta.size;
  list_state.meta.accounted_size = object.meta.accounted_size;
  list_state.meta.mtime = object.meta.mtime;
  list_state.meta.category = main_category;
  list_state.meta.etag = etag;
  list_state.meta.content_type = content_type;
  if (astate->obj_tag.length() > 0)
    list_state.tag = astate->obj_tag.c_str();
  list_state.meta.owner = owner.get_id().to_str();
  list_state.meta.owner_display_name = owner.get_display_name();

  list_state.exists = true;
  cls_rgw_encode_suggestion(CEPH_RGW_UPDATE | suggest_flag, list_state, suggested_updates);
  return 0;
}

int RGWRados::cls_bucket_head(const RGWBucketInfo& bucket_info, int shard_id, vector<rgw_bucket_dir_header>& headers, map<int, string> *bucket_instance_ids)
{
  RGWSI_RADOS::Pool index_pool;
  map<int, string> oids;
  map<int, struct rgw_cls_list_ret> list_results;
  int r = svc.bi_rados->open_bucket_index(bucket_info, shard_id, &index_pool, &oids, bucket_instance_ids);
  if (r < 0) {
    ldout(cct, 20) << "cls_bucket_head: open_bucket_index() returned "
                   << r << dendl;
    return r;
  }

  r = CLSRGWIssueGetDirHeader(index_pool.ioctx(), oids, list_results, cct->_conf->rgw_bucket_index_max_aio)();
  if (r < 0) {
    ldout(cct, 20) << "cls_bucket_head: CLSRGWIssueGetDirHeader() returned "
                   << r << dendl;
    return r;
  }

  map<int, struct rgw_cls_list_ret>::iterator iter = list_results.begin();
  for(; iter != list_results.end(); ++iter) {
    headers.push_back(std::move(iter->second.dir.header));
  }
  return 0;
}

int RGWRados::cls_bucket_head_async(const RGWBucketInfo& bucket_info, int shard_id, RGWGetDirHeader_CB *ctx, int *num_aio)
{
  RGWSI_RADOS::Pool index_pool;
  map<int, string> bucket_objs;
  int r = svc.bi_rados->open_bucket_index(bucket_info, shard_id, &index_pool, &bucket_objs, nullptr);
  if (r < 0)
    return r;

  map<int, string>::iterator iter = bucket_objs.begin();
  for (; iter != bucket_objs.end(); ++iter) {
    r = cls_rgw_get_dir_header_async(index_pool.ioctx(), iter->second, static_cast<RGWGetDirHeader_CB*>(ctx->get()));
    if (r < 0) {
      ctx->put();
      break;
    } else {
      (*num_aio)++;
    }
  }
  return r;
}

int RGWRados::check_bucket_shards(const RGWBucketInfo& bucket_info,
				  const rgw_bucket& bucket,
				  uint64_t num_objs)
{
  if (! cct->_conf.get_val<bool>("rgw_dynamic_resharding")) {
      return 0;
  }

  bool need_resharding = false;
  uint32_t num_source_shards =
    (bucket_info.num_shards > 0 ? bucket_info.num_shards : 1);
  const uint32_t max_dynamic_shards =
    uint32_t(cct->_conf.get_val<uint64_t>("rgw_max_dynamic_shards"));

  if (num_source_shards >= max_dynamic_shards) {
    return 0;
  }

  uint32_t suggested_num_shards = 0;
  const uint64_t max_objs_per_shard =
    cct->_conf.get_val<uint64_t>("rgw_max_objs_per_shard");

  quota_handler->check_bucket_shards(max_objs_per_shard, num_source_shards,
				     bucket, num_objs, need_resharding,
				     &suggested_num_shards);
  if (! need_resharding) {
    return 0;
  }

  const uint32_t final_num_shards =
    RGWBucketReshard::get_preferred_shards(suggested_num_shards,
					   max_dynamic_shards);
  // final verification, so we don't reduce number of shards
  if (final_num_shards <= num_source_shards) {
    return 0;
  }

  ldout(cct, 20) << "RGWRados::" << __func__ << " bucket " << bucket.name <<
    " needs resharding; current num shards " << bucket_info.num_shards <<
    "; new num shards " << final_num_shards << " (suggested " <<
    suggested_num_shards << ")" << dendl;

  return add_bucket_to_reshard(bucket_info, final_num_shards);
}

int RGWRados::add_bucket_to_reshard(const RGWBucketInfo& bucket_info, uint32_t new_num_shards)
{
  RGWReshard reshard(this->store);

  uint32_t num_source_shards = (bucket_info.num_shards > 0 ? bucket_info.num_shards : 1);

  new_num_shards = std::min(new_num_shards, get_max_bucket_shards());
  if (new_num_shards <= num_source_shards) {
    ldout(cct, 20) << "not resharding bucket name=" << bucket_info.bucket.name << ", orig_num=" << num_source_shards << ", new_num_shards=" << new_num_shards << dendl;
    return 0;
  }

  cls_rgw_reshard_entry entry;
  entry.time = real_clock::now();
  entry.tenant = bucket_info.owner.tenant;
  entry.bucket_name = bucket_info.bucket.name;
  entry.bucket_id = bucket_info.bucket.bucket_id;
  entry.old_num_shards = num_source_shards;
  entry.new_num_shards = new_num_shards;

  return reshard.add(entry);
}

int RGWRados::check_quota(const rgw_user& bucket_owner, rgw_bucket& bucket,
                          RGWQuotaInfo& user_quota, RGWQuotaInfo& bucket_quota, uint64_t obj_size, bool check_size_only)
{
  // if we only check size, then num_objs will set to 0
  if(check_size_only)
    return quota_handler->check_quota(bucket_owner, bucket, user_quota, bucket_quota, 0, obj_size);

  return quota_handler->check_quota(bucket_owner, bucket, user_quota, bucket_quota, 1, obj_size);
}

int RGWRados::get_target_shard_id(const RGWBucketInfo& bucket_info, const string& obj_key,
                                  int *shard_id)
{
  int r = 0;
  switch (bucket_info.bucket_index_shard_hash_type) {
    case RGWBucketInfo::MOD:
      if (!bucket_info.num_shards) {
        if (shard_id) {
          *shard_id = -1;
        }
      } else {
        uint32_t sid = svc.bi_rados->bucket_shard_index(obj_key, bucket_info.num_shards);
        if (shard_id) {
          *shard_id = (int)sid;
        }
      }
      break;
    default:
      r = -ENOTSUP;
  }
  return r;
}

uint64_t RGWRados::instance_id()
{
  return get_rados_handle()->get_instance_id();
}

uint64_t RGWRados::next_bucket_id()
{
  std::lock_guard l{bucket_id_lock};
  return ++max_bucket_id;
}

librados::Rados* RGWRados::get_rados_handle()
{
  return &rados;
}

int RGWRados::delete_raw_obj_aio(const rgw_raw_obj& obj, list<librados::AioCompletion *>& handles)
{
  rgw_rados_ref ref;
  int ret = get_raw_obj_ref(obj, &ref);
  if (ret < 0) {
    lderr(cct) << "ERROR: failed to get obj ref with ret=" << ret << dendl;
    return ret;
  }

  ObjectWriteOperation op;
  list<string> prefixes;
  cls_rgw_remove_obj(op, prefixes);

  AioCompletion *c = librados::Rados::aio_create_completion(nullptr, nullptr);
  ret = ref.pool.ioctx().aio_operate(ref.obj.oid, c, &op);
  if (ret < 0) {
    lderr(cct) << "ERROR: AioOperate failed with ret=" << ret << dendl;
    c->release();
    return ret;
  }

  handles.push_back(c);

  return 0;
}

int RGWRados::delete_obj_aio(const rgw_obj& obj,
                             RGWBucketInfo& bucket_info, RGWObjState *astate,
                             list<librados::AioCompletion *>& handles, bool keep_index_consistent,
                             optional_yield y)
{
  rgw_rados_ref ref;
  int ret = get_obj_head_ref(bucket_info, obj, &ref);
  if (ret < 0) {
    lderr(cct) << "ERROR: failed to get obj ref with ret=" << ret << dendl;
    return ret;
  }

  if (keep_index_consistent) {
    RGWRados::Bucket bop(this, bucket_info);
    RGWRados::Bucket::UpdateIndex index_op(&bop, obj);

    ret = index_op.prepare(CLS_RGW_OP_DEL, &astate->write_tag, y);
    if (ret < 0) {
      lderr(cct) << "ERROR: failed to prepare index op with ret=" << ret << dendl;
      return ret;
    }
  }

  ObjectWriteOperation op;
  list<string> prefixes;
  cls_rgw_remove_obj(op, prefixes);

  AioCompletion *c = librados::Rados::aio_create_completion(nullptr, nullptr);
  ret = ref.pool.ioctx().aio_operate(ref.obj.oid, c, &op);
  if (ret < 0) {
    lderr(cct) << "ERROR: AioOperate failed with ret=" << ret << dendl;
    c->release();
    return ret;
  }

  handles.push_back(c);

  if (keep_index_consistent) {
    ret = delete_obj_index(obj, astate->mtime);
    if (ret < 0) {
      lderr(cct) << "ERROR: failed to delete obj index with ret=" << ret << dendl;
      return ret;
    }
  }
  return ret;
<<<<<<< HEAD
}

const char** RGWRados::get_tracked_conf_keys() const
{
  static const char* keys[] = {
    "rgw_override_bucket_index_max_shards",
     nullptr
  };
  return keys;
}

void RGWRados::handle_conf_change(const ConfigProxy& conf,
                          const std::set<std::string>& changed) 
  {
    if (changed.count("rgw_override_bucket_index_max_shards")) {
      RGWRados::set_max_shards();
    }
  }
=======
}
>>>>>>> 3feda329
<|MERGE_RESOLUTION|>--- conflicted
+++ resolved
@@ -8691,7 +8691,6 @@
     }
   }
   return ret;
-<<<<<<< HEAD
 }
 
 const char** RGWRados::get_tracked_conf_keys() const
@@ -8710,6 +8709,4 @@
       RGWRados::set_max_shards();
     }
   }
-=======
-}
->>>>>>> 3feda329
+

// -*- mode:C; tab-width:8; c-basic-offset:2; indent-tabs-mode:t -*-
// vim: ts=8 sw=2 smarttab
/**
 * All operations via the rados gateway are carried out by
 * small classes known as RGWOps. This class contains a req_state
 * and each possible command is a subclass of this with a defined
 * execute() method that does whatever the subclass name implies.
 * These subclasses must be further subclassed (by interface type)
 * to provide additional virtual methods such as send_response or get_params.
 */
#ifndef CEPH_RGW_OP_H
#define CEPH_RGW_OP_H

#include <limits.h>

#include <memory>
#include <string>
#include <set>
#include <map>

#include "rgw_common.h"
#include "rgw_rados.h"
#include "rgw_user.h"
#include "rgw_bucket.h"
#include "rgw_acl.h"
#include "rgw_cors.h"
#include "rgw_quota.h"

using namespace std;

struct req_state;
class RGWHandler;

enum RGWOpType {
  RGW_OP_UNKNOWN = 0,
  RGW_OP_GET_OBJ,
  RGW_OP_LIST_BUCKETS,
  RGW_OP_STAT_ACCOUNT,
  RGW_OP_LIST_BUCKET,
  RGW_OP_GET_BUCKET_LOGGING,
  RGW_OP_GET_BUCKET_VERSIONING,
  RGW_OP_SET_BUCKET_VERSIONING,
  RGW_OP_GET_BUCKET_WEBSITE,
  RGW_OP_SET_BUCKET_WEBSITE,
  RGW_OP_STAT_BUCKET,
  RGW_OP_CREATE_BUCKET,
  RGW_OP_DELETE_BUCKET,
  RGW_OP_PUT_OBJ,
  RGW_OP_POST_OBJ,
  RGW_OP_PUT_METADATA_ACCOUNT,
  RGW_OP_PUT_METADATA_BUCKET,
  RGW_OP_PUT_METADATA_OBJECT,
  RGW_OP_SET_TEMPURL,
  RGW_OP_DELETE_OBJ,
  RGW_OP_COPY_OBJ,
  RGW_OP_GET_ACLS,
  RGW_OP_PUT_ACLS,
  RGW_OP_GET_CORS,
  RGW_OP_PUT_CORS,
  RGW_OP_DELETE_CORS,
  RGW_OP_OPTIONS_CORS,
  RGW_OP_GET_REQUEST_PAYMENT,
  RGW_OP_SET_REQUEST_PAYMENT,
  RGW_OP_INIT_MULTIPART,
  RGW_OP_COMPLETE_MULTIPART,
  RGW_OP_ABORT_MULTIPART,
  RGW_OP_LIST_MULTIPART,
  RGW_OP_LIST_BUCKET_MULTIPARTS,
  RGW_OP_DELETE_MULTI_OBJ,
  RGW_OP_BULK_DELETE
};

/**
 * Provide the base class for all ops.
 */
class RGWOp {
protected:
  struct req_state *s;
  RGWHandler *dialect_handler;
  RGWRados *store;
  RGWCORSConfiguration bucket_cors;
  bool cors_exist;
  RGWQuotaInfo bucket_quota;
  RGWQuotaInfo user_quota;
  int op_ret;

  virtual int init_quota();
public:
RGWOp() : s(NULL), dialect_handler(NULL), store(NULL), cors_exist(false),
    op_ret(0) {}
  virtual ~RGWOp() {}

  int get_ret() const { return op_ret; }

  virtual int init_processing() {
    op_ret = init_quota();
    if (op_ret < 0)
      return op_ret;

    return 0;
  }

  virtual void init(RGWRados *store, struct req_state *s, RGWHandler *dialect_handler) {
    this->store = store;
    this->s = s;
    this->dialect_handler = dialect_handler;
  }
  int read_bucket_cors();
  bool generate_cors_headers(string& origin, string& method, string& headers, string& exp_headers, unsigned *max_age);

  virtual int verify_params() { return 0; }
  virtual bool prefetch_data() { return false; }
  virtual int verify_permission() = 0;
  virtual int verify_op_mask();
  virtual void pre_exec() {}
  virtual void execute() = 0;
  virtual void send_response() {}
  virtual void complete() {
    send_response();
  }
  virtual const string name() = 0;
  virtual RGWOpType get_type() { return RGW_OP_UNKNOWN; }

  virtual uint32_t op_mask() { return 0; }

  virtual int error_handler(int err_no, string *error_content);
};

class RGWGetObj : public RGWOp {
protected:
  const char *range_str;
  const char *if_mod;
  const char *if_unmod;
  const char *if_match;
  const char *if_nomatch;
  off_t ofs;
  uint64_t total_len;
  off_t start;
  off_t end;
  time_t mod_time;
  time_t lastmod;
  time_t unmod_time;
  time_t *mod_ptr;
  time_t *unmod_ptr;
  map<string, bufferlist> attrs;
  bool get_data;
  bool partial_content;
  bool range_parsed;
  bool skip_manifest;
  rgw_obj obj;
  utime_t gc_invalidate_time;
  bool is_slo;

  int init_common();
public:
  RGWGetObj() {
    range_str = NULL;
    if_mod = NULL;
    if_unmod = NULL;
    if_match = NULL;
    if_nomatch = NULL;
    start = 0;
    ofs = 0;
    total_len = 0;
    end = -1;
    mod_time = 0;
    lastmod = 0;
    unmod_time = 0;
    mod_ptr = NULL;
    unmod_ptr = NULL;
    get_data = false;
    partial_content = false;
    range_parsed = false;
    skip_manifest = false;
    is_slo = false;
 }

  bool prefetch_data();

  void set_get_data(bool get_data) {
    this->get_data = get_data;
  }
  int verify_permission();
  void pre_exec();
  void execute();
  int read_user_manifest_part(rgw_bucket& bucket,
                              const RGWObjEnt& ent,
                              RGWAccessControlPolicy *bucket_policy,
                              off_t start_ofs,
                              off_t end_ofs);
  int handle_user_manifest(const char *prefix);
  int handle_slo_manifest(bufferlist& bl);

  int get_data_cb(bufferlist& bl, off_t ofs, off_t len);

  virtual int get_params() = 0;
  virtual int send_response_data_error() = 0;
  virtual int send_response_data(bufferlist& bl, off_t ofs, off_t len) = 0;

  virtual const string name() { return "get_obj"; }
  virtual RGWOpType get_type() { return RGW_OP_GET_OBJ; }
  virtual uint32_t op_mask() { return RGW_OP_TYPE_READ; }
  virtual bool need_object_expiration() { return false; }
};

class RGWGetObj_CB : public RGWGetDataCB
{
  RGWGetObj *op;
public:
  RGWGetObj_CB(RGWGetObj *_op) : op(_op) {}
  virtual ~RGWGetObj_CB() {}

  int handle_data(bufferlist& bl, off_t bl_ofs, off_t bl_len) {
    return op->get_data_cb(bl, bl_ofs, bl_len);
  }
};

class RGWBulkDelete : public RGWOp {
public:
  struct acct_path_t {
    std::string bucket_name;
    rgw_obj_key obj_key;
  };

  struct fail_desc_t {
    int err;
    acct_path_t path;
  };

  class Deleter {
  protected:
    unsigned int num_deleted;
    unsigned int num_unfound;
    std::list<fail_desc_t> failures;

    RGWRados * const store;
    req_state * const s;

  public:
    Deleter(RGWRados * const str, req_state * const s)
      : num_deleted(0),
        num_unfound(0),
        store(str),
        s(s) {
    }

    unsigned int get_num_deleted() const {
      return num_deleted;
    }

    unsigned int get_num_unfound() const {
      return num_unfound;
    }

    const std::list<fail_desc_t> get_failures() const {
      return failures;
    }

    bool verify_permission(RGWBucketInfo& binfo,
                           map<string, bufferlist>& battrs,
                           rgw_obj& obj,
                           ACLOwner& bucket_owner /* out */);
    bool verify_permission(RGWBucketInfo& binfo,
                           map<string, bufferlist>& battrs);
    bool delete_single(const acct_path_t& path);
    bool delete_chunk(const std::list<acct_path_t>& paths);
  };
  /* End of Deleter subclass */

  static const size_t MAX_CHUNK_ENTRIES = 1024;

protected:
  std::unique_ptr<Deleter> deleter;

public:
  RGWBulkDelete()
    : deleter(nullptr) {
  }

  int verify_permission();
  void pre_exec();
  void execute();

  virtual int get_data(std::list<acct_path_t>& items,
                       bool * is_truncated) = 0;
  virtual void send_response() = 0;

  virtual const string name() { return "bulk_delete"; }
  virtual RGWOpType get_type() { return RGW_OP_BULK_DELETE; }
  virtual uint32_t op_mask() { return RGW_OP_TYPE_DELETE; }
};

inline ostream& operator<<(ostream& out, const RGWBulkDelete::acct_path_t &o) {
  return out << o.bucket_name << "/" << o.obj_key;
}

#define RGW_LIST_BUCKETS_LIMIT_MAX 10000

class RGWListBuckets : public RGWOp {
protected:
  bool sent_data;
  string marker;
  string end_marker;
  int64_t limit;
  uint64_t limit_max;
  uint32_t buckets_count;
  uint64_t buckets_objcount;
  uint64_t buckets_size;
  uint64_t buckets_size_rounded;
  map<string, bufferlist> attrs;

public:
  RGWListBuckets() : sent_data(false) {
    limit = limit_max = RGW_LIST_BUCKETS_LIMIT_MAX;
    buckets_count = 0;
    buckets_objcount = 0;
    buckets_size = 0;
    buckets_size_rounded = 0;
  }

  int verify_permission();
  void execute();

  virtual int get_params() = 0;
  virtual void send_response_begin(bool has_buckets) = 0;
  virtual void send_response_data(RGWUserBuckets& buckets) = 0;
  virtual void send_response_end() = 0;
  virtual void send_response() {}

  virtual bool should_get_stats() { return false; }
  virtual bool supports_account_metadata() { return false; }

  virtual const string name() { return "list_buckets"; }
  virtual RGWOpType get_type() { return RGW_OP_LIST_BUCKETS; }
  virtual uint32_t op_mask() { return RGW_OP_TYPE_READ; }
};

class RGWStatAccount : public RGWOp {
protected:
  uint32_t buckets_count;
  uint64_t buckets_objcount;
  uint64_t buckets_size;
  uint64_t buckets_size_rounded;

public:
  RGWStatAccount() {
    buckets_count = 0;
    buckets_objcount = 0;
    buckets_size = 0;
    buckets_size_rounded = 0;
  }

  int verify_permission();
  virtual void execute();

  virtual void send_response() = 0;
  virtual const string name() { return "stat_account"; }
  virtual RGWOpType get_type() { return RGW_OP_STAT_ACCOUNT; }
  virtual uint32_t op_mask() { return RGW_OP_TYPE_READ; }
};

class RGWListBucket : public RGWOp {
protected:
  RGWBucketEnt bucket;
  string prefix;
  rgw_obj_key marker; 
  rgw_obj_key next_marker; 
  rgw_obj_key end_marker;
  string max_keys;
  string delimiter;
  string encoding_type;
  bool list_versions;
  int max;
  vector<RGWObjEnt> objs;
  map<string, bool> common_prefixes;

  int default_max;
  bool is_truncated;

  int parse_max_keys();

public:
  RGWListBucket() : list_versions(false), max(0),
                    default_max(0), is_truncated(false) {}
  int verify_permission();
  void pre_exec();
  void execute();

  virtual int get_params() = 0;
  virtual void send_response() = 0;
  virtual const string name() { return "list_bucket"; }
  virtual RGWOpType get_type() { return RGW_OP_LIST_BUCKET; }
  virtual uint32_t op_mask() { return RGW_OP_TYPE_READ; }
  virtual bool need_container_stats() { return false; }
};

class RGWGetBucketLogging : public RGWOp {
public:
  RGWGetBucketLogging() {}
  int verify_permission();
  void execute() { }

  virtual void send_response() = 0;
  virtual const string name() { return "get_bucket_logging"; }
  virtual RGWOpType get_type() { return RGW_OP_GET_BUCKET_LOGGING; }
  virtual uint32_t op_mask() { return RGW_OP_TYPE_READ; }
};

class RGWGetBucketLocation : public RGWOp {
public:
  RGWGetBucketLocation() {}
  ~RGWGetBucketLocation() {}
  int verify_permission();
  void execute() { }

  virtual void send_response() = 0;
  virtual const string name() { return "get_bucket_location"; }
  virtual uint32_t op_mask() { return RGW_OP_TYPE_READ; }
};

class RGWGetBucketVersioning : public RGWOp {
protected:
  bool versioned;
  bool versioning_enabled;
public:
  RGWGetBucketVersioning() : versioned(false), versioning_enabled(false) {}

  int verify_permission();
  void pre_exec();
  void execute();

  virtual void send_response() = 0;
  virtual const string name() { return "get_bucket_versioning"; }
  virtual RGWOpType get_type() { return RGW_OP_GET_BUCKET_VERSIONING; }
  virtual uint32_t op_mask() { return RGW_OP_TYPE_READ; }
};

class RGWSetBucketVersioning : public RGWOp {
protected:
  bool enable_versioning;
public:
  RGWSetBucketVersioning() : enable_versioning(false) {}

  int verify_permission();
  void pre_exec();
  void execute();

  virtual int get_params() { return 0; }

  virtual void send_response() = 0;
  virtual const string name() { return "set_bucket_versioning"; }
  virtual RGWOpType get_type() { return RGW_OP_SET_BUCKET_VERSIONING; }
  virtual uint32_t op_mask() { return RGW_OP_TYPE_WRITE; }
};

class RGWGetBucketWebsite : public RGWOp {
public:
  RGWGetBucketWebsite() {}

  int verify_permission();
  void pre_exec();
  void execute();

  virtual void send_response() = 0;
  virtual const string name() { return "get_bucket_website"; }
  virtual RGWOpType get_type() { return RGW_OP_GET_BUCKET_WEBSITE; }
  virtual uint32_t op_mask() { return RGW_OP_TYPE_READ; }
};

class RGWSetBucketWebsite : public RGWOp {
protected:
  RGWBucketWebsiteConf website_conf;
public:
  RGWSetBucketWebsite() {}

  int verify_permission();
  void pre_exec();
  void execute();

  virtual int get_params() { return 0; }

  virtual void send_response() = 0;
  virtual const string name() { return "set_bucket_website"; }
  virtual RGWOpType get_type() { return RGW_OP_SET_BUCKET_WEBSITE; }
  virtual uint32_t op_mask() { return RGW_OP_TYPE_WRITE; }
};

class RGWDeleteBucketWebsite : public RGWOp {
public:
  RGWDeleteBucketWebsite() {}

  int verify_permission();
  void pre_exec();
  void execute();

  virtual void send_response() = 0;
  virtual const string name() { return "delete_bucket_website"; }
  virtual RGWOpType get_type() { return RGW_OP_SET_BUCKET_WEBSITE; }
  virtual uint32_t op_mask() { return RGW_OP_TYPE_WRITE; }
};

class RGWStatBucket : public RGWOp {
protected:
  RGWBucketEnt bucket;

public:
  RGWStatBucket() {}
  ~RGWStatBucket() {}

  int verify_permission();
  void pre_exec();
  void execute();

  virtual void send_response() = 0;
  virtual const string name() { return "stat_bucket"; }
  virtual RGWOpType get_type() { return RGW_OP_STAT_BUCKET; }
  virtual uint32_t op_mask() { return RGW_OP_TYPE_READ; }
};

class RGWCreateBucket : public RGWOp {
protected:
  RGWAccessControlPolicy policy;
  string location_constraint;
  string placement_rule;
  RGWBucketInfo info;
  obj_version ep_objv;
  bool has_cors;
  RGWCORSConfiguration cors_config;

  bufferlist in_data;

public:
  RGWCreateBucket() : has_cors(false) {}

  int verify_permission();
  void pre_exec();
  void execute();
  virtual void init(RGWRados *store, struct req_state *s, RGWHandler *h) {
    RGWOp::init(store, s, h);
    policy.set_ctx(s->cct);
  }
  virtual int get_params() { return 0; }
  virtual void send_response() = 0;
  virtual const string name() { return "create_bucket"; }
  virtual RGWOpType get_type() { return RGW_OP_CREATE_BUCKET; }
  virtual uint32_t op_mask() { return RGW_OP_TYPE_WRITE; }
};

class RGWDeleteBucket : public RGWOp {
protected:
  RGWObjVersionTracker objv_tracker;

public:
  RGWDeleteBucket() {}

  int verify_permission();
  void pre_exec();
  void execute();

  virtual void send_response() = 0;
  virtual const string name() { return "delete_bucket"; }
  virtual RGWOpType get_type() { return RGW_OP_DELETE_BUCKET; }
  virtual uint32_t op_mask() { return RGW_OP_TYPE_DELETE; }
};

struct rgw_slo_entry {
  string path;
  string etag;
  uint64_t size_bytes;

  rgw_slo_entry() : size_bytes(0) {}

  void encode(bufferlist& bl) const {
    ENCODE_START(1, 1, bl);
    ::encode(path, bl);
    ::encode(etag, bl);
    ::encode(size_bytes, bl);
    ENCODE_FINISH(bl);
  }

  void decode(bufferlist::iterator& bl) {
     DECODE_START(1, bl);
     ::decode(path, bl);
     ::decode(etag, bl);
     ::decode(size_bytes, bl);
     DECODE_FINISH(bl);
  }

  void decode_json(JSONObj *obj);
};
WRITE_CLASS_ENCODER(rgw_slo_entry)

struct RGWSLOInfo {
  vector<rgw_slo_entry> entries;
  uint64_t total_size;

  /* in memory only */
  char *raw_data;
  int raw_data_len;

  RGWSLOInfo() : raw_data(NULL), raw_data_len(0) {}
  ~RGWSLOInfo() {
    free(raw_data);
  }

  void encode(bufferlist& bl) const {
    ENCODE_START(1, 1, bl);
    ::encode(entries, bl);
    ::encode(total_size, bl);
    ENCODE_FINISH(bl);
  }

  void decode(bufferlist::iterator& bl) {
     DECODE_START(1, bl);
     ::decode(entries, bl);
     ::decode(total_size, bl);
     DECODE_FINISH(bl);
  }
};
WRITE_CLASS_ENCODER(RGWSLOInfo)

class RGWPutObj : public RGWOp {

  friend class RGWPutObjProcessor;

protected:
  off_t ofs;
  const char *supplied_md5_b64;
  const char *supplied_etag;
  const char *if_match;
  const char *if_nomatch;
  string etag;
  bool chunked_upload;
  RGWAccessControlPolicy policy;
  const char *dlo_manifest;
  RGWSLOInfo *slo_info;

  time_t mtime;
  uint64_t olh_epoch;
  string version_id;

  time_t delete_at;

public:
  RGWPutObj() : ofs(0),
                supplied_md5_b64(NULL),
                supplied_etag(NULL),
                if_match(NULL),
                if_nomatch(NULL),
                chunked_upload(0),
                dlo_manifest(NULL),
                slo_info(NULL),
                mtime(0),
                olh_epoch(0),
                delete_at(0) {}

  ~RGWPutObj() {
    delete slo_info;
  }

  virtual void init(RGWRados *store, struct req_state *s, RGWHandler *h) {
    RGWOp::init(store, s, h);
    policy.set_ctx(s->cct);
  }

  RGWPutObjProcessor *select_processor(RGWObjectCtx& obj_ctx, bool *is_multipart);
  void dispose_processor(RGWPutObjProcessor *processor);

  int verify_permission();
  void pre_exec();
  void execute();

  virtual int get_params() = 0;
  virtual int get_data(bufferlist& bl) = 0;
  virtual void send_response() = 0;
  virtual const string name() { return "put_obj"; }
  virtual RGWOpType get_type() { return RGW_OP_PUT_OBJ; }
  virtual uint32_t op_mask() { return RGW_OP_TYPE_WRITE; }
};

class RGWPostObj : public RGWOp {

  friend class RGWPutObjProcessor;

protected:
  off_t min_len;
  off_t max_len;
  int len;
  off_t ofs;
  const char *supplied_md5_b64;
  const char *supplied_etag;
  string etag;
  string boundary;
  bool data_pending;
  string content_type;
  RGWAccessControlPolicy policy;
  map<string, bufferlist> attrs;
  time_t delete_at;

public:
  RGWPostObj() : min_len(0), max_len(LLONG_MAX), len(0), ofs(0),
		 supplied_md5_b64(NULL), supplied_etag(NULL),
		 data_pending(false), delete_at(0) {}

  virtual void init(RGWRados *store, struct req_state *s, RGWHandler *h) {
    RGWOp::init(store, s, h);
    policy.set_ctx(s->cct);
  }

  int verify_permission();
  void pre_exec();
  void execute();

  RGWPutObjProcessor *select_processor(RGWObjectCtx& obj_ctx);
  void dispose_processor(RGWPutObjProcessor *processor);

  virtual int get_params() = 0;
  virtual int get_data(bufferlist& bl) = 0;
  virtual void send_response() = 0;
  virtual const string name() { return "post_obj"; }
  virtual RGWOpType get_type() { return RGW_OP_POST_OBJ; }
  virtual uint32_t op_mask() { return RGW_OP_TYPE_WRITE; }
};

class RGWPutMetadataAccount : public RGWOp {
protected:
  set<string> rmattr_names;
  RGWAccessControlPolicy policy;

public:
  RGWPutMetadataAccount() {}

  virtual void init(RGWRados *store, struct req_state *s, RGWHandler *h) {
    RGWOp::init(store, s, h);
    policy.set_ctx(s->cct);
  }
  int verify_permission();
  void pre_exec() { }
  void execute();

  virtual int get_params() = 0;
  virtual void send_response() = 0;
  virtual void filter_out_temp_url(map<string, bufferlist>& add_attrs,
                                   const set<string>& rmattr_names,
                                   map<int, string>& temp_url_keys);
  virtual int handle_temp_url_update(const map<int, string>& temp_url_keys);
  virtual const string name() { return "put_account_metadata"; }
  virtual RGWOpType get_type() { return RGW_OP_PUT_METADATA_ACCOUNT; }
  virtual uint32_t op_mask() { return RGW_OP_TYPE_WRITE; }
};

class RGWPutMetadataBucket : public RGWOp {
protected:
  set<string> rmattr_names;
  bool has_policy, has_cors;
  RGWAccessControlPolicy policy;
  RGWCORSConfiguration cors_config;
  string placement_rule;

public:
  RGWPutMetadataBucket()
    : has_policy(false), has_cors(false)
  {}

  virtual void init(RGWRados *store, struct req_state *s, RGWHandler *h) {
    RGWOp::init(store, s, h);
    policy.set_ctx(s->cct);
  }
  int verify_permission();
  void pre_exec();
  void execute();

  virtual int get_params() = 0;
  virtual void send_response() = 0;
  virtual const string name() { return "put_bucket_metadata"; }
  virtual RGWOpType get_type() { return RGW_OP_PUT_METADATA_BUCKET; }
  virtual uint32_t op_mask() { return RGW_OP_TYPE_WRITE; }
};

class RGWPutMetadataObject : public RGWOp {
protected:
  RGWAccessControlPolicy policy;
  string placement_rule;
  time_t delete_at;
  const char *dlo_manifest;

public:
  RGWPutMetadataObject()
    : delete_at(0),
      dlo_manifest(NULL)
  {}

  virtual void init(RGWRados *store, struct req_state *s, RGWHandler *h) {
    RGWOp::init(store, s, h);
    policy.set_ctx(s->cct);
  }
  int verify_permission();
  void pre_exec();
  void execute();

  virtual int get_params() = 0;
  virtual void send_response() = 0;
  virtual const string name() { return "put_obj_metadata"; }
  virtual RGWOpType get_type() { return RGW_OP_PUT_METADATA_OBJECT; }
  virtual uint32_t op_mask() { return RGW_OP_TYPE_WRITE; }
  virtual bool need_object_expiration() { return false; }
};

class RGWDeleteObj : public RGWOp {
protected:
  bool delete_marker;
  bool multipart_delete;
  string version_id;
  std::unique_ptr<RGWBulkDelete::Deleter> deleter;

public:
  RGWDeleteObj()
    : delete_marker(false),
      multipart_delete(false),
      deleter(nullptr) {
  }

  int verify_permission();
  void pre_exec();
  void execute();
  int handle_slo_manifest(bufferlist& bl);

  virtual int get_params() { return 0; };
  virtual void send_response() = 0;
  virtual const string name() { return "delete_obj"; }
  virtual RGWOpType get_type() { return RGW_OP_DELETE_OBJ; }
  virtual uint32_t op_mask() { return RGW_OP_TYPE_DELETE; }
  virtual bool need_object_expiration() { return false; }
};

class RGWCopyObj : public RGWOp {
protected:
  RGWAccessControlPolicy dest_policy;
  const char *if_mod;
  const char *if_unmod;
  const char *if_match;
  const char *if_nomatch;
  off_t ofs;
  off_t len;
  off_t end;
  time_t mod_time;
  time_t unmod_time;
  time_t *mod_ptr;
  time_t *unmod_ptr;
  map<string, bufferlist> attrs;
  string src_tenant_name, src_bucket_name;
  rgw_bucket src_bucket;
  rgw_obj_key src_object;
  string dest_tenant_name, dest_bucket_name;
  rgw_bucket dest_bucket;
  string dest_object;
  time_t src_mtime;
  time_t mtime;
  RGWRados::AttrsMod attrs_mod;
  RGWBucketInfo src_bucket_info;
  RGWBucketInfo dest_bucket_info;
  string source_zone;
  string client_id;
  string op_id;
  string etag;

  off_t last_ofs;

  string version_id;
  uint64_t olh_epoch;

  time_t delete_at;

  int init_common();

public:
  RGWCopyObj() {
    if_mod = NULL;
    if_unmod = NULL;
    if_match = NULL;
    if_nomatch = NULL;
    ofs = 0;
    len = 0;
    end = -1;
    mod_time = 0;
    unmod_time = 0;
    mod_ptr = NULL;
    unmod_ptr = NULL;
    src_mtime = 0;
    mtime = 0;
    attrs_mod = RGWRados::ATTRSMOD_NONE;
    last_ofs = 0;
    olh_epoch = 0;
    delete_at = 0;
  }

  static bool parse_copy_location(const string& src,
                                  string& bucket_name,
                                  rgw_obj_key& object);

  virtual void init(RGWRados *store, struct req_state *s, RGWHandler *h) {
    RGWOp::init(store, s, h);
    dest_policy.set_ctx(s->cct);
  }
  int verify_permission();
  void pre_exec();
  void execute();
  void progress_cb(off_t ofs);

  virtual int init_dest_policy() { return 0; }
  virtual int get_params() = 0;
  virtual void send_partial_response(off_t ofs) {}
  virtual void send_response() = 0;
  virtual const string name() { return "copy_obj"; }
  virtual RGWOpType get_type() { return RGW_OP_COPY_OBJ; }
  virtual uint32_t op_mask() { return RGW_OP_TYPE_WRITE; }
};

class RGWGetACLs : public RGWOp {
protected:
  string acls;

public:
  RGWGetACLs() {}

  int verify_permission();
  void pre_exec();
  void execute();

  virtual void send_response() = 0;
  virtual const string name() { return "get_acls"; }
  virtual RGWOpType get_type() { return RGW_OP_GET_ACLS; }
  virtual uint32_t op_mask() { return RGW_OP_TYPE_READ; }
};

class RGWPutACLs : public RGWOp {
protected:
  size_t len;
  char *data;
  ACLOwner owner;

public:
  RGWPutACLs() {
    len = 0;
    data = NULL;
  }
  virtual ~RGWPutACLs() {
    free(data);
  }

  int verify_permission();
  void pre_exec();
  void execute();

  virtual int get_policy_from_state(RGWRados *store, struct req_state *s, stringstream& ss) { return 0; }
  virtual int get_params() = 0;
  virtual void send_response() = 0;
  virtual const string name() { return "put_acls"; }
  virtual RGWOpType get_type() { return RGW_OP_PUT_ACLS; }
  virtual uint32_t op_mask() { return RGW_OP_TYPE_WRITE; }
};

class RGWGetCORS : public RGWOp {
protected:

public:
  RGWGetCORS() {}

  int verify_permission();
  void execute();

  virtual void send_response() = 0;
  virtual const string name() { return "get_cors"; }
  virtual RGWOpType get_type() { return RGW_OP_GET_CORS; }
  virtual uint32_t op_mask() { return RGW_OP_TYPE_READ; }
};

class RGWPutCORS : public RGWOp {
protected:
  bufferlist cors_bl;

public:
  RGWPutCORS() {}
  virtual ~RGWPutCORS() {}

  int verify_permission();
  void execute();

  virtual int get_params() = 0;
  virtual void send_response() = 0;
  virtual const string name() { return "put_cors"; }
  virtual RGWOpType get_type() { return RGW_OP_PUT_CORS; }
  virtual uint32_t op_mask() { return RGW_OP_TYPE_WRITE; }
};

class RGWDeleteCORS : public RGWOp {
protected:

public:
  RGWDeleteCORS() {}

  int verify_permission();
  void execute();

  virtual void send_response() = 0;
  virtual const string name() { return "delete_cors"; }
  virtual RGWOpType get_type() { return RGW_OP_DELETE_CORS; }
  virtual uint32_t op_mask() { return RGW_OP_TYPE_WRITE; }
};

class RGWOptionsCORS : public RGWOp {
protected:
  RGWCORSRule *rule;
  const char *origin, *req_hdrs, *req_meth;

public:
  RGWOptionsCORS() : rule(NULL), origin(NULL),
                     req_hdrs(NULL), req_meth(NULL) {
  }

  int verify_permission() {return 0;}
  int validate_cors_request(RGWCORSConfiguration *cc);
  void execute();
  void get_response_params(string& allowed_hdrs, string& exp_hdrs, unsigned *max_age);
  virtual void send_response() = 0;
  virtual const string name() { return "options_cors"; }
  virtual RGWOpType get_type() { return RGW_OP_OPTIONS_CORS; }
  virtual uint32_t op_mask() { return RGW_OP_TYPE_READ; }
};

class RGWGetRequestPayment : public RGWOp {
protected:
  bool requester_pays;

public:
  RGWGetRequestPayment() : requester_pays(0) {}

  int verify_permission();
  void pre_exec();
  void execute();

  virtual void send_response() = 0;
  virtual const string name() { return "get_request_payment"; }
  virtual RGWOpType get_type() { return RGW_OP_GET_REQUEST_PAYMENT; }
  virtual uint32_t op_mask() { return RGW_OP_TYPE_READ; }
};

class RGWSetRequestPayment : public RGWOp {
protected:
  bool requester_pays;
public:
 RGWSetRequestPayment() : requester_pays(false) {}

  int verify_permission();
  void pre_exec();
  void execute();

  virtual int get_params() { return 0; }

  virtual void send_response() = 0;
  virtual const string name() { return "set_request_payment"; }
  virtual RGWOpType get_type() { return RGW_OP_SET_REQUEST_PAYMENT; }
  virtual uint32_t op_mask() { return RGW_OP_TYPE_WRITE; }
};

class RGWInitMultipart : public RGWOp {
protected:
  string upload_id;
  RGWAccessControlPolicy policy;

public:
  RGWInitMultipart() {}

  virtual void init(RGWRados *store, struct req_state *s, RGWHandler *h) {
    RGWOp::init(store, s, h);
    policy.set_ctx(s->cct);
  }
  int verify_permission();
  void pre_exec();
  void execute();

  virtual int get_params() = 0;
  virtual void send_response() = 0;
  virtual const string name() { return "init_multipart"; }
  virtual RGWOpType get_type() { return RGW_OP_INIT_MULTIPART; }
  virtual uint32_t op_mask() { return RGW_OP_TYPE_WRITE; }
};

class RGWCompleteMultipart : public RGWOp {
protected:
  string upload_id;
  string etag;
  char *data;
  int len;

public:
  RGWCompleteMultipart() {
    data = NULL;
    len = 0;
  }
  virtual ~RGWCompleteMultipart() {
    free(data);
  }

  int verify_permission();
  void pre_exec();
  void execute();

  virtual int get_params() = 0;
  virtual void send_response() = 0;
  virtual const string name() { return "complete_multipart"; }
  virtual RGWOpType get_type() { return RGW_OP_COMPLETE_MULTIPART; }
  virtual uint32_t op_mask() { return RGW_OP_TYPE_WRITE; }
};

class RGWAbortMultipart : public RGWOp {
public:
  RGWAbortMultipart() {}

  int verify_permission();
  void pre_exec();
  void execute();

  virtual void send_response() = 0;
  virtual const string name() { return "abort_multipart"; }
  virtual RGWOpType get_type() { return RGW_OP_ABORT_MULTIPART; }
  virtual uint32_t op_mask() { return RGW_OP_TYPE_DELETE; }
};

class RGWListMultipart : public RGWOp {
protected:
  string upload_id;
  map<uint32_t, RGWUploadPartInfo> parts;
  int max_parts;
  int marker;
  RGWAccessControlPolicy policy;
  bool truncated;

public:
  RGWListMultipart() {
    max_parts = 1000;
    marker = 0;
    truncated = false;
  }

  virtual void init(RGWRados *store, struct req_state *s, RGWHandler *h) {
    RGWOp::init(store, s, h);
    policy = RGWAccessControlPolicy(s->cct);
  }
  int verify_permission();
  void pre_exec();
  void execute();

  virtual int get_params() = 0;
  virtual void send_response() = 0;
  virtual const string name() { return "list_multipart"; }
  virtual RGWOpType get_type() { return RGW_OP_LIST_MULTIPART; }
  virtual uint32_t op_mask() { return RGW_OP_TYPE_READ; }
};

#define MP_META_SUFFIX ".meta"

class RGWMPObj {
  string oid;
  string prefix;
  string meta;
  string upload_id;
public:
  RGWMPObj() {}
  RGWMPObj(const string& _oid, const string& _upload_id) {
    init(_oid, _upload_id, _upload_id);
  }
  void init(const string& _oid, const string& _upload_id) {
    init(_oid, _upload_id, _upload_id);
  }
  void init(const string& _oid, const string& _upload_id, const string& part_unique_str) {
    if (_oid.empty()) {
      clear();
      return;
    }
    oid = _oid;
    upload_id = _upload_id;
    prefix = oid + ".";
    meta = prefix + upload_id + MP_META_SUFFIX;
    prefix.append(part_unique_str);
  }
  string& get_meta() { return meta; }
  string get_part(int num) {
    char buf[16];
    snprintf(buf, 16, ".%d", num);
    string s = prefix;
    s.append(buf);
    return s;
  }
  string get_part(string& part) {
    string s = prefix;
    s.append(".");
    s.append(part);
    return s;
  }
  string& get_upload_id() {
    return upload_id;
  }
  string& get_key() {
    return oid;
  }
  bool from_meta(string& meta) {
    int end_pos = meta.rfind('.'); // search for ".meta"
    if (end_pos < 0)
      return false;
    int mid_pos = meta.rfind('.', end_pos - 1); // <key>.<upload_id>
    if (mid_pos < 0)
      return false;
    oid = meta.substr(0, mid_pos);
    upload_id = meta.substr(mid_pos + 1, end_pos - mid_pos - 1);
    init(oid, upload_id, upload_id);
    return true;
  }
  void clear() {
    oid = "";
    prefix = "";
    meta = "";
    upload_id = "";
  }
};

struct RGWMultipartUploadEntry {
  RGWObjEnt obj;
  RGWMPObj mp;
};

class RGWListBucketMultiparts : public RGWOp {
protected:
  string prefix;
  RGWMPObj marker; 
  RGWMultipartUploadEntry next_marker; 
  int max_uploads;
  string delimiter;
  vector<RGWMultipartUploadEntry> uploads;
  map<string, bool> common_prefixes;
  bool is_truncated;
  int default_max;

public:
  RGWListBucketMultiparts() {
    max_uploads = 0;
    is_truncated = false;
    default_max = 0;
  }

  virtual void init(RGWRados *store, struct req_state *s, RGWHandler *h) {
    RGWOp::init(store, s, h);
    max_uploads = default_max;
  }

  int verify_permission();
  void pre_exec();
  void execute();

  virtual int get_params() = 0;
  virtual void send_response() = 0;
  virtual const string name() { return "list_bucket_multiparts"; }
  virtual RGWOpType get_type() { return RGW_OP_LIST_BUCKET_MULTIPARTS; }
  virtual uint32_t op_mask() { return RGW_OP_TYPE_READ; }
};


class RGWDeleteMultiObj : public RGWOp {
protected:
  int max_to_delete;
  size_t len;
  char *data;
  rgw_bucket bucket;
  bool quiet;
  bool status_dumped;

public:
  RGWDeleteMultiObj() {
    max_to_delete = 1000;
    len = 0;
    data = NULL;
    quiet = false;
    status_dumped = false;
  }
  int verify_permission();
  void pre_exec();
  void execute();

  virtual int get_params() = 0;
  virtual void send_status() = 0;
  virtual void begin_response() = 0;
  virtual void send_partial_response(rgw_obj_key& key, bool delete_marker,
                                     const string& marker_version_id, int ret) = 0;
  virtual void end_response() = 0;
  virtual const string name() { return "multi_object_delete"; }
  virtual RGWOpType get_type() { return RGW_OP_DELETE_MULTI_OBJ; }
  virtual uint32_t op_mask() { return RGW_OP_TYPE_DELETE; }
};


class RGWHandler {
protected:
  RGWRados *store;
  struct req_state *s;

  int do_init_permissions();
  int do_read_permissions(RGWOp *op, bool only_bucket);

  virtual RGWOp *op_get() { return NULL; }
  virtual RGWOp *op_put() { return NULL; }
  virtual RGWOp *op_delete() { return NULL; }
  virtual RGWOp *op_head() { return NULL; }
  virtual RGWOp *op_post() { return NULL; }
  virtual RGWOp *op_copy() { return NULL; }
  virtual RGWOp *op_options() { return NULL; }
public:
  RGWHandler() : store(NULL), s(NULL) {}
  virtual ~RGWHandler();
  virtual int init(RGWRados *store, struct req_state *_s, RGWClientIO *cio);

  virtual RGWOp *get_op(RGWRados *store);
  virtual void put_op(RGWOp *op);
  virtual int init_permissions(RGWOp *op) {
    return 0;
  }
  virtual int retarget(RGWOp *op, RGWOp **new_op) {
    *new_op = op;
    return 0;
  }
  virtual int read_permissions(RGWOp *op) = 0;
  virtual int authorize() = 0;
<<<<<<< HEAD
  virtual int postauth_init() = 0;
=======
  virtual int error_handler(int err_no, string *error_content);
>>>>>>> 172c8459
};

#endif<|MERGE_RESOLUTION|>--- conflicted
+++ resolved
@@ -1329,11 +1329,8 @@
   }
   virtual int read_permissions(RGWOp *op) = 0;
   virtual int authorize() = 0;
-<<<<<<< HEAD
   virtual int postauth_init() = 0;
-=======
   virtual int error_handler(int err_no, string *error_content);
->>>>>>> 172c8459
 };
 
 #endif
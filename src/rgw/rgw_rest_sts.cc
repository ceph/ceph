// -*- mode:C++; tab-width:8; c-basic-offset:2; indent-tabs-mode:t -*-
// vim: ts=8 sw=2 smarttab ft=cpp
#include <vector>
#include <string>
#include <array>
#include <string_view>
#include <sstream>
#include <memory>

#include <boost/algorithm/string/predicate.hpp>
#include <boost/format.hpp>
#include <boost/optional.hpp>
#include <boost/utility/in_place_factory.hpp>
#include <boost/tokenizer.hpp>



#include "ceph_ver.h"
#include "common/Formatter.h"
#include "common/utf8.h"
#include "common/ceph_json.h"

#include "rgw_rest.h"
#include "rgw_account.h"
#include "rgw_auth.h"
#include "rgw_auth_registry.h"
#include "jwt-cpp/jwt.h"
#include "rgw_rest_sts.h"

#include "rgw_formats.h"
#include "rgw_client_io.h"

#include "rgw_request.h"
#include "rgw_process.h"
#include "rgw_iam_policy.h"
#include "rgw_iam_policy_keywords.h"

#include "rgw_sts.h"
#include "rgw_rest_oidc_provider.h"


#define dout_context g_ceph_context
#define dout_subsys ceph_subsys_rgw

using namespace std;

namespace rgw::auth::sts {

bool
WebTokenEngine::is_applicable(const std::string& token) const noexcept
{
  return ! token.empty();
}

std::string
WebTokenEngine::get_role_tenant(const string& role_arn) const
{
  string tenant;
  auto r_arn = rgw::ARN::parse(role_arn);
  if (r_arn) {
    tenant = r_arn->account;
  }
  return tenant;
}

std::string
WebTokenEngine::get_role_name(const string& role_arn) const
{
  string role_name;
  auto r_arn = rgw::ARN::parse(role_arn);
  if (r_arn) {
    role_name = r_arn->resource;
  }
  if (!role_name.empty()) {
    auto pos = role_name.find_last_of('/');
    if(pos != string::npos) {
      role_name = role_name.substr(pos + 1);
    }
  }
  return role_name;
}

int WebTokenEngine::load_provider(const DoutPrefixProvider* dpp, optional_yield y,
                                  const string& role_arn, const string& iss,
                                  RGWOIDCProviderInfo& info) const
{
  string tenant = get_role_tenant(role_arn);

  string idp_url = iss;
  auto pos = idp_url.find("http://");
  if (pos == std::string::npos) {
    pos = idp_url.find("https://");
    if (pos != std::string::npos) {
      idp_url.erase(pos, 8);
    } else {
      pos = idp_url.find("www.");
      if (pos != std::string::npos) {
        idp_url.erase(pos, 4);
      }
    }
  } else {
    idp_url.erase(pos, 7);
  }

  return driver->load_oidc_provider(dpp, y, tenant, idp_url, info);
}

bool
WebTokenEngine::is_client_id_valid(vector<string>& client_ids, const string& client_id) const
{
  for (auto it : client_ids) {
    if (it == client_id) {
      return true;
    }
  }
  return false;
}

bool
WebTokenEngine::is_cert_valid(const vector<string>& thumbprints, const string& cert) const
{
  //calculate thumbprint of cert
  std::unique_ptr<BIO, decltype(&BIO_free_all)> certbio(BIO_new_mem_buf(cert.data(), cert.size()), BIO_free_all);
  std::unique_ptr<BIO, decltype(&BIO_free_all)> keybio(BIO_new(BIO_s_mem()), BIO_free_all);
  string pw="";
  std::unique_ptr<X509, decltype(&X509_free)> x_509cert(PEM_read_bio_X509(certbio.get(), nullptr, nullptr, const_cast<char*>(pw.c_str())), X509_free);
  const EVP_MD* fprint_type = EVP_sha1();
  unsigned int fprint_size;
  unsigned char fprint[EVP_MAX_MD_SIZE];

  if (!X509_digest(x_509cert.get(), fprint_type, fprint, &fprint_size)) {
    return false;
  }
  stringstream ss;
  for (unsigned int i = 0; i < fprint_size; i++) {
    ss << std::setfill('0') << std::setw(2) << std::hex << (0xFF & (unsigned int)fprint[i]);
  }
  std::string digest = ss.str();

  for (auto& it : thumbprints) {
    if (boost::iequals(it,digest)) {
      return true;
    }
  }
  return false;
}

template <typename T>
void
WebTokenEngine::recurse_and_insert(const string& key, const jwt::basic_claim<traits>& c, T& t) const
{
  string s_val;
  auto c_type = c.get_type();
  switch(c_type) {
    case jwt::json::type::boolean:
    case jwt::json::type::number:
    case jwt::json::type::integer:
    {
      s_val = c.to_json().serialize();
      t.emplace(std::make_pair(key, s_val));
      break;
    }
    case jwt::json::type::string:
    {
      s_val = c.to_json().to_str();
      t.emplace(std::make_pair(key, s_val));
      break;
    }
    case jwt::json::type::array:
    {
      const auto& arr = c.as_array();
      for (auto& a : arr) {
        recurse_and_insert(key, jwt::basic_claim<traits>(a), t);
      }
      break;
    }
    case jwt::json::type::object:
      // Claims are not nested.
      break;
  }
  return;
}

//Extract all token claims so that they can be later used in the Condition element of Role's trust policy
WebTokenEngine::token_t
WebTokenEngine::get_token_claims(const jwt::decoded_jwt<traits>& decoded) const
{
  WebTokenEngine::token_t token;
  const auto& claims = decoded.get_payload_json();

  for (auto& c : claims) {
    if (c.first == string(princTagsNamespace)) {
      continue;
    }
    recurse_and_insert(c.first, jwt::basic_claim<traits>(c.second), token);
  }
  return token;
}

//Offline validation of incoming Web Token which is a signed JWT (JSON Web Token)
std::tuple<boost::optional<WebTokenEngine::token_t>, boost::optional<WebTokenEngine::principal_tags_t>>
WebTokenEngine::get_from_jwt(const DoutPrefixProvider* dpp, const std::string& token, const req_state* const s,
			     optional_yield y) const
{
  WebTokenEngine::token_t t;
  WebTokenEngine::principal_tags_t principal_tags;
  try {
    const auto& decoded = jwt::decode(token);

    auto& payload = decoded.get_payload();
    ldpp_dout(dpp, 20) << " payload = " << payload << dendl;

    t = get_token_claims(decoded);

    string iss;
    if (decoded.has_issuer()) {
      iss = decoded.get_issuer();
    }

    set<string> aud;
    if (decoded.has_audience()) {
      aud = decoded.get_audience();
    }

    string client_id;
    if (decoded.has_payload_claim("client_id")) {
      client_id = decoded.get_payload_claim("client_id").as_string();
    }
    if (client_id.empty() && decoded.has_payload_claim("clientId")) {
      client_id = decoded.get_payload_claim("clientId").as_string();
    }
    string azp;
    if (decoded.has_payload_claim("azp")) {
      azp = decoded.get_payload_claim("azp").as_string();
    }

    string role_arn = s->info.args.get("RoleArn");
    RGWOIDCProviderInfo provider;
    int r = load_provider(dpp, y, role_arn, iss, provider);
    if (r < 0) {
      ldpp_dout(dpp, 0) << "Couldn't get oidc provider info using input iss" << iss << dendl;
      throw -EACCES;
    }
    if (decoded.has_payload_claim(string(princTagsNamespace))) {
      auto cl = decoded.get_payload_claim(string(princTagsNamespace));
      if (cl.get_type() == jwt::json::type::object || cl.get_type() == jwt::json::type::array) {
        recurse_and_insert("dummy", cl, principal_tags);
        for (auto it : principal_tags) {
          ldpp_dout(dpp, 5) << "Key: " << it.first << " Value: " << it.second << dendl;
        }
      } else {
        ldpp_dout(dpp, 0) << "Malformed principal tags" << cl.as_string() << dendl;
        throw -EINVAL;
      }
    }
    if (! provider.client_ids.empty()) {
      bool found = false;
      for (auto& it : aud) {
        if (is_client_id_valid(provider.client_ids, it)) {
          found = true;
          break;
        }
      }
      if (! found && ! is_client_id_valid(provider.client_ids, client_id) && ! is_client_id_valid(provider.client_ids, azp)) {
        ldpp_dout(dpp, 0) << "Client id in token doesn't match with that registered with oidc provider" << dendl;
        throw -EACCES;
      }
    }
    //Validate signature
    if (decoded.has_algorithm()) {
      auto algorithm = decoded.get_algorithm();
      try {
        validate_signature(dpp, decoded, algorithm, iss, provider.thumbprints, y);
      } catch (...) {
        throw -EACCES;
      }
    } else {
      return {boost::none, boost::none};
    }
  } catch (int error) {
    if (error == -EACCES) {
      throw -EACCES;
    }
    ldpp_dout(dpp, 5) << "Invalid JWT token" << dendl;
    return {boost::none, boost::none};
  }
  catch (...) {
    ldpp_dout(dpp, 5) << "Invalid JWT token" << dendl;
    return {boost::none, boost::none};
  }
  return {t, principal_tags};
}

std::string
WebTokenEngine::get_jwks_url(const string& iss, const DoutPrefixProvider *dpp, optional_yield y) const
{
  string cert_url;
  string openidc_wellknown_url = iss;
  bufferlist openidc_resp;

  if (openidc_wellknown_url.back() == '/') {
    openidc_wellknown_url.pop_back();
  }
  openidc_wellknown_url.append("/.well-known/openid-configuration");

  RGWHTTPTransceiver openidc_req(cct, "GET", openidc_wellknown_url, &openidc_resp);

  //Headers
  openidc_req.append_header("Content-Type", "application/x-www-form-urlencoded");

  int res = openidc_req.process(dpp, y);
  if (res < 0) {
    ldpp_dout(dpp, 10) << "HTTP request res: " << res << dendl;
    throw -EINVAL;
  }

  //Debug only
  ldpp_dout(dpp, 20) << "HTTP status: " << openidc_req.get_http_status() << dendl;
  ldpp_dout(dpp, 20) << "JSON Response is: " << openidc_resp.c_str() << dendl;

  JSONParser parser;
  if (parser.parse(openidc_resp.c_str(), openidc_resp.length())) {
    JSONObj::data_val val;
    if (parser.get_data("jwks_uri", &val)) {
      cert_url = val.str.c_str();
      ldpp_dout(dpp, 20) << "Cert URL is: " << cert_url.c_str() << dendl;
    } else {
      ldpp_dout(dpp, 0) << "Malformed json returned while fetching openidc url" << dendl;
    }
  }
  return cert_url;
}

bool
WebTokenEngine::validate_jwt_with_cert_pem(const DoutPrefixProvider* dpp, const string& cert_pem,
    const jwt::decoded_jwt<traits>& token, const string& algorithm) const {
  ldpp_dout(dpp, 20) << "Verifying jwt with 'x5c' from jwk" << dendl; 
  ldpp_dout(dpp, 20) << "Certificate is: " << cert_pem << dendl;
  try {
    auto verifier = jwt::verify();
    if (algorithm == "RS256") {
      verifier.allow_algorithm(jwt::algorithm::rs256{cert_pem});
    } else if (algorithm == "RS384") {
      verifier.allow_algorithm(jwt::algorithm::rs384{cert_pem});
    } else if (algorithm == "RS512") {
      verifier.allow_algorithm(jwt::algorithm::rs512{cert_pem});
    } else if (algorithm == "ES256") {
      verifier.allow_algorithm(jwt::algorithm::es256{cert_pem});
    } else if (algorithm == "ES384") {
      verifier.allow_algorithm(jwt::algorithm::es384{cert_pem});
    } else if (algorithm == "ES512") {
      verifier.allow_algorithm(jwt::algorithm::es512{cert_pem});
    } else if (algorithm == "PS256") {
      verifier.allow_algorithm(jwt::algorithm::ps256{cert_pem});
    } else if (algorithm == "PS384") {
      verifier.allow_algorithm(jwt::algorithm::ps384{cert_pem});
    } else if (algorithm == "PS512") {
      verifier.allow_algorithm(jwt::algorithm::ps512{cert_pem});
    } else {
      return false;
    }
    verifier.verify(token); // Throws on verification failure.
  } catch (std::runtime_error& e) {
    ldpp_dout(dpp, 0) << "Signature validation with cert PEM failed: " << e.what() << dendl;
    return false;
  }
  return true;
}

bool
WebTokenEngine::validate_jwt_with_rsa_bare_key(const DoutPrefixProvider* dpp, const jwt::jwk<traits>& key,
    const jwt::decoded_jwt<traits>& token, const string& algorithm) const {
  if (!key.has_jwk_claim("n") || !key.has_jwk_claim("e")) {
    return false;
  }
  const auto modulus = key.get_jwk_claim("n").as_string();
  const auto exponent = key.get_jwk_claim("e").as_string();
  try {
    const auto pub_key = jwt::helper::create_public_key_from_rsa_components(modulus, exponent);
    auto verifier = jwt::verify();
    if (algorithm == "RS256") {
      verifier.allow_algorithm(jwt::algorithm::rs256{pub_key});
    } else if (algorithm == "RS384") {
      verifier.allow_algorithm(jwt::algorithm::rs384{pub_key});
    } else if (algorithm == "RS512") {
      verifier.allow_algorithm(jwt::algorithm::rs512{pub_key});
    } else {
      return false;
    }
    verifier.verify(token);
  } catch (std::runtime_error& e) {
    ldpp_dout(dpp, 0) << "Signature validation failed with RSA bare key validation: " << e.what() << dendl;
    return false;
  }
  return true;
}

void
WebTokenEngine::validate_signature(const DoutPrefixProvider* dpp, const jwt::decoded_jwt<traits>& token, const string& algorithm, const string& iss, const vector<string>& thumbprints, optional_yield y) const
{
  if (algorithm == "HS256" || algorithm == "HS384" || algorithm == "HS512") {
    ldpp_dout(dpp, 0) << "JWT signed by HMAC algos are currently not supported" << dendl;
    throw -EINVAL;
  }

  auto jwks_url = get_jwks_url(iss, dpp, y);
  if (jwks_url.empty()) {
    throw -EINVAL;
  }

  // Get certificate
  bufferlist jwks_resp;
  RGWHTTPTransceiver jwks_req(cct, "GET", jwks_url, &jwks_resp);
  //Headers
  jwks_req.append_header("Content-Type", "application/x-www-form-urlencoded");

  int res = jwks_req.process(dpp, y);
  if (res < 0) {
    ldpp_dout(dpp, 10) << "HTTP request res: " << res << dendl;
    throw -EINVAL;
  }
  //Debug only
  ldpp_dout(dpp, 20) << "HTTP status: " << jwks_req.get_http_status() << dendl;
  ldpp_dout(dpp, 20) << "JSON Response is: " << jwks_resp.c_str() << dendl;

  auto decoded_jwks = jwt::jwks<traits>(jwks_resp.c_str());
  
  if (token.has_key_id()) {
    if (decoded_jwks.has_jwk(token.get_key_id())) {
      const auto jwk = decoded_jwks.get_jwk(token.get_key_id());
      if (jwk.has_x5c()) {
        const auto cert = jwt::helper::convert_base64_der_to_pem(jwk.get_x5c_key_value());
        if (validate_jwt_with_cert_pem(dpp, cert, token, algorithm)) {
          return;
        }
      } else if (validate_jwt_with_rsa_bare_key(dpp, jwk, token, algorithm)) {
        return;
      }
      throw -EINVAL;
    } else {
      ldpp_dout(dpp, 20) << fmt::format("JWT with key_id {} could not find corresponding JWK",
          token.get_key_id()) << dendl;
      throw -EINVAL;
    }
  } else {
    for (const auto& jwk : decoded_jwks) {
      if (jwk.has_x5c()) {
        for (const auto& x5c : jwk.get_x5c()) {
          const auto cert = jwt::helper::convert_base64_der_to_pem(x5c.get<string>());
          if (is_cert_valid(thumbprints, cert)) {
            const auto primary_cert = jwt::helper::convert_base64_der_to_pem(jwk.get_x5c_key_value());
            if (validate_jwt_with_cert_pem(dpp, primary_cert, token, algorithm)) {
              return;
            } else {
              throw -EINVAL;
            }
<<<<<<< HEAD
=======
            try {
              //verify method takes care of expired tokens also
              if (algorithm == "RS256") {
                auto verifier = jwt::verify()
                            .allow_algorithm(jwt::algorithm::rs256{cert});

                verifier.verify(decoded);
              } else if (algorithm == "RS384") {
                auto verifier = jwt::verify()
                            .allow_algorithm(jwt::algorithm::rs384{cert});

                verifier.verify(decoded);
              } else if (algorithm == "RS512") {
                auto verifier = jwt::verify()
                            .allow_algorithm(jwt::algorithm::rs512{cert});

                verifier.verify(decoded);
              } else if (algorithm == "ES256") {
                auto verifier = jwt::verify()
                            .allow_algorithm(jwt::algorithm::es256{cert});

                verifier.verify(decoded);
              } else if (algorithm == "ES384") {
                auto verifier = jwt::verify()
                            .allow_algorithm(jwt::algorithm::es384{cert});

                verifier.verify(decoded);
              } else if (algorithm == "ES512") {
                auto verifier = jwt::verify()
                              .allow_algorithm(jwt::algorithm::es512{cert});

                verifier.verify(decoded);
              } else if (algorithm == "PS256") {
                auto verifier = jwt::verify()
                              .allow_algorithm(jwt::algorithm::ps256{cert});

                verifier.verify(decoded);
              } else if (algorithm == "PS384") {
                auto verifier = jwt::verify()
                              .allow_algorithm(jwt::algorithm::ps384{cert});

                verifier.verify(decoded);
              } else if (algorithm == "PS512") {
                auto verifier = jwt::verify()
                              .allow_algorithm(jwt::algorithm::ps512{cert});

                verifier.verify(decoded);
              } else {
                ldpp_dout(dpp, 0) << "Unsupported algorithm: " << algorithm << dendl;
                throw -EINVAL;
              }
            } catch (std::runtime_error& e) {
              ldpp_dout(dpp, 0) << "Signature validation failed: " << e.what() << dendl;
              throw;
            }
            catch (...) {
              ldpp_dout(dpp, 0) << "Signature validation failed" << dendl;
              throw;
            }
          } else {
            ldpp_dout(dpp, 0) << "x5c not present" << dendl;
            throw -EINVAL;
>>>>>>> 68d65ab4
          }
        }
      }
    }
    throw -EINVAL;
  }

  throw -EINVAL;
}

WebTokenEngine::result_t
WebTokenEngine::authenticate( const DoutPrefixProvider* dpp,
                              const std::string& token,
                              const req_state* const s,
			      optional_yield y) const
{
  if (! is_applicable(token)) {
    return result_t::deny();
  }

  try {
    auto [t, princ_tags] = get_from_jwt(dpp, token, s, y);
    if (t) {
      string role_session = s->info.args.get("RoleSessionName");
      if (role_session.empty()) {
        ldout(s->cct, 0) << "Role Session Name is empty " << dendl;
        return result_t::deny(-EACCES);
      }
      string role_arn = s->info.args.get("RoleArn");
      string role_tenant = get_role_tenant(role_arn);
      string role_name = get_role_name(role_arn);

      rgw_account_id role_account;
      if (rgw::account::validate_id(role_tenant)) {
        role_account = std::move(role_tenant);
        role_tenant.clear();
      }

      std::unique_ptr<rgw::sal::RGWRole> role = driver->get_role(role_name, role_tenant, role_account);
      int ret = role->load_by_name(dpp, y);
      if (ret < 0) {
        ldpp_dout(dpp, 0) << "Role not found: name:" << role_name << " tenant: " << role_tenant << dendl;
        return result_t::deny(-EACCES);
      }

      std::optional<RGWAccountInfo> account;
      if (!role_account.empty()) {
        account.emplace();
        rgw::sal::Attrs attrs; // ignored
        RGWObjVersionTracker objv; // ignored
        ret = driver->load_account_by_id(dpp, y, role_account,
                                         *account, attrs, objv);
        if (ret < 0) {
          ldpp_dout(dpp, 0) << "Role account " << role_account << " not found" << dendl;
          return result_t::deny(-EACCES);
        }
      }

      boost::optional<multimap<string,string>> role_tags = role->get_tags();
      auto apl = apl_factory->create_apl_web_identity(
          cct, s, role->get_id(), role_session, role_tenant,
          *t, role_tags, princ_tags, std::move(account));
      return result_t::grant(std::move(apl));
    }
    return result_t::deny(-EACCES);
  }
  catch (...) {
    return result_t::deny(-EACCES);
  }
}

} // namespace rgw::auth::sts

int RGWREST_STS::verify_permission(optional_yield y)
{
  STS::STSService _sts(s->cct, driver, s->user->get_id(), s->auth.identity.get());
  sts = std::move(_sts);

  string rArn = s->info.args.get("RoleArn");
  const auto& [ret, role] = sts.getRoleInfo(s, rArn, y);
  if (ret < 0) {
    ldpp_dout(this, 0) << "failed to get role info using role arn: " << rArn << dendl;
    return ret;
  }
  string policy = role->get_assume_role_policy();

  //Parse the policy
  //TODO - This step should be part of Role Creation
  try {
    // resource policy is not restricted to the current tenant
    const std::string* policy_tenant = nullptr;

    const rgw::IAM::Policy p(s->cct, policy_tenant, policy, false);
    if (!s->principal_tags.empty()) {
      auto res = p.eval(s->env, *s->auth.identity, rgw::IAM::stsTagSession, boost::none);
      if (res != rgw::IAM::Effect::Allow) {
        ldout(s->cct, 0) << "evaluating policy for stsTagSession returned deny/pass" << dendl;
        return -EPERM;
      }
    }
    uint64_t op;
    if (get_type() == RGW_STS_ASSUME_ROLE_WEB_IDENTITY) {
      op = rgw::IAM::stsAssumeRoleWithWebIdentity;
    } else {
      op = rgw::IAM::stsAssumeRole;
    }

    auto res = p.eval(s->env, *s->auth.identity, op, boost::none);
    if (res != rgw::IAM::Effect::Allow) {
      ldout(s->cct, 0) << "evaluating policy for op: " << op << " returned deny/pass" << dendl;
      return -EPERM;
    }
  } catch (rgw::IAM::PolicyParseException& e) {
    ldpp_dout(this, 0) << "failed to parse policy: " << e.what() << dendl;
    return -EPERM;
  }

  return 0;
}

void RGWREST_STS::send_response()
{
  if (op_ret) {
    set_req_state_err(s, op_ret);
  }
  dump_errno(s);
  end_header(s);
}

int RGWSTSGetSessionToken::verify_permission(optional_yield y)
{
  rgw::Partition partition = rgw::Partition::aws;
  rgw::Service service = rgw::Service::s3;
  if (!verify_user_permission(this,
                              s,
                              rgw::ARN(partition, service, "", s->user->get_tenant(), ""),
                              rgw::IAM::stsGetSessionToken)) {
    ldpp_dout(this, 0) << "User does not have permission to perform GetSessionToken" << dendl;
    return -EACCES;
  }

  return 0;
}

int RGWSTSGetSessionToken::get_params()
{
  duration = s->info.args.get("DurationSeconds");
  serialNumber = s->info.args.get("SerialNumber");
  tokenCode = s->info.args.get("TokenCode");

  if (! duration.empty()) {
    string err;
    uint64_t duration_in_secs = strict_strtoll(duration.c_str(), 10, &err);
    if (!err.empty()) {
      ldpp_dout(this, 0) << "Invalid value of input duration: " << duration << dendl;
      return -EINVAL;
    }

    if (duration_in_secs < STS::GetSessionTokenRequest::getMinDuration() ||
            duration_in_secs > s->cct->_conf->rgw_sts_max_session_duration) {
      ldpp_dout(this, 0) << "Invalid duration in secs: " << duration_in_secs << dendl;
      return -EINVAL;
    }
  }

  return 0;
}

void RGWSTSGetSessionToken::execute(optional_yield y)
{
  if (op_ret = get_params(); op_ret < 0) {
    return;
  }

  STS::STSService sts(s->cct, driver, s->user->get_id(), s->auth.identity.get());

  STS::GetSessionTokenRequest req(duration, serialNumber, tokenCode);
  const auto& [ret, creds] = sts.getSessionToken(this, req);
  op_ret = std::move(ret);
  //Dump the output
  if (op_ret == 0) {
    s->formatter->open_object_section_in_ns("GetSessionTokenResponse", RGW_REST_STS_XMLNS);
    s->formatter->open_object_section("GetSessionTokenResult");
    s->formatter->open_object_section("Credentials");
    creds.dump(s->formatter);
    s->formatter->close_section();
    s->formatter->close_section();
    s->formatter->close_section();
  }
}

int RGWSTSAssumeRoleWithWebIdentity::get_params()
{
  duration = s->info.args.get("DurationSeconds");
  providerId = s->info.args.get("ProviderId");
  policy = s->info.args.get("Policy");
  roleArn = s->info.args.get("RoleArn");
  roleSessionName = s->info.args.get("RoleSessionName");
  iss = s->info.args.get("provider_id");
  sub = s->info.args.get("sub");
  aud = s->info.args.get("aud");

  if (roleArn.empty() || roleSessionName.empty() || sub.empty() || aud.empty()) {
    ldpp_dout(this, 0) << "ERROR: one of role arn or role session name or token is empty" << dendl;
    return -EINVAL;
  }

  if (! policy.empty()) {
    try {
      const rgw::IAM::Policy p(
	s->cct, nullptr, policy,
	s->cct->_conf.get_val<bool>("rgw_policy_reject_invalid_principals"));
    }
    catch (rgw::IAM::PolicyParseException& e) {
      ldpp_dout(this, 5) << "failed to parse policy: " << e.what() << "policy" << policy << dendl;
      s->err.message = e.what();
      return -ERR_MALFORMED_DOC;
    }
  }

  return 0;
}

void RGWSTSAssumeRoleWithWebIdentity::execute(optional_yield y)
{
  if (op_ret = get_params(); op_ret < 0) {
    return;
  }

  STS::AssumeRoleWithWebIdentityRequest req(s->cct, duration, providerId, policy, roleArn,
                        roleSessionName, iss, sub, aud, s->principal_tags);
  STS::AssumeRoleWithWebIdentityResponse response = sts.assumeRoleWithWebIdentity(this, req);
  op_ret = std::move(response.assumeRoleResp.retCode);

  //Dump the output
  if (op_ret == 0) {
    s->formatter->open_object_section_in_ns("AssumeRoleWithWebIdentityResponse", RGW_REST_STS_XMLNS);
    s->formatter->open_object_section("AssumeRoleWithWebIdentityResult");
    encode_json("SubjectFromWebIdentityToken", response.sub , s->formatter);
    encode_json("Audience", response.aud , s->formatter);
    s->formatter->open_object_section("AssumedRoleUser");
    response.assumeRoleResp.user.dump(s->formatter);
    s->formatter->close_section();
    s->formatter->open_object_section("Credentials");
    response.assumeRoleResp.creds.dump(s->formatter);
    s->formatter->close_section();
    encode_json("Provider", response.providerId , s->formatter);
    encode_json("PackedPolicySize", response.assumeRoleResp.packedPolicySize , s->formatter);
    s->formatter->close_section();
    s->formatter->close_section();
  }
}

int RGWSTSAssumeRole::get_params()
{
  duration = s->info.args.get("DurationSeconds");
  externalId = s->info.args.get("ExternalId");
  policy = s->info.args.get("Policy");
  roleArn = s->info.args.get("RoleArn");
  roleSessionName = s->info.args.get("RoleSessionName");
  serialNumber = s->info.args.get("SerialNumber");
  tokenCode = s->info.args.get("TokenCode");

  if (roleArn.empty() || roleSessionName.empty()) {
    ldpp_dout(this, 0) << "ERROR: one of role arn or role session name is empty" << dendl;
    return -EINVAL;
  }

  if (! policy.empty()) {
    try {
      const rgw::IAM::Policy p(
	s->cct, nullptr, policy,
	s->cct->_conf.get_val<bool>("rgw_policy_reject_invalid_principals"));
    }
    catch (rgw::IAM::PolicyParseException& e) {
      ldpp_dout(this, 0) << "failed to parse policy: " << e.what() << "policy" << policy << dendl;
      s->err.message = e.what();
      return -ERR_MALFORMED_DOC;
    }
  }

  return 0;
}

void RGWSTSAssumeRole::execute(optional_yield y)
{
  if (op_ret = get_params(); op_ret < 0) {
    return;
  }

  STS::AssumeRoleRequest req(s->cct, duration, externalId, policy, roleArn,
                        roleSessionName, serialNumber, tokenCode);
  STS::AssumeRoleResponse response = sts.assumeRole(s, req, y);
  op_ret = std::move(response.retCode);
  //Dump the output
  if (op_ret == 0) {
    s->formatter->open_object_section_in_ns("AssumeRoleResponse", RGW_REST_STS_XMLNS);
    s->formatter->open_object_section("AssumeRoleResult");
    s->formatter->open_object_section("Credentials");
    response.creds.dump(s->formatter);
    s->formatter->close_section();
    s->formatter->open_object_section("AssumedRoleUser");
    response.user.dump(s->formatter);
    s->formatter->close_section();
    encode_json("PackedPolicySize", response.packedPolicySize , s->formatter);
    s->formatter->close_section();
    s->formatter->close_section();
  }
}

int RGW_Auth_STS::authorize(const DoutPrefixProvider *dpp,
                            rgw::sal::Driver* driver,
                            const rgw::auth::StrategyRegistry& auth_registry,
                            req_state *s, optional_yield y)
{
  return rgw::auth::Strategy::apply(dpp, auth_registry.get_sts(), s, y);
}

using op_generator = RGWOp*(*)();
static const std::unordered_map<std::string_view, op_generator> op_generators = {
  {"AssumeRole", []() -> RGWOp* {return new RGWSTSAssumeRole;}},
  {"GetSessionToken", []() -> RGWOp* {return new RGWSTSGetSessionToken;}},
  {"AssumeRoleWithWebIdentity", []() -> RGWOp* {return new RGWSTSAssumeRoleWithWebIdentity;}}
};

bool RGWHandler_REST_STS::action_exists(const req_state* s)
{
  if (s->info.args.exists("Action")) {
    const std::string action_name = s->info.args.get("Action");
    return op_generators.contains(action_name);
  }
  return false;
}

RGWOp *RGWHandler_REST_STS::op_post()
{
  if (s->info.args.exists("Action")) {
    const std::string action_name = s->info.args.get("Action");
    const auto action_it = op_generators.find(action_name);
    if (action_it != op_generators.end()) {
      return action_it->second();
    }
    ldpp_dout(s, 10) << "unknown action '" << action_name << "' for STS handler" << dendl;
  } else {
    ldpp_dout(s, 10) << "missing action argument in STS handler" << dendl;
  }
  return nullptr;
}

int RGWHandler_REST_STS::init(rgw::sal::Driver* driver,
                              req_state *s,
                              rgw::io::BasicClient *cio)
{
  s->dialect = "sts";
  s->prot_flags = RGW_REST_STS;

  return RGWHandler_REST::init(driver, s, cio);
}

int RGWHandler_REST_STS::authorize(const DoutPrefixProvider* dpp, optional_yield y)
{
  if (s->info.args.exists("Action") && s->info.args.get("Action") == "AssumeRoleWithWebIdentity") {
    return RGW_Auth_STS::authorize(dpp, driver, auth_registry, s, y);
  }
  return RGW_Auth_S3::authorize(dpp, driver, auth_registry, s, y);
}

RGWHandler_REST*
RGWRESTMgr_STS::get_handler(rgw::sal::Driver* driver,
			    req_state* const s,
			    const rgw::auth::StrategyRegistry& auth_registry,
			    const std::string& frontend_prefix)
{
  return new RGWHandler_REST_STS(auth_registry);
}<|MERGE_RESOLUTION|>--- conflicted
+++ resolved
@@ -454,8 +454,6 @@
             } else {
               throw -EINVAL;
             }
-<<<<<<< HEAD
-=======
             try {
               //verify method takes care of expired tokens also
               if (algorithm == "RS256") {
@@ -518,7 +516,6 @@
           } else {
             ldpp_dout(dpp, 0) << "x5c not present" << dendl;
             throw -EINVAL;
->>>>>>> 68d65ab4
           }
         }
       }

--- conflicted
+++ resolved
@@ -44,970 +44,11 @@
 #include "rgw_admin_opt_quota.h"
 #include "rgw_admin_other.h"
 
-<<<<<<< HEAD
 #define SECRET_KEY_LEN 40
 #define PUBLIC_ID_LEN 20
-=======
-#define dout_context g_ceph_context
-#define dout_subsys ceph_subsys_rgw
-
-#define SECRET_KEY_LEN 40
-#define PUBLIC_ID_LEN 20
-
-static RGWRados *store = NULL;
-
-void usage()
-{
-  cout << "usage: radosgw-admin <cmd> [options...]" << std::endl;
-  cout << "commands:\n";
-  cout << "  user create                create a new user\n" ;
-  cout << "  user modify                modify user\n";
-  cout << "  user info                  get user info\n";
-  cout << "  user rm                    remove user\n";
-  cout << "  user suspend               suspend a user\n";
-  cout << "  user enable                re-enable user after suspension\n";
-  cout << "  user check                 check user info\n";
-  cout << "  user stats                 show user stats as accounted by quota subsystem\n";
-  cout << "  user list                  list users\n";
-  cout << "  caps add                   add user capabilities\n";
-  cout << "  caps rm                    remove user capabilities\n";
-  cout << "  subuser create             create a new subuser\n" ;
-  cout << "  subuser modify             modify subuser\n";
-  cout << "  subuser rm                 remove subuser\n";
-  cout << "  key create                 create access key\n";
-  cout << "  key rm                     remove access key\n";
-  cout << "  bucket list                list buckets\n";
-  cout << "  bucket limit check         show bucket sharding stats\n";
-  cout << "  bucket link                link bucket to specified user\n";
-  cout << "  bucket unlink              unlink bucket from specified user\n";
-  cout << "  bucket stats               returns bucket statistics\n";
-  cout << "  bucket rm                  remove bucket\n";
-  cout << "  bucket check               check bucket index\n";
-  cout << "  bucket reshard             reshard bucket\n";
-  cout << "  bucket rewrite             rewrite all objects in the specified bucket\n";
-  cout << "  bucket sync disable        disable bucket sync\n";
-  cout << "  bucket sync enable         enable bucket sync\n";
-  cout << "  bi get                     retrieve bucket index object entries\n";
-  cout << "  bi put                     store bucket index object entries\n";
-  cout << "  bi list                    list raw bucket index entries\n";
-  cout << "  bi purge                   purge bucket index entries\n";
-  cout << "  object rm                  remove object\n";
-  cout << "  object stat                stat an object for its metadata\n";
-  cout << "  object unlink              unlink object from bucket index\n";
-  cout << "  object rewrite             rewrite the specified object\n";
-  cout << "  objects expire             run expired objects cleanup\n";
-  cout << "  period delete              delete a period\n";
-  cout << "  period get                 get period info\n";
-  cout << "  period get-current         get current period info\n";
-  cout << "  period pull                pull a period\n";
-  cout << "  period push                push a period\n";
-  cout << "  period list                list all periods\n";
-  cout << "  period update              update the staging period\n";
-  cout << "  period commit              commit the staging period\n";
-  cout << "  quota set                  set quota params\n";
-  cout << "  quota enable               enable quota\n";
-  cout << "  quota disable              disable quota\n";
-  cout << "  global quota get           view global quota params\n";
-  cout << "  global quota set           set global quota params\n";
-  cout << "  global quota enable        enable a global quota\n";
-  cout << "  global quota disable       disable a global quota\n";
-  cout << "  realm create               create a new realm\n";
-  cout << "  realm delete               delete a realm\n";
-  cout << "  realm get                  show realm info\n";
-  cout << "  realm get-default          get default realm name\n";
-  cout << "  realm list                 list realms\n";
-  cout << "  realm list-periods         list all realm periods\n";
-  cout << "  realm rename               rename a realm\n";
-  cout << "  realm set                  set realm info (requires infile)\n";
-  cout << "  realm default              set realm as default\n";
-  cout << "  realm pull                 pull a realm and its current period\n";
-  cout << "  zonegroup add              add a zone to a zonegroup\n";
-  cout << "  zonegroup create           create a new zone group info\n";
-  cout << "  zonegroup default          set default zone group\n";
-  cout << "  zonegroup delete           delete a zone group info\n";
-  cout << "  zonegroup get              show zone group info\n";
-  cout << "  zonegroup modify           modify an existing zonegroup\n";
-  cout << "  zonegroup set              set zone group info (requires infile)\n";
-  cout << "  zonegroup remove           remove a zone from a zonegroup\n";
-  cout << "  zonegroup rename           rename a zone group\n";
-  cout << "  zonegroup list             list all zone groups set on this cluster\n";
-  cout << "  zonegroup placement list   list zonegroup's placement targets\n";
-  cout << "  zonegroup placement add    add a placement target id to a zonegroup\n";
-  cout << "  zonegroup placement modify modify a placement target of a specific zonegroup\n";
-  cout << "  zonegroup placement rm     remove a placement target from a zonegroup\n";
-  cout << "  zonegroup placement default  set a zonegroup's default placement target\n";
-  cout << "  zone create                create a new zone\n";
-  cout << "  zone delete                delete a zone\n";
-  cout << "  zone get                   show zone cluster params\n";
-  cout << "  zone modify                modify an existing zone\n";
-  cout << "  zone set                   set zone cluster params (requires infile)\n";
-  cout << "  zone list                  list all zones set on this cluster\n";
-  cout << "  zone rename                rename a zone\n";
-  cout << "  zone placement list        list zone's placement targets\n";
-  cout << "  zone placement add         add a zone placement target\n";
-  cout << "  zone placement modify      modify a zone placement target\n";
-  cout << "  zone placement rm          remove a zone placement target\n";
-  cout << "  metadata sync status       get metadata sync status\n";
-  cout << "  metadata sync init         init metadata sync\n";
-  cout << "  metadata sync run          run metadata sync\n";
-  cout << "  data sync status           get data sync status of the specified source zone\n";
-  cout << "  data sync init             init data sync for the specified source zone\n";
-  cout << "  data sync run              run data sync for the specified source zone\n";
-  cout << "  pool add                   add an existing pool for data placement\n";
-  cout << "  pool rm                    remove an existing pool from data placement set\n";
-  cout << "  pools list                 list placement active set\n";
-  cout << "  policy                     read bucket/object policy\n";
-  cout << "  log list                   list log objects\n";
-  cout << "  log show                   dump a log from specific object or (bucket + date\n";
-  cout << "                             + bucket-id)\n";
-  cout << "                             (NOTE: required to specify formatting of date\n";
-  cout << "                             to \"YYYY-MM-DD-hh\")\n";
-  cout << "  log rm                     remove log object\n";
-  cout << "  usage show                 show usage (by user, date range)\n";
-  cout << "  usage trim                 trim usage (by user, date range)\n";
-  cout << "  gc list                    dump expired garbage collection objects (specify\n";
-  cout << "                             --include-all to list all entries, including unexpired)\n";
-  cout << "  gc process                 manually process garbage (specify\n";
-  cout << "                             --include-all to process all entries, including unexpired)\n";
-  cout << "  lc list                    list all bucket lifecycle progress\n";
-  cout << "  lc process                 manually process lifecycle\n";
-  cout << "  metadata get               get metadata info\n";
-  cout << "  metadata put               put metadata info\n";
-  cout << "  metadata rm                remove metadata info\n";
-  cout << "  metadata list              list metadata info\n";
-  cout << "  mdlog list                 list metadata log\n";
-  cout << "  mdlog trim                 trim metadata log (use start-date, end-date or\n";
-  cout << "                             start-marker, end-marker)\n";
-  cout << "  mdlog status               read metadata log status\n";
-  cout << "  bilog list                 list bucket index log\n";
-  cout << "  bilog trim                 trim bucket index log (use start-marker, end-marker)\n";
-  cout << "  datalog list               list data log\n";
-  cout << "  datalog trim               trim data log\n";
-  cout << "  datalog status             read data log status\n";
-  cout << "  opstate list               list stateful operations entries (use client_id,\n";
-  cout << "                             op_id, object)\n";
-  cout << "  opstate set                set state on an entry (use client_id, op_id, object, state)\n";
-  cout << "  opstate renew              renew state on an entry (use client_id, op_id, object)\n";
-  cout << "  opstate rm                 remove entry (use client_id, op_id, object)\n";
-  cout << "  replicalog get             get replica metadata log entry\n";
-  cout << "  replicalog update          update replica metadata log entry\n";
-  cout << "  replicalog delete          delete replica metadata log entry\n";
-  cout << "  orphans find               init and run search for leaked rados objects (use job-id, pool)\n";
-  cout << "  orphans finish             clean up search for leaked rados objects\n";
-  cout << "  orphans list-jobs          list the current job-ids for orphans search\n";
-  cout << "  role create                create a AWS role for use with STS\n";
-  cout << "  role delete                delete a role\n";
-  cout << "  role get                   get a role\n";
-  cout << "  role list                  list roles with specified path prefix\n";
-  cout << "  role modify                modify the assume role policy of an existing role\n";
-  cout << "  role-policy put            add/update permission policy to role\n";
-  cout << "  role-policy list           list policies attached to a role\n";
-  cout << "  role-policy get            get the specified inline policy document embedded with the given role\n";
-  cout << "  role-policy delete         delete policy attached to a role\n";
-  cout << "  reshard add                schedule a resharding of a bucket\n";
-  cout << "  reshard list               list all bucket resharding or scheduled to be resharded\n";
-  cout << "  reshard status             read bucket resharding status\n";
-  cout << "  reshard process            process of scheduled reshard jobs\n";
-  cout << "  reshard cancel             cancel resharding a bucket\n";
-  cout << "  sync error list            list sync error\n";
-  cout << "  sync error trim            trim sync error\n";
-  cout << "options:\n";
-  cout << "   --tenant=<tenant>         tenant name\n";
-  cout << "   --uid=<id>                user id\n";
-  cout << "   --subuser=<name>          subuser name\n";
-  cout << "   --access-key=<key>        S3 access key\n";
-  cout << "   --email=<email>           user's email address\n";
-  cout << "   --secret/--secret-key=<key>\n";
-  cout << "                             specify secret key\n";
-  cout << "   --gen-access-key          generate random access key (for S3)\n";
-  cout << "   --gen-secret              generate random secret key\n";
-  cout << "   --key-type=<type>         key type, options are: swift, s3\n";
-  cout << "   --temp-url-key[-2]=<key>  temp url key\n";
-  cout << "   --access=<access>         Set access permissions for sub-user, should be one\n";
-  cout << "                             of read, write, readwrite, full\n";
-  cout << "   --display-name=<name>     user's display name\n";
-  cout << "   --max-buckets             max number of buckets for a user\n";
-  cout << "   --admin                   set the admin flag on the user\n";
-  cout << "   --system                  set the system flag on the user\n";
-  cout << "   --bucket=<bucket>         Specify the bucket name. Also used by the quota command.\n";
-  cout << "   --pool=<pool>             Specify the pool name. Also used to scan for leaked rados objects.\n";
-  cout << "   --object=<object>         object name\n";
-  cout << "   --date=<date>             date in the format yyyy-mm-dd\n";
-  cout << "   --start-date=<date>       start date in the format yyyy-mm-dd\n";
-  cout << "   --end-date=<date>         end date in the format yyyy-mm-dd\n";
-  cout << "   --bucket-id=<bucket-id>   bucket id\n";
-  cout << "   --shard-id=<shard-id>     optional for mdlog list\n";
-  cout << "                             required for: \n";
-  cout << "                               mdlog trim\n";
-  cout << "                               replica mdlog get/delete\n";
-  cout << "                               replica datalog get/delete\n";
-  cout << "   --metadata-key=<key>      key to retrieve metadata from with metadata get\n";
-  cout << "   --remote=<remote>         zone or zonegroup id of remote gateway\n";
-  cout << "   --period=<id>             period id\n";
-  cout << "   --epoch=<number>          period epoch\n";
-  cout << "   --commit                  commit the period during 'period update'\n";
-  cout << "   --staging                 get staging period info\n";
-  cout << "   --master                  set as master\n";
-  cout << "   --master-zone=<id>        master zone id\n";
-  cout << "   --rgw-realm=<name>        realm name\n";
-  cout << "   --realm-id=<id>           realm id\n";
-  cout << "   --realm-new-name=<name>   realm new name\n";
-  cout << "   --rgw-zonegroup=<name>    zonegroup name\n";
-  cout << "   --zonegroup-id=<id>       zonegroup id\n";
-  cout << "   --zonegroup-new-name=<name>\n";
-  cout << "                             zonegroup new name\n";
-  cout << "   --rgw-zone=<name>         name of zone in which radosgw is running\n";
-  cout << "   --zone-id=<id>            zone id\n";
-  cout << "   --zone-new-name=<name>    zone new name\n";
-  cout << "   --source-zone             specify the source zone (for data sync)\n";
-  cout << "   --default                 set entity (realm, zonegroup, zone) as default\n";
-  cout << "   --read-only               set zone as read-only (when adding to zonegroup)\n";
-  cout << "   --redirect-zone           specify zone id to redirect when response is 404 (not found)\n";
-  cout << "   --placement-id            placement id for zonegroup placement commands\n";
-  cout << "   --tags=<list>             list of tags for zonegroup placement add and modify commands\n";
-  cout << "   --tags-add=<list>         list of tags to add for zonegroup placement modify command\n";
-  cout << "   --tags-rm=<list>          list of tags to remove for zonegroup placement modify command\n";
-  cout << "   --endpoints=<list>        zone endpoints\n";
-  cout << "   --index-pool=<pool>       placement target index pool\n";
-  cout << "   --data-pool=<pool>        placement target data pool\n";
-  cout << "   --data-extra-pool=<pool>  placement target data extra (non-ec) pool\n";
-  cout << "   --placement-index-type=<type>\n";
-  cout << "                             placement target index type (normal, indexless, or #id)\n";
-  cout << "   --compression=<type>      placement target compression type (plugin name or empty/none)\n";
-  cout << "   --tier-type=<type>        zone tier type\n";
-  cout << "   --tier-config=<k>=<v>[,...]\n";
-  cout << "                             set zone tier config keys, values\n";
-  cout << "   --tier-config-rm=<k>[,...]\n";
-  cout << "                             unset zone tier config keys\n";
-  cout << "   --sync-from-all[=false]   set/reset whether zone syncs from all zonegroup peers\n";
-  cout << "   --sync-from=[zone-name][,...]\n";
-  cout << "                             set list of zones to sync from\n";
-  cout << "   --sync-from-rm=[zone-name][,...]\n";
-  cout << "                             remove zones from list of zones to sync from\n";
-  cout << "   --fix                     besides checking bucket index, will also fix it\n";
-  cout << "   --check-objects           bucket check: rebuilds bucket index according to\n";
-  cout << "                             actual objects state\n";
-  cout << "   --format=<format>         specify output format for certain operations: xml,\n";
-  cout << "                             json\n";
-  cout << "   --purge-data              when specified, user removal will also purge all the\n";
-  cout << "                             user data\n";
-  cout << "   --purge-keys              when specified, subuser removal will also purge all the\n";
-  cout << "                             subuser keys\n";
-  cout << "   --purge-objects           remove a bucket's objects before deleting it\n";
-  cout << "                             (NOTE: required to delete a non-empty bucket)\n";
-  cout << "   --sync-stats              option to 'user stats', update user stats with current\n";
-  cout << "                             stats reported by user's buckets indexes\n";
-  cout << "   --show-log-entries=<flag> enable/disable dump of log entries on log show\n";
-  cout << "   --show-log-sum=<flag>     enable/disable dump of log summation on log show\n";
-  cout << "   --skip-zero-entries       log show only dumps entries that don't have zero value\n";
-  cout << "                             in one of the numeric field\n";
-  cout << "   --infile=<file>           specify a file to read in when setting data\n";
-  cout << "   --state=<state>           specify a state for the opstate set command\n";
-  cout << "   --replica-log-type=<logtypestr>\n";
-  cout << "                             replica log type (metadata, data, bucket), required for\n";
-  cout << "                             replica log operations\n";
-  cout << "   --categories=<list>       comma separated list of categories, used in usage show\n";
-  cout << "   --caps=<caps>             list of caps (e.g., \"usage=read, write; user=read\")\n";
-  cout << "   --yes-i-really-mean-it    required for certain operations\n";
-  cout << "   --warnings-only           when specified with bucket limit check, list\n";
-  cout << "                             only buckets nearing or over the current max\n";
-  cout << "                             objects per shard value\n";
-  cout << "   --bypass-gc               when specified with bucket deletion, triggers\n";
-  cout << "                             object deletions by not involving GC\n";
-  cout << "   --inconsistent-index      when specified with bucket deletion and bypass-gc set to true,\n";
-  cout << "                             ignores bucket index consistency\n";
-  cout << "   --min-rewrite-size        min object size for bucket rewrite (default 4M)\n";
-  cout << "   --max-rewrite-size        max object size for bucket rewrite (default ULLONG_MAX)\n";
-  cout << "   --min-rewrite-stripe-size min stripe size for object rewrite (default 0)\n";
-  cout << "\n";
-  cout << "<date> := \"YYYY-MM-DD[ hh:mm:ss]\"\n";
-  cout << "\nQuota options:\n";
-  cout << "   --max-objects             specify max objects (negative value to disable)\n";
-  cout << "   --max-size                specify max size (in B/K/M/G/T, negative value to disable)\n";
-  cout << "   --quota-scope             scope of quota (bucket, user)\n";
-  cout << "\nOrphans search options:\n";
-  cout << "   --num-shards              num of shards to use for keeping the temporary scan info\n";
-  cout << "   --orphan-stale-secs       num of seconds to wait before declaring an object to be an orphan (default: 86400)\n";
-  cout << "   --job-id                  set the job id (for orphans find)\n";
-  cout << "   --max-concurrent-ios      maximum concurrent ios for orphans find (default: 32)\n";
-  cout << "\nOrphans list-jobs options:\n";
-  cout << "   --extra-info              provide extra info in job list\n";
-  cout << "\nRole options:\n";
-  cout << "   --role-name               name of the role to create\n";
-  cout << "   --path                    path to the role\n";
-  cout << "   --assume-role-policy-doc  the trust relationship policy document that grants an entity permission to assume the role\n";
-  cout << "   --policy-name             name of the policy document\n";
-  cout << "   --policy-doc              permission policy document\n";
-  cout << "   --path-prefix             path prefix for filtering roles\n";
-  cout << "\n";
-  generic_client_usage();
-}
-
-enum {
-  OPT_NO_CMD = 0,
-  OPT_USER_CREATE,
-  OPT_USER_INFO,
-  OPT_USER_MODIFY,
-  OPT_USER_RM,
-  OPT_USER_SUSPEND,
-  OPT_USER_ENABLE,
-  OPT_USER_CHECK,
-  OPT_USER_STATS,
-  OPT_USER_LIST,
-  OPT_SUBUSER_CREATE,
-  OPT_SUBUSER_MODIFY,
-  OPT_SUBUSER_RM,
-  OPT_KEY_CREATE,
-  OPT_KEY_RM,
-  OPT_BUCKETS_LIST,
-  OPT_BUCKET_LIMIT_CHECK,
-  OPT_BUCKET_LINK,
-  OPT_BUCKET_UNLINK,
-  OPT_BUCKET_STATS,
-  OPT_BUCKET_CHECK,
-  OPT_BUCKET_SYNC_STATUS,
-  OPT_BUCKET_SYNC_INIT,
-  OPT_BUCKET_SYNC_RUN,
-  OPT_BUCKET_SYNC_DISABLE,
-  OPT_BUCKET_SYNC_ENABLE,
-  OPT_BUCKET_RM,
-  OPT_BUCKET_REWRITE,
-  OPT_BUCKET_RESHARD,
-  OPT_POLICY,
-  OPT_POOL_ADD,
-  OPT_POOL_RM,
-  OPT_POOLS_LIST,
-  OPT_LOG_LIST,
-  OPT_LOG_SHOW,
-  OPT_LOG_RM,
-  OPT_USAGE_SHOW,
-  OPT_USAGE_TRIM,
-  OPT_OBJECT_RM,
-  OPT_OBJECT_UNLINK,
-  OPT_OBJECT_STAT,
-  OPT_OBJECT_REWRITE,
-  OPT_OBJECTS_EXPIRE,
-  OPT_BI_GET,
-  OPT_BI_PUT,
-  OPT_BI_LIST,
-  OPT_BI_PURGE,
-  OPT_OLH_GET,
-  OPT_OLH_READLOG,
-  OPT_QUOTA_SET,
-  OPT_QUOTA_ENABLE,
-  OPT_QUOTA_DISABLE,
-  OPT_GC_LIST,
-  OPT_GC_PROCESS,
-  OPT_LC_LIST,
-  OPT_LC_PROCESS,
-  OPT_ORPHANS_FIND,
-  OPT_ORPHANS_FINISH,
-  OPT_ORPHANS_LIST_JOBS,
-  OPT_ZONEGROUP_ADD,
-  OPT_ZONEGROUP_CREATE,
-  OPT_ZONEGROUP_DEFAULT,
-  OPT_ZONEGROUP_DELETE,
-  OPT_ZONEGROUP_GET,
-  OPT_ZONEGROUP_MODIFY,
-  OPT_ZONEGROUP_SET,
-  OPT_ZONEGROUP_LIST,
-  OPT_ZONEGROUP_REMOVE,
-  OPT_ZONEGROUP_RENAME,
-  OPT_ZONEGROUP_PLACEMENT_ADD,
-  OPT_ZONEGROUP_PLACEMENT_MODIFY,
-  OPT_ZONEGROUP_PLACEMENT_RM,
-  OPT_ZONEGROUP_PLACEMENT_LIST,
-  OPT_ZONEGROUP_PLACEMENT_DEFAULT,
-  OPT_ZONE_CREATE,
-  OPT_ZONE_DELETE,
-  OPT_ZONE_GET,
-  OPT_ZONE_MODIFY,
-  OPT_ZONE_SET,
-  OPT_ZONE_LIST,
-  OPT_ZONE_RENAME,
-  OPT_ZONE_DEFAULT,
-  OPT_ZONE_PLACEMENT_ADD,
-  OPT_ZONE_PLACEMENT_MODIFY,
-  OPT_ZONE_PLACEMENT_RM,
-  OPT_ZONE_PLACEMENT_LIST,
-  OPT_CAPS_ADD,
-  OPT_CAPS_RM,
-  OPT_METADATA_GET,
-  OPT_METADATA_PUT,
-  OPT_METADATA_RM,
-  OPT_METADATA_LIST,
-  OPT_METADATA_SYNC_STATUS,
-  OPT_METADATA_SYNC_INIT,
-  OPT_METADATA_SYNC_RUN,
-  OPT_MDLOG_LIST,
-  OPT_MDLOG_AUTOTRIM,
-  OPT_MDLOG_TRIM,
-  OPT_MDLOG_FETCH,
-  OPT_MDLOG_STATUS,
-  OPT_SYNC_ERROR_LIST,
-  OPT_SYNC_ERROR_TRIM,
-  OPT_BILOG_LIST,
-  OPT_BILOG_TRIM,
-  OPT_BILOG_STATUS,
-  OPT_BILOG_AUTOTRIM,
-  OPT_DATA_SYNC_STATUS,
-  OPT_DATA_SYNC_INIT,
-  OPT_DATA_SYNC_RUN,
-  OPT_DATALOG_LIST,
-  OPT_DATALOG_STATUS,
-  OPT_DATALOG_TRIM,
-  OPT_OPSTATE_LIST,
-  OPT_OPSTATE_SET,
-  OPT_OPSTATE_RENEW,
-  OPT_OPSTATE_RM,
-  OPT_REPLICALOG_GET,
-  OPT_REPLICALOG_UPDATE,
-  OPT_REPLICALOG_DELETE,
-  OPT_REALM_CREATE,
-  OPT_REALM_DELETE,
-  OPT_REALM_GET,
-  OPT_REALM_GET_DEFAULT,
-  OPT_REALM_LIST,
-  OPT_REALM_LIST_PERIODS,
-  OPT_REALM_RENAME,
-  OPT_REALM_SET,
-  OPT_REALM_DEFAULT,
-  OPT_REALM_PULL,
-  OPT_PERIOD_DELETE,
-  OPT_PERIOD_GET,
-  OPT_PERIOD_GET_CURRENT,
-  OPT_PERIOD_PULL,
-  OPT_PERIOD_PUSH,
-  OPT_PERIOD_LIST,
-  OPT_PERIOD_UPDATE,
-  OPT_PERIOD_COMMIT,
-  OPT_GLOBAL_QUOTA_GET,
-  OPT_GLOBAL_QUOTA_SET,
-  OPT_GLOBAL_QUOTA_ENABLE,
-  OPT_GLOBAL_QUOTA_DISABLE,
-  OPT_SYNC_STATUS,
-  OPT_ROLE_CREATE,
-  OPT_ROLE_DELETE,
-  OPT_ROLE_GET,
-  OPT_ROLE_MODIFY,
-  OPT_ROLE_LIST,
-  OPT_ROLE_POLICY_PUT,
-  OPT_ROLE_POLICY_LIST,
-  OPT_ROLE_POLICY_GET,
-  OPT_ROLE_POLICY_DELETE,
-  OPT_RESHARD_ADD,
-  OPT_RESHARD_LIST,
-  OPT_RESHARD_STATUS,
-  OPT_RESHARD_PROCESS,
-  OPT_RESHARD_CANCEL,
-};
-
-static int get_cmd(const char *cmd, const char *prev_cmd, const char *prev_prev_cmd, bool *need_more)
-{
-  *need_more = false;
-  // NOTE: please keep the checks in alphabetical order !!!
-  if (strcmp(cmd, "bi") == 0 ||
-      strcmp(cmd, "bilog") == 0 ||
-      strcmp(cmd, "buckets") == 0 ||
-      strcmp(cmd, "caps") == 0 ||
-      strcmp(cmd, "data") == 0 ||
-      strcmp(cmd, "datalog") == 0 ||
-      strcmp(cmd, "error") == 0 ||
-      strcmp(cmd, "gc") == 0 ||
-      strcmp(cmd, "global") == 0 ||
-      strcmp(cmd, "key") == 0 ||
-      strcmp(cmd, "log") == 0 ||
-      strcmp(cmd, "lc") == 0 ||
-      strcmp(cmd, "mdlog") == 0 ||
-      strcmp(cmd, "metadata") == 0 ||
-      strcmp(cmd, "object") == 0 ||
-      strcmp(cmd, "objects") == 0 ||
-      strcmp(cmd, "olh") == 0 ||
-      strcmp(cmd, "opstate") == 0 ||
-      strcmp(cmd, "orphans") == 0 ||
-      strcmp(cmd, "period") == 0 ||
-      strcmp(cmd, "placement") == 0 ||
-      strcmp(cmd, "pool") == 0 ||
-      strcmp(cmd, "pools") == 0 ||
-      strcmp(cmd, "quota") == 0 ||
-      strcmp(cmd, "realm") == 0 ||
-      strcmp(cmd, "replicalog") == 0 ||
-      strcmp(cmd, "role") == 0 ||
-      strcmp(cmd, "role-policy") == 0 ||
-      strcmp(cmd, "subuser") == 0 ||
-      strcmp(cmd, "sync") == 0 ||
-      strcmp(cmd, "usage") == 0 ||
-      strcmp(cmd, "user") == 0 ||
-      strcmp(cmd, "zone") == 0 ||
-      strcmp(cmd, "zonegroup") == 0 ||
-      strcmp(cmd, "zonegroups") == 0) {
-    *need_more = true;
-    return 0;
-  }
-
-  /*
-   * can do both radosgw-admin bucket reshard, and radosgw-admin reshard bucket
-   */
-  if (strcmp(cmd, "reshard") == 0 &&
-      !(prev_cmd && strcmp(prev_cmd, "bucket") == 0)) {
-    *need_more = true;
-    return 0;
-  }
-  if (strcmp(cmd, "bucket") == 0 &&
-      !(prev_cmd && strcmp(prev_cmd, "reshard") == 0)) {
-    *need_more = true;
-    return 0;
-  }
-
-  if (strcmp(cmd, "policy") == 0)
-    return OPT_POLICY;
-
-  if (!prev_cmd)
-    return -EINVAL;
-
-  if (strcmp(prev_cmd, "user") == 0) {
-    if (strcmp(cmd, "create") == 0)
-      return OPT_USER_CREATE;
-    if (strcmp(cmd, "info") == 0)
-      return OPT_USER_INFO;
-    if (strcmp(cmd, "modify") == 0)
-      return OPT_USER_MODIFY;
-    if (strcmp(cmd, "rm") == 0)
-      return OPT_USER_RM;
-    if (strcmp(cmd, "suspend") == 0)
-      return OPT_USER_SUSPEND;
-    if (strcmp(cmd, "enable") == 0)
-      return OPT_USER_ENABLE;
-    if (strcmp(cmd, "check") == 0)
-      return OPT_USER_CHECK;
-    if (strcmp(cmd, "stats") == 0)
-      return OPT_USER_STATS;
-    if (strcmp(cmd, "list") == 0)
-      return OPT_USER_LIST;
-  } else if (strcmp(prev_cmd, "subuser") == 0) {
-    if (strcmp(cmd, "create") == 0)
-      return OPT_SUBUSER_CREATE;
-    if (strcmp(cmd, "modify") == 0)
-      return OPT_SUBUSER_MODIFY;
-    if (strcmp(cmd, "rm") == 0)
-      return OPT_SUBUSER_RM;
-  } else if (strcmp(prev_cmd, "key") == 0) {
-    if (strcmp(cmd, "create") == 0)
-      return OPT_KEY_CREATE;
-    if (strcmp(cmd, "rm") == 0)
-      return OPT_KEY_RM;
-  } else if (strcmp(prev_cmd, "buckets") == 0) {
-    if (strcmp(cmd, "list") == 0)
-      return OPT_BUCKETS_LIST;
-  } else if (strcmp(prev_cmd, "bucket") == 0) {
-    if (strcmp(cmd, "list") == 0)
-      return OPT_BUCKETS_LIST;
-    if (strcmp(cmd, "link") == 0)
-      return OPT_BUCKET_LINK;
-    if (strcmp(cmd, "unlink") == 0)
-      return OPT_BUCKET_UNLINK;
-    if (strcmp(cmd, "stats") == 0)
-      return OPT_BUCKET_STATS;
-    if (strcmp(cmd, "rm") == 0)
-      return OPT_BUCKET_RM;
-    if (strcmp(cmd, "rewrite") == 0)
-      return OPT_BUCKET_REWRITE;
-    if (strcmp(cmd, "reshard") == 0)
-      return OPT_BUCKET_RESHARD;
-    if (strcmp(cmd, "check") == 0)
-      return OPT_BUCKET_CHECK;
-    if (strcmp(cmd, "sync") == 0) {
-      *need_more = true;
-      return 0;
-    }
-    if (strcmp(cmd, "limit") == 0) {
-      *need_more = true;
-      return 0;
-    }
-  } else if (prev_prev_cmd && strcmp(prev_prev_cmd, "bucket") == 0) {
-    if (strcmp(prev_cmd, "sync") == 0) {
-      if (strcmp(cmd, "status") == 0)
-        return OPT_BUCKET_SYNC_STATUS;
-      if (strcmp(cmd, "init") == 0)
-        return OPT_BUCKET_SYNC_INIT;
-      if (strcmp(cmd, "run") == 0)
-        return OPT_BUCKET_SYNC_RUN;
-      if (strcmp(cmd, "disable") == 0)
-        return OPT_BUCKET_SYNC_DISABLE;
-      if (strcmp(cmd, "enable") == 0)
-        return OPT_BUCKET_SYNC_ENABLE;
-    } else if ((strcmp(prev_cmd, "limit") == 0) &&
-	       (strcmp(cmd, "check") == 0)) {
-      return OPT_BUCKET_LIMIT_CHECK;
-    }
-  } else if (strcmp(prev_cmd, "log") == 0) {
-    if (strcmp(cmd, "list") == 0)
-      return OPT_LOG_LIST;
-    if (strcmp(cmd, "show") == 0)
-      return OPT_LOG_SHOW;
-    if (strcmp(cmd, "rm") == 0)
-      return OPT_LOG_RM;
-  } else if (strcmp(prev_cmd, "usage") == 0) {
-    if (strcmp(cmd, "show") == 0)
-      return OPT_USAGE_SHOW;
-    if (strcmp(cmd, "trim") == 0)
-      return OPT_USAGE_TRIM;
-  } else if (strcmp(prev_cmd, "caps") == 0) {
-    if (strcmp(cmd, "add") == 0)
-      return OPT_CAPS_ADD;
-    if (strcmp(cmd, "rm") == 0)
-      return OPT_CAPS_RM;
-  } else if (strcmp(prev_cmd, "pool") == 0) {
-    if (strcmp(cmd, "add") == 0)
-      return OPT_POOL_ADD;
-    if (strcmp(cmd, "rm") == 0)
-      return OPT_POOL_RM;
-    if (strcmp(cmd, "list") == 0)
-      return OPT_POOLS_LIST;
-  } else if (strcmp(prev_cmd, "pools") == 0) {
-    if (strcmp(cmd, "list") == 0)
-      return OPT_POOLS_LIST;
-  } else if (strcmp(prev_cmd, "object") == 0) {
-    if (strcmp(cmd, "rm") == 0)
-      return OPT_OBJECT_RM;
-    if (strcmp(cmd, "unlink") == 0)
-      return OPT_OBJECT_UNLINK;
-    if (strcmp(cmd, "stat") == 0)
-      return OPT_OBJECT_STAT;
-    if (strcmp(cmd, "rewrite") == 0)
-      return OPT_OBJECT_REWRITE;
-  } else if (strcmp(prev_cmd, "objects") == 0) {
-    if (strcmp(cmd, "expire") == 0)
-      return OPT_OBJECTS_EXPIRE;
-  } else if (strcmp(prev_cmd, "olh") == 0) {
-    if (strcmp(cmd, "get") == 0)
-      return OPT_OLH_GET;
-    if (strcmp(cmd, "readlog") == 0)
-      return OPT_OLH_READLOG;
-  } else if (strcmp(prev_cmd, "bi") == 0) {
-    if (strcmp(cmd, "get") == 0)
-      return OPT_BI_GET;
-    if (strcmp(cmd, "put") == 0)
-      return OPT_BI_PUT;
-    if (strcmp(cmd, "list") == 0)
-      return OPT_BI_LIST;
-    if (strcmp(cmd, "purge") == 0)
-      return OPT_BI_PURGE;
-  } else if ((prev_prev_cmd && strcmp(prev_prev_cmd, "global") == 0) &&
-	     (strcmp(prev_cmd, "quota") == 0)) {
-    if (strcmp(cmd, "get") == 0)
-      return OPT_GLOBAL_QUOTA_GET;
-    if (strcmp(cmd, "set") == 0)
-      return OPT_GLOBAL_QUOTA_SET;
-    if (strcmp(cmd, "enable") == 0)
-      return OPT_GLOBAL_QUOTA_ENABLE;
-    if (strcmp(cmd, "disable") == 0)
-      return OPT_GLOBAL_QUOTA_DISABLE;
-  } else if (strcmp(prev_cmd, "period") == 0) {
-    if (strcmp(cmd, "delete") == 0)
-      return OPT_PERIOD_DELETE;
-    if (strcmp(cmd, "get") == 0)
-      return OPT_PERIOD_GET;
-    if (strcmp(cmd, "get-current") == 0)
-      return OPT_PERIOD_GET_CURRENT;
-    if (strcmp(cmd, "pull") == 0)
-      return OPT_PERIOD_PULL;
-    if (strcmp(cmd, "push") == 0)
-      return OPT_PERIOD_PUSH;
-    if (strcmp(cmd, "list") == 0)
-      return OPT_PERIOD_LIST;
-    if (strcmp(cmd, "update") == 0)
-      return OPT_PERIOD_UPDATE;
-    if (strcmp(cmd, "commit") == 0)
-      return OPT_PERIOD_COMMIT;
-  } else if (strcmp(prev_cmd, "realm") == 0) {
-    if (strcmp(cmd, "create") == 0)
-      return OPT_REALM_CREATE;
-    if (strcmp(cmd, "delete") == 0)
-      return OPT_REALM_DELETE;
-    if (strcmp(cmd, "get") == 0)
-      return OPT_REALM_GET;
-    if (strcmp(cmd, "get-default") == 0)
-      return OPT_REALM_GET_DEFAULT;
-    if (strcmp(cmd, "list") == 0)
-      return OPT_REALM_LIST;
-    if (strcmp(cmd, "list-periods") == 0)
-      return OPT_REALM_LIST_PERIODS;
-    if (strcmp(cmd, "rename") == 0)
-      return OPT_REALM_RENAME;
-    if (strcmp(cmd, "set") == 0)
-      return OPT_REALM_SET;
-    if (strcmp(cmd, "default") == 0)
-      return OPT_REALM_DEFAULT;
-    if (strcmp(cmd, "pull") == 0)
-      return OPT_REALM_PULL;
-  } else if ((prev_prev_cmd && strcmp(prev_prev_cmd, "zonegroup") == 0) &&
-	     (strcmp(prev_cmd, "placement") == 0)) {
-    if (strcmp(cmd, "add") == 0)
-      return OPT_ZONEGROUP_PLACEMENT_ADD;
-    if (strcmp(cmd, "modify") == 0)
-      return OPT_ZONEGROUP_PLACEMENT_MODIFY;
-    if (strcmp(cmd, "rm") == 0)
-      return OPT_ZONEGROUP_PLACEMENT_RM;
-    if (strcmp(cmd, "list") == 0)
-      return OPT_ZONEGROUP_PLACEMENT_LIST;
-    if (strcmp(cmd, "default") == 0)
-      return OPT_ZONEGROUP_PLACEMENT_DEFAULT;
-  } else if (strcmp(prev_cmd, "zonegroup") == 0) {
-    if (strcmp(cmd, "add") == 0)
-      return OPT_ZONEGROUP_ADD;
-    if (strcmp(cmd, "create")== 0)
-      return OPT_ZONEGROUP_CREATE;
-    if (strcmp(cmd, "default") == 0)
-      return OPT_ZONEGROUP_DEFAULT;
-    if (strcmp(cmd, "delete") == 0)
-      return OPT_ZONEGROUP_DELETE;
-    if (strcmp(cmd, "get") == 0)
-      return OPT_ZONEGROUP_GET;
-    if (strcmp(cmd, "modify") == 0)
-      return OPT_ZONEGROUP_MODIFY;
-    if (strcmp(cmd, "list") == 0)
-      return OPT_ZONEGROUP_LIST;
-    if (strcmp(cmd, "set") == 0)
-      return OPT_ZONEGROUP_SET;
-    if (strcmp(cmd, "remove") == 0)
-      return OPT_ZONEGROUP_REMOVE;
-    if (strcmp(cmd, "rename") == 0)
-      return OPT_ZONEGROUP_RENAME;
-  } else if (strcmp(prev_cmd, "quota") == 0) {
-    if (strcmp(cmd, "set") == 0)
-      return OPT_QUOTA_SET;
-    if (strcmp(cmd, "enable") == 0)
-      return OPT_QUOTA_ENABLE;
-    if (strcmp(cmd, "disable") == 0)
-      return OPT_QUOTA_DISABLE;
-  } else if (strcmp(prev_cmd, "zonegroups") == 0) {
-    if (strcmp(cmd, "list") == 0)
-      return OPT_ZONEGROUP_LIST;
-  } else if ((prev_prev_cmd && strcmp(prev_prev_cmd, "zone") == 0) &&
-	     (strcmp(prev_cmd, "placement") == 0)) {
-    if (strcmp(cmd, "add") == 0)
-      return OPT_ZONE_PLACEMENT_ADD;
-    if (strcmp(cmd, "modify") == 0)
-      return OPT_ZONE_PLACEMENT_MODIFY;
-    if (strcmp(cmd, "rm") == 0)
-      return OPT_ZONE_PLACEMENT_RM;
-    if (strcmp(cmd, "list") == 0)
-      return OPT_ZONE_PLACEMENT_LIST;
-  } else if (strcmp(prev_cmd, "zone") == 0) {
-    if (strcmp(cmd, "delete") == 0)
-      return OPT_ZONE_DELETE;
-    if (strcmp(cmd, "create") == 0)
-      return OPT_ZONE_CREATE;
-    if (strcmp(cmd, "get") == 0)
-      return OPT_ZONE_GET;
-    if (strcmp(cmd, "set") == 0)
-      return OPT_ZONE_SET;
-    if (strcmp(cmd, "list") == 0)
-      return OPT_ZONE_LIST;
-    if (strcmp(cmd, "modify") == 0)
-      return OPT_ZONE_MODIFY;
-    if (strcmp(cmd, "rename") == 0)
-      return OPT_ZONE_RENAME;
-    if (strcmp(cmd, "default") == 0)
-      return OPT_ZONE_DEFAULT;
-  } else if (strcmp(prev_cmd, "zones") == 0) {
-    if (strcmp(cmd, "list") == 0)
-      return OPT_ZONE_LIST;
-  } else if (strcmp(prev_cmd, "gc") == 0) {
-    if (strcmp(cmd, "list") == 0)
-      return OPT_GC_LIST;
-    if (strcmp(cmd, "process") == 0)
-      return OPT_GC_PROCESS;
-  } else if (strcmp(prev_cmd, "lc") == 0) {
-    if (strcmp(cmd, "list") == 0)
-      return OPT_LC_LIST;
-    if (strcmp(cmd, "process") == 0)
-      return OPT_LC_PROCESS;
-  } else if (strcmp(prev_cmd, "orphans") == 0) {
-    if (strcmp(cmd, "find") == 0)
-      return OPT_ORPHANS_FIND;
-    if (strcmp(cmd, "finish") == 0)
-      return OPT_ORPHANS_FINISH;
-    if (strcmp(cmd, "list-jobs") == 0)
-      return OPT_ORPHANS_LIST_JOBS;
-  } else if (strcmp(prev_cmd, "metadata") == 0) {
-    if (strcmp(cmd, "get") == 0)
-      return OPT_METADATA_GET;
-    if (strcmp(cmd, "put") == 0)
-      return OPT_METADATA_PUT;
-    if (strcmp(cmd, "rm") == 0)
-      return OPT_METADATA_RM;
-    if (strcmp(cmd, "list") == 0)
-      return OPT_METADATA_LIST;
-    if (strcmp(cmd, "sync") == 0) {
-      *need_more = true;
-      return 0;
-    }
-  } else if ((prev_prev_cmd && strcmp(prev_prev_cmd, "metadata") == 0) &&
-	     (strcmp(prev_cmd, "sync") == 0)) {
-    if (strcmp(cmd, "status") == 0)
-      return OPT_METADATA_SYNC_STATUS;
-    if (strcmp(cmd, "init") == 0)
-      return OPT_METADATA_SYNC_INIT;
-    if (strcmp(cmd, "run") == 0)
-      return OPT_METADATA_SYNC_RUN;
-  } else if ((prev_prev_cmd && strcmp(prev_prev_cmd, "sync") == 0) &&
-	     (strcmp(prev_cmd, "error") == 0)) {
-    if (strcmp(cmd, "list") == 0)
-      return OPT_SYNC_ERROR_LIST;
-    if (strcmp(cmd, "trim") == 0)
-      return OPT_SYNC_ERROR_TRIM; 
-  } else if (strcmp(prev_cmd, "mdlog") == 0) {
-    if (strcmp(cmd, "list") == 0)
-      return OPT_MDLOG_LIST;
-    if (strcmp(cmd, "autotrim") == 0)
-      return OPT_MDLOG_AUTOTRIM;
-    if (strcmp(cmd, "trim") == 0)
-      return OPT_MDLOG_TRIM;
-    if (strcmp(cmd, "fetch") == 0)
-      return OPT_MDLOG_FETCH;
-    if (strcmp(cmd, "status") == 0)
-      return OPT_MDLOG_STATUS;
-  } else if (strcmp(prev_cmd, "bilog") == 0) {
-    if (strcmp(cmd, "list") == 0)
-      return OPT_BILOG_LIST;
-    if (strcmp(cmd, "trim") == 0)
-      return OPT_BILOG_TRIM;
-    if (strcmp(cmd, "status") == 0)
-      return OPT_BILOG_STATUS;
-    if (strcmp(cmd, "autotrim") == 0)
-      return OPT_BILOG_AUTOTRIM;
-  } else if (strcmp(prev_cmd, "data") == 0) {
-    if (strcmp(cmd, "sync") == 0) {
-      *need_more = true;
-      return 0;
-    }
-  } else if (strcmp(prev_cmd, "datalog") == 0) {
-    if (strcmp(cmd, "list") == 0)
-      return OPT_DATALOG_LIST;
-    if (strcmp(cmd, "trim") == 0)
-      return OPT_DATALOG_TRIM;
-    if (strcmp(cmd, "status") == 0)
-      return OPT_DATALOG_STATUS;
-  } else if ((prev_prev_cmd && strcmp(prev_prev_cmd, "data") == 0) &&
-	     (strcmp(prev_cmd, "sync") == 0)) {
-    if (strcmp(cmd, "status") == 0)
-      return OPT_DATA_SYNC_STATUS;
-    if (strcmp(cmd, "init") == 0)
-      return OPT_DATA_SYNC_INIT;
-    if (strcmp(cmd, "run") == 0)
-      return OPT_DATA_SYNC_RUN;
-  } else if (strcmp(prev_cmd, "opstate") == 0) {
-    if (strcmp(cmd, "list") == 0)
-      return OPT_OPSTATE_LIST;
-    if (strcmp(cmd, "set") == 0)
-      return OPT_OPSTATE_SET;
-    if (strcmp(cmd, "renew") == 0)
-      return OPT_OPSTATE_RENEW;
-    if (strcmp(cmd, "rm") == 0)
-      return OPT_OPSTATE_RM;
-  } else if (strcmp(prev_cmd, "replicalog") == 0) {
-    if (strcmp(cmd, "get") == 0)
-      return OPT_REPLICALOG_GET;
-    if (strcmp(cmd, "update") == 0)
-      return OPT_REPLICALOG_UPDATE;
-    if (strcmp(cmd, "delete") == 0)
-      return OPT_REPLICALOG_DELETE;
-  } else if (strcmp(prev_cmd, "sync") == 0) {
-    if (strcmp(cmd, "status") == 0)
-      return OPT_SYNC_STATUS;
-  } else if (strcmp(prev_cmd, "role") == 0) {
-    if (strcmp(cmd, "create") == 0)
-      return OPT_ROLE_CREATE;
-    if (strcmp(cmd, "delete") == 0)
-      return OPT_ROLE_DELETE;
-    if (strcmp(cmd, "get") == 0)
-      return OPT_ROLE_GET;
-    if (strcmp(cmd, "modify") == 0)
-      return OPT_ROLE_MODIFY;
-    if (strcmp(cmd, "list") == 0)
-      return OPT_ROLE_LIST;
-  } else if (strcmp(prev_cmd, "role-policy") == 0) {
-    if (strcmp(cmd, "put") == 0)
-      return OPT_ROLE_POLICY_PUT;
-    if (strcmp(cmd, "list") == 0)
-      return OPT_ROLE_POLICY_LIST;
-    if (strcmp(cmd, "get") == 0)
-      return OPT_ROLE_POLICY_GET;
-    if (strcmp(cmd, "delete") == 0)
-      return OPT_ROLE_POLICY_DELETE;
-  } else if (strcmp(prev_cmd, "reshard") == 0) {
-    if (strcmp(cmd, "bucket") == 0)
-      return OPT_BUCKET_RESHARD;
-    if (strcmp(cmd, "add") == 0)
-      return OPT_RESHARD_ADD;
-    if (strcmp(cmd, "list") == 0)
-      return OPT_RESHARD_LIST;
-    if (strcmp(cmd, "status") == 0)
-      return OPT_RESHARD_STATUS;
-    if (strcmp(cmd, "process") == 0)
-      return OPT_RESHARD_PROCESS;
-    if (strcmp(cmd, "cancel") == 0)
-      return OPT_RESHARD_CANCEL;
-  }
-
-  return -EINVAL;
-}
-
-enum ReplicaLogType {
-  ReplicaLog_Invalid = 0,
-  ReplicaLog_Metadata,
-  ReplicaLog_Data,
-  ReplicaLog_Bucket,
-};
-
-ReplicaLogType get_replicalog_type(const string& name) {
-  if (name == "md" || name == "meta" || name == "metadata")
-    return ReplicaLog_Metadata;
-  if (name == "data")
-    return ReplicaLog_Data;
-  if (name == "bucket")
-    return ReplicaLog_Bucket;
-
-  return ReplicaLog_Invalid;
-}
-
-BIIndexType get_bi_index_type(const string& type_str) {
-  if (type_str == "plain")
-    return PlainIdx;
-  if (type_str == "instance")
-    return InstanceIdx;
-  if (type_str == "olh")
-    return OLHIdx;
-
-  return InvalidIdx;
-}
-
-void dump_bi_entry(bufferlist& bl, BIIndexType index_type, Formatter *formatter)
-{
-  bufferlist::iterator iter = bl.begin();
-  switch (index_type) {
-    case PlainIdx:
-    case InstanceIdx:
-      {
-        rgw_bucket_dir_entry entry;
-        decode(entry, iter);
-        encode_json("entry", entry, formatter);
-      }
-      break;
-    case OLHIdx:
-      {
-        rgw_bucket_olh_entry entry;
-        decode(entry, iter);
-        encode_json("entry", entry, formatter);
-      }
-      break;
-    default:
-      ceph_abort();
-      break;
-  }
-}
+
+static RGWRados *store = nullptr;
+
 
 static void show_user_info(RGWUserInfo& info, Formatter *formatter)
 {
@@ -1016,44 +57,6 @@
   cout << std::endl;
 }
 
-static void show_perm_policy(string perm_policy, Formatter* formatter)
-{
-  formatter->open_object_section("role");
-  formatter->dump_string("Permission policy", perm_policy);
-  formatter->close_section();
-  formatter->flush(cout);
-}
-
-static void show_policy_names(std::vector<string> policy_names, Formatter* formatter)
-{
-  formatter->open_array_section("PolicyNames");
-  for (const auto& it : policy_names) {
-    formatter->dump_string("policyname", it);
-  }
-  formatter->close_section();
-  formatter->flush(cout);
-}
-
-static void show_role_info(RGWRole& role, Formatter* formatter)
-{
-  formatter->open_object_section("role");
-  role.dump(formatter);
-  formatter->close_section();
-  formatter->flush(cout);
-}
-
-static void show_roles_info(vector<RGWRole>& roles, Formatter* formatter)
-{
-  formatter->open_array_section("Roles");
-  for (const auto& it : roles) {
-    formatter->open_object_section("role");
-    it.dump(formatter);
-    formatter->close_section();
-  }
-  formatter->close_section();
-  formatter->flush(cout);
-}
-
 class StoreDestructor {
   RGWRados *store;
 public:
@@ -1063,129 +66,6 @@
   }
 };
 
-static int init_bucket(const string& tenant_name, const string& bucket_name, const string& bucket_id,
-                       RGWBucketInfo& bucket_info, rgw_bucket& bucket, map<string, bufferlist> *pattrs = nullptr)
-{
-  if (!bucket_name.empty()) {
-    RGWObjectCtx obj_ctx(store);
-    int r;
-    if (bucket_id.empty()) {
-      r = store->get_bucket_info(obj_ctx, tenant_name, bucket_name, bucket_info, nullptr, pattrs);
-    } else {
-      string bucket_instance_id = bucket_name + ":" + bucket_id;
-      r = store->get_bucket_instance_info(obj_ctx, bucket_instance_id, bucket_info, NULL, pattrs);
-    }
-    if (r < 0) {
-      cerr << "could not get bucket info for bucket=" << bucket_name << std::endl;
-      return r;
-    }
-    bucket = bucket_info.bucket;
-  }
-  return 0;
-}
-
-static int read_input(const string& infile, bufferlist& bl)
-{
-  int fd = 0;
-  if (infile.size()) {
-    fd = open(infile.c_str(), O_RDONLY);
-    if (fd < 0) {
-      int err = -errno;
-      cerr << "error reading input file " << infile << std::endl;
-      return err;
-    }
-  }
-
-#define READ_CHUNK 8196
-  int r;
-  int err;
-
-  do {
-    char buf[READ_CHUNK];
-
-    r = safe_read(fd, buf, READ_CHUNK);
-    if (r < 0) {
-      err = -errno;
-      cerr << "error while reading input" << std::endl;
-      goto out;
-    }
-    bl.append(buf, r);
-  } while (r > 0);
-  err = 0;
-
- out:
-  if (infile.size()) {
-    close(fd);
-  }
-  return err;
-}
-
-template <class T>
-static int read_decode_json(const string& infile, T& t)
-{
-  bufferlist bl;
-  int ret = read_input(infile, bl);
-  if (ret < 0) {
-    cerr << "ERROR: failed to read input: " << cpp_strerror(-ret) << std::endl;
-    return ret;
-  }
-  JSONParser p;
-  if (!p.parse(bl.c_str(), bl.length())) {
-    cout << "failed to parse JSON" << std::endl;
-    return -EINVAL;
-  }
-
-  try {
-    decode_json_obj(t, &p);
-  } catch (JSONDecoder::err& e) {
-    cout << "failed to decode JSON input: " << e.message << std::endl;
-    return -EINVAL;
-  }
-  return 0;
-}
-
-template <class T, class K>
-static int read_decode_json(const string& infile, T& t, K *k)
-{
-  bufferlist bl;
-  int ret = read_input(infile, bl);
-  if (ret < 0) {
-    cerr << "ERROR: failed to read input: " << cpp_strerror(-ret) << std::endl;
-    return ret;
-  }
-  JSONParser p;
-  if (!p.parse(bl.c_str(), bl.length())) {
-    cout << "failed to parse JSON" << std::endl;
-    return -EINVAL;
-  }
-
-  try {
-    t.decode_json(&p, k);
-  } catch (JSONDecoder::err& e) {
-    cout << "failed to decode JSON input: " << e.message << std::endl;
-    return -EINVAL;
-  }
-  return 0;
-}
-
-static int parse_date_str(const string& date_str, utime_t& ut)
-{
-  uint64_t epoch = 0;
-  uint64_t nsec = 0;
-
-  if (!date_str.empty()) {
-    int ret = utime_t::parse_date(date_str, &epoch, &nsec);
-    if (ret < 0) {
-      cerr << "ERROR: failed to parse date: " << date_str << std::endl;
-      return -EINVAL;
-    }
-  }
-
-  ut = utime_t(epoch, nsec);
-
-  return 0;
-}
-
 template <class T>
 static bool decode_dump(const char *field_name, bufferlist& bl, Formatter *f)
 {
@@ -1195,878 +75,6 @@
 
   try {
     decode(t, iter);
-  } catch (buffer::error& err) {
-    return false;
-  }
-
-  encode_json(field_name, t, f);
-
-  return true;
-}
-
-static bool dump_string(const char *field_name, bufferlist& bl, Formatter *f)
-{
-  string val;
-  if (bl.length() > 0) {
-    val.assign(bl.c_str());
-  }
-  f->dump_string(field_name, val);
-
-  return true;
-}
-
-void set_quota_info(RGWQuotaInfo& quota, int opt_cmd, int64_t max_size, int64_t max_objects,
-                    bool have_max_size, bool have_max_objects)
-{
-  switch (opt_cmd) {
-    case OPT_QUOTA_ENABLE:
-    case OPT_GLOBAL_QUOTA_ENABLE:
-      quota.enabled = true;
-
-      // falling through on purpose
-
-    case OPT_QUOTA_SET:
-    case OPT_GLOBAL_QUOTA_SET:
-      if (have_max_objects) {
-        if (max_objects < 0) {
-          quota.max_objects = -1;
-        } else {
-          quota.max_objects = max_objects;
-        }
-      }
-      if (have_max_size) {
-        if (max_size < 0) {
-          quota.max_size = -1;
-        } else {
-          quota.max_size = rgw_rounded_kb(max_size) * 1024;
-        }
-      }
-      break;
-    case OPT_QUOTA_DISABLE:
-    case OPT_GLOBAL_QUOTA_DISABLE:
-      quota.enabled = false;
-      break;
-  }
-}
-
-int set_bucket_quota(RGWRados *store, int opt_cmd,
-                     const string& tenant_name, const string& bucket_name,
-                     int64_t max_size, int64_t max_objects,
-                     bool have_max_size, bool have_max_objects)
-{
-  RGWBucketInfo bucket_info;
-  map<string, bufferlist> attrs;
-  RGWObjectCtx obj_ctx(store);
-  int r = store->get_bucket_info(obj_ctx, tenant_name, bucket_name, bucket_info, NULL, &attrs);
-  if (r < 0) {
-    cerr << "could not get bucket info for bucket=" << bucket_name << ": " << cpp_strerror(-r) << std::endl;
-    return -r;
-  }
-
-  set_quota_info(bucket_info.quota, opt_cmd, max_size, max_objects, have_max_size, have_max_objects);
-
-   r = store->put_bucket_instance_info(bucket_info, false, real_time(), &attrs);
-  if (r < 0) {
-    cerr << "ERROR: failed writing bucket instance info: " << cpp_strerror(-r) << std::endl;
-    return -r;
-  }
-  return 0;
-}
-
-int set_user_bucket_quota(int opt_cmd, RGWUser& user, RGWUserAdminOpState& op_state, int64_t max_size, int64_t max_objects,
-                          bool have_max_size, bool have_max_objects)
-{
-  RGWUserInfo& user_info = op_state.get_user_info();
-
-  set_quota_info(user_info.bucket_quota, opt_cmd, max_size, max_objects, have_max_size, have_max_objects);
-
-  op_state.set_bucket_quota(user_info.bucket_quota);
-
-  string err;
-  int r = user.modify(op_state, &err);
-  if (r < 0) {
-    cerr << "ERROR: failed updating user info: " << cpp_strerror(-r) << ": " << err << std::endl;
-    return -r;
-  }
-  return 0;
-}
-
-int set_user_quota(int opt_cmd, RGWUser& user, RGWUserAdminOpState& op_state, int64_t max_size, int64_t max_objects,
-                   bool have_max_size, bool have_max_objects)
-{
-  RGWUserInfo& user_info = op_state.get_user_info();
-
-  set_quota_info(user_info.user_quota, opt_cmd, max_size, max_objects, have_max_size, have_max_objects);
-
-  op_state.set_user_quota(user_info.user_quota);
-
-  string err;
-  int r = user.modify(op_state, &err);
-  if (r < 0) {
-    cerr << "ERROR: failed updating user info: " << cpp_strerror(-r) << ": " << err << std::endl;
-    return -r;
-  }
-  return 0;
-}
-
-static bool bucket_object_check_filter(const string& name)
-{
-  rgw_obj_key k;
-  string ns; /* empty namespace */
-  return rgw_obj_key::oid_to_key_in_ns(name, &k, ns);
-}
-
-int check_min_obj_stripe_size(RGWRados *store, RGWBucketInfo& bucket_info, rgw_obj& obj, uint64_t min_stripe_size, bool *need_rewrite)
-{
-  map<string, bufferlist> attrs;
-  uint64_t obj_size;
-
-  RGWObjectCtx obj_ctx(store);
-  RGWRados::Object op_target(store, bucket_info, obj_ctx, obj);
-  RGWRados::Object::Read read_op(&op_target);
-
-  read_op.params.attrs = &attrs;
-  read_op.params.obj_size = &obj_size;
-
-  int ret = read_op.prepare();
-  if (ret < 0) {
-    lderr(store->ctx()) << "ERROR: failed to stat object, returned error: " << cpp_strerror(-ret) << dendl;
-    return ret;
-  }
-
-  map<string, bufferlist>::iterator iter;
-  iter = attrs.find(RGW_ATTR_MANIFEST);
-  if (iter == attrs.end()) {
-    *need_rewrite = (obj_size >= min_stripe_size);
-    return 0;
-  }
-
-  RGWObjManifest manifest;
-
-  try {
-    bufferlist& bl = iter->second;
-    bufferlist::iterator biter = bl.begin();
-    decode(manifest, biter);
-  } catch (buffer::error& err) {
-    ldout(store->ctx(), 0) << "ERROR: failed to decode manifest" << dendl;
-    return -EIO;
-  }
-
-  map<uint64_t, RGWObjManifestPart>& objs = manifest.get_explicit_objs();
-  map<uint64_t, RGWObjManifestPart>::iterator oiter;
-  for (oiter = objs.begin(); oiter != objs.end(); ++oiter) {
-    RGWObjManifestPart& part = oiter->second;
-
-    if (part.size >= min_stripe_size) {
-      *need_rewrite = true;
-      return 0;
-    }
-  }
-  *need_rewrite = false;
-
-  return 0;
-}
-
-
-int check_obj_locator_underscore(RGWBucketInfo& bucket_info, rgw_obj& obj, rgw_obj_key& key, bool fix, bool remove_bad, Formatter *f) {
-  f->open_object_section("object");
-  f->open_object_section("key");
-  f->dump_string("type", "head");
-  f->dump_string("name", key.name);
-  f->dump_string("instance", key.instance);
-  f->close_section();
-
-  string oid;
-  string locator;
-
-  get_obj_bucket_and_oid_loc(obj, oid, locator);
-
-  f->dump_string("oid", oid);
-  f->dump_string("locator", locator);
-
-
-  RGWObjectCtx obj_ctx(store);
-
-  RGWRados::Object op_target(store, bucket_info, obj_ctx, obj);
-  RGWRados::Object::Read read_op(&op_target);
-
-  int ret = read_op.prepare();
-  bool needs_fixing = (ret == -ENOENT);
-
-  f->dump_bool("needs_fixing", needs_fixing);
-
-  string status = (needs_fixing ? "needs_fixing" : "ok");
-
-  if ((needs_fixing || remove_bad) && fix) {
-    ret = store->fix_head_obj_locator(bucket_info, needs_fixing, remove_bad, key);
-    if (ret < 0) {
-      cerr << "ERROR: fix_head_object_locator() returned ret=" << ret << std::endl;
-      goto done;
-    }
-    status = "fixed";
-  }
-
-done:
-  f->dump_string("status", status);
-
-  f->close_section();
-
-  return 0;
-}
-
-int check_obj_tail_locator_underscore(RGWBucketInfo& bucket_info, rgw_obj& obj, rgw_obj_key& key, bool fix, Formatter *f) {
-  f->open_object_section("object");
-  f->open_object_section("key");
-  f->dump_string("type", "tail");
-  f->dump_string("name", key.name);
-  f->dump_string("instance", key.instance);
-  f->close_section();
-
-  bool needs_fixing;
-  string status;
-
-  int ret = store->fix_tail_obj_locator(bucket_info, key, fix, &needs_fixing);
-  if (ret < 0) {
-    cerr << "ERROR: fix_tail_object_locator_underscore() returned ret=" << ret << std::endl;
-    status = "failed";
-  } else {
-    status = (needs_fixing && !fix ? "needs_fixing" : "ok");
-  }
-
-  f->dump_bool("needs_fixing", needs_fixing);
-  f->dump_string("status", status);
-
-  f->close_section();
-
-  return 0;
-}
-
-int do_check_object_locator(const string& tenant_name, const string& bucket_name,
-                            bool fix, bool remove_bad, Formatter *f)
-{
-  if (remove_bad && !fix) {
-    cerr << "ERROR: can't have remove_bad specified without fix" << std::endl;
-    return -EINVAL;
-  }
-
-  RGWBucketInfo bucket_info;
-  rgw_bucket bucket;
-  string bucket_id;
-
-  f->open_object_section("bucket");
-  f->dump_string("bucket", bucket_name);
-  int ret = init_bucket(tenant_name, bucket_name, bucket_id, bucket_info, bucket);
-  if (ret < 0) {
-    cerr << "ERROR: could not init bucket: " << cpp_strerror(-ret) << std::endl;
-    return ret;
-  }
-  bool truncated;
-  int count = 0;
-
-  int max_entries = 1000;
-
-  string prefix;
-  string delim;
-  vector<rgw_bucket_dir_entry> result;
-  map<string, bool> common_prefixes;
-  string ns;
-
-  RGWRados::Bucket target(store, bucket_info);
-  RGWRados::Bucket::List list_op(&target);
-
-  string marker;
-
-  list_op.params.prefix = prefix;
-  list_op.params.delim = delim;
-  list_op.params.marker = rgw_obj_key(marker);
-  list_op.params.ns = ns;
-  list_op.params.enforce_ns = true;
-  list_op.params.list_versions = true;
-
-  f->open_array_section("check_objects");
-  do {
-    ret = list_op.list_objects(max_entries - count, &result, &common_prefixes, &truncated);
-    if (ret < 0) {
-      cerr << "ERROR: store->list_objects(): " << cpp_strerror(-ret) << std::endl;
-      return -ret;
-    }
-
-    count += result.size();
-
-    for (vector<rgw_bucket_dir_entry>::iterator iter = result.begin(); iter != result.end(); ++iter) {
-      rgw_obj_key key = iter->key;
-      rgw_obj obj(bucket, key);
-
-      if (key.name[0] == '_') {
-        ret = check_obj_locator_underscore(bucket_info, obj, key, fix, remove_bad, f);
-
-	if (ret >= 0) {
-          ret = check_obj_tail_locator_underscore(bucket_info, obj, key, fix, f);
-          if (ret < 0) {
-              cerr << "ERROR: check_obj_tail_locator_underscore(): " << cpp_strerror(-ret) << std::endl;
-              return -ret;
-          }
-	}
-      }
-    }
-    f->flush(cout);
-  } while (truncated && count < max_entries);
-  f->close_section();
-  f->close_section();
-
-  f->flush(cout);
-
-  return 0;
-}
-
-int set_bucket_sync_enabled(RGWRados *store, int opt_cmd, const string& tenant_name, const string& bucket_name)
-{
-  RGWBucketInfo bucket_info;
-  map<string, bufferlist> attrs;
-  RGWObjectCtx obj_ctx(store);
-
-  int r = store->get_bucket_info(obj_ctx, tenant_name, bucket_name, bucket_info, NULL, &attrs);
-  if (r < 0) {
-    cerr << "could not get bucket info for bucket=" << bucket_name << ": " << cpp_strerror(-r) << std::endl;
-    return -r;
-  }
-
-  if (opt_cmd == OPT_BUCKET_SYNC_ENABLE) {
-    bucket_info.flags &= ~BUCKET_DATASYNC_DISABLED;
-  } else if (opt_cmd == OPT_BUCKET_SYNC_DISABLE) {
-    bucket_info.flags |= BUCKET_DATASYNC_DISABLED;
-  }
-
-  r = store->put_bucket_instance_info(bucket_info, false, real_time(), &attrs);
-  if (r < 0) {
-    cerr << "ERROR: failed writing bucket instance info: " << cpp_strerror(-r) << std::endl;
-    return -r;
-  }
-
-  int shards_num = bucket_info.num_shards? bucket_info.num_shards : 1;
-  int shard_id = bucket_info.num_shards? 0 : -1;
-
-  if (opt_cmd == OPT_BUCKET_SYNC_DISABLE) {
-    r = store->stop_bi_log_entries(bucket_info, -1);
-    if (r < 0) {
-      lderr(store->ctx()) << "ERROR: failed writing stop bilog" << dendl;
-      return r;
-    }
-  } else {
-    r = store->resync_bi_log_entries(bucket_info, -1);
-    if (r < 0) {
-      lderr(store->ctx()) << "ERROR: failed writing resync bilog" << dendl;
-      return r;
-    }
-  }
-
-  for (int i = 0; i < shards_num; ++i, ++shard_id) {
-    r = store->data_log->add_entry(bucket_info.bucket, shard_id);
-    if (r < 0) {
-      lderr(store->ctx()) << "ERROR: failed writing data log" << dendl;
-      return r;
-    }
-  }
-
-  return 0;
-}
-
-
-/// search for a matching zone/zonegroup id and return a connection if found
-static boost::optional<RGWRESTConn> get_remote_conn(RGWRados *store,
-                                                    const RGWZoneGroup& zonegroup,
-                                                    const std::string& remote)
-{
-  boost::optional<RGWRESTConn> conn;
-  if (remote == zonegroup.get_id()) {
-    conn.emplace(store->ctx(), store, remote, zonegroup.endpoints);
-  } else {
-    for (const auto& z : zonegroup.zones) {
-      const auto& zone = z.second;
-      if (remote == zone.id) {
-        conn.emplace(store->ctx(), store, remote, zone.endpoints);
-        break;
-      }
-    }
-  }
-  return conn;
-}
-
-/// search each zonegroup for a connection
-static boost::optional<RGWRESTConn> get_remote_conn(RGWRados *store,
-                                                    const RGWPeriodMap& period_map,
-                                                    const std::string& remote)
-{
-  boost::optional<RGWRESTConn> conn;
-  for (const auto& zg : period_map.zonegroups) {
-    conn = get_remote_conn(store, zg.second, remote);
-    if (conn) {
-      break;
-    }
-  }
-  return conn;
-}
-
-// we expect a very small response
-static constexpr size_t MAX_REST_RESPONSE = 128 * 1024;
-
-static int send_to_remote_gateway(RGWRESTConn* conn, req_info& info,
-                                  bufferlist& in_data, JSONParser& parser)
-{
-  if (!conn) {
-    return -EINVAL;
-  }
-
-  ceph::bufferlist response;
-  rgw_user user;
-  int ret = conn->forward(user, info, nullptr, MAX_REST_RESPONSE, &in_data, &response);
-
-  int parse_ret = parser.parse(response.c_str(), response.length());
-  if (parse_ret < 0) {
-    cerr << "failed to parse response" << std::endl;
-    return parse_ret;
-  }
-  return ret;
-}
-
-static int send_to_url(const string& url, const string& access,
-                       const string& secret, req_info& info,
-                       bufferlist& in_data, JSONParser& parser)
-{
-  if (access.empty() || secret.empty()) {
-    cerr << "An --access-key and --secret must be provided with --url." << std::endl;
-    return -EINVAL;
-  }
-  RGWAccessKey key;
-  key.id = access;
-  key.key = secret;
-
-  param_vec_t params;
-  RGWRESTSimpleRequest req(g_ceph_context, url, NULL, &params);
-
-  bufferlist response;
-  int ret = req.forward_request(key, info, MAX_REST_RESPONSE, &in_data, &response);
-
-  int parse_ret = parser.parse(response.c_str(), response.length());
-  if (parse_ret < 0) {
-    cout << "failed to parse response" << std::endl;
-    return parse_ret;
-  }
-  return ret;
-}
-
-static int send_to_remote_or_url(RGWRESTConn *conn, const string& url,
-                                 const string& access, const string& secret,
-                                 req_info& info, bufferlist& in_data,
-                                 JSONParser& parser)
-{
-  if (url.empty()) {
-    return send_to_remote_gateway(conn, info, in_data, parser);
-  }
-  return send_to_url(url, access, secret, info, in_data, parser);
-}
-
-static int commit_period(RGWRealm& realm, RGWPeriod& period,
-                         string remote, const string& url,
-                         const string& access, const string& secret,
-                         bool force)
-{
-  const string& master_zone = period.get_master_zone();
-  if (master_zone.empty()) {
-    cerr << "cannot commit period: period does not have a master zone of a master zonegroup" << std::endl;
-    return -EINVAL;
-  }
-  // are we the period's master zone?
-  if (store->get_zone_params().get_id() == master_zone) {
-    // read the current period
-    RGWPeriod current_period;
-    int ret = current_period.init(g_ceph_context, store, realm.get_id());
-    if (ret < 0) {
-      cerr << "Error initializing current period: "
-          << cpp_strerror(-ret) << std::endl;
-      return ret;
-    }
-    // the master zone can commit locally
-    ret = period.commit(realm, current_period, cerr, force);
-    if (ret < 0) {
-      cerr << "failed to commit period: " << cpp_strerror(-ret) << std::endl;
-    }
-    return ret;
-  }
-
-  if (remote.empty() && url.empty()) {
-    // use the new master zone's connection
-    remote = master_zone;
-    cout << "Sending period to new master zone " << remote << std::endl;
-  }
-  boost::optional<RGWRESTConn> conn;
-  RGWRESTConn *remote_conn = nullptr;
-  if (!remote.empty()) {
-    conn = get_remote_conn(store, period.get_map(), remote);
-    if (!conn) {
-      cerr << "failed to find a zone or zonegroup for remote "
-          << remote << std::endl;
-      return -ENOENT;
-    }
-    remote_conn = &*conn;
-  }
-
-  // push period to the master with an empty period id
-  period.set_id("");
-
-  RGWEnv env;
-  req_info info(g_ceph_context, &env);
-  info.method = "POST";
-  info.request_uri = "/admin/realm/period";
-
-  // json format into a bufferlist
-  JSONFormatter jf(false);
-  encode_json("period", period, &jf);
-  bufferlist bl;
-  jf.flush(bl);
-
-  JSONParser p;
-  int ret = send_to_remote_or_url(remote_conn, url, access, secret, info, bl, p);
-  if (ret < 0) {
-    cerr << "request failed: " << cpp_strerror(-ret) << std::endl;
-
-    // did we parse an error message?
-    auto message = p.find_obj("Message");
-    if (message) {
-      cerr << "Reason: " << message->get_data() << std::endl;
-    }
-    return ret;
-  }
-
-  // decode the response and store it back
-  try {
-    decode_json_obj(period, &p);
-  } catch (JSONDecoder::err& e) {
-    cout << "failed to decode JSON input: " << e.message << std::endl;
-    return -EINVAL;
-  }
-  if (period.get_id().empty()) {
-    cerr << "Period commit got back an empty period id" << std::endl;
-    return -EINVAL;
-  }
-  // the master zone gave us back the period that it committed, so it's
-  // safe to save it as our latest epoch
-  ret = period.store_info(false);
-  if (ret < 0) {
-    cerr << "Error storing committed period " << period.get_id() << ": "
-        << cpp_strerror(ret) << std::endl;
-    return ret;
-  }
-  ret = period.set_latest_epoch(period.get_epoch());
-  if (ret < 0) {
-    cerr << "Error updating period epoch: " << cpp_strerror(ret) << std::endl;
-    return ret;
-  }
-  ret = period.reflect();
-  if (ret < 0) {
-    cerr << "Error updating local objects: " << cpp_strerror(ret) << std::endl;
-    return ret;
-  }
-  realm.notify_new_period(period);
-  return ret;
-}
-
-static int update_period(const string& realm_id, const string& realm_name,
-                         const string& period_id, const string& period_epoch,
-                         bool commit, const string& remote, const string& url,
-                         const string& access, const string& secret,
-                         Formatter *formatter, bool force)
-{
-  RGWRealm realm(realm_id, realm_name);
-  int ret = realm.init(g_ceph_context, store);
-  if (ret < 0 ) {
-    cerr << "Error initializing realm " << cpp_strerror(-ret) << std::endl;
-    return ret;
-  }
-  epoch_t epoch = 0;
-  if (!period_epoch.empty()) {
-    epoch = atoi(period_epoch.c_str());
-  }
-  RGWPeriod period(period_id, epoch);
-  ret = period.init(g_ceph_context, store, realm.get_id());
-  if (ret < 0) {
-    cerr << "period init failed: " << cpp_strerror(-ret) << std::endl;
-    return ret;
-  }
-  period.fork();
-  ret = period.update();
-  if(ret < 0) {
-    // Dropping the error message here, as both the ret codes were handled in
-    // period.update()
-    return ret;
-  }
-  ret = period.store_info(false);
-  if (ret < 0) {
-    cerr << "failed to store period: " << cpp_strerror(-ret) << std::endl;
-    return ret;
-  }
-  if (commit) {
-    ret = commit_period(realm, period, remote, url, access, secret, force);
-    if (ret < 0) {
-      cerr << "failed to commit period: " << cpp_strerror(-ret) << std::endl;
-      return ret;
-    }
-  }
-  encode_json("period", period, formatter);
-  formatter->flush(cout);
-  return 0;
-}
-
-static int init_bucket_for_sync(const string& tenant, const string& bucket_name,
-                                const string& bucket_id, rgw_bucket& bucket)
-{
-  RGWBucketInfo bucket_info;
-
-  int ret = init_bucket(tenant, bucket_name, bucket_id, bucket_info, bucket);
-  if (ret < 0) {
-    cerr << "ERROR: could not init bucket: " << cpp_strerror(-ret) << std::endl;
-    return ret;
-  }
-
-  return 0;
-}
-
-static int do_period_pull(RGWRESTConn *remote_conn, const string& url,
-                          const string& access_key, const string& secret_key,
-                          const string& realm_id, const string& realm_name,
-                          const string& period_id, const string& period_epoch,
-                          RGWPeriod *period)
-{
-  RGWEnv env;
-  req_info info(g_ceph_context, &env);
-  info.method = "GET";
-  info.request_uri = "/admin/realm/period";
-
-  map<string, string> &params = info.args.get_params();
-  if (!realm_id.empty())
-    params["realm_id"] = realm_id;
-  if (!realm_name.empty())
-    params["realm_name"] = realm_name;
-  if (!period_id.empty())
-    params["period_id"] = period_id;
-  if (!period_epoch.empty())
-    params["epoch"] = period_epoch;
-
-  bufferlist bl;
-  JSONParser p;
-  int ret = send_to_remote_or_url(remote_conn, url, access_key, secret_key,
-                                  info, bl, p);
-  if (ret < 0) {
-    cerr << "request failed: " << cpp_strerror(-ret) << std::endl;
-    return ret;
-  }
-  ret = period->init(g_ceph_context, store, false);
-  if (ret < 0) {
-    cerr << "faile to init period " << cpp_strerror(-ret) << std::endl;
-    return ret;
-  }
-  try {
-    decode_json_obj(*period, &p);
-  } catch (JSONDecoder::err& e) {
-    cout << "failed to decode JSON input: " << e.message << std::endl;
-    return -EINVAL;
-  }
-  ret = period->store_info(false);
-  if (ret < 0) {
-    cerr << "Error storing period " << period->get_id() << ": " << cpp_strerror(ret) << std::endl;
-  }
-  // store latest epoch (ignore errors)
-  period->update_latest_epoch(period->get_epoch());
-  return 0;
-}
-
-static int read_current_period_id(RGWRados* store, const std::string& realm_id,
-                                  const std::string& realm_name,
-                                  std::string* period_id)
-{
-  RGWRealm realm(realm_id, realm_name);
-  int ret = realm.init(g_ceph_context, store);
-  if (ret < 0) {
-    std::cerr << "failed to read realm: " << cpp_strerror(-ret) << std::endl;
-    return ret;
-  }
-  *period_id = realm.get_current_period();
-  return 0;
-}
-
-void flush_ss(stringstream& ss, list<string>& l)
-{
-  if (!ss.str().empty()) {
-    l.push_back(ss.str());
-  }
-  ss.str("");
-}
-
-stringstream& push_ss(stringstream& ss, list<string>& l, int tab = 0)
-{
-  flush_ss(ss, l);
-  if (tab > 0) {
-    ss << setw(tab) << "" << setw(1);
-  }
-  return ss;
-}
-
-static void get_md_sync_status(list<string>& status)
-{
-  RGWMetaSyncStatusManager sync(store, store->get_async_rados());
-
-  int ret = sync.init();
-  if (ret < 0) {
-    status.push_back(string("failed to retrieve sync info: sync.init() failed: ") + cpp_strerror(-ret));
-    return;
-  }
-
-  rgw_meta_sync_status sync_status;
-  ret = sync.read_sync_status(&sync_status);
-  if (ret < 0) {
-    status.push_back(string("failed to read sync status: ") + cpp_strerror(-ret));
-    return;
-  }
-
-  string status_str;
-  switch (sync_status.sync_info.state) {
-    case rgw_meta_sync_info::StateInit:
-      status_str = "init";
-      break;
-    case rgw_meta_sync_info::StateBuildingFullSyncMaps:
-      status_str = "preparing for full sync";
-      break;
-    case rgw_meta_sync_info::StateSync:
-      status_str = "syncing";
-      break;
-    default:
-      status_str = "unknown";
-  }
-
-  status.push_back(status_str);
-
-  uint64_t full_total = 0;
-  uint64_t full_complete = 0;
-
-  int num_full = 0;
-  int num_inc = 0;
-  int total_shards = 0;
-
-  for (auto marker_iter : sync_status.sync_markers) {
-    full_total += marker_iter.second.total_entries;
-    total_shards++;
-    if (marker_iter.second.state == rgw_meta_sync_marker::SyncState::FullSync) {
-      num_full++;
-      full_complete += marker_iter.second.pos;
-    } else {
-      full_complete += marker_iter.second.total_entries;
-    }
-    if (marker_iter.second.state == rgw_meta_sync_marker::SyncState::IncrementalSync) {
-      num_inc++;
-    }
-  }
-
-  stringstream ss;
-  push_ss(ss, status) << "full sync: " << num_full << "/" << total_shards << " shards";
-
-  if (num_full > 0) {
-    push_ss(ss, status) << "full sync: " << full_total - full_complete << " entries to sync";
-  }
-
-  push_ss(ss, status) << "incremental sync: " << num_inc << "/" << total_shards << " shards";
-
-  rgw_mdlog_info log_info;
-  ret = sync.read_log_info(&log_info);
-  if (ret < 0) {
-    status.push_back(string("failed to fetch local sync status: ") + cpp_strerror(-ret));
-    return;
-  }
-
-  map<int, RGWMetadataLogInfo> master_shards_info;
-  string master_period = store->get_current_period_id();
-
-  ret = sync.read_master_log_shards_info(master_period, &master_shards_info);
-  if (ret < 0) {
-    status.push_back(string("failed to fetch master sync status: ") + cpp_strerror(-ret));
-    return;
-  }
-
-  map<int, string> shards_behind;
-  if (sync_status.sync_info.period != master_period) {
-    status.push_back(string("master is on a different period: master_period=" +
-                            master_period + " local_period=" + sync_status.sync_info.period));
-  } else {
-    for (auto local_iter : sync_status.sync_markers) {
-      int shard_id = local_iter.first;
-      auto iter = master_shards_info.find(shard_id);
-
-      if (iter == master_shards_info.end()) {
-        /* huh? */
-        derr << "ERROR: could not find remote sync shard status for shard_id=" << shard_id << dendl;
-        continue;
-      }
-      auto master_marker = iter->second.marker;
-      if (local_iter.second.state == rgw_meta_sync_marker::SyncState::IncrementalSync &&
-          master_marker > local_iter.second.marker) {
-        shards_behind[shard_id] = local_iter.second.marker;
-      }
-    }
-  }
-
-  int total_behind = shards_behind.size() + (sync_status.sync_info.num_shards - num_inc);
-  if (total_behind == 0) {
-    push_ss(ss, status) << "metadata is caught up with master";
-  } else {
-    push_ss(ss, status) << "metadata is behind on " << total_behind << " shards";
-
-    map<int, rgw_mdlog_shard_data> master_pos;
-    ret = sync.read_master_log_shards_next(sync_status.sync_info.period, shards_behind, &master_pos);
-    if (ret < 0) {
-      derr << "ERROR: failed to fetch master next positions (" << cpp_strerror(-ret) << ")" << dendl;
-    } else {
-      ceph::real_time oldest;
-      for (auto iter : master_pos) {
-        rgw_mdlog_shard_data& shard_data = iter.second;
-
-        if (!shard_data.entries.empty()) {
-          rgw_mdlog_entry& entry = shard_data.entries.front();
-          if (ceph::real_clock::is_zero(oldest)) {
-            oldest = entry.timestamp;
-          } else if (!ceph::real_clock::is_zero(entry.timestamp) && entry.timestamp < oldest) {
-            oldest = entry.timestamp;
-          }
-        }
-      }
->>>>>>> aab2defa
-
-static RGWRados *store = nullptr;
-
-
-static void show_user_info(RGWUserInfo& info, Formatter *formatter)
-{
-  encode_json("user_info", info, formatter);
-  formatter->flush(cout);
-  cout << std::endl;
-}
-
-class StoreDestructor {
-  RGWRados *store;
-public:
-  explicit StoreDestructor(RGWRados *_s) : store(_s) {}
-  ~StoreDestructor() {
-    RGWStoreManager::close_storage(store);
-  }
-};
-
-template <class T>
-static bool decode_dump(const char *field_name, bufferlist& bl, Formatter *f)
-{
-  T t;
-
-  bufferlist::iterator iter = bl.begin();
-
-  try {
-    ::decode(t, iter);
   } catch (buffer::error& err) {
     return false;
   }
@@ -4573,6 +2581,8 @@
         handled = dump_string("tag", bl, formatter);
       } else if (iter->first == RGW_ATTR_ETAG) {
         handled = dump_string("etag", bl, formatter);
+      } else if (iter->first == RGW_ATTR_COMPRESSION) {
+        handled = decode_dump<RGWCompressionInfo>("compression", bl, formatter);
       }
 
       if (!handled)
@@ -4976,7 +2986,7 @@
     }
 
     RGWSyncModuleInstanceRef sync_module;
-    int ret = store->get_sync_modules_manager()->create_instance(g_ceph_context, store->get_zone().tier_type,
+    int ret = store->get_sync_modules_manager()->create_instance(g_ceph_context, store->get_zone().tier_type, 
         store->get_zone_params().tier_config, &sync_module);
     if (ret < 0) {
       lderr(cct) << "ERROR: failed to init sync module instance, ret=" << ret << dendl;
@@ -5106,82 +3116,9 @@
   }
 
   if (opt_cmd == OPT_SYNC_ERROR_LIST) {
-<<<<<<< HEAD
     ret = handle_opt_sync_error_list(max_entries, start_date, end_date, specified_shard_id, shard_id, marker, store, formatter);
     if (ret != 0) {
       return ret;
-=======
-    if (max_entries < 0) {
-      max_entries = 1000;
-    }
-
-    bool truncated;
-    utime_t start_time, end_time;
-
-    int ret = parse_date_str(start_date, start_time);
-    if (ret < 0)
-      return -ret;
-
-    ret = parse_date_str(end_date, end_time);
-    if (ret < 0)
-      return -ret;
-
-    if (shard_id < 0) {
-      shard_id = 0;
-    }
-
-    formatter->open_array_section("entries");
-
-    for (; shard_id < ERROR_LOGGER_SHARDS; ++shard_id) {
-      formatter->open_object_section("shard");
-      encode_json("shard_id", shard_id, formatter);
-      formatter->open_array_section("entries");
-
-      int count = 0;
-      string oid = RGWSyncErrorLogger::get_shard_oid(RGW_SYNC_ERROR_LOG_SHARD_PREFIX, shard_id);
-
-      do {
-        list<cls_log_entry> entries;
-        ret = store->time_log_list(oid, start_time.to_real_time(), end_time.to_real_time(),
-                                   max_entries - count, entries, marker, &marker, &truncated);
-        if (ret == -ENOENT) {
-          break;
-        }
-        if (ret < 0) {
-          cerr << "ERROR: store->time_log_list(): " << cpp_strerror(-ret) << std::endl;
-          return -ret;
-        }
-
-        count += entries.size();
-
-        for (auto& cls_entry : entries) {
-          rgw_sync_error_info log_entry;
-
-          auto iter = cls_entry.data.begin();
-          try {
-            decode(log_entry, iter);
-          } catch (buffer::error& err) {
-            cerr << "ERROR: failed to decode log entry" << std::endl;
-            continue;
-          }
-          formatter->open_object_section("entry");
-          encode_json("id", cls_entry.id, formatter);
-          encode_json("section", cls_entry.section, formatter);
-          encode_json("name", cls_entry.name, formatter);
-          encode_json("timestamp", cls_entry.timestamp, formatter);
-          encode_json("info", log_entry, formatter);
-          formatter->close_section();
-          formatter->flush(cout);
-        }
-      } while (truncated && count < max_entries);
-
-      formatter->close_section();
-      formatter->close_section();
-
-      if (specified_shard_id) {
-        break;
-      }
->>>>>>> aab2defa
     }
   }
 

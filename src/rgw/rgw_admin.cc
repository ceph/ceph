--- conflicted
+++ resolved
@@ -2541,16 +2541,12 @@
     shard_status.resize(full_status.shards_done_with_gen.size());
   } else if (r == -ENOENT) {
     // no full status, but there may be per-shard status from before upgrade
-<<<<<<< HEAD
-    const auto& log = source_bucket->get_info().layout.logs.front();
-=======
     const auto& logs = source_bucket->get_info().layout.logs;
     if (logs.empty()) {
       out << indented{width} << "init: bucket sync has not started\n";
       return 0;
     }
     const auto& log = logs.front();
->>>>>>> 7c7db9ff
     if (log.gen > 0) {
       // this isn't the backward-compatible case, so we just haven't started yet
       out << indented{width} << "init: bucket sync has not started\n";
@@ -2561,11 +2557,7 @@
       return -EINVAL;
     }
     // use shard count from our log gen=0
-<<<<<<< HEAD
-    shard_status.resize(log.layout.in_index.layout.num_shards);
-=======
     shard_status.resize(rgw::num_shards(log.layout.in_index));
->>>>>>> 7c7db9ff
   } else {
     lderr(store->ctx()) << "failed to read bucket full sync status: " << cpp_strerror(r) << dendl;
     return r;
@@ -3652,10 +3644,7 @@
   ceph::timespan opt_timeout_sec = std::chrono::seconds(60);
 
   std::optional<std::string> inject_error_at;
-<<<<<<< HEAD
-=======
   std::optional<int> inject_error_code;
->>>>>>> 7c7db9ff
   std::optional<std::string> inject_abort_at;
 
   rgw::zone_features::set enable_features;
@@ -4138,11 +4127,8 @@
       opt_timeout_sec = std::chrono::seconds(atoi(val.c_str()));
     } else if (ceph_argparse_witharg(args, i, &val, "--inject-error-at", (char*)NULL)) {
       inject_error_at = val;
-<<<<<<< HEAD
-=======
     } else if (ceph_argparse_witharg(args, i, &val, "--inject-error-code", (char*)NULL)) {
       inject_error_code = atoi(val.c_str());
->>>>>>> 7c7db9ff
     } else if (ceph_argparse_witharg(args, i, &val, "--inject-abort-at", (char*)NULL)) {
       inject_abort_at = val;
     } else if (ceph_argparse_binary_flag(args, i, &detail, NULL, "--detail", (char*)NULL)) {
@@ -7726,15 +7712,12 @@
     }
 
     auto zone_svc = static_cast<rgw::sal::RadosStore*>(store)->svc()->zone;
-<<<<<<< HEAD
-=======
     if (!zone_svc->can_reshard()) {
       const auto& zonegroup = zone_svc->get_zonegroup();
       std::cerr << "The zonegroup '" << zonegroup.get_name() << "' does not "
           "have the resharding feature enabled." << std::endl;
       return ENOTSUP;
     }
->>>>>>> 7c7db9ff
     if (!RGWBucketReshard::can_reshard(bucket->get_info(), zone_svc) &&
         !yes_i_really_mean_it) {
       std::cerr << "Bucket '" << bucket->get_name() << "' already has too many "
@@ -7742,11 +7725,7 @@
           "from previous reshards that peer zones haven't finished syncing. "
           "Resharding is not recommended until the old generations sync, but "
           "you can force a reshard with --yes-i-really-mean-it." << std::endl;
-<<<<<<< HEAD
-      return -EINVAL;
-=======
       return EINVAL;
->>>>>>> 7c7db9ff
     }
 
     RGWBucketReshard br(static_cast<rgw::sal::RadosStore*>(store),
@@ -7760,12 +7739,8 @@
 
     ReshardFaultInjector fault;
     if (inject_error_at) {
-<<<<<<< HEAD
-      fault.inject(*inject_error_at, InjectError{-EIO, dpp()});
-=======
       const int code = -inject_error_code.value_or(EIO);
       fault.inject(*inject_error_at, InjectError{code, dpp()});
->>>>>>> 7c7db9ff
     } else if (inject_abort_at) {
       fault.inject(*inject_abort_at, InjectAbort{});
     }

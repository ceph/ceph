--- conflicted
+++ resolved
@@ -2162,14 +2162,8 @@
     pool = store->get_zone_params().domain_root;
   }
 
-<<<<<<< HEAD
-  int list_keys_init(RGWRados *store, const string& marker, void **phandle)
-  {
+  int list_keys_init(RGWRados *store, const string& marker, void **phandle) override {
     auto info = ceph::make_unique<list_keys_info>();
-=======
-  int list_keys_init(RGWRados *store, const string& marker, void **phandle) override {
-    list_keys_info *info = new list_keys_info;
->>>>>>> 1b2f1358
 
     info->store = store;
 

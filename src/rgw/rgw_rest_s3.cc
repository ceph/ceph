--- conflicted
+++ resolved
@@ -673,19 +673,19 @@
 max_keys = s->info.args.get("max-keys");
 op_ret = parse_max_keys();
 if (op_ret < 0) {
-return op_ret;
+ return op_ret;
 }
 
 encoding_type = s->info.args.get("encoding-type");
 if (s->system_request) {
-s->info.args.get_bool("objs-container", &objs_container, false);
-const char *shard_id_str = s->info.env->get("HTTP_RGWX_SHARD_ID");
-if (shard_id_str) {
-string err;
-shard_id = strict_strtol(shard_id_str, 10, &err);
-if (!err.empty()) {
-ldout(s->cct, 5) << "bad shard id specified: " << shard_id_str << dendl;
-return -EINVAL;
+ s->info.args.get_bool("objs-container", &objs_container, false);
+ const char *shard_id_str = s->info.env->get("HTTP_RGWX_SHARD_ID");
+ if (shard_id_str) {
+  string err;
+  shard_id = strict_strtol(shard_id_str, 10, &err);
+  if (!err.empty()) {
+   ldout(s->cct, 5) << "bad shard id specified: " << shard_id_str << dendl;
+   return -EINVAL;
 }
 } 
 else
@@ -700,41 +700,23 @@
 {
 int ret = get_common_params();
 if (ret < 0)
-return ret;
+ return ret;
 if (!list_versions)
 {
-marker = s->info.args.get("marker");
+ marker = s->info.args.get("marker");
 } else {
-marker.name = s->info.args.get("key-marker");
-marker.instance = s->info.args.get("version-id-marker");
+ marker.name = s->info.args.get("key-marker");
+ marker.instance = s->info.args.get("version-id-marker");
 }
 return 0;
 }
 
-<<<<<<< HEAD
-=======
-  encoding_type = s->info.args.get("encoding-type");
-  if (s->system_request) {
-    s->info.args.get_bool("objs-container", &objs_container, false);
-    const char *shard_id_str = s->info.env->get("HTTP_RGWX_SHARD_ID");
-    if (shard_id_str) {
-      string err;
-      shard_id = strict_strtol(shard_id_str, 10, &err);
-      if (!err.empty()) {
-        ldpp_dout(this, 5) << "bad shard id specified: " << shard_id_str << dendl;
-        return -EINVAL;
-      }
-    } else {
-      shard_id = s->bucket_instance_shard_id;
-    }
-  }
->>>>>>> 69975864
 
 int RGWListBucket_ObjStore_S3v2::get_params()
 {
 int ret = get_common_params();
 if (ret < 0)
-return ret;
+ return ret;
 s->info.args.get_bool("fetch-owner", &fetchOwner, false);
 startAfter = s->info.args.get("start-after");
 marker = s->info.args.get("ContinuationToken");
@@ -813,15 +795,16 @@
       }
       rgw_obj_key key(iter->key);
       if (encode_key) {
-  string key_name;
-  url_encode(key.name, key_name);
-  s->formatter->dump_string("Key", key_name);
-      } else {
-  s->formatter->dump_string("Key", key.name);
+       string key_name;
+       url_encode(key.name, key_name);
+       s->formatter->dump_string("Key", key_name);
+      } 
+      else {
+       s->formatter->dump_string("Key", key.name);
       }
       string version_id = key.instance;
       if (version_id.empty()) {
-  version_id = "null";
+       version_id = "null";
       }
       if (s->system_request) {
         if (iter->versioned_epoch > 0) {
@@ -835,16 +818,16 @@
       s->formatter->dump_bool("IsLatest", iter->is_current());
       dump_time(s, "LastModified", &iter->meta.mtime);
       if (!iter->is_delete_marker()) {
-  s->formatter->dump_format("ETag", "\"%s\"", iter->meta.etag.c_str());
-  s->formatter->dump_int("Size", iter->meta.accounted_size);
-  auto& storage_class = rgw_placement_rule::get_canonical_storage_class(iter->meta.storage_class);
-  s->formatter->dump_string("StorageClass", storage_class.c_str());
+       s->formatter->dump_format("ETag", "\"%s\"", iter->meta.etag.c_str());
+       s->formatter->dump_int("Size", iter->meta.accounted_size);
+       auto& storage_class = rgw_placement_rule::get_canonical_storage_class(iter->meta.storage_class);
+       s->formatter->dump_string("StorageClass", storage_class.c_str());
       }
       dump_owner(s, iter->meta.owner, iter->meta.owner_display_name);
       if (iter->meta.appendable) {
         s->formatter->dump_string("Type", "Appendable");
       } else {
-        s->formatter->dump_string("Type", "Normal");
+         s->formatter->dump_string("Type", "Normal");
       }
       s->formatter->close_section();
     }
@@ -871,10 +854,10 @@
     if (!common_prefixes.empty()) {
       map<string, bool>::iterator pref_iter;
       for (pref_iter = common_prefixes.begin();
-     pref_iter != common_prefixes.end(); ++pref_iter) {
-  s->formatter->open_array_section("CommonPrefixes");
-  s->formatter->dump_string("Prefix", pref_iter->first);
-  s->formatter->close_section();
+      pref_iter != common_prefixes.end(); ++pref_iter) {
+      s->formatter->open_array_section("CommonPrefixes");
+      s->formatter->dump_string("Prefix", pref_iter->first);
+      s->formatter->close_section();
       }
     }
   }
@@ -884,7 +867,7 @@
 void RGWListBucket_ObjStore_S3::send_response()
 {
    
-if(op_ret < 0)
+  if(op_ret < 0)
     set_req_state_err(s, op_ret);
   dump_errno(s);
 
@@ -908,16 +891,17 @@
     encode_key = true;
   }
     if (op_ret >= 0) {
-    vector<rgw_bucket_dir_entry>::iterator iter;
-    for (iter = objs.begin(); iter != objs.end(); ++iter) {
+     vector<rgw_bucket_dir_entry>::iterator iter;
+     for (iter = objs.begin(); iter != objs.end(); ++iter) {
       rgw_obj_key key(iter->key);
       s->formatter->open_array_section("Contents");
       if (encode_key) {
-  string key_name;
-  url_encode(key.name, key_name);
-  s->formatter->dump_string("Key", key_name);
-      } else {
-  s->formatter->dump_string("Key", key.name);
+       string key_name;
+       url_encode(key.name, key_name);
+       s->formatter->dump_string("Key", key_name);
+      } else 
+      {
+       s->formatter->dump_string("Key", key.name);
       }
       dump_time(s, "LastModified", &iter->meta.mtime);
       s->formatter->dump_format("ETag", "\"%s\"", iter->meta.etag.c_str());
@@ -975,15 +959,15 @@
       }
       rgw_obj_key key(iter->key);
       if (encode_key) {
-  string key_name;
-  url_encode(key.name, key_name);
-  s->formatter->dump_string("Key", key_name);
+       string key_name;
+       url_encode(key.name, key_name);
+       s->formatter->dump_string("Key", key_name);
       } else {
-  s->formatter->dump_string("Key", key.name);
+       s->formatter->dump_string("Key", key.name);
       }
       string version_id = key.instance;
       if (version_id.empty()) {
-  version_id = "null";
+       version_id = "null";
       }
       if (s->system_request) {
         if (iter->versioned_epoch > 0) {
@@ -997,13 +981,13 @@
       s->formatter->dump_bool("IsLatest", iter->is_current());
       dump_time(s, "LastModified", &iter->meta.mtime);
       if (!iter->is_delete_marker()) {
-  s->formatter->dump_format("ETag", "\"%s\"", iter->meta.etag.c_str());
-  s->formatter->dump_int("Size", iter->meta.accounted_size);
-  auto& storage_class = rgw_placement_rule::get_canonical_storage_class(iter->meta.storage_class);
-  s->formatter->dump_string("StorageClass", storage_class.c_str());
+       s->formatter->dump_format("ETag", "\"%s\"", iter->meta.etag.c_str());
+       s->formatter->dump_int("Size", iter->meta.accounted_size);
+       auto& storage_class = rgw_placement_rule::get_canonical_storage_class(iter->meta.storage_class);
+       s->formatter->dump_string("StorageClass", storage_class.c_str());
       }
       if(fetchOwner == true)dump_owner(s, s->user->user_id, s->user->display_name);
-      s->formatter->close_section();
+       s->formatter->close_section();
     }
 
 
@@ -1014,12 +998,12 @@
      if (!common_prefixes.empty()) {
       map<string, bool>::iterator pref_iter;
       for (pref_iter = common_prefixes.begin();
-     pref_iter != common_prefixes.end(); ++pref_iter) {
-  s->formatter->open_array_section("CommonPrefixes");
-  s->formatter->dump_string("Prefix", pref_iter->first);
-  s->formatter->dump_int("KeyCount",objs.size());
-  s->formatter->dump_string("StartAfter", startAfter);
-  s->formatter->close_section();
+      pref_iter != common_prefixes.end(); ++pref_iter) {
+      s->formatter->open_array_section("CommonPrefixes");
+      s->formatter->dump_string("Prefix", pref_iter->first);
+      s->formatter->dump_int("KeyCount",objs.size());
+      s->formatter->dump_string("StartAfter", startAfter);
+      s->formatter->close_section();
       }
     }
   
@@ -1056,16 +1040,16 @@
     encode_key = true;
   }
     if (op_ret >= 0) {
-    vector<rgw_bucket_dir_entry>::iterator iter;
-    for (iter = objs.begin(); iter != objs.end(); ++iter) {
+     vector<rgw_bucket_dir_entry>::iterator iter;
+     for (iter = objs.begin(); iter != objs.end(); ++iter) {
       rgw_obj_key key(iter->key);
       s->formatter->open_array_section("Contents");
       if (encode_key) {
-  string key_name;
-  url_encode(key.name, key_name);
-  s->formatter->dump_string("Key", key_name);
+       string key_name;
+       url_encode(key.name, key_name);
+       s->formatter->dump_string("Key", key_name);
       } else {
-  s->formatter->dump_string("Key", key.name);
+       s->formatter->dump_string("Key", key.name);
       }
       dump_time(s, "LastModified", &iter->meta.mtime);
       s->formatter->dump_format("ETag", "\"%s\"", iter->meta.etag.c_str());

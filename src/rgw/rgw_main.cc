// -*- mode:C++; tab-width:8; c-basic-offset:2; indent-tabs-mode:t -*-
// vim: ts=8 sw=2 smarttab ft=cpp

#include <boost/intrusive/list.hpp>
#include "common/ceph_argparse.h"
#include "global/global_init.h"
#include "global/signal_handler.h"
#include "common/config.h"
#include "common/errno.h"
#include "common/Timer.h"
#include "common/safe_io.h"
#include "common/TracepointProvider.h"
#include "common/openssl_opts_handler.h"
#include "common/numa.h"
#include "include/compat.h"
#include "include/str_list.h"
#include "include/stringify.h"
#include "rgw_common.h"
#include "rgw_sal_rados.h"
#include "rgw_period_pusher.h"
#include "rgw_realm_reloader.h"
#include "rgw_rest.h"
#include "rgw_rest_s3.h"
#include "rgw_rest_swift.h"
#include "rgw_rest_admin.h"
#include "rgw_rest_info.h"
#include "rgw_rest_usage.h"
#include "rgw_rest_user.h"
#include "rgw_rest_bucket.h"
#include "rgw_rest_metadata.h"
#include "rgw_rest_log.h"
#include "rgw_rest_config.h"
#include "rgw_rest_realm.h"
#include "rgw_rest_sts.h"
#include "rgw_rest_ratelimit.h"
#include "rgw_swift_auth.h"
#include "rgw_log.h"
#include "rgw_tools.h"
#include "rgw_resolve.h"
#include "rgw_request.h"
#include "rgw_process.h"
#include "rgw_frontend.h"
#include "rgw_http_client_curl.h"
#include "rgw_kmip_client.h"
#include "rgw_kmip_client_impl.h"
#include "rgw_perf_counters.h"
#ifdef WITH_RADOSGW_AMQP_ENDPOINT
#include "rgw_amqp.h"
#endif
#ifdef WITH_RADOSGW_KAFKA_ENDPOINT
#include "rgw_kafka.h"
#endif
#include "rgw_asio_frontend.h"
#include "rgw_dmclock_scheduler_ctx.h"
#ifdef WITH_RADOSGW_LUA_PACKAGES
#include "rgw_lua.h"
#endif
#ifdef WITH_RADOSGW_DBSTORE
#include "rgw_sal_dbstore.h"
#endif
#include "rgw_lua_background.h"
#ifdef WITH_RADOSGW_D4N_FILTER
<<<<<<< HEAD
#include "rgw_sal_d4n.h" 
=======
#include "rgw_sal_d4n.h" //insert #ifdef statement for later -Daniel P
>>>>>>> 9fc50f41
#endif

#include "services/svc_zone.h"

#ifdef HAVE_SYS_PRCTL_H
#include <sys/prctl.h>
#endif

#define dout_subsys ceph_subsys_rgw

using namespace std;

namespace {
TracepointProvider::Traits rgw_op_tracepoint_traits("librgw_op_tp.so",
                                                 "rgw_op_tracing");
TracepointProvider::Traits rgw_rados_tracepoint_traits("librgw_rados_tp.so",
                                                 "rgw_rados_tracing");
}

static sig_t sighandler_alrm;

class RGWProcess;

static int signal_fd[2] = {0, 0};

void signal_shutdown()
{
  int val = 0;
  int ret = write(signal_fd[0], (char *)&val, sizeof(val));
  if (ret < 0) {
    derr << "ERROR: " << __func__ << ": write() returned "
         << cpp_strerror(errno) << dendl;
  }
}

static void wait_shutdown()
{
  int val;
  int r = safe_read_exact(signal_fd[1], &val, sizeof(val));
  if (r < 0) {
    derr << "safe_read_exact returned with error" << dendl;
  }
}

static int signal_fd_init()
{
  return socketpair(AF_UNIX, SOCK_STREAM, 0, signal_fd);
}

static void signal_fd_finalize()
{
  close(signal_fd[0]);
  close(signal_fd[1]);
}

static void handle_sigterm(int signum)
{
  dout(1) << __func__ << dendl;

  // send a signal to make fcgi's accept(2) wake up.  unfortunately the
  // initial signal often isn't sufficient because we race with accept's
  // check of the flag wet by ShutdownPending() above.
  if (signum != SIGUSR1) {
    signal_shutdown();

    // safety net in case we get stuck doing an orderly shutdown.
    uint64_t secs = g_ceph_context->_conf->rgw_exit_timeout_secs;
    if (secs)
      alarm(secs);
    dout(1) << __func__ << " set alarm for " << secs << dendl;
  }

}

static OpsLogFile* ops_log_file = nullptr;

static void rgw_sighup_handler(int signum) {
    if (ops_log_file != nullptr) {
        ops_log_file->reopen();
    }
    sighup_handler(signum);
}

static void godown_alarm(int signum)
{
  _exit(0);
}


class C_InitTimeout : public Context {
public:
  C_InitTimeout() {}
  void finish(int r) override {
    derr << "Initialization timeout, failed to initialize" << dendl;
    exit(1);
  }
};

static int usage()
{
  cout << "usage: radosgw [options...]" << std::endl;
  cout << "options:\n";
  cout << "  --rgw-region=<region>     region in which radosgw runs\n";
  cout << "  --rgw-zone=<zone>         zone in which radosgw runs\n";
  cout << "  --rgw-socket-path=<path>  specify a unix domain socket path\n";
  cout << "  -m monaddress[:port]      connect to specified monitor\n";
  cout << "  --keyring=<path>          path to radosgw keyring\n";
  cout << "  --logfile=<logfile>       file to log debug output\n";
  cout << "  --debug-rgw=<log-level>/<memory-level>  set radosgw debug level\n";
  generic_server_usage();

  return 0;
}

static RGWRESTMgr *set_logging(RGWRESTMgr *mgr)
{
  mgr->set_logging(true);
  return mgr;
}

static RGWRESTMgr *rest_filter(rgw::sal::Store* store, int dialect, RGWRESTMgr *orig)
{
  RGWSyncModuleInstanceRef sync_module = store->get_sync_module();
  if (sync_module) {
    return sync_module->get_rest_filter(dialect, orig);
  } else {
    return orig;
  }
}

class RGWPauser : public RGWRealmReloader::Pauser {
  std::vector<Pauser*> pausers;

public:
  ~RGWPauser() override = default;
  
  void add_pauser(Pauser* pauser) {
    pausers.push_back(pauser);
  }

  void pause() override {
    std::for_each(pausers.begin(), pausers.end(), [](Pauser* p){p->pause();});
  }
  void resume(rgw::sal::Store* store) override {
    std::for_each(pausers.begin(), pausers.end(), [store](Pauser* p){p->resume(store);});
  }

};

/*
 * start up the RADOS connection and then handle HTTP messages as they come in
 */
int radosgw_Main(int argc, const char **argv)
{
  // dout() messages will be sent to stderr, but FCGX wants messages on stdout
  // Redirect stderr to stdout.
  TEMP_FAILURE_RETRY(close(STDERR_FILENO));
  if (TEMP_FAILURE_RETRY(dup2(STDOUT_FILENO, STDERR_FILENO)) < 0) {
    int err = errno;
    cout << "failed to redirect stderr to stdout: " << cpp_strerror(err)
         << std::endl;
    return ENOSYS;
  }

  /* alternative default for module */
  map<string,string> defaults = {
    { "debug_rgw", "1/5" },
    { "keyring", "$rgw_data/keyring" },
    { "objecter_inflight_ops", "24576" },
    // require a secure mon connection by default
    { "ms_mon_client_mode", "secure" },
    { "auth_client_required", "cephx" }
  };

  auto args = argv_to_vec(argc, argv);
  if (args.empty()) {
    cerr << argv[0] << ": -h or --help for usage" << std::endl;
    exit(1);
  }
  if (ceph_argparse_need_usage(args)) {
    usage();
    exit(0);
  }

  int flags = CINIT_FLAG_UNPRIVILEGED_DAEMON_DEFAULTS;
  // Prevent global_init() from dropping permissions until frontends can bind
  // privileged ports
  flags |= CINIT_FLAG_DEFER_DROP_PRIVILEGES;

  auto cct = rgw_global_init(&defaults, args, CEPH_ENTITY_TYPE_CLIENT,
			     CODE_ENVIRONMENT_DAEMON, flags);

  // First, let's determine which frontends are configured.
  list<string> frontends;
  string rgw_frontends_str = g_conf().get_val<string>("rgw_frontends");
  g_conf().early_expand_meta(rgw_frontends_str, &cerr);
  get_str_list(rgw_frontends_str, ",", frontends);
  multimap<string, RGWFrontendConfig *> fe_map;
  list<RGWFrontendConfig *> configs;
  if (frontends.empty()) {
    frontends.push_back("beast");
  }
  for (list<string>::iterator iter = frontends.begin(); iter != frontends.end(); ++iter) {
    string& f = *iter;

    if (f.find("beast") != string::npos) {
      if (f.find("port") != string::npos) {
        // check for the most common ws problems
        if ((f.find("port=") == string::npos) ||
            (f.find("port= ") != string::npos)) {
          derr << "WARNING: radosgw frontend config found unexpected spacing around 'port' "
               << "(ensure frontend port parameter has the form 'port=80' with no spaces "
               << "before or after '=')" << dendl;
        }
      }
    }

    RGWFrontendConfig *config = new RGWFrontendConfig(f);
    int r = config->init();
    if (r < 0) {
      delete config;
      cerr << "ERROR: failed to init config: " << f << std::endl;
      return EINVAL;
    }

    configs.push_back(config);

    string framework = config->get_framework();
    fe_map.insert(pair<string, RGWFrontendConfig*>(framework, config));
  }

  int numa_node = g_conf().get_val<int64_t>("rgw_numa_node");
  size_t numa_cpu_set_size = 0;
  cpu_set_t numa_cpu_set;

  if (numa_node >= 0) {
    int r = get_numa_node_cpu_set(numa_node, &numa_cpu_set_size, &numa_cpu_set);
    if (r < 0) {
      dout(1) << __func__ << " unable to determine rgw numa node " << numa_node
              << " CPUs" << dendl;
      numa_node = -1;
    } else {
      r = set_cpu_affinity_all_threads(numa_cpu_set_size, &numa_cpu_set);
      if (r < 0) {
        derr << __func__ << " failed to set numa affinity: " << cpp_strerror(r)
        << dendl;
      }
    }
  } else {
    dout(1) << __func__ << " not setting numa affinity" << dendl;
  }

  // maintain existing region root pool for new multisite objects
  if (!g_conf()->rgw_region_root_pool.empty()) {
    const char *root_pool = g_conf()->rgw_region_root_pool.c_str();
    if (g_conf()->rgw_zonegroup_root_pool.empty()) {
      g_conf().set_val_or_die("rgw_zonegroup_root_pool", root_pool);
    }
    if (g_conf()->rgw_period_root_pool.empty()) {
      g_conf().set_val_or_die("rgw_period_root_pool", root_pool);
    }
    if (g_conf()->rgw_realm_root_pool.empty()) {
      g_conf().set_val_or_die("rgw_realm_root_pool", root_pool);
    }
  }

  // for region -> zonegroup conversion (must happen before common_init_finish())
  if (!g_conf()->rgw_region.empty() && g_conf()->rgw_zonegroup.empty()) {
    g_conf().set_val_or_die("rgw_zonegroup", g_conf()->rgw_region.c_str());
  }

  if (g_conf()->daemonize) {
    global_init_daemonize(g_ceph_context);
  }
  ceph::mutex mutex = ceph::make_mutex("main");
  SafeTimer init_timer(g_ceph_context, mutex);
  init_timer.init();
  mutex.lock();
  init_timer.add_event_after(g_conf()->rgw_init_timeout, new C_InitTimeout);
  mutex.unlock();

  ceph::crypto::init_openssl_engine_once();

  common_init_finish(g_ceph_context);

  init_async_signal_handler();

  TracepointProvider::initialize<rgw_rados_tracepoint_traits>(g_ceph_context);
  TracepointProvider::initialize<rgw_op_tracepoint_traits>(g_ceph_context);

  const DoutPrefix dp(cct.get(), dout_subsys, "rgw main: ");
  int r = rgw_tools_init(&dp, g_ceph_context);
  if (r < 0) {
    derr << "ERROR: unable to initialize rgw tools" << dendl;
    return -r;
  }
  tracing::rgw::tracer.init("rgw");
  rgw_init_resolver();
  rgw::curl::setup_curl(fe_map);
  rgw_http_client_init(g_ceph_context);
  rgw_kmip_client_init(*new RGWKMIPManagerImpl(g_ceph_context));
  
  lsubdout(cct, rgw, 1) << "rgw_d3n: rgw_d3n_l1_local_datacache_enabled=" << cct->_conf->rgw_d3n_l1_local_datacache_enabled << dendl;
  if (cct->_conf->rgw_d3n_l1_local_datacache_enabled) {
    lsubdout(cct, rgw, 1) << "rgw_d3n: rgw_d3n_l1_datacache_persistent_path='" << cct->_conf->rgw_d3n_l1_datacache_persistent_path << "'" << dendl;
    lsubdout(cct, rgw, 1) << "rgw_d3n: rgw_d3n_l1_datacache_size=" << cct->_conf->rgw_d3n_l1_datacache_size << dendl;
    lsubdout(cct, rgw, 1) << "rgw_d3n: rgw_d3n_l1_evict_cache_on_start=" << cct->_conf->rgw_d3n_l1_evict_cache_on_start << dendl;
    lsubdout(cct, rgw, 1) << "rgw_d3n: rgw_d3n_l1_fadvise=" << cct->_conf->rgw_d3n_l1_fadvise << dendl;
    lsubdout(cct, rgw, 1) << "rgw_d3n: rgw_d3n_l1_eviction_policy=" << cct->_conf->rgw_d3n_l1_eviction_policy << dendl;
  }
  bool rgw_d3n_datacache_enabled = cct->_conf->rgw_d3n_l1_local_datacache_enabled;
  if (rgw_d3n_datacache_enabled && (cct->_conf->rgw_max_chunk_size != cct->_conf->rgw_obj_stripe_size)) {
    lsubdout(cct, rgw_datacache, 0) << "rgw_d3n:  WARNING: D3N DataCache disabling (D3N requires that the chunk_size equals stripe_size)" << dendl;
    rgw_d3n_datacache_enabled = false;
  }
  if (rgw_d3n_datacache_enabled && !cct->_conf->rgw_beast_enable_async) {
    lsubdout(cct, rgw_datacache, 0) << "rgw_d3n:  WARNING: D3N DataCache disabling (D3N requires yield context - rgw_beast_enable_async=true)" << dendl;
    rgw_d3n_datacache_enabled = false;
  }
  lsubdout(cct, rgw, 1) << "D3N datacache enabled: " << rgw_d3n_datacache_enabled << dendl;

  std::string rgw_store = (!rgw_d3n_datacache_enabled) ? "rados" : "d3n";

  // Get the store backend
  const auto& config_store = g_conf().get_val<std::string>("rgw_backend_store");
#ifdef WITH_RADOSGW_DBSTORE
  if (config_store == "dbstore") {
    rgw_store = "dbstore";
  }
#endif

#ifdef WITH_RADOSGW_MOTR
  if (config_store == "motr") {
    rgw_store = "motr";
  }
#endif

  // Get the filter
  std::string rgw_filter = "none";
  const auto& config_filter = g_conf().get_val<std::string>("rgw_filter");
<<<<<<< HEAD
  if (config_filter == "base") {
    rgw_filter = "base";
  }
=======
  if (config_store == "base") {
    rgw_filter = "base";
  } 
>>>>>>> 9fc50f41
#ifdef WITH_RADOSGW_D4N_FILTER
  else if (config_filter == "d4n") {
    rgw_filter = "d4n";
  }
#endif

  rgw::sal::Store* store =
    StoreManager::get_storage(&dp, g_ceph_context,
				 rgw_store,
				 rgw_filter,
				 g_conf()->rgw_enable_gc_threads,
				 g_conf()->rgw_enable_lc_threads,
				 g_conf()->rgw_enable_quota_threads,
				 g_conf()->rgw_run_sync_thread,
				 g_conf().get_val<bool>("rgw_dynamic_resharding"),
				 g_conf()->rgw_cache_enabled);
  if (!store) {
    mutex.lock();
    init_timer.cancel_all_events();
    init_timer.shutdown();
    mutex.unlock();

    derr << "Couldn't init storage provider (RADOS)" << dendl;
    return EIO;
  }
  r = rgw_perf_start(g_ceph_context);
  if (r < 0) {
    derr << "ERROR: failed starting rgw perf" << dendl;
    return -r;
  }

  rgw_rest_init(g_ceph_context, store->get_zone()->get_zonegroup());

  mutex.lock();
  init_timer.cancel_all_events();
  init_timer.shutdown();
  mutex.unlock();

  rgw_log_usage_init(g_ceph_context, store);

  RGWREST rest;

  list<string> apis;

  get_str_list(g_conf()->rgw_enable_apis, apis);

  map<string, bool> apis_map;
  for (list<string>::iterator li = apis.begin(); li != apis.end(); ++li) {
    apis_map[*li] = true;
  }

  /* warn about insecure keystone secret config options */
  if (!(g_ceph_context->_conf->rgw_keystone_admin_token.empty() ||
	g_ceph_context->_conf->rgw_keystone_admin_password.empty())) {
    dout(0) << "WARNING: rgw_keystone_admin_token and rgw_keystone_admin_password should be avoided as they can expose secrets.  Prefer the new rgw_keystone_admin_token_path and rgw_keystone_admin_password_path options, which read their secrets from files." << dendl;
  }

  // S3 website mode is a specialization of S3
  const bool s3website_enabled = apis_map.count("s3website") > 0;
  const bool sts_enabled = apis_map.count("sts") > 0;
  const bool iam_enabled = apis_map.count("iam") > 0;
  const bool pubsub_enabled = apis_map.count("pubsub") > 0 || apis_map.count("notifications") > 0;
  // Swift API entrypoint could placed in the root instead of S3
  const bool swift_at_root = g_conf()->rgw_swift_url_prefix == "/";
  if (apis_map.count("s3") > 0 || s3website_enabled) {
    if (! swift_at_root) {
      rest.register_default_mgr(set_logging(rest_filter(store, RGW_REST_S3,
                                                        new RGWRESTMgr_S3(s3website_enabled, sts_enabled, iam_enabled, pubsub_enabled))));
    } else {
      derr << "Cannot have the S3 or S3 Website enabled together with "
           << "Swift API placed in the root of hierarchy" << dendl;
      return EINVAL;
    }
  }

  if (pubsub_enabled) {
#ifdef WITH_RADOSGW_AMQP_ENDPOINT
    if (!rgw::amqp::init(cct.get())) {
        dout(1) << "ERROR: failed to initialize AMQP manager" << dendl;
    }
#endif
#ifdef WITH_RADOSGW_KAFKA_ENDPOINT
    if (!rgw::kafka::init(cct.get())) {
        dout(1) << "ERROR: failed to initialize Kafka manager" << dendl;
    }
#endif
  }

  const auto& luarocks_path = g_conf().get_val<std::string>("rgw_luarocks_location");
  if (luarocks_path.empty()) {
    store->set_luarocks_path("");
  } else {
    store->set_luarocks_path(luarocks_path+"/"+g_conf()->name.to_str());
  }
#ifdef WITH_RADOSGW_LUA_PACKAGES
  rgw::sal::RadosStore *rados = dynamic_cast<rgw::sal::RadosStore*>(store);
  if (rados) { /* Supported for only RadosStore */
    rgw::lua::packages_t failed_packages;
    std::string output;
    r = rgw::lua::install_packages(&dp, rados, null_yield, failed_packages, output);
    if (r < 0) {
      dout(1) << "ERROR: failed to install lua packages from allowlist" << dendl;
    }
    if (!output.empty()) {
      dout(10) << "INFO: lua packages installation output: \n" << output << dendl; 
    }
    for (const auto& p : failed_packages) {
      dout(5) << "WARNING: failed to install lua package: " << p << " from allowlist" << dendl;
    }
  }
#endif

  if (apis_map.count("swift") > 0) {
    RGWRESTMgr_SWIFT* const swift_resource = new RGWRESTMgr_SWIFT;

    if (! g_conf()->rgw_cross_domain_policy.empty()) {
      swift_resource->register_resource("crossdomain.xml",
                          set_logging(new RGWRESTMgr_SWIFT_CrossDomain));
    }

    swift_resource->register_resource("healthcheck",
                          set_logging(new RGWRESTMgr_SWIFT_HealthCheck));

    swift_resource->register_resource("info",
                          set_logging(new RGWRESTMgr_SWIFT_Info));

    if (! swift_at_root) {
      rest.register_resource(g_conf()->rgw_swift_url_prefix,
                          set_logging(rest_filter(store, RGW_REST_SWIFT,
                                                  swift_resource)));
    } else {
      if (store->get_zone()->get_zonegroup().get_zone_count() > 1) {
        derr << "Placing Swift API in the root of URL hierarchy while running"
             << " multi-site configuration requires another instance of RadosGW"
             << " with S3 API enabled!" << dendl;
      }

      rest.register_default_mgr(set_logging(swift_resource));
    }
  }

  if (apis_map.count("swift_auth") > 0) {
    rest.register_resource(g_conf()->rgw_swift_auth_entry,
               set_logging(new RGWRESTMgr_SWIFT_Auth));
  }

  if (apis_map.count("admin") > 0) {
    RGWRESTMgr_Admin *admin_resource = new RGWRESTMgr_Admin;
    admin_resource->register_resource("info", new RGWRESTMgr_Info);
    admin_resource->register_resource("usage", new RGWRESTMgr_Usage);
    admin_resource->register_resource("user", new RGWRESTMgr_User);
    /* XXX dang part of this is RADOS specific */
    admin_resource->register_resource("bucket", new RGWRESTMgr_Bucket);
  
    /*Registering resource for /admin/metadata */
    admin_resource->register_resource("metadata", new RGWRESTMgr_Metadata);
    /* XXX dang ifdef these RADOS ? */
    admin_resource->register_resource("log", new RGWRESTMgr_Log);
    admin_resource->register_resource("config", new RGWRESTMgr_Config);
    admin_resource->register_resource("realm", new RGWRESTMgr_Realm);
    admin_resource->register_resource("ratelimit", new RGWRESTMgr_Ratelimit);
    rest.register_resource(g_conf()->rgw_admin_entry, admin_resource);
  }

  /* Initialize the registry of auth strategies which will coordinate
   * the dynamic reconfiguration. */
  rgw::auth::ImplicitTenants implicit_tenant_context{g_conf()};
  g_conf().add_observer(&implicit_tenant_context);
  auto auth_registry = \
    rgw::auth::StrategyRegistry::create(g_ceph_context, implicit_tenant_context, store);

  /* Header custom behavior */
  rest.register_x_headers(g_conf()->rgw_log_http_headers);

  if (cct->_conf.get_val<std::string>("rgw_scheduler_type") == "dmclock" &&
      !cct->check_experimental_feature_enabled("dmclock")){
    derr << "dmclock scheduler type is experimental and needs to be"
	 << "set in the option enable experimental data corrupting features"
	 << dendl;
    return EINVAL;
  }

  rgw::dmclock::SchedulerCtx sched_ctx{cct.get()};

  OpsLogManifold *olog = new OpsLogManifold();
  ActiveRateLimiter ratelimiting{cct.get()};
  ratelimiting.start();

  if (!g_conf()->rgw_ops_log_socket_path.empty()) {
    OpsLogSocket* olog_socket = new OpsLogSocket(g_ceph_context, g_conf()->rgw_ops_log_data_backlog);
    olog_socket->init(g_conf()->rgw_ops_log_socket_path);
    olog->add_sink(olog_socket);
  }
  if (!g_conf()->rgw_ops_log_file_path.empty()) {
    ops_log_file = new OpsLogFile(g_ceph_context, g_conf()->rgw_ops_log_file_path, g_conf()->rgw_ops_log_data_backlog);
    ops_log_file->start();
    olog->add_sink(ops_log_file);
  }
  register_async_signal_handler(SIGHUP, rgw_sighup_handler);
  olog->add_sink(new OpsLogRados(store));

  r = signal_fd_init();
  if (r < 0) {
    derr << "ERROR: unable to initialize signal fds" << dendl;
    exit(1);
  }

  register_async_signal_handler(SIGTERM, handle_sigterm);
  register_async_signal_handler(SIGINT, handle_sigterm);
  register_async_signal_handler(SIGUSR1, handle_sigterm);
  sighandler_alrm = signal(SIGALRM, godown_alarm);

  map<string, string> service_map_meta;
  service_map_meta["pid"] = stringify(getpid());

  list<RGWFrontend *> fes;

  string frontend_defs_str = g_conf().get_val<string>("rgw_frontend_defaults");

  list<string> frontends_def;
  get_str_list(frontend_defs_str, ",", frontends_def);

  map<string, std::unique_ptr<RGWFrontendConfig> > fe_def_map;
  for (auto& f : frontends_def) {
    RGWFrontendConfig *config = new RGWFrontendConfig(f);
    int r = config->init();
    if (r < 0) {
      delete config;
      cerr << "ERROR: failed to init default config: " << f << std::endl;
      return EINVAL;
    }

    fe_def_map[config->get_framework()].reset(config);
  }

  int fe_count = 0;

  std::unique_ptr<rgw::lua::Background> lua_background;
  if (rados) { /* Supported for only RadosStore */
    lua_background = std::make_unique<rgw::lua::Background>(store, cct.get(), store->get_luarocks_path());
    lua_background->start();
  }

  for (multimap<string, RGWFrontendConfig *>::iterator fiter = fe_map.begin();
       fiter != fe_map.end(); ++fiter, ++fe_count) {
    RGWFrontendConfig *config = fiter->second;
    string framework = config->get_framework();

    auto def_iter = fe_def_map.find(framework);
    if (def_iter != fe_def_map.end()) {
      config->set_default_config(*def_iter->second);
    }

    RGWFrontend *fe = NULL;

    if (framework == "loadgen") {
      int port;
      config->get_val("port", 80, &port);
      std::string uri_prefix;
      config->get_val("prefix", "", &uri_prefix);

      RGWProcessEnv env = { store, &rest, olog, port, uri_prefix, 
                            auth_registry, &ratelimiting, lua_background.get()};

      fe = new RGWLoadGenFrontend(env, config);
    }
    else if (framework == "beast") {
      int port;
      config->get_val("port", 80, &port);
      std::string uri_prefix;
      config->get_val("prefix", "", &uri_prefix);
      RGWProcessEnv env{ store, &rest, olog, port, uri_prefix, 
                         auth_registry, &ratelimiting, lua_background.get()};
      fe = new RGWAsioFrontend(env, config, sched_ctx);
    }

    service_map_meta["frontend_type#" + stringify(fe_count)] = framework;
    service_map_meta["frontend_config#" + stringify(fe_count)] = config->get_config();

    if (fe == NULL) {
      dout(0) << "WARNING: skipping unknown framework: " << framework << dendl;
      continue;
    }

    dout(0) << "starting handler: " << fiter->first << dendl;
    int r = fe->init();
    if (r < 0) {
      derr << "ERROR: failed initializing frontend" << dendl;
      return -r;
    }
    r = fe->run();
    if (r < 0) {
      derr << "ERROR: failed run" << dendl;
      return -r;
    }

    fes.push_back(fe);
  }

  r = store->register_to_service_map(&dp, "rgw", service_map_meta);
  if (r < 0) {
    derr << "ERROR: failed to register to service map: " << cpp_strerror(-r) << dendl;

    /* ignore error */
  }

  std::unique_ptr<RGWRealmReloader> reloader;
  std::unique_ptr<RGWPeriodPusher> pusher;
  std::unique_ptr<RGWFrontendPauser> fe_pauser;
  std::unique_ptr<RGWRealmWatcher> realm_watcher;
  std::unique_ptr<RGWPauser> rgw_pauser;
<<<<<<< HEAD
=======
  
>>>>>>> 9fc50f41
  if (store->get_name() == "rados") {   
    // add a watcher to respond to realm configuration changes
    pusher = std::make_unique<RGWPeriodPusher>(&dp, store, null_yield);
    fe_pauser = std::make_unique<RGWFrontendPauser>(fes, implicit_tenant_context, pusher.get());
    rgw_pauser = std::make_unique<RGWPauser>();
    rgw_pauser->add_pauser(fe_pauser.get());
    if (lua_background) {
      rgw_pauser->add_pauser(lua_background.get());
    }
    
    reloader = std::make_unique<RGWRealmReloader>(store, service_map_meta, rgw_pauser.get());

    realm_watcher = std::make_unique<RGWRealmWatcher>(&dp, g_ceph_context,
				  static_cast<rgw::sal::RadosStore*>(store)->svc()->zone->get_realm()); //Should I cast? -Sam
    realm_watcher->add_watcher(RGWRealmNotify::Reload, *reloader);
    realm_watcher->add_watcher(RGWRealmNotify::ZonesNeedPeriod, *pusher.get());
  }

#if defined(HAVE_SYS_PRCTL_H)
  if (prctl(PR_SET_DUMPABLE, 1) == -1) {
    cerr << "warning: unable to set dumpable flag: " << cpp_strerror(errno) << std::endl;
  }
#endif

  wait_shutdown();

  derr << "shutting down" << dendl;

  if (store->get_name() == "rados") {
    reloader.reset(); // stop the realm reloader
  }

  for (list<RGWFrontend *>::iterator liter = fes.begin(); liter != fes.end();
       ++liter) {
    RGWFrontend *fe = *liter;
    fe->stop();
  }

  for (list<RGWFrontend *>::iterator liter = fes.begin(); liter != fes.end();
       ++liter) {
    RGWFrontend *fe = *liter;
    fe->join();
    delete fe;
  }

  for (list<RGWFrontendConfig *>::iterator liter = configs.begin();
       liter != configs.end(); ++liter) {
    RGWFrontendConfig *fec = *liter;
    delete fec;
  }

  unregister_async_signal_handler(SIGHUP, rgw_sighup_handler);
  unregister_async_signal_handler(SIGTERM, handle_sigterm);
  unregister_async_signal_handler(SIGINT, handle_sigterm);
  unregister_async_signal_handler(SIGUSR1, handle_sigterm);
  shutdown_async_signal_handler();

  rgw_log_usage_finalize();
  delete olog;

  if (lua_background) {
    lua_background->shutdown();
  }

  StoreManager::close_storage(store);
  rgw::auth::s3::LDAPEngine::shutdown();
  rgw_tools_cleanup();
  rgw_shutdown_resolver();
  rgw_http_client_cleanup();
  rgw_kmip_client_cleanup();
  rgw::curl::cleanup_curl();
  g_conf().remove_observer(&implicit_tenant_context);
#ifdef WITH_RADOSGW_AMQP_ENDPOINT
  rgw::amqp::shutdown();
#endif
#ifdef WITH_RADOSGW_KAFKA_ENDPOINT
  rgw::kafka::shutdown();
#endif


  rgw_perf_stop(g_ceph_context);

  dout(1) << "final shutdown" << dendl;

  signal_fd_finalize();

  return 0;
}

extern "C" {

int radosgw_main(int argc, const char** argv)
{
  return radosgw_Main(argc, argv);
}

} /* extern "C" */
<|MERGE_RESOLUTION|>--- conflicted
+++ resolved
@@ -60,11 +60,7 @@
 #endif
 #include "rgw_lua_background.h"
 #ifdef WITH_RADOSGW_D4N_FILTER
-<<<<<<< HEAD
 #include "rgw_sal_d4n.h" 
-=======
-#include "rgw_sal_d4n.h" //insert #ifdef statement for later -Daniel P
->>>>>>> 9fc50f41
 #endif
 
 #include "services/svc_zone.h"
@@ -405,15 +401,9 @@
   // Get the filter
   std::string rgw_filter = "none";
   const auto& config_filter = g_conf().get_val<std::string>("rgw_filter");
-<<<<<<< HEAD
   if (config_filter == "base") {
     rgw_filter = "base";
   }
-=======
-  if (config_store == "base") {
-    rgw_filter = "base";
-  } 
->>>>>>> 9fc50f41
 #ifdef WITH_RADOSGW_D4N_FILTER
   else if (config_filter == "d4n") {
     rgw_filter = "d4n";
@@ -725,10 +715,6 @@
   std::unique_ptr<RGWFrontendPauser> fe_pauser;
   std::unique_ptr<RGWRealmWatcher> realm_watcher;
   std::unique_ptr<RGWPauser> rgw_pauser;
-<<<<<<< HEAD
-=======
-  
->>>>>>> 9fc50f41
   if (store->get_name() == "rados") {   
     // add a watcher to respond to realm configuration changes
     pusher = std::make_unique<RGWPeriodPusher>(&dp, store, null_yield);

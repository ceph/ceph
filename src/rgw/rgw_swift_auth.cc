--- conflicted
+++ resolved
@@ -299,17 +299,12 @@
 ExternalTokenEngine::authenticate(const std::string& token,
                                   const req_state* const s) const
 {
-<<<<<<< HEAD
+  if (! is_applicable(token)) {
+    return result_t::deny();
+  }
+
   string auth_url = g_conf->rgw_swift_auth_url;
   if (auth_url.back() != '/') {
-=======
-  if (! is_applicable(token)) {
-    return result_t::deny();
-  }
-
-  std::string auth_url = g_conf->rgw_swift_auth_url;
-  if (auth_url[auth_url.length() - 1] != '/') {
->>>>>>> bdcc25b8
     auth_url.append("/");
   }
 

--- conflicted
+++ resolved
@@ -33,11 +33,8 @@
   string user_agent;
   string referrer;
   string bucket_id;
-<<<<<<< HEAD
   string request_id;
-=======
   int prot_flags;
->>>>>>> b8e7d660
   headers_map x_headers;
   int resource;
   int http_method;
@@ -66,13 +63,10 @@
     ::encode(object_owner, bl);
     ::encode(bucket_owner, bl);
     ::encode(x_headers, bl);
-<<<<<<< HEAD
     ::encode(request_id, bl);
-=======
     ::encode(prot_flags, bl);
     ::encode(resource, bl);
     ::encode(http_method, bl);
->>>>>>> b8e7d660
     ENCODE_FINISH(bl);
   }
   void decode(bufferlist::iterator &p) {
@@ -122,16 +116,10 @@
     if (struct_v >= 9) {
       ::decode(x_headers, p);
     }
-<<<<<<< HEAD
-
-    if (struct_v >= 10) {
-      ::decode(request_id, p);
-=======
     if (struct_v >= 10) {
       ::decode(prot_flags, p);
       ::decode(resource, p);
       ::decode(http_method, p);
->>>>>>> b8e7d660
     }
     DECODE_FINISH(p);
   }

// -*- mode:C++; tab-width:8; c-basic-offset:2; indent-tabs-mode:t -*- 
// vim: ts=8 sw=2 smarttab
/*
 * Ceph distributed storage system
 *
 * Copyright (C) 2014 Cloudwatt <libre.licensing@cloudwatt.com>
 *
 * Author: Loic Dachary <loic@dachary.org>
 *
 *  This library is free software; you can redistribute it and/or
 *  modify it under the terms of the GNU Lesser General Public
 *  License as published by the Free Software Foundation; either
 *  version 2.1 of the License, or (at your option) any later version.
 * 
 */

#ifndef CEPH_ERASURE_CODE_H
#define CEPH_ERASURE_CODE_H

/*! @file ErasureCode.h
    @brief Base class for erasure code plugins implementors

 */ 

#include "ErasureCodeInterface.h"

namespace ceph {

  class ErasureCode : public ErasureCodeInterface {
  public:
    static const unsigned SIMD_ALIGN;

    std::vector<int> chunk_mapping;
    ErasureCodeProfile _profile;

    // for CRUSH rule
    std::string rule_root;
    std::string rule_failure_domain;
    std::string rule_device_class;

    ~ErasureCode() override {}

    int init(ErasureCodeProfile &profile, std::ostream *ss) override;

    const ErasureCodeProfile &get_profile() const override {
      return _profile;
    }

    int create_rule(const std::string &name,
		    CrushWrapper &crush,
		    std::ostream *ss) const override;

    int sanity_check_k(int k, std::ostream *ss);

    unsigned int get_coding_chunk_count() const override {
      return get_chunk_count() - get_data_chunk_count();
    }

<<<<<<< HEAD
    int get_sub_chunk_count() override{
=======
    virtual int get_sub_chunk_count() override {
>>>>>>> 6e574e7e
      return 1;
    }

    virtual int _minimum_to_decode(const std::set<int> &want_to_read,
				   const std::set<int> &available_chunks,
				   std::set<int> *minimum);

    int minimum_to_decode(const std::set<int> &want_to_read,
			  const std::set<int> &available,
			  std::map<int, std::vector<std::pair<int, int>>> *minimum) override;

    int minimum_to_decode_with_cost(const std::set<int> &want_to_read,
                                            const std::map<int, int> &available,
                                            std::set<int> *minimum) override;

    int encode_prepare(const bufferlist &raw,
                       std::map<int, bufferlist> &encoded) const;

    int encode(const std::set<int> &want_to_encode,
                       const bufferlist &in,
                       std::map<int, bufferlist> *encoded) override;

    int encode_chunks(const std::set<int> &want_to_encode,
                              std::map<int, bufferlist> *encoded) override;

    int decode(const std::set<int> &want_to_read,
                const std::map<int, bufferlist> &chunks,
                std::map<int, bufferlist> *decoded, int chunk_size) override;

    virtual int _decode(const std::set<int> &want_to_read,
			const std::map<int, bufferlist> &chunks,
			std::map<int, bufferlist> *decoded);

    int decode_chunks(const std::set<int> &want_to_read,
                              const std::map<int, bufferlist> &chunks,
                              std::map<int, bufferlist> *decoded) override;

    const std::vector<int> &get_chunk_mapping() const override;

    int to_mapping(const ErasureCodeProfile &profile,
		   std::ostream *ss);

    static int to_int(const std::string &name,
		      ErasureCodeProfile &profile,
		      int *value,
		      const std::string &default_value,
		      std::ostream *ss);

    static int to_bool(const std::string &name,
		       ErasureCodeProfile &profile,
		       bool *value,
		       const std::string &default_value,
		       std::ostream *ss);

    static int to_string(const std::string &name,
			 ErasureCodeProfile &profile,
			 std::string *value,
			 const std::string &default_value,
			 std::ostream *ss);

    int decode_concat(const std::map<int, bufferlist> &chunks,
			      bufferlist *decoded) override;

  protected:
    int parse(const ErasureCodeProfile &profile,
	      std::ostream *ss);

  private:
    int chunk_index(unsigned int i) const;
  };
}

#endif<|MERGE_RESOLUTION|>--- conflicted
+++ resolved
@@ -56,11 +56,7 @@
       return get_chunk_count() - get_data_chunk_count();
     }
 
-<<<<<<< HEAD
-    int get_sub_chunk_count() override{
-=======
     virtual int get_sub_chunk_count() override {
->>>>>>> 6e574e7e
       return 1;
     }
 

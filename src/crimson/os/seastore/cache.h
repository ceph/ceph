// -*- mode:C++; tab-width:8; c-basic-offset:2; indent-tabs-mode:nil -*-
// vim: ts=8 sw=2 sts=2 expandtab

#pragma once

#include "seastar/core/shared_future.hh"

#include "include/buffer.h"

#include "crimson/common/errorator.h"
#include "crimson/common/errorator-loop.h"
#include "crimson/os/seastore/backref_entry.h"
#include "crimson/os/seastore/cached_extent.h"
#include "crimson/os/seastore/extent_placement_manager.h"
#include "crimson/os/seastore/logging.h"
#include "crimson/os/seastore/random_block_manager.h"
#include "crimson/os/seastore/root_block.h"
#include "crimson/os/seastore/seastore_types.h"
#include "crimson/os/seastore/segment_manager.h"
#include "crimson/os/seastore/transaction.h"
#include "crimson/os/seastore/transaction_interruptor.h"
#include "crimson/os/seastore/linked_tree_node.h"
#include "crimson/os/seastore/extent_pinboard.h"

namespace crimson::os::seastore::backref {
class BtreeBackrefManager;
}

namespace crimson::os::seastore {

class BackrefManager;
class SegmentProvider;

/**
 * Cache
 *
 * This component is responsible for buffer management, including
 * transaction lifecycle.
 *
 * Seastore transactions are expressed as an atomic combination of
 * 1) newly written blocks
 * 2) logical mutations to existing physical blocks
 *
 * See record_t
 *
 * As such, any transaction has 3 components:
 * 1) read_set: references to extents read during the transaction
 *       See Transaction::read_set
 * 2) write_set: references to extents to be written as:
 *    a) new physical blocks, see Transaction::fresh_block_list
 *    b) mutations to existing physical blocks,
 *       see Transaction::mutated_block_list
 * 3) retired_set: extent refs to be retired either due to 2b or
 *    due to releasing the extent generally.

 * In the case of 2b, the CachedExtent will have been copied into
 * a fresh CachedExtentRef such that the source extent ref is present
 * in the read set and the newly allocated extent is present in the
 * write_set.
 *
 * A transaction has 3 phases:
 * 1) construction: user calls Cache::get_transaction() and populates
 *    the returned transaction by calling Cache methods
 * 2) submission: user calls Cache::try_start_transaction().  If
 *    succcessful, the user may construct a record and submit the
 *    transaction to the journal.
 * 3) completion: once the transaction is durable, the user must call
 *    Cache::complete_commit() with the block offset to complete
 *    the transaction.
 *
 * Internally, in phase 1, the fields in Transaction are filled in.
 * - reads may block if the referenced extent is being written
 * - once a read obtains a particular CachedExtentRef for a paddr_t,
 *   it'll always get the same one until overwritten
 * - once a paddr_t is overwritten or written, subsequent reads of
 *   that addr will get the new ref
 *
 * In phase 2, if all extents in the read set are valid (not expired),
 * we can commit (otherwise, we fail and the user must retry).
 * - Expire all extents in the retired_set (they must all be valid)
 * - Remove all extents in the retired_set from Cache::extents
 * - Mark all extents in the write_set wait_io(), add promises to
 *   transaction
 * - Merge Transaction::write_set into Cache::extents_index
 *
 * After phase 2, the user will submit the record to the journal.
 * Once complete, we perform phase 3:
 * - For each CachedExtent in block_list, call
 *   CachedExtent::complete_initial_write(paddr_t) with the block's
 *   final offset (inferred from the extent's position in the block_list
 *   and extent lengths).
 * - For each block in mutation_list, call
 *   CachedExtent::delta_written(paddr_t) with the address of the start
 *   of the record
 * - Complete all promises with the final record start paddr_t
 *
 *
 * Cache logs
 *
 * levels:
 * - INFO: major initiation, closing operations
 * - DEBUG: major extent related operations, INFO details
 * - TRACE: DEBUG details
 * - seastore_t logs
 */
class Cache : public ExtentTransViewRetriever,
	      public RetiredExtentPlaceholderInvalidater {
public:
  Cache(ExtentPlacementManager &epm);
  ~Cache();

  cache_stats_t get_stats(bool report_detail, double seconds) const;

  /// Creates empty transaction by source
  TransactionRef create_transaction(
      Transaction::src_t src,
      const char* name,
      cache_hint_t cache_hint,
      bool is_weak) {
    LOG_PREFIX(Cache::create_transaction);

    ++(get_by_src(stats.trans_created_by_src, src));

    auto ret = std::make_unique<Transaction>(
      get_dummy_ordering_handle(),
      is_weak,
      src,
      [this](Transaction& t) {
        return on_transaction_destruct(t);
      },
      ++next_id,
      cache_hint
    );
    SUBDEBUGT(seastore_t, "created name={}, source={}, is_weak={}",
              *ret, name, src, is_weak);
    assert(!is_weak || src == Transaction::src_t::READ);
    return ret;
  }

  /// Resets transaction preserving
  void reset_transaction_preserve_handle(Transaction &t) {
    LOG_PREFIX(Cache::reset_transaction_preserve_handle);
    if (t.did_reset()) {
      SUBDEBUGT(seastore_t, "reset", t);
      ++(get_by_src(stats.trans_created_by_src, t.get_src()));
    }
    t.reset_preserve_handle();
  }

  /// Declare ref retired in t
  void retire_extent(Transaction &t, CachedExtentRef ref) {
    LOG_PREFIX(Cache::retire_extent);
    SUBDEBUGT(seastore_cache, "retire extent -- {}", t, *ref);
    t.add_present_to_retired_set(ref);
  }

  /// Declare paddr retired in t
  using retire_extent_iertr = base_iertr;
  using retire_extent_ret = base_iertr::future<>;
  retire_extent_ret retire_extent_addr(
    Transaction &t, paddr_t addr, extent_len_t length);

  CachedExtentRef retire_absent_extent_addr(
    Transaction &t, laddr_t laddr, paddr_t addr, extent_len_t length);

  /**
   * get_root
   *
   * returns ref to current root or t.root if modified in t
   */
  using get_root_iertr = base_iertr;
  using get_root_ret = get_root_iertr::future<RootBlockRef>;
  get_root_ret get_root(Transaction &t);

  /**
   * get_root_fast
   *
   * returns t.root and assume it is already present/read in t
   */
  RootBlockRef get_root_fast(Transaction &t) {
    LOG_PREFIX(Cache::get_root_fast);
    SUBTRACET(seastore_cache, "root already on t -- {}", t, *t.root);
    assert(t.root);
    return t.root;
  }

  /**
   * get_extent_if_cached
   *
   * Returns extent at offset if in cache
   */
  using get_extent_if_cached_iertr = base_iertr;
  using get_extent_if_cached_ret =
    get_extent_if_cached_iertr::future<CachedExtentRef>;
  get_extent_if_cached_ret get_extent_if_cached(
    Transaction &t,
    paddr_t paddr,
    extent_len_t len,
    extent_types_t type) {
    LOG_PREFIX(Cache::get_extent_if_cached);
    const auto t_src = t.get_src();
    CachedExtentRef ret;
    auto result = t.get_extent(paddr, &ret);
    cache_access_stats_t& access_stats = get_by_ext(
      get_by_src(stats.access_by_src_ext, t_src),
      type);
    if (result == Transaction::get_extent_ret::RETIRED) {
      SUBDEBUGT(seastore_cache,
        "{} {}~0x{:x} is retired on t",
        t, type, paddr, len);
      return get_extent_if_cached_iertr::make_ready_future<CachedExtentRef>();
    } else if (result == Transaction::get_extent_ret::PRESENT) {
      if (ret->get_length() != len) {
        SUBDEBUGT(seastore_cache,
          "{} {}~0x{:x} is present on t with inconsistent length 0x{:x} -- {}",
          t, type, paddr, len, ret->get_length(), *ret);
        return get_extent_if_cached_iertr::make_ready_future<CachedExtentRef>();
      }

      ceph_assert(ret->get_type() == type);

      if (ret->is_stable()) {
        if (ret->is_stable_dirty()) {
          ++access_stats.trans_dirty;
          ++stats.access.trans_dirty;
        } else {
          assert(ret->is_stable_clean());
          ++access_stats.trans_lru;
          ++stats.access.trans_lru;
        }
      } else {
        ++access_stats.trans_pending;
        ++stats.access.trans_pending;
      }

      if (!ret->is_fully_loaded()) {
        SUBDEBUGT(seastore_cache,
          "{} {}~0x{:x} is present on t without fully loaded -- {}",
          t, type, paddr, len, *ret);
        return trans_intr::make_interruptible(
          do_read_extent_maybe_partial<CachedExtent>(
            ret->cast<CachedExtent>(), 0, ret->get_length(), &t_src));
      }

      SUBTRACET(seastore_cache,
        "{} {}~0x{:x} is present on t -- {}",
        t, type, paddr, len, *ret);
      return ret->wait_io().then([ret] {
        return get_extent_if_cached_iertr::make_ready_future<CachedExtentRef>(ret);
      });
    } // result == Transaction::get_extent_ret::ABSENT

    assert(paddr.is_absolute());
    // get_extent_ret::ABSENT from transaction
    ret = query_cache(paddr);
    if (!ret) {
      SUBDEBUGT(seastore_cache,
        "{} {}~0x{:x} is absent in cache",
        t, type, paddr, len);
      return get_extent_if_cached_iertr::make_ready_future<CachedExtentRef>();
    }

    if (is_retired_placeholder_type(ret->get_type())) {
      // retired_placeholder is not really cached yet
      SUBDEBUGT(seastore_cache,
        "{} {}~0x{:x} ~0x{:x} is absent(placeholder) in cache",
        t, type, paddr, len, ret->get_length());
      return get_extent_if_cached_iertr::make_ready_future<CachedExtentRef>();
    }

    if (ret->get_length() != len) {
      SUBDEBUGT(seastore_cache,
        "{} {}~0x{:x} is present in cache with inconsistent length 0x{:x} -- {}",
        t, type, paddr, len, ret->get_length(), *ret);
      return get_extent_if_cached_iertr::make_ready_future<CachedExtentRef>();
    }

    ceph_assert(ret->get_type() == type);

    if (ret->is_stable_dirty()) {
      ++access_stats.cache_dirty;
      ++stats.access.cache_dirty;
    } else {
      assert(ret->is_stable_clean());
      ++access_stats.cache_lru;
      ++stats.access.cache_lru;
    }

    t.add_to_read_set(ret);
    touch_extent_fully(*ret, &t_src, t.get_cache_hint());
    if (!ret->is_fully_loaded()) {
      SUBDEBUGT(seastore_cache,
        "{} {}~0x{:x} is present without fully loaded in cache -- {}",
        t, type, paddr, len, *ret);
      return trans_intr::make_interruptible(
        do_read_extent_maybe_partial<CachedExtent>(
          ret->cast<CachedExtent>(), 0, ret->get_length(), &t_src));
    }

    // present in cache(fully loaded) and is not a retired_placeholder
    SUBDEBUGT(seastore_cache,
      "{} {}~0x{:x} is present in cache -- {}",
      t, type, paddr, len, *ret);
    return ret->wait_io().then([ret] {
      return get_extent_if_cached_iertr::make_ready_future<
        CachedExtentRef>(ret);
    });
  }

  /**
   * get_caching_extent
   *
   * returns ref to extent at offset~length of type T either from
   * - t if modified by t
   * - extent_set if already in cache
   * - disk
   *
   * t *must not* have retired offset
   *
   * Note, the current implementation leverages parent-child
   * pointers in LBA instead, so it should only be called in tests.
   *
   * This path won't be accounted by the cache_access_stats_t.
   */
  using get_extent_iertr = base_iertr;
  template <typename T>
  get_extent_iertr::future<TCachedExtentRef<T>>
  get_caching_extent(
    Transaction &t,
    paddr_t offset,
    extent_len_t length) {
    CachedExtentRef ret;
    LOG_PREFIX(Cache::get_caching_extent);
    const auto t_src = t.get_src();
    auto result = t.get_extent(offset, &ret);
    if (result == Transaction::get_extent_ret::RETIRED) {
      SUBERRORT(seastore_cache, "{} {}~0x{:x} is retired on t -- {}",
                t, T::TYPE, offset, length, *ret);
      ceph_abort_msg("impossible");
    } else if (result == Transaction::get_extent_ret::PRESENT) {
      assert(ret->get_length() == length);
      if (ret->is_fully_loaded()) {
        SUBTRACET(seastore_cache, "{} {}~0x{:x} is present on t -- {}",
                  t, T::TYPE, offset, length, *ret);
        return ret->wait_io().then([ret] {
	  return seastar::make_ready_future<TCachedExtentRef<T>>(
            ret->cast<T>());
        });
      } else {
        SUBDEBUGT(seastore_cache,
            "{} {}~0x{:x} is present on t without fully loaded, reading ... -- {}",
            t, T::TYPE, offset, length, *ret);
        return do_read_extent_maybe_partial<T>(ret->cast<T>(), 0, length, &t_src);
      }
    } else {
      SUBTRACET(seastore_cache, "{} {}~0x{:x} is absent on t, query cache ...",
                t, T::TYPE, offset, length);
      auto f = [&t, this, t_src](CachedExtent &ext) {
        t.add_to_read_set(CachedExtentRef(&ext));
        touch_extent_fully(ext, &t_src, t.get_cache_hint());
      };
      return trans_intr::make_interruptible(
        do_get_caching_extent<T>(
          offset, length, [](T &){}, std::move(f), &t_src)
      );
    }
  }

  void invalidate_retired_placeholder(
    Transaction &t,
    CachedExtent &retired_placeholder,
    CachedExtent &extent) {
    // replace placeholder in transactions
    while (!retired_placeholder.read_transactions.empty()) {
      auto t = retired_placeholder.read_transactions.begin()->t;
      t->replace_placeholder(retired_placeholder, extent);
    }
    retired_placeholder.set_invalid(t);
  }

  /*
   * prepare_absent_extent
   *
   * Prepare the extent that's absent in Cache, this is for later
   * batch reads.
   */
  template <typename T, typename Func>
  TCachedExtentRef<T> prepare_absent_extent(
    Transaction &t,
    paddr_t offset,
    extent_len_t length,
    extent_len_t partial_off,
    extent_len_t partial_len,
<<<<<<< HEAD
    Func &&extent_init_func,
    uint32_t pin_crc = CRC_NULL) {
    LOG_PREFIX(Cache::get_absent_extent);
=======
    Func &&extent_init_func) {
    LOG_PREFIX(Cached::prepare_absent_extent);
>>>>>>> 5b108a35

#ifndef NDEBUG
    {
      CachedExtentRef ret;
      auto r = t.get_extent(offset, &ret);
      if (r != Transaction::get_extent_ret::ABSENT) {
	SUBERRORT(seastore_cache, "unexpected non-absent extent {}", t, *ret);
	ceph_abort();
      }
    }
#endif

    SUBTRACET(seastore_cache, "{} {}~0x{:x}", t, T::TYPE, offset, length);
    ceph_assert(!booting);
    const auto t_src = t.get_src();

    // partial read
    TCachedExtentRef<T> ret = CachedExtent::make_cached_extent_ref<T>(length);
    ret->init(CachedExtent::extent_state_t::CLEAN,
	      offset,
	      PLACEMENT_HINT_NULL,
	      NULL_GENERATION,
	      TRANS_ID_NULL);
    SUBDEBUGT(seastore_cache,
	"{} {}~0x{:x} is absent, add extent and reading range 0x{:x}~0x{:x} ... -- {}",
	t, T::TYPE, offset, length, partial_off, partial_len, *ret);
    add_extent(ret);
    extent_init_func(*ret);
    cache_access_stats_t& access_stats = get_by_ext(
      get_by_src(stats.access_by_src_ext, t_src),
      T::TYPE);
    ++access_stats.load_absent;
    ++stats.access.load_absent;
    t.add_to_read_set(CachedExtentRef(ret));
    touch_extent_by_range(
      *ret, &t_src, t.get_cache_hint(),
      partial_off, partial_len);
    return ret;
  }

  /*
   * get_absent_extent
   *
   * The extent in query is supposed to be absent in Cache.
   * partially load buffer from partial_off~partial_len if not present.
   */
  template <typename T, typename Func>
  get_extent_iertr::future<TCachedExtentRef<T>> get_absent_extent(
    Transaction &t,
    paddr_t offset,
    extent_len_t length,
    extent_len_t partial_off,
    extent_len_t partial_len,
    Func &&extent_init_func) {
    LOG_PREFIX(Cache::get_absent_extent);
    SUBTRACET(seastore_cache, "{} {}~0x{:x}", t, T::TYPE, offset, length);

    auto ret = prepare_absent_extent<T>(
      t, offset, length, partial_off, partial_len, std::move(extent_init_func));
    const auto t_src = t.get_src();
    return trans_intr::make_interruptible(
      read_extent<T>(std::move(ret), partial_off, partial_len, &t_src, pin_crc));
  }

  /*
   * get_absent_extent
   *
   * Mostly the same as Cache::get_extent(), with the only difference
   * that get_absent_extent won't search the transaction's context for
   * the specific CachedExtent
   *
   * The extent in query is supposed to be absent in Cache.
   *
   * User is responsible to call get_extent_viewable_by_trans()
   * *atomically* prior to call this method.
   */
  template <typename T>
  get_extent_iertr::future<TCachedExtentRef<T>> get_absent_extent(
    Transaction &t,
    paddr_t offset,
    extent_len_t length) {
    return get_absent_extent<T>(t, offset, length, [](T &){});
  }

  template <typename T, typename Func>
  get_extent_iertr::future<TCachedExtentRef<T>> get_absent_extent(
    Transaction &t,
    paddr_t offset,
    extent_len_t length,
    Func &&extent_init_func) {
    return get_absent_extent<T>(t, offset, length, 0, length,
      std::forward<Func>(extent_init_func));
  }

  template <typename T, typename Func>
  get_extent_iertr::future<TCachedExtentRef<T>> maybe_get_absent_extent(
    Transaction &t,
    paddr_t offset,
    extent_len_t length,
    Func &&extent_init_func) {
    LOG_PREFIX(Cache::maybe_get_absent_extent);
    if (unlikely(booting)) {
#ifndef NDEBUG
      CachedExtentRef ret;
      auto r = t.get_extent(offset, &ret);
      if (r != Transaction::get_extent_ret::ABSENT) {
	SUBERRORT(seastore_cache, "unexpected non-absent extent {}", t, *ret);
	ceph_abort();
      }
#endif

      SUBTRACET(seastore_cache, "{} {}~0x{:x} is absent on t, query cache ...",
		t, T::TYPE, offset, length);
      const auto t_src = t.get_src();
      auto f = [&t, this, t_src](CachedExtent &ext) {
	// XXX: is_stable_dirty() may not be linked in lba tree
	assert(ext.is_stable());
	assert(T::TYPE == ext.get_type());
	cache_access_stats_t& access_stats = get_by_ext(
	  get_by_src(stats.access_by_src_ext, t_src),
	  T::TYPE);
	++access_stats.load_absent;
	++stats.access.load_absent;

	t.add_to_read_set(CachedExtentRef(&ext));
	touch_extent_fully(ext, &t_src, t.get_cache_hint());
      };
      return trans_intr::make_interruptible(
	do_get_caching_extent<T>(
	  offset, length, 0, length,
	  std::forward<Func>(extent_init_func), std::move(f), &t_src)
      );
    }
    return get_absent_extent<T>(t, offset, length, 0, length,
      std::forward<Func>(extent_init_func));
  }

  CachedExtentRef peek_extent_viewable_by_trans(
    Transaction &t,
    CachedExtentRef extent) final
  {
    assert(extent);
    auto ext = extent->maybe_get_transactional_view(t);
    ceph_assert(ext);
    return ext;
  }

  get_extent_iertr::future<> maybe_wait_accessible(
    Transaction &t,
    CachedExtent &extent) final {
    // as of now, only lba tree nodes can go in here,
    // so it must be fully loaded.
    assert(extent.is_valid());
    assert(extent.is_fully_loaded());
    const auto t_src = t.get_src();
    auto ext_type = extent.get_type();
    assert(!is_retired_placeholder_type(ext_type));
    cache_access_stats_t& access_stats = get_by_ext(
      get_by_src(stats.access_by_src_ext, t_src),
      ext_type);
    if (extent.is_stable()) {
      // stable from trans-view
      bool needs_touch = false, needs_step_2 = false;
      assert(!extent.is_pending_in_trans(t.get_trans_id()));
      auto ret = t.maybe_add_to_read_set(&extent);
      if (ret.added) {
	if (extent.is_stable_dirty()) {
	  ++access_stats.cache_dirty;
	  ++stats.access.cache_dirty;
	} else {
	  ++access_stats.cache_lru;
	  ++stats.access.cache_lru;
	}
	if (ret.is_paddr_known) {
	  touch_extent_fully(extent, &t_src, t.get_cache_hint());
	} else {
	  needs_touch = true;
	}
      } else {
	// already exists
	if (extent.is_stable_dirty()) {
	  ++access_stats.trans_dirty;
	  ++stats.access.trans_dirty;
	} else {
	  ++access_stats.trans_lru;
	  ++stats.access.trans_lru;
	}
      }
      // step 2 maybe reordered after wait_io(),
      // always try step 2 if paddr unknown
      needs_step_2 = !ret.is_paddr_known;

      auto target_extent = CachedExtentRef(&extent);
      return trans_intr::make_interruptible(
	extent.wait_io()
      ).then_interruptible([target_extent, needs_touch,
			    needs_step_2, &t, this, t_src] {
	if (needs_step_2) {
	  t.maybe_add_to_read_set_step_2(target_extent.get());
	}
	if (needs_touch) {
	  touch_extent_fully(*target_extent, &t_src, t.get_cache_hint());
	}
	return get_extent_iertr::now();
      });
    } else {
      assert(extent.is_mutable());
      assert(!extent.is_pending_io());
      assert(extent.is_pending_in_trans(t.get_trans_id()));
      ++access_stats.trans_pending;
      ++stats.access.trans_pending;
      return get_extent_iertr::now();
    }
  }

  get_extent_iertr::future<CachedExtentRef>
  get_extent_viewable_by_trans(
    Transaction &t,
    CachedExtentRef extent) final
  {
    assert(extent->is_valid());

    const auto t_src = t.get_src();
    auto ext_type = extent->get_type();
    // FIXME: retired-placeholder isn't linked in the lba tree yet.
    //   We think it's still working because:
    //   1. A retired-placeholder must be an ObjectDataBlock
    //   2. Per rados object, no read is possible during write,
    //      and write cannot be parallel
    assert(!is_retired_placeholder_type(ext_type));
    cache_access_stats_t& access_stats = get_by_ext(
      get_by_src(stats.access_by_src_ext, t_src),
      ext_type);

    CachedExtent* p_extent;
    bool needs_step_2 = false;
    bool needs_touch = false;
    if (extent->is_stable()) {
      p_extent = extent->maybe_get_transactional_view(t);
      ceph_assert(p_extent);
      if (p_extent != extent.get()) {
        assert(!extent->is_pending_io());
        assert(p_extent->is_pending_in_trans(t.get_trans_id()));
        assert(!p_extent->is_pending_io());
        ++access_stats.trans_pending;
        ++stats.access.trans_pending;
        if (p_extent->is_mutable()) {
          assert(p_extent->is_fully_loaded());
          assert(!p_extent->is_pending_io());
          return get_extent_iertr::make_ready_future<CachedExtentRef>(
            CachedExtentRef(p_extent));
        } else {
          assert(p_extent->is_exist_clean());
        }
      } else {
        // stable from trans-view
        assert(!p_extent->is_pending_in_trans(t.get_trans_id()));
        auto ret = t.maybe_add_to_read_set(p_extent);
        if (ret.added) {
          if (p_extent->is_stable_dirty()) {
            ++access_stats.cache_dirty;
            ++stats.access.cache_dirty;
          } else {
            assert(p_extent->is_stable_clean());
            ++access_stats.cache_lru;
            ++stats.access.cache_lru;
          }
          if (ret.is_paddr_known) {
            touch_extent_fully(*p_extent, &t_src, t.get_cache_hint());
          } else {
            needs_touch = true;
          }
        } else {
          // already exists
          if (p_extent->is_stable_dirty()) {
            ++access_stats.trans_dirty;
            ++stats.access.trans_dirty;
          } else {
            assert(p_extent->is_stable_clean());
            ++access_stats.trans_lru;
            ++stats.access.trans_lru;
          }
        }
        // step 2 maybe reordered after wait_io(),
        // always try step 2 if paddr unknown
        needs_step_2 = !ret.is_paddr_known;
      }
    } else {
      assert(!extent->is_pending_io());
      assert(extent->is_pending_in_trans(t.get_trans_id()));
      ++access_stats.trans_pending;
      ++stats.access.trans_pending;
      if (extent->is_mutable()) {
        assert(extent->is_fully_loaded());
        assert(!extent->is_pending_io());
        return get_extent_iertr::make_ready_future<CachedExtentRef>(extent);
      } else {
        assert(extent->is_exist_clean());
        p_extent = extent.get();
      }
    }

    // user should not see RETIRED_PLACEHOLDER extents
    ceph_assert(!is_retired_placeholder_type(p_extent->get_type()));
    // for logical extents, handle partial load in TM::read_pin(),
    // also see read_extent_maybe_partial() and get_absent_extent()
    assert(is_logical_type(p_extent->get_type()) ||
           p_extent->is_fully_loaded());

    auto target_extent = CachedExtentRef(p_extent);
    return trans_intr::make_interruptible(
      p_extent->wait_io()
    ).then_interruptible([target_extent, needs_touch, needs_step_2, &t, this, t_src] {
      auto p_extent = target_extent.get();
      if (needs_step_2) {
	t.maybe_add_to_read_set_step_2(p_extent);
      }
      if (needs_touch) {
	touch_extent_fully(*p_extent, &t_src, t.get_cache_hint());
      }
      return get_extent_iertr::make_ready_future<CachedExtentRef>(
        CachedExtentRef(p_extent));
    });
  }

  // wait extent io or do partial reads
  template <typename T>
  get_extent_iertr::future<TCachedExtentRef<T>>
  read_extent_maybe_partial(
    Transaction &t,
    TCachedExtentRef<T> extent,
    extent_len_t partial_off,
    extent_len_t partial_len) {
    assert(is_logical_type(extent->get_type()));
    if (!extent->is_range_loaded(partial_off, partial_len)) {
      LOG_PREFIX(Cache::read_extent_maybe_partial);
      SUBDEBUGT(seastore_cache,
        "{} {}~0x{:x} is present on t without range 0x{:x}~0x{:x}, reading ... -- {}",
        t, extent->get_type(), extent->get_paddr(), extent->get_length(),
        partial_off, partial_len, *extent);
      const auto t_src = t.get_src();
      cache_access_stats_t& access_stats = get_by_ext(
        get_by_src(stats.access_by_src_ext, t_src),
        extent->get_type());
      ++access_stats.load_present;
      ++stats.access.load_present;
      return trans_intr::make_interruptible(
        do_read_extent_maybe_partial(
          std::move(extent), partial_off, partial_len, &t_src));
    } else {
      // TODO(implement fine-grained-wait):
      // the range might be already loaded, but we don't know
      return trans_intr::make_interruptible(
        extent->wait_io()
      ).then_interruptible([extent] {
        return get_extent_iertr::make_ready_future<TCachedExtentRef<T>>(extent);
      });
    }
  }

  extent_len_t get_block_size() const {
    return epm.get_block_size();
  }

// Interfaces only for tests.
public:
  CachedExtentRef test_query_cache(paddr_t offset) {
    assert(offset.is_absolute());
    return query_cache(offset);
  }

private:
  using get_extent_ertr = base_ertr;
  template <typename T>
  using read_extent_ret = get_extent_ertr::future<TCachedExtentRef<T>>;
  /// Implements exclusive call to read_extent() for the extent
  template <typename T>
  read_extent_ret<T> do_read_extent_maybe_partial(
    TCachedExtentRef<T>&& extent,
    extent_len_t partial_off,
    extent_len_t partial_len,
    const Transaction::src_t* p_src)
  {
    LOG_PREFIX(Cache::do_read_extent_maybe_partial);
    // They must be atomic:
    // 1. checking missing range and wait io
    // 2. checking missing range and read
    // because the extents in Caches can be accessed concurrently
    //
    // TODO(implement fine-grained-wait)
    assert(!extent->is_range_loaded(partial_off, partial_len));
    assert(extent->is_data_stable());
    if (extent->is_pending_io()) {
      std::optional<Transaction::src_t> src;
      if (p_src) {
        src = *p_src;
      }
      auto* p_extent = extent.get();
      return p_extent->wait_io(
      ).then([extent=std::move(extent), partial_off, partial_len, this, FNAME, src]() mutable
             -> read_extent_ret<T> {
        if (extent->is_range_loaded(partial_off, partial_len)) {
          SUBDEBUG(seastore_cache,
            "{} {}~0x{:x} got range 0x{:x}~0x{:x} ... -- {}",
            extent->get_type(), extent->get_paddr(), extent->get_length(),
            partial_off, partial_len, *extent);
          // we don't know whether the target range is loading or not
          if (extent->is_pending_io()) {
            auto* p_extent = extent.get();
            return p_extent->wait_io(
            ).then([extent=std::move(extent)]() mutable {
              return seastar::make_ready_future<TCachedExtentRef<T>>(std::move(extent));
            });
          } else {
            return seastar::make_ready_future<TCachedExtentRef<T>>(std::move(extent));
          }
        } else { // range not loaded
          SUBDEBUG(seastore_cache,
            "{} {}~0x{:x} without range 0x{:x}~0x{:x} ... -- {}",
            extent->get_type(), extent->get_paddr(), extent->get_length(),
            partial_off, partial_len, *extent);
          Transaction::src_t* p_src = (src.has_value() ? &src.value() : nullptr);
          return do_read_extent_maybe_partial(
              std::move(extent), partial_off, partial_len, p_src);
        }
      });
    } else {
      SUBDEBUG(seastore_cache,
        "{} {}~0x{:x} is not pending without range 0x{:x}~0x{:x}, reading ... -- {}",
        extent->get_type(), extent->get_paddr(), extent->get_length(),
        partial_off, partial_len, *extent);
      return read_extent<T>(
        std::move(extent), partial_off, partial_len, p_src);
    }
  }

  /**
   * do_get_caching_extent
   *
   * returns ref to extent at offset~length of type T either from
   * - extent_set if already in cache
   * - disk
   * only load partial_off~partial_len
   */
  using src_ext_t = std::pair<Transaction::src_t, extent_types_t>;
  template <typename T, typename Func, typename OnCache>
  read_extent_ret<T> do_get_caching_extent(
    paddr_t offset,                ///< [in] starting addr
    extent_len_t length,           ///< [in] length
    extent_len_t partial_off,      ///< [in] offset of piece in extent
    extent_len_t partial_len,      ///< [in] length of piece in extent
    Func &&extent_init_func,       ///< [in] init func for extent
    OnCache &&on_cache,
    const Transaction::src_t* p_src
  ) {
    LOG_PREFIX(Cache::do_get_caching_extent);
    assert(offset.is_absolute());
    auto cached = query_cache(offset);
    if (!cached) {
      // partial read
      TCachedExtentRef<T> ret = CachedExtent::make_cached_extent_ref<T>(length);
      ret->init(CachedExtent::extent_state_t::CLEAN,
                offset,
                PLACEMENT_HINT_NULL,
                NULL_GENERATION,
		TRANS_ID_NULL);
      SUBDEBUG(seastore_cache,
          "{} {}~0x{:x} is absent, add extent and reading range 0x{:x}~0x{:x} ... -- {}",
          T::TYPE, offset, length, partial_off, partial_len, *ret);
      add_extent(ret);
      extent_init_func(*ret);
      // touch_extent() should be included in on_cache,
      // required by add_extent()
      on_cache(*ret);
      return read_extent<T>(
	std::move(ret), partial_off, partial_len, p_src);
    }

    // extent PRESENT in cache
    if (is_retired_placeholder_type(cached->get_type())) {
      // partial read
      TCachedExtentRef<T> ret = CachedExtent::make_cached_extent_ref<T>(length);
      ret->init(CachedExtent::extent_state_t::CLEAN,
                offset,
                PLACEMENT_HINT_NULL,
                NULL_GENERATION,
		TRANS_ID_NULL);
      SUBDEBUG(seastore_cache,
          "{} {}~0x{:x} is absent(placeholder), add extent and reading range 0x{:x}~0x{:x} ... -- {}",
          T::TYPE, offset, length, partial_off, partial_len, *ret);
      extent_init_func(*ret);
      on_cache(*ret);
      extents_index.replace(*ret, *cached);

      // replace placeholder in transactions
      while (!cached->read_transactions.empty()) {
        auto t = cached->read_transactions.begin()->t;
        t->replace_placeholder(*cached, *ret);
      }

      cached->state = CachedExtent::extent_state_t::INVALID;
      return read_extent<T>(
	std::move(ret), partial_off, partial_len, p_src);
    }

    auto ret = TCachedExtentRef<T>(static_cast<T*>(cached.get()));
    on_cache(*ret);
    if (ret->is_range_loaded(partial_off, partial_len)) {
      SUBTRACE(seastore_cache,
          "{} {}~0x{:x} is present with range 0x{:x}~0x{:x} ... -- {}",
          T::TYPE, offset, length, partial_off, partial_len, *ret);
      return ret->wait_io().then([ret] {
        // ret may be invalid, caller must check
        return seastar::make_ready_future<TCachedExtentRef<T>>(ret);
      });
    } else {
      SUBDEBUG(seastore_cache,
          "{} {}~0x{:x} is present without range 0x{:x}~0x{:x}, reading ... -- {}",
          T::TYPE, offset, length, partial_off, partial_len, *ret);
      return do_read_extent_maybe_partial(
          std::move(ret), partial_off, partial_len, p_src);
    }
  }

  template <typename T, typename Func, typename OnCache>
  read_extent_ret<T> do_get_caching_extent(
    paddr_t offset,                ///< [in] starting addr
    extent_len_t length,           ///< [in] length
    Func &&extent_init_func,       ///< [in] init func for extent
    OnCache &&on_cache,
    const Transaction::src_t* p_src
  ) {
    return do_get_caching_extent<T>(offset, length, 0, length,
      std::forward<Func>(extent_init_func),
      std::forward<OnCache>(on_cache),
      p_src);
  }

  // This is a workaround std::move_only_function not being available,
  // not really worth generalizing at this time.
  class extent_init_func_t {
    struct callable_i {
      virtual void operator()(CachedExtent &extent) = 0;
      virtual ~callable_i() = default;
    };
    template <typename Func>
    struct callable_wrapper final : callable_i {
      Func func;
      callable_wrapper(Func &&func) : func(std::forward<Func>(func)) {}
      void operator()(CachedExtent &extent) final {
	return func(extent);
      }
      ~callable_wrapper() final = default;
    };
  public:
    std::unique_ptr<callable_i> wrapped;
    template <typename Func>
    extent_init_func_t(Func &&func) : wrapped(
      std::make_unique<callable_wrapper<Func>>(std::forward<Func>(func)))
    {}
    void operator()(CachedExtent &extent) {
      return (*wrapped)(extent);
    }
  };

  get_extent_ertr::future<CachedExtentRef>
  do_get_caching_extent_by_type(
    extent_types_t type,
    paddr_t offset,
    laddr_t laddr,
    extent_len_t length,
    extent_init_func_t &&extent_init_func,
    extent_init_func_t &&on_cache,
    const Transaction::src_t* p_src);

  /**
   * get_caching_extent_by_type
   *
   * Note, the current implementation leverages parent-child
   * pointers in LBA instead, so it should only be called in tests.
   *
   * This path won't be accounted by the cache_access_stats_t.
   */
  using get_extent_by_type_iertr = get_extent_iertr;
  using get_extent_by_type_ret = get_extent_by_type_iertr::future<
    CachedExtentRef>;
  get_extent_by_type_ret get_caching_extent_by_type(
    Transaction &t,
    extent_types_t type,
    paddr_t offset,
    laddr_t laddr,
    extent_len_t length,
    extent_init_func_t &&extent_init_func
  ) {
    LOG_PREFIX(Cache::get_caching_extent_by_type);
    const auto t_src = t.get_src();
    CachedExtentRef ret;
    auto status = t.get_extent(offset, &ret);
    if (status == Transaction::get_extent_ret::RETIRED) {
      SUBERRORT(seastore_cache, "{} {}~0x{:x} {} is retired on t -- {}",
                t, type, offset, length, laddr, *ret);
      ceph_abort_msg("impossible");
    } else if (status == Transaction::get_extent_ret::PRESENT) {
      assert(ret->get_length() == length);
      if (ret->is_fully_loaded()) {
        SUBTRACET(seastore_cache, "{} {}~0x{:x} {} is present on t -- {}",
                  t, type, offset, length, laddr, *ret);
        return ret->wait_io().then([ret] {
	  return seastar::make_ready_future<CachedExtentRef>(ret);
        });
      } else {
        SUBDEBUGT(seastore_cache,
            "{} {}~0x{:x} {} is present on t without fully loaded, reading ... -- {}",
            t, type, offset, length, laddr, *ret);
        return do_read_extent_maybe_partial<CachedExtent>(
          std::move(ret), 0, length, &t_src);
      }
    } else {
      SUBTRACET(seastore_cache, "{} {}~0x{:x} {} is absent on t, query cache ...",
                t, type, offset, length, laddr);
      auto f = [&t, this, t_src](CachedExtent &ext) {
	t.add_to_read_set(CachedExtentRef(&ext));
	touch_extent_fully(ext, &t_src, t.get_cache_hint());
      };
      return trans_intr::make_interruptible(
	do_get_caching_extent_by_type(
	  type, offset, laddr, length,
	  std::move(extent_init_func), std::move(f), &t_src)
      );
    }
  }

  get_extent_by_type_ret _get_absent_extent_by_type(
    Transaction &t,
    extent_types_t type,
    paddr_t offset,
    laddr_t laddr,
    extent_len_t length,
    extent_init_func_t &&extent_init_func,
    uint32_t pin_crc);

  backref_entryrefs_by_seq_t backref_entryrefs_by_seq;
  backref_entry_mset_t backref_entry_mset;

  using backref_entry_query_mset_t = std::multiset<
      backref_entry_t, backref_entry_t::cmp_t>;
  backref_entry_query_mset_t get_backref_entries_in_range(
    paddr_t start,
    paddr_t end) {
    auto start_iter = backref_entry_mset.lower_bound(
      start,
      backref_entry_t::cmp_t());
    auto end_iter = backref_entry_mset.lower_bound(
      end,
      backref_entry_t::cmp_t());
    backref_entry_query_mset_t res;
    for (auto it = start_iter;
	 it != end_iter;
	 it++) {
      res.emplace(it->paddr, it->laddr, it->len, it->type);
    }
    return res;
  }

  const backref_entry_mset_t& get_backref_entry_mset() {
    return backref_entry_mset;
  }

  backref_entryrefs_by_seq_t& get_backref_entryrefs_by_seq() {
    return backref_entryrefs_by_seq;
  }

  const segment_info_t* get_segment_info(segment_id_t sid) {
    auto provider = segment_providers_by_device_id[sid.device_id()];
    if (provider) {
      return &provider->get_seg_info(sid);
    } else {
      return nullptr;
    }
  }

public:
  /*
   * get_absent_extent_by_type
   *
   * Based on type, instantiate the correct concrete type
   * and read in the extent at location offset~length.
   *
   * The extent in query is supposed to be absent in Cache.
   *
   * User is responsible to call get_extent_viewable_by_trans()
   * *atomically* prior to call this method.
   */
  template <typename Func>
  get_extent_by_type_ret get_absent_extent_by_type(
    Transaction &t,             ///< [in] transaction
    extent_types_t type,        ///< [in] type tag
    paddr_t offset,             ///< [in] starting addr
    laddr_t laddr,              ///< [in] logical address if logical
    extent_len_t length,        ///< [in] length
    Func &&extent_init_func,    ///< [in] extent init func
    uint32_t pin_crc = CRC_NULL ///< [in] pin checksum (See: pin_to_extent)
  ) {
    return _get_absent_extent_by_type(
      t,
      type,
      offset,
      laddr,
      length,
      extent_init_func_t(std::forward<Func>(extent_init_func)),
      pin_crc);
  }

  get_extent_by_type_ret get_absent_extent_by_type(
    Transaction &t,
    extent_types_t type,
    paddr_t offset,
    laddr_t laddr,
    extent_len_t length
  ) {
    return get_absent_extent_by_type(
      t, type, offset, laddr, length, [](CachedExtent &) {});
  }

  void trim_backref_bufs(const journal_seq_t &trim_to) {
    LOG_PREFIX(Cache::trim_backref_bufs);
    SUBDEBUG(seastore_cache, "trimming to {}", trim_to);
    if (!backref_entryrefs_by_seq.empty()) {
      SUBDEBUG(seastore_cache, "backref_entryrefs_by_seq {} ~ {}, size={}",
               backref_entryrefs_by_seq.rbegin()->first,
               backref_entryrefs_by_seq.begin()->first,
               backref_entryrefs_by_seq.size());
      assert(backref_entryrefs_by_seq.rbegin()->first >= trim_to);
      auto iter = backref_entryrefs_by_seq.upper_bound(trim_to);
      backref_entryrefs_by_seq.erase(backref_entryrefs_by_seq.begin(), iter);
    }
    if (backref_entryrefs_by_seq.empty()) {
      SUBDEBUG(seastore_cache, "backref_entryrefs_by_seq all trimmed");
    }
  }

  /**
   * alloc_new_non_data_extent
   *
   * Allocates a fresh extent. if delayed is true, addr will be alloc'd later.
   * Note that epaddr can only be fed by the btree lba unittest for now
   */
  template <typename T>
  TCachedExtentRef<T> alloc_new_non_data_extent(
    Transaction &t,         ///< [in, out] current transaction
    extent_len_t length,    ///< [in] length
    placement_hint_t hint,  ///< [in] user hint
#ifdef UNIT_TESTS_BUILT
    rewrite_gen_t gen,      ///< [in] rewrite generation
    std::optional<paddr_t> epaddr = std::nullopt ///< [in] paddr fed by callers
#else
    rewrite_gen_t gen
#endif
  ) {
    LOG_PREFIX(Cache::alloc_new_non_data_extent);
    SUBTRACET(seastore_cache, "allocate {} 0x{:x}B, hint={}, gen={}",
              t, T::TYPE, length, hint, rewrite_gen_printer_t{gen});
#ifdef UNIT_TESTS_BUILT
    auto result = epm.alloc_new_non_data_extent(t, T::TYPE, length, hint, gen, epaddr);
#else
    auto result = epm.alloc_new_non_data_extent(t, T::TYPE, length, hint, gen);
#endif
    if (!result) {
      SUBERRORT(seastore_cache, "insufficient space", t);
      std::rethrow_exception(crimson::ct_error::enospc::exception_ptr());
    }
    auto ret = CachedExtent::make_cached_extent_ref<T>(std::move(result->bp));
    assert(is_rewrite_generation(
      result->gen,
      epm.dynamic_max_rewrite_generation));
    ret->init(CachedExtent::extent_state_t::INITIAL_WRITE_PENDING,
              result->paddr,
              hint,
              result->gen,
	      t.get_trans_id());
    t.add_fresh_extent(ret);
    SUBDEBUGT(seastore_cache,
              "allocated {} 0x{:x}B extent at {}, hint={}, gen={} -- {}",
              t, T::TYPE, length, result->paddr,
              hint, rewrite_gen_printer_t{result->gen}, *ret);
    return ret;
  }
  /**
   * alloc_new_data_extents
   *
   * Allocates a fresh extent. if delayed is true, addr will be alloc'd later.
   * Note that epaddr can only be fed by the btree lba unittest for now
   */
  template <typename T>
  std::vector<TCachedExtentRef<T>> alloc_new_data_extents(
    Transaction &t,         ///< [in, out] current transaction
    extent_len_t length,    ///< [in] length
    placement_hint_t hint,  ///< [in] user hint
#ifdef UNIT_TESTS_BUILT
    rewrite_gen_t gen,      ///< [in] rewrite generation
    std::optional<paddr_t> epaddr = std::nullopt ///< [in] paddr fed by callers
#else
    rewrite_gen_t gen
#endif
  ) {
    LOG_PREFIX(Cache::alloc_new_data_extents);
    SUBTRACET(seastore_cache, "allocate {} 0x{:x}B, hint={}, gen={}",
              t, T::TYPE, length, hint, rewrite_gen_printer_t{gen});
#ifdef UNIT_TESTS_BUILT
    auto results = epm.alloc_new_data_extents(t, T::TYPE, length, hint, gen, epaddr);
#else
    auto results = epm.alloc_new_data_extents(t, T::TYPE, length, hint, gen);
#endif
    if (results.empty()) {
      SUBERRORT(seastore_cache, "insufficient space", t);
      std::rethrow_exception(crimson::ct_error::enospc::exception_ptr());
    }
    std::vector<TCachedExtentRef<T>> extents;
    for (auto &result : results) {
      auto ret = CachedExtent::make_cached_extent_ref<T>(std::move(result.bp));
      assert(is_rewrite_generation(
	result.gen,
	epm.dynamic_max_rewrite_generation));
      ret->init(CachedExtent::extent_state_t::INITIAL_WRITE_PENDING,
                result.paddr,
                hint,
                result.gen,
                t.get_trans_id());
      t.add_fresh_extent(ret);
      SUBDEBUGT(seastore_cache,
                "allocated {} 0x{:x}B extent at {}, hint={}, gen={} -- {}",
                t, T::TYPE, length, result.paddr,
                hint, rewrite_gen_printer_t{result.gen}, *ret);
      extents.emplace_back(std::move(ret));
    }
    return extents;
  }

  /**
   * alloc_remapped_extent
   *
   * Allocates an EXIST_CLEAN extent. Use the buffer to fill the new extent
   * if buffer exists.
   */
  template <typename T>
  TCachedExtentRef<T> alloc_remapped_extent(
    Transaction &t,
    laddr_t remap_laddr,
    paddr_t remap_paddr,
    extent_len_t remap_length,
    laddr_t original_laddr,
    std::optional<ceph::bufferptr> &original_bptr) {
    LOG_PREFIX(Cache::alloc_remapped_extent);
    assert(remap_laddr >= original_laddr);
    TCachedExtentRef<T> ext;
    if (original_bptr.has_value()) {
      // shallow copy the buffer from original extent
      auto remap_offset = remap_laddr.get_byte_distance<
	extent_len_t>(original_laddr);

      auto nbp = ceph::bufferptr(buffer::create_page_aligned(remap_length));
      original_bptr->copy_out(remap_offset, remap_length, nbp.c_str());

      // ExtentPlacementManager::alloc_new_extent will make a new
      // (relative/temp) paddr, so make extent directly
      ext = CachedExtent::make_cached_extent_ref<T>(std::move(nbp));
    } else {
      ext = CachedExtent::make_cached_extent_ref<T>(remap_length);
    }

    ext->init(CachedExtent::extent_state_t::EXIST_CLEAN,
	      remap_paddr,
	      PLACEMENT_HINT_NULL,
	      NULL_GENERATION,
              t.get_trans_id());

    auto extent = ext->template cast<T>();
    extent->set_laddr(remap_laddr);
    t.add_fresh_extent(ext);
    SUBTRACET(seastore_cache, "allocated {} 0x{:x}B, hint={}, has ptr? {} -- {}",
      t, T::TYPE, remap_length, remap_laddr, original_bptr.has_value(), *extent);
    return extent;
  }

  /**
   * alloc_new_non_data_extent_by_type
   *
   * Allocates a fresh non data extent.  addr will be relative until commit.
   */
  CachedExtentRef alloc_new_non_data_extent_by_type(
    Transaction &t,        ///< [in, out] current transaction
    extent_types_t type,   ///< [in] type tag
    extent_len_t length,   ///< [in] length
    placement_hint_t hint, ///< [in] user hint
    rewrite_gen_t gen      ///< [in] rewrite generation
    );

  /**
   * alloc_new_data_extents_by_type
   *
   * Allocates fresh data extents.  addr will be relative until commit.
   */
  std::vector<CachedExtentRef> alloc_new_data_extents_by_type(
    Transaction &t,        ///< [in, out] current transaction
    extent_types_t type,   ///< [in] type tag
    extent_len_t length,   ///< [in] length
    placement_hint_t hint, ///< [in] user hint
    rewrite_gen_t gen      ///< [in] rewrite generation
    );

  /**
   * Allocates mutable buffer from extent_set on offset~len
   *
   * TODO: Note, currently all implementations literally copy the
   * buffer.  This needn't be true, CachedExtent implementations could
   * choose to refer to the same buffer unmodified until commit and just
   * buffer the mutations in an ancillary data structure.
   *
   * @param current transaction
   * @param extent to duplicate
   * @return mutable extent
   */
  CachedExtentRef duplicate_for_write(
    Transaction &t,    ///< [in, out] current transaction
    CachedExtentRef i  ///< [in] ref to existing extent
  );

  /**
   * set_segment_provider
   *
   * Set to provide segment information to help identify out-dated delta.
   *
   * FIXME: This is specific to the segmented implementation
   */
  void set_segment_providers(std::vector<SegmentProvider*> &&providers) {
    segment_providers_by_device_id = std::move(providers);
  }

  /**
   * prepare_record
   *
   * Construct the record for Journal from transaction.
   */
  record_t prepare_record(
    Transaction &t, ///< [in, out] current transaction
    const journal_seq_t &journal_head,
    const journal_seq_t &journal_dirty_tail
  );

  /**
   * complete_commit
   *
   * Must be called upon completion of write.  Releases blocks on mutating
   * extents, fills in addresses, and calls relevant callbacks on fresh
   * and mutated exents.
   */
  void complete_commit(
    Transaction &t,            ///< [in, out] current transaction
    paddr_t final_block_start, ///< [in] offset of initial block
    journal_seq_t seq          ///< [in] journal commit seq
  );

  /**
   * init
   */
  void init();

  /**
   * mkfs
   *
   * Alloc initial root node and add to t.  The intention is for other
   * components to use t to adjust the resulting root ref prior to commit.
   */
  using mkfs_iertr = base_iertr;
  mkfs_iertr::future<> mkfs(Transaction &t);

  /**
   * close
   *
   * TODO: should flush dirty blocks
   */
  using close_ertr = crimson::errorator<
    crimson::ct_error::input_output_error>;
  close_ertr::future<> close();

  /**
   * replay_delta
   *
   * Intended for use in Journal::delta. For each delta, should decode delta,
   * read relevant block from disk or cache (using correct type), and call
   * CachedExtent::apply_delta marking the extent dirty.
   *
   * Returns whether the delta is applied.
   */
  using replay_delta_ertr = crimson::errorator<
    crimson::ct_error::input_output_error>;
  using replay_delta_ret = replay_delta_ertr::future<
    std::pair<bool, CachedExtentRef>>;
  replay_delta_ret replay_delta(
    journal_seq_t seq,
    paddr_t record_block_base,
    const delta_info_t &delta,
    const journal_seq_t &dirty_tail,
    const journal_seq_t &alloc_tail,
    sea_time_point modify_time);

  /**
   * init_cached_extents
   *
   * Calls passed lambda for each dirty cached block.  Intended for use
   * after replay to allow lba_manager (or w/e) to read in any ancestor
   * blocks.
   */
  using init_cached_extents_iertr = base_iertr;
  using init_cached_extents_ret = init_cached_extents_iertr::future<>;
  template <typename F>
  init_cached_extents_ret init_cached_extents(
    Transaction &t,
    F &&f)
  {
    LOG_PREFIX(Cache::init_cached_extents);
    SUBINFOT(seastore_cache,
        "start with {}(0x{:x}B) extents, {} dirty, dirty_from={}, alloc_from={}",
        t,
        extents_index.size(),
        extents_index.get_bytes(),
        dirty.size(),
        get_oldest_dirty_from().value_or(JOURNAL_SEQ_NULL),
        get_oldest_backref_dirty_from().value_or(JOURNAL_SEQ_NULL));

    // journal replay should has been finished at this point,
    // Cache::root should have been inserted to the dirty list
    assert(root->is_stable_dirty());
    std::vector<CachedExtentRef> _dirty;
    for (auto &e : extents_index) {
      _dirty.push_back(CachedExtentRef(&e));
    }
    return seastar::do_with(
      std::forward<F>(f),
      std::move(_dirty),
      [this, FNAME, &t](auto &f, auto &refs) mutable
    {
      return trans_intr::do_for_each(
        refs,
        [this, FNAME, &t, &f](auto &e)
      {
        SUBTRACET(seastore_cache, "inspecting extent ... -- {}", t, *e);
        return f(t, e
        ).si_then([this, FNAME, &t, e](bool is_alive) {
          if (!is_alive) {
            SUBDEBUGT(seastore_cache, "extent is not alive, remove extent -- {}", t, *e);
            remove_extent(e, nullptr);
	    e->set_invalid(t);
          } else {
            SUBDEBUGT(seastore_cache, "extent is alive -- {}", t, *e);
          }
        });
      });
    }).handle_error_interruptible(
      init_cached_extents_iertr::pass_further{},
      crimson::ct_error::assert_all{
        "Invalid error in Cache::init_cached_extents"
      }
    ).si_then([this, FNAME, &t] {
      SUBINFOT(seastore_cache,
          "finish with {}(0x{:x}B) extents, {} dirty, dirty_from={}, alloc_from={}",
          t,
          extents_index.size(),
          extents_index.get_bytes(),
          dirty.size(),
          get_oldest_dirty_from().value_or(JOURNAL_SEQ_NULL),
          get_oldest_backref_dirty_from().value_or(JOURNAL_SEQ_NULL));
    });
  }

  /**
   * update_extent_from_transaction
   *
   * Updates passed extent based on t.  If extent has been retired,
   * a null result will be returned.
   */
  CachedExtentRef update_extent_from_transaction(
    Transaction &t,
    CachedExtentRef extent) {
    if (extent->get_type() == extent_types_t::ROOT) {
      if (t.root) {
	return t.root;
      } else {
	t.add_to_read_set(extent);
	t.root = extent->cast<RootBlock>();
	return extent;
      }
    } else {
      if (extent->is_stable()) {
	std::ignore = t.maybe_add_to_read_set(extent);
      }
      return extent->maybe_get_transactional_view(t);
    }
  }

  /**
   * print
   *
   * Dump summary of contents (TODO)
   */
  std::ostream &print(
    std::ostream &out) const {
    return out;
  }

  /**
   * get_next_dirty_extents
   *
   * Returns extents with get_dirty_from() < seq and adds to read set of
   * t.
   */
  using get_next_dirty_extents_iertr = base_iertr;
  using get_next_dirty_extents_ret = get_next_dirty_extents_iertr::future<
    std::vector<CachedExtentRef>>;
  get_next_dirty_extents_ret get_next_dirty_extents(
    Transaction &t,
    journal_seq_t seq,
    size_t max_bytes);

  /// returns std::nullopt if no pending alloc-infos
  std::optional<journal_seq_t> get_oldest_backref_dirty_from() const {
    LOG_PREFIX(Cache::get_oldest_backref_dirty_from);
    if (backref_entryrefs_by_seq.empty()) {
      SUBDEBUG(seastore_cache, "backref_oldest: null");
      return std::nullopt;
    }
    auto oldest = backref_entryrefs_by_seq.begin()->first;
    SUBDEBUG(seastore_cache, "backref_oldest: {}", oldest);
    ceph_assert(oldest != JOURNAL_SEQ_NULL);
    return oldest;
  }

  /// returns std::nullopt if no dirty extents
  /// returns JOURNAL_SEQ_NULL if the oldest dirty extent is still pending
  std::optional<journal_seq_t> get_oldest_dirty_from() const {
    LOG_PREFIX(Cache::get_oldest_dirty_from);
    if (dirty.empty()) {
      SUBDEBUG(seastore_cache, "dirty_oldest: null");
      return std::nullopt;
    } else {
      auto oldest = dirty.begin()->get_dirty_from();
      if (oldest == JOURNAL_SEQ_NULL) {
	SUBDEBUG(seastore_cache, "dirty_oldest: pending");
      } else {
	SUBDEBUG(seastore_cache, "dirty_oldest: {}", oldest);
      }
      return oldest;
    }
  }

  /// Dump live extents
  void dump_contents();

  /**
   * backref_extent_entry_t
   *
   * All the backref extent entries have to be indexed by paddr in memory,
   * so they can be retrived by range during cleaning.
   *
   * See BtreeBackrefManager::retrieve_backref_extents_in_range()
   */
  struct backref_extent_entry_t {
    backref_extent_entry_t(
      paddr_t paddr,
      paddr_t key,
      extent_types_t type)
      : paddr(paddr), key(key), type(type) {}
    paddr_t paddr = P_ADDR_NULL;
    paddr_t key = P_ADDR_NULL;
    extent_types_t type = extent_types_t::ROOT;
    struct cmp_t {
      using is_transparent = paddr_t;
      bool operator()(
	const backref_extent_entry_t &l,
	const backref_extent_entry_t &r) const {
	return l.paddr < r.paddr;
      }
      bool operator()(
	const paddr_t &l,
	const backref_extent_entry_t &r) const {
	return l < r.paddr;
      }
      bool operator()(
	const backref_extent_entry_t &l,
	const paddr_t &r) const {
	return l.paddr < r;
      }
    };
  };

  void update_tree_extents_num(extent_types_t type, int64_t delta) {
    switch (type) {
    case extent_types_t::LADDR_INTERNAL:
      [[fallthrough]];
    case extent_types_t::DINK_LADDR_LEAF:
      [[fallthrough]];
    case extent_types_t::LADDR_LEAF:
      stats.lba_tree_extents_num += delta;
      ceph_assert(stats.lba_tree_extents_num >= 0);
      return;
    case extent_types_t::OMAP_INNER:
      [[fallthrough]];
    case extent_types_t::OMAP_LEAF:
      stats.omap_tree_extents_num += delta;
      ceph_assert(stats.lba_tree_extents_num >= 0);
      return;
    case extent_types_t::ONODE_BLOCK_STAGED:
      stats.onode_tree_extents_num += delta;
      ceph_assert(stats.onode_tree_extents_num >= 0);
      return;
    case extent_types_t::BACKREF_INTERNAL:
      [[fallthrough]];
    case extent_types_t::BACKREF_LEAF:
      stats.backref_tree_extents_num += delta;
      ceph_assert(stats.backref_tree_extents_num >= 0);
      return;
    default:
      return;
    }
  }

  uint64_t get_omap_tree_depth() {
    return stats.omap_tree_depth;
  }

  void boot_done() {
    booting = false;
    extents_index.clear();
  }

  template <typename T>
  struct read_extent_t {
    TCachedExtentRef<T> extent;
    const extent_len_t offset = 0;
    const extent_len_t length = 0;
  };
  template <typename T>
  get_extent_iertr::future<> read_extents_maybe_partial(
    Transaction &t,
    std::vector<read_extent_t<T>> &&exts)
  {
    LOG_PREFIX(Cache::read_extents_maybe_partial);
    auto extents = std::move(exts);
    std::vector<get_extent_iertr::future<>> read_extent_futs;
    std::vector<read_extent_t<T>> absent_extents;
    for (auto &ext : extents) {
      auto &extent = ext.extent;
      SUBDEBUGT(seastore_cache, "reading extent {} 0x{:x}~0x{:x} ...",
	       t, *extent, ext.offset, ext.length);
      assert(is_aligned(ext.offset, get_block_size()));
      assert(is_aligned(ext.length, get_block_size()));
      assert(extent->get_paddr().is_absolute());
      if (extent->is_range_loaded(ext.offset, ext.length)) {
	// the range of the extent has already been loaded, just do wait_io
	SUBDEBUG(seastore_cache, "extent loaded");
	read_extent_futs.emplace_back(
	  trans_intr::make_interruptible(
	    extent->wait_io()
	  ).then_interruptible([] { return get_extent_iertr::now(); }));
	continue;
      }
      if (extent->is_pending_io()) {
	// the extent is pending on an outstanding io,
	// fallback to single extent loading
	read_extent_futs.emplace_back(
	  read_extent_maybe_partial(t, extent, ext.offset, ext.length
	  ).discard_result());
	continue;
      }
      assert(extent->state == CachedExtent::extent_state_t::EXIST_CLEAN ||
	     extent->state == CachedExtent::extent_state_t::CLEAN);
      absent_extents.emplace_back(ext);
    }
    co_await read_absent_extents_maybe_partial(t, std::move(absent_extents));
    co_await trans_intr::parallel_for_each(
      read_extent_futs, [](auto &fut) { return std::move(fut); });
  }

private:
  void touch_extent_fully(
      CachedExtent &ext,
      const Transaction::src_t* p_src,
      cache_hint_t hint)
  {
    touch_extent_by_range(ext, p_src, hint, 0, ext.get_length());
  }

  /// Update extent pinboard for access to ref
  ///
  /// The extent must be touched before read_extent(), otherwise it is
  /// incorrect to detect sequential read using load_start and load_length.
  void touch_extent_by_range(
      CachedExtent &ext,
      const Transaction::src_t* p_src,
      cache_hint_t hint,
      extent_len_t load_start,
      extent_len_t load_length)
  {
    assert(ext.get_paddr().is_absolute());
    if (hint == CACHE_HINT_NOCACHE && is_logical_type(ext.get_type())) {
      return;
    }
    if (ext.is_stable_clean() && !ext.is_placeholder()) {
      pinboard->move_to_top(ext, p_src, load_start, load_length);
    }
  }

  ExtentPlacementManager& epm;
  RootBlockRef root;               ///< ref to current root
  ExtentIndex extents_index;             ///< set of live extents

  journal_seq_t last_commit = JOURNAL_SEQ_MIN;

  // FIXME: This is specific to the segmented implementation
  std::vector<SegmentProvider*> segment_providers_by_device_id;

  transaction_id_t next_id = 0;

  /**
   * dirty
   *
   * holds refs to dirty extents.  Ordered by CachedExtent::get_dirty_from().
   */
  CachedExtent::primary_ref_list dirty;

  using backref_extent_entry_query_set_t =
    std::set<
      backref_extent_entry_t,
      backref_extent_entry_t::cmp_t>;
  backref_extent_entry_query_set_t backref_extents;

  void add_backref_extent(
    paddr_t paddr,
    paddr_t key,
    extent_types_t type) {
    assert(paddr.is_absolute());
    auto [iter, inserted] = backref_extents.emplace(paddr, key, type);
    boost::ignore_unused(inserted);
    assert(inserted);
  }

  void remove_backref_extent(paddr_t paddr) {
    auto iter = backref_extents.find(paddr);
    if (iter != backref_extents.end())
      backref_extents.erase(iter);
  }

  backref_extent_entry_query_set_t get_backref_extents_in_range(
    paddr_t start,
    paddr_t end) {
    auto start_iter = backref_extents.lower_bound(start);
    auto end_iter = backref_extents.upper_bound(end);
    backref_extent_entry_query_set_t res;
    res.insert(start_iter, end_iter);
    return res;
  }

  friend class crimson::os::seastore::backref::BtreeBackrefManager;
  friend class crimson::os::seastore::BackrefManager;

  ExtentPinboardRef pinboard;

  btree_cursor_stats_t cursor_stats;
  struct invalid_trans_efforts_t {
    io_stat_t read;
    io_stat_t mutate;
    uint64_t mutate_delta_bytes = 0;
    io_stat_t retire;
    io_stat_t fresh;
    io_stat_t fresh_ool_written;
    counter_by_extent_t<uint64_t> num_trans_invalidated;
    uint64_t total_trans_invalidated = 0;
    uint64_t num_ool_records = 0;
    uint64_t ool_record_bytes = 0;
  };

  struct commit_trans_efforts_t {
    counter_by_extent_t<io_stat_t> read_by_ext;
    counter_by_extent_t<io_stat_t> mutate_by_ext;
    counter_by_extent_t<uint64_t> delta_bytes_by_ext;
    counter_by_extent_t<io_stat_t> retire_by_ext;
    counter_by_extent_t<io_stat_t> fresh_invalid_by_ext; // inline but is already invalid (retired)
    counter_by_extent_t<io_stat_t> fresh_inline_by_ext;
    counter_by_extent_t<io_stat_t> fresh_ool_by_ext;
    uint64_t num_trans = 0; // the number of inline records
    uint64_t num_ool_records = 0;
    uint64_t ool_record_metadata_bytes = 0;
    uint64_t ool_record_data_bytes = 0;
    uint64_t inline_record_metadata_bytes = 0; // metadata exclude the delta bytes
  };

  struct success_read_trans_efforts_t {
    io_stat_t read;
    uint64_t num_trans = 0;
  };

  struct tree_efforts_t {
    uint64_t num_inserts = 0;
    uint64_t num_erases = 0;
    uint64_t num_updates = 0;

    void increment(const Transaction::tree_stats_t& incremental) {
      num_inserts += incremental.num_inserts;
      num_erases += incremental.num_erases;
      num_updates += incremental.num_updates;
    }
  };

  static constexpr std::size_t NUM_SRC_COMB =
      TRANSACTION_TYPE_MAX * (TRANSACTION_TYPE_MAX + 1) / 2;

  struct {
    counter_by_src_t<uint64_t> trans_created_by_src;
    counter_by_src_t<commit_trans_efforts_t> committed_efforts_by_src;
    counter_by_src_t<invalid_trans_efforts_t> invalidated_efforts_by_src;
    success_read_trans_efforts_t success_read_efforts;

    uint64_t dirty_bytes = 0;
    counter_by_extent_t<cache_size_stats_t> dirty_sizes_by_ext;
    dirty_io_stats_t dirty_io;
    counter_by_src_t<counter_by_extent_t<dirty_io_stats_t> >
      dirty_io_by_src_ext;

    cache_access_stats_t access;
    counter_by_src_t<uint64_t> cache_absent_by_src;
    counter_by_src_t<counter_by_extent_t<cache_access_stats_t> >
      access_by_src_ext;

    uint64_t onode_tree_depth = 0;
    int64_t onode_tree_extents_num = 0;
    counter_by_src_t<tree_efforts_t> committed_onode_tree_efforts;
    counter_by_src_t<tree_efforts_t> invalidated_onode_tree_efforts;

    uint64_t omap_tree_depth = 0;
    int64_t omap_tree_extents_num = 0;
    counter_by_src_t<tree_efforts_t> committed_omap_tree_efforts;
    counter_by_src_t<tree_efforts_t> invalidated_omap_tree_efforts;

    uint64_t lba_tree_depth = 0;
    int64_t lba_tree_extents_num = 0;
    counter_by_src_t<tree_efforts_t> committed_lba_tree_efforts;
    counter_by_src_t<tree_efforts_t> invalidated_lba_tree_efforts;

    uint64_t backref_tree_depth = 0;
    int64_t backref_tree_extents_num = 0;
    counter_by_src_t<tree_efforts_t> committed_backref_tree_efforts;
    counter_by_src_t<tree_efforts_t> invalidated_backref_tree_efforts;

    std::array<uint64_t, NUM_SRC_COMB> trans_conflicts_by_srcs;
    counter_by_src_t<uint64_t> trans_conflicts_by_unknown;

    rewrite_stats_t trim_rewrites;
    rewrite_stats_t reclaim_rewrites;
  } stats;

  mutable dirty_io_stats_t last_dirty_io;
  mutable counter_by_src_t<counter_by_extent_t<dirty_io_stats_t> >
    last_dirty_io_by_src_ext;
  mutable rewrite_stats_t last_trim_rewrites;
  mutable rewrite_stats_t last_reclaim_rewrites;
  mutable cache_access_stats_t last_access;
  mutable counter_by_src_t<uint64_t> last_cache_absent_by_src;
  mutable counter_by_src_t<counter_by_extent_t<cache_access_stats_t> >
    last_access_by_src_ext;

  void account_conflict(Transaction::src_t src1, Transaction::src_t src2) {
    assert(src1 < Transaction::src_t::MAX);
    assert(src2 < Transaction::src_t::MAX);
    if (src1 > src2) {
      std::swap(src1, src2);
    }
    // impossible combinations
    // should be consistent with trans_srcs_invalidated in register_metrics()
    assert(!(src1 == Transaction::src_t::READ &&
             src2 == Transaction::src_t::READ));
    assert(!(src1 == Transaction::src_t::TRIM_DIRTY &&
             src2 == Transaction::src_t::TRIM_DIRTY));
    assert(!(src1 == Transaction::src_t::CLEANER_MAIN &&
	     src2 == Transaction::src_t::CLEANER_MAIN));
    assert(!(src1 == Transaction::src_t::CLEANER_COLD &&
	     src2 == Transaction::src_t::CLEANER_COLD));
    assert(!(src1 == Transaction::src_t::TRIM_ALLOC &&
             src2 == Transaction::src_t::TRIM_ALLOC));

    auto src1_value = static_cast<std::size_t>(src1);
    auto src2_value = static_cast<std::size_t>(src2);
    auto num_srcs = static_cast<std::size_t>(Transaction::src_t::MAX);
    auto conflict_index = num_srcs * src1_value + src2_value -
        src1_value * (src1_value + 1) / 2;
    assert(conflict_index < NUM_SRC_COMB);
    ++stats.trans_conflicts_by_srcs[conflict_index];
  }

  seastar::metrics::metric_group metrics;
  void register_metrics();

  void apply_backref_mset(
      backref_entry_refs_t& backref_entries) {
    for (auto& entry : backref_entries) {
      backref_entry_mset.insert(*entry);
    }
  }

  void apply_backref_byseq(
      backref_entry_refs_t&& backref_entries,
      const journal_seq_t& seq);

  void commit_backref_entries(
      backref_entry_refs_t&& backref_entries,
      const journal_seq_t& seq) {
    apply_backref_mset(backref_entries);
    apply_backref_byseq(std::move(backref_entries), seq);
  }

  /// Add extent to extents handling dirty and refcounting
  ///
  /// Note, it must follows with add_to_dirty() or touch_extent().
  /// The only exception is RetiredExtentPlaceholder.
  void add_extent(CachedExtentRef ref);

  /// Mark exising extent ref dirty -- mainly for replay
  void mark_dirty(CachedExtentRef ref);

  /// Add dirty extent to dirty list
  void add_to_dirty(
      CachedExtentRef ref,
      const Transaction::src_t* p_src);

  /// Replace the prev dirty extent by next
  void replace_dirty(
      CachedExtentRef next,
      CachedExtentRef prev,
      const Transaction::src_t& src);

  /// Remove from dirty list
  void remove_from_dirty(
      CachedExtentRef ref,
      const Transaction::src_t* p_src);

  void clear_dirty();

  /// Remove extent from extents handling dirty and refcounting
  void remove_extent(
      CachedExtentRef ref,
      const Transaction::src_t* p_src);

  /// Retire extent
  void commit_retire_extent(Transaction& t, CachedExtentRef ref);

  /// Replace prev with next
  void commit_replace_extent(Transaction& t, CachedExtentRef next, CachedExtentRef prev);

  /// Invalidate extent and mark affected transactions
  void invalidate_extent(Transaction& t, CachedExtent& extent);

  /// Mark a valid transaction as conflicted
  void mark_transaction_conflicted(
    Transaction& t, CachedExtent& conflicting_extent);

  /// Introspect transaction when it is being destructed
  void on_transaction_destruct(Transaction& t);

  static void check_full_extent_integrity(
    uint32_t ref_crc, uint32_t pin_crc);

  /// Read the extent in range offset~length,
  /// must be called exclusively for an extent,
  /// also see do_read_extent_maybe_partial().
  ///
  /// May return an invalid extent due to transaction conflict.
  get_extent_ertr::future<CachedExtentRef> _read_extent(
    CachedExtentRef &&extent,
    extent_len_t offset,
    extent_len_t length,
    const Transaction::src_t *p_src,
    uint32_t pin_crc)
  {
    LOG_PREFIX(Cache::read_extent);
    assert(extent->state == CachedExtent::extent_state_t::EXIST_CLEAN ||
           extent->state == CachedExtent::extent_state_t::CLEAN);
    assert(!extent->is_range_loaded(offset, length));
    assert(is_aligned(offset, get_block_size()));
    assert(is_aligned(length, get_block_size()));
    assert(extent->get_paddr().is_absolute());
    extent->set_io_wait(extent->state);
    auto old_length = extent->get_loaded_length();
    load_ranges_t to_read = extent->load_ranges(offset, length);
    auto new_length = extent->get_loaded_length();
    assert(new_length > old_length);
    pinboard->increase_cached_size(*extent, new_length - old_length, p_src);
    return seastar::do_with(to_read.ranges, [extent, this, FNAME](auto &read_ranges) {
      return ExtentPlacementManager::read_ertr::parallel_for_each(
          read_ranges, [extent, this, FNAME](auto &read_range) {
        SUBDEBUG(seastore_cache, "reading extent {} 0x{:x}~0x{:x} ...",
                 extent->get_paddr(), read_range.offset, read_range.get_length());
        assert(is_aligned(read_range.offset, get_block_size()));
        assert(is_aligned(read_range.get_length(), get_block_size()));
        return epm.read(
          extent->get_paddr() + read_range.offset,
          read_range.get_length(),
          read_range.ptr);
      });
    }).safe_then(
      [this, FNAME, extent=std::move(extent), offset, length, pin_crc]() mutable {
        ceph_assert(extent->state == CachedExtent::extent_state_t::EXIST_CLEAN
          || extent->state == CachedExtent::extent_state_t::CLEAN
          || !extent->is_valid());
        if (extent->is_valid()) {
          if (extent->is_fully_loaded()) {
            // crc will be checked against LBA leaf entry for logical extents,
            // or check against in-extent crc for physical extents.
            if (epm.get_checksum_needed(extent->get_paddr())) {
              extent->last_committed_crc = extent->calc_crc32c();
            } else {
              extent->last_committed_crc = CRC_NULL;
            }
            // on_clean_read() may change the content, call after calc_crc32c()
            extent->on_clean_read();
            SUBDEBUG(seastore_cache, "read extent 0x{:x}~0x{:x} done -- {}",
              offset, length, *extent);

            if (pin_crc != CRC_NULL) {
              SUBDEBUG(seastore_cache, "read extent 0x{:x}~0x{:x} veryfing integrity -- {}",
                offset, length, *extent);
              // We must check the integrity here prior to complete_io.
              // Previously, concurrent transaction could have checked
              // crc of non matching extent data.
              // See: https://tracker.ceph.com/issues/73790
              assert(extent->is_fully_loaded());
              check_full_extent_integrity(extent->last_committed_crc, pin_crc);
            }
          } else {
            extent->last_committed_crc = CRC_NULL;
            SUBDEBUG(seastore_cache, "read extent 0x{:x}~0x{:x} done (partial) -- {}",
              offset, length, *extent);
          }
        } else {
          SUBDEBUG(seastore_cache, "read extent 0x{:x}~0x{:x} done (invalidated) -- {}",
            offset, length, *extent);
        }
        extent->complete_io();
        return get_extent_ertr::make_ready_future<CachedExtentRef>(
          std::move(extent));
      },
      get_extent_ertr::pass_further{},
      crimson::ct_error::assert_all{
        "Cache::read_extent: invalid error"
      }
    );
  }

  template <typename T>
  read_extent_ret<T> read_extent(
    TCachedExtentRef<T>&& extent,
    extent_len_t offset,
    extent_len_t length,
    const Transaction::src_t* p_src,
    uint32_t pin_crc = CRC_NULL
  ) {
    return _read_extent(std::move(extent), offset, length, p_src, pin_crc
    ).safe_then([](auto extent) {
      return extent->template cast<T>();
    });
  }

  template <typename T>
  get_extent_ertr::future<> read_absent_extents_maybe_partial(
    Transaction &t,
    std::vector<read_extent_t<T>> &&exts)
  {
    LOG_PREFIX(Cache::read_absent_extents_maybe_partial);
    auto extents = std::move(exts);
    struct range_to_read_t {
      paddr_t addr = P_ADDR_NULL;
      load_range_t range;
    };
    std::vector<range_to_read_t> ranges_to_read;
    std::vector<TCachedExtentRef<T>> extents_read;
    std::vector<get_extent_iertr::future<>> read_extent_futs;
    const auto t_src = t.get_src();
    // get all the ranges of extents that are to be loaded
    for (auto &ext : extents) {
      auto &extent = ext.extent;
      SUBDEBUGT(seastore_cache, "reading extent {} 0x{:x}~0x{:x} ...",
	       t, *extent, ext.offset, ext.length);
      assert(extent->state == CachedExtent::extent_state_t::EXIST_CLEAN ||
	     extent->state == CachedExtent::extent_state_t::CLEAN);
      extents_read.emplace_back(extent);
      extent->set_io_wait(extent->state);
      auto old_length = extent->get_loaded_length();
      load_ranges_t to_read = extent->load_ranges(ext.offset, ext.length);
      auto new_length = extent->get_loaded_length();
      assert(new_length > old_length);
      pinboard->increase_cached_size(*extent, new_length - old_length, &t_src);
      for (auto &range : to_read.ranges) {
	auto range_paddr = extent->get_paddr() + range.offset;
	ranges_to_read.emplace_back(range_to_read_t{range_paddr, range});
      }
    }
    paddr_t off = P_ADDR_NULL;
    extent_len_t len = 0;
    std::vector<ExtentPlacementManager::read_ertr::future<>> futs;
    std::vector<bufferptr> batch;
    // load ranges that are successive in the paddr space with
    // a single readv request
    for (auto &range : ranges_to_read) {
      if (off == P_ADDR_NULL) {
	off = range.addr;
	len += range.range.ptr.length();
	batch.emplace_back(std::move(range.range.ptr));
      } else if (off + len == range.addr) {
	len += range.range.ptr.length();
	batch.emplace_back(std::move(range.range.ptr));
      } else {
	futs.emplace_back(epm.readv(off, std::move(batch)));
	len = range.range.ptr.length();
	off = range.addr;
	batch.emplace_back(std::move(range.range.ptr));
      }
    }
    if (!batch.empty()) {
      futs.emplace_back(epm.readv(off, std::move(batch)));
      len = 0;
      off = P_ADDR_NULL;
    }

    // TODO: when_all_succeed should be utilized here, however, it doesn't
    // 	   actually work with interruptible errorated futures for now.
    co_await ExtentPlacementManager::read_ertr::parallel_for_each(
      futs, [](auto &fut) { return std::move(fut);
    }).handle_error(
      get_extent_ertr::pass_further{},
      crimson::ct_error::assert_all{
	"Cache::read_extent: invalid error"
      }
    );
    for (auto &extent : extents_read) {
      ceph_assert(extent->state == CachedExtent::extent_state_t::EXIST_CLEAN
	|| extent->state == CachedExtent::extent_state_t::CLEAN
	|| !extent->is_valid());
      if (extent->is_valid()) {
	if (extent->is_fully_loaded()) {
	  // crc will be checked against LBA leaf entry for logical extents,
	  // or check against in-extent crc for physical extents.
	  if (epm.get_checksum_needed(extent->get_paddr())) {
	    extent->last_committed_crc = extent->calc_crc32c();
	  } else {
	    extent->last_committed_crc = CRC_NULL;
	  }
	  // on_clean_read() may change the content,
	  // call after calc_crc32c()
	  extent->on_clean_read();
	  SUBDEBUGT(seastore_cache, "read extent done -- {}", t, *extent);
	} else {
	  extent->last_committed_crc = CRC_NULL;
	  SUBDEBUGT(seastore_cache,
	    "read extent done (partial) -- {}", t, *extent);
	}
      } else {
	SUBDEBUGT(seastore_cache,
	  "read extent done (invalidated) -- {}", t, *extent);
      }
      extent->complete_io();
    }
  }

  // Extents in cache may contain placeholders
  CachedExtentRef query_cache(paddr_t offset) {
    if (auto iter = extents_index.find_offset(offset);
        iter != extents_index.end()) {
      assert(iter->is_stable());
      return CachedExtentRef(&*iter);
    } else {
      return CachedExtentRef();
    }
  }

  bool booting = true;
};
using CacheRef = std::unique_ptr<Cache>;

}<|MERGE_RESOLUTION|>--- conflicted
+++ resolved
@@ -391,14 +391,8 @@
     extent_len_t length,
     extent_len_t partial_off,
     extent_len_t partial_len,
-<<<<<<< HEAD
-    Func &&extent_init_func,
-    uint32_t pin_crc = CRC_NULL) {
-    LOG_PREFIX(Cache::get_absent_extent);
-=======
     Func &&extent_init_func) {
     LOG_PREFIX(Cached::prepare_absent_extent);
->>>>>>> 5b108a35
 
 #ifndef NDEBUG
     {
@@ -452,7 +446,8 @@
     extent_len_t length,
     extent_len_t partial_off,
     extent_len_t partial_len,
-    Func &&extent_init_func) {
+    Func &&extent_init_func,
+    uint32_t pin_crc = CRC_NULL) {
     LOG_PREFIX(Cache::get_absent_extent);
     SUBTRACET(seastore_cache, "{} {}~0x{:x}", t, T::TYPE, offset, length);
 

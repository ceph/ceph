--- conflicted
+++ resolved
@@ -144,7 +144,7 @@
     def evacuating_osds(self):
         return self. _evacuate_osds
 
-    def pg_update(self, pg_dump, log,latest_osd_map_epoch):
+    def pg_update(self, pg_dump, log):
         # FIXME: O(pg_num) in python
         # FIXME: far more fields getting pythonized than we really care about
         pg_to_state = dict([(p['pgid'], p) for p in pg_dump['pg_stats']])
@@ -182,13 +182,9 @@
                 # The PG is gone!  Probably a pool was deleted. Drop it.
                 complete.add(pg)
                 continue
-<<<<<<< HEAD
-            #Only checks the state of each PGs when it's epoch >= the OSDMap's epoch
-            if int(info['reported_epoch']) < int(latest_osd_map_epoch):
-=======
+
             # Only checks the state of each PGs when it's epoch >= the OSDMap's epoch
             if int(info['reported_epoch']) < int(self._start_epoch):
->>>>>>> d37e8a4d
                 continue
 
             state = info['state']
@@ -370,7 +366,7 @@
             which_pgs=affected_pgs,
             evacuate_osds=[osd_id]
         )
-        ev.pg_update(self.get("pg_dump"), self.log,self._latest_osdmap.get_epoch())
+        ev.pg_update(self.get("pg_dump"), self.log)
         self._events[ev.id] = ev
 
     def _osd_in(self, osd_id):
@@ -418,7 +414,7 @@
             data = self.get("pg_dump")
             for ev_id, ev in self._events.items():
                 if isinstance(ev, PgRecoveryEvent):
-                    ev.pg_update(data, self.log,self._latest_osdmap.get_epoch())
+                    ev.pg_update(data, self.log)
                     self.maybe_complete(ev)
 
     def maybe_complete(self, event):

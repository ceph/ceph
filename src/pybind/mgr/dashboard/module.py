
"""
Demonstrate writing a Ceph web interface inside a mgr module.
"""

# We must share a global reference to this instance, because it is the
# gatekeeper to all accesses to data from the C++ side (e.g. the REST API
# request handlers need to see it)
from collections import defaultdict
import collections

_global_instance = {'plugin': None}
def global_instance():
    assert _global_instance['plugin'] is not None
    return _global_instance['plugin']


import os
import logging
import logging.config
import json
import sys
import time
import threading
import math

import cherrypy
import jinja2

from mgr_module import MgrModule, CommandResult

from types import OsdMap, NotFound, Config, FsMap, MonMap, \
    PgSummary, Health, MonStatus

import rados
import rbd_iscsi
import rbd_mirroring
from rbd_ls import RbdLs, RbdPoolLs
from cephfs_clients import CephFSClients

log = logging.getLogger("dashboard")


# How many cluster log lines shall we hold onto in our
# python module for the convenience of the GUI?
LOG_BUFFER_SIZE = 30

# cherrypy likes to sys.exit on error.  don't let it take us down too!
def os_exit_noop():
    pass

os._exit = os_exit_noop


def recurse_refs(root, path):
    if isinstance(root, dict):
        for k, v in root.items():
            recurse_refs(v, path + "->%s" % k)
    elif isinstance(root, list):
        for n, i in enumerate(root):
            recurse_refs(i, path + "[%d]" % n)

    log.info("%s %d (%s)" % (path, sys.getrefcount(root), root.__class__))

def get_prefixed_url(url):
    return global_instance().url_prefix + url



class Module(MgrModule):
    def __init__(self, *args, **kwargs):
        super(Module, self).__init__(*args, **kwargs)
        _global_instance['plugin'] = self
        self.log.info("Constructing module {0}: instance {1}".format(
            __name__, _global_instance))

        self.log_primed = False
        self.log_buffer = collections.deque(maxlen=LOG_BUFFER_SIZE)
        self.audit_buffer = collections.deque(maxlen=LOG_BUFFER_SIZE)

        # Keep a librados instance for those that need it.
        self._rados = None

        # Stateful instances of RbdLs, hold cached results.  Key to dict
        # is pool name.
        self.rbd_ls = {}

        # Stateful instance of RbdPoolLs, hold cached list of RBD
        # pools
        self.rbd_pool_ls = RbdPoolLs(self)

        # Stateful instance of RbdISCSI
        self.rbd_iscsi = rbd_iscsi.Controller(self)

        # Stateful instance of RbdMirroring, hold cached results.
        self.rbd_mirroring = rbd_mirroring.Controller(self)

        # Stateful instances of CephFSClients, hold cached results.  Key to
        # dict is FSCID
        self.cephfs_clients = {}

        # A short history of pool df stats
        self.pool_stats = defaultdict(lambda: defaultdict(
            lambda: collections.deque(maxlen=10)))

        # A prefix for all URLs to use the dashboard with a reverse http proxy
        self.url_prefix = ''

    @property
    def rados(self):
        """
        A librados instance to be shared by any classes within
        this mgr module that want one.
        """
        if self._rados:
            return self._rados

        from mgr_module import ceph_state
        ctx_capsule = ceph_state.get_context()
        self._rados = rados.Rados(context=ctx_capsule)
        self._rados.connect()

        return self._rados

    def update_pool_stats(self):
        df = global_instance().get("df")
        pool_stats = dict([(p['id'], p['stats']) for p in df['pools']])
        now = time.time()
        for pool_id, stats in pool_stats.items():
            for stat_name, stat_val in stats.items():
                self.pool_stats[pool_id][stat_name].appendleft((now, stat_val))

    def notify(self, notify_type, notify_val):
        if notify_type == "clog":
            # Only store log messages once we've done our initial load,
            # so that we don't end up duplicating.
            if self.log_primed:
                if notify_val['channel'] == "audit":
                    self.audit_buffer.appendleft(notify_val)
                else:
                    self.log_buffer.appendleft(notify_val)
        elif notify_type == "pg_summary":
            self.update_pool_stats()
        else:
            pass

    def get_sync_object(self, object_type, path=None):
        if object_type == OsdMap:
            data = self.get("osd_map")

            assert data is not None

            data['tree'] = self.get("osd_map_tree")
            data['crush'] = self.get("osd_map_crush")
            data['crush_map_text'] = self.get("osd_map_crush_map_text")
            data['osd_metadata'] = self.get("osd_metadata")
            obj = OsdMap(data)
        elif object_type == Config:
            data = self.get("config")
            obj = Config( data)
        elif object_type == MonMap:
            data = self.get("mon_map")
            obj = MonMap(data)
        elif object_type == FsMap:
            data = self.get("fs_map")
            obj = FsMap(data)
        elif object_type == PgSummary:
            data = self.get("pg_summary")
            self.log.debug("JSON: {0}".format(data))
            obj = PgSummary(data)
        elif object_type == Health:
            data = self.get("health")
            obj = Health(json.loads(data['json']))
        elif object_type == MonStatus:
            data = self.get("mon_status")
            obj = MonStatus(json.loads(data['json']))
        else:
            raise NotImplementedError(object_type)

        # TODO: move 'path' handling up into C++ land so that we only
        # Pythonize the part we're interested in
        if path:
            try:
                for part in path:
                    if isinstance(obj, dict):
                        obj = obj[part]
                    else:
                        obj = getattr(obj, part)
            except (AttributeError, KeyError):
                raise NotFound(object_type, path)

        return obj

    def shutdown(self):
        log.info("Stopping server...")
        cherrypy.engine.exit()
        log.info("Stopped server")

        log.info("Stopping librados...")
        if self._rados:
            self._rados.shutdown()
        log.info("Stopped librados.")

    def get_latest(self, daemon_type, daemon_name, stat):
        data = self.get_counter(daemon_type, daemon_name, stat)[stat]
        if data:
            return data[-1][1]
        else:
            return 0

    def get_rate(self, daemon_type, daemon_name, stat):
        data = self.get_counter(daemon_type, daemon_name, stat)[stat]

        if data and len(data) > 1:
            return (data[-1][1] - data[-2][1]) / float(data[-1][0] - data[-2][0])
        else:
            return 0

    def format_dimless(self, n, width, colored=True):
        """
        Format a number without units, so as to fit into `width` characters, substituting
        an appropriate unit suffix.
        """
        units = [' ', 'k', 'M', 'G', 'T', 'P']
        unit = 0
        while len("%s" % (int(n) // (1000**unit))) > width - 1:
            unit += 1

        if unit > 0:
            truncated_float = ("%f" % (n / (1000.0 ** unit)))[0:width - 1]
            if truncated_float[-1] == '.':
                truncated_float = " " + truncated_float[0:-1]
        else:
            truncated_float = "%{wid}d".format(wid=width-1) % n
        formatted = "%s%s" % (truncated_float, units[unit])

        if colored:
            # TODO: html equivalent
            # if n == 0:
            #     color = self.BLACK, False
            # else:
            #     color = self.YELLOW, False
            # return self.bold(self.colorize(formatted[0:-1], color[0], color[1])) \
            #     + self.bold(self.colorize(formatted[-1], self.BLACK, False))
            return formatted
        else:
            return formatted

    def fs_status(self, fs_id):
        mds_versions = defaultdict(list)

        fsmap = self.get("fs_map")
        filesystem = None
        for fs in fsmap['filesystems']:
            if fs['id'] == fs_id:
                filesystem = fs
                break

        rank_table = []

        mdsmap = filesystem['mdsmap']

        client_count = 0

        for rank in mdsmap["in"]:
            up = "mds_{0}".format(rank) in mdsmap["up"]
            if up:
                gid = mdsmap['up']["mds_{0}".format(rank)]
                info = mdsmap['info']['gid_{0}'.format(gid)]
                dns = self.get_latest("mds", info['name'], "mds.inodes")
                inos = self.get_latest("mds", info['name'], "mds_mem.ino")

                if rank == 0:
                    client_count = self.get_latest("mds", info['name'],
                                                   "mds_sessions.session_count")
                elif client_count == 0:
                    # In case rank 0 was down, look at another rank's
                    # sessionmap to get an indication of clients.
                    client_count = self.get_latest("mds", info['name'],
                                                   "mds_sessions.session_count")

                laggy = "laggy_since" in info

                state = info['state'].split(":")[1]
                if laggy:
                    state += "(laggy)"

                # if state == "active" and not laggy:
                #     c_state = self.colorize(state, self.GREEN)
                # else:
                #     c_state = self.colorize(state, self.YELLOW)

                # Populate based on context of state, e.g. client
                # ops for an active daemon, replay progress, reconnect
                # progress
                activity = ""

                if state == "active":
                    activity = "Reqs: " + self.format_dimless(
                        self.get_rate("mds", info['name'], "mds_server.handle_client_request"),
                        5
                    ) + "/s"

                metadata = self.get_metadata('mds', info['name'])
                mds_versions[metadata.get('ceph_version', 'unknown')].append(info['name'])
                rank_table.append(
                    {
                        "rank": rank,
                        "state": state,
                        "mds": info['name'],
                        "activity": activity,
                        "dns": dns,
                        "inos": inos
                    }
                )

            else:
                rank_table.append(
                    {
                        "rank": rank,
                        "state": "failed",
                        "mds": "",
                        "activity": "",
                        "dns": 0,
                        "inos": 0
                    }
                )

        # Find the standby replays
        for gid_str, daemon_info in mdsmap['info'].iteritems():
            if daemon_info['state'] != "up:standby-replay":
                continue

            inos = self.get_latest("mds", daemon_info['name'], "mds_mem.ino")
            dns = self.get_latest("mds", daemon_info['name'], "mds.inodes")

            activity = "Evts: " + self.format_dimless(
                self.get_rate("mds", daemon_info['name'], "mds_log.replay"),
                5
            ) + "/s"

            rank_table.append(
                {
                    "rank": "{0}-s".format(daemon_info['rank']),
                    "state": "standby-replay",
                    "mds": daemon_info['name'],
                    "activity": activity,
                    "dns": dns,
                    "inos": inos
                }
            )

        df = self.get("df")
        pool_stats = dict([(p['id'], p['stats']) for p in df['pools']])
        osdmap = self.get("osd_map")
        pools = dict([(p['pool'], p) for p in osdmap['pools']])
        metadata_pool_id = mdsmap['metadata_pool']
        data_pool_ids = mdsmap['data_pools']

        pools_table = []
        for pool_id in [metadata_pool_id] + data_pool_ids:
            pool_type = "metadata" if pool_id == metadata_pool_id else "data"
            stats = pool_stats[pool_id]
            pools_table.append({
                "pool": pools[pool_id]['pool_name'],
                "type": pool_type,
                "used": stats['bytes_used'],
                "avail": stats['max_avail']
            })

        standby_table = []
        for standby in fsmap['standbys']:
            metadata = self.get_metadata('mds', standby['name'])
            mds_versions[metadata.get('ceph_version', 'unknown')].append(standby['name'])

            standby_table.append({
                'name': standby['name']
            })

        return {
            "filesystem": {
                "id": fs_id,
                "name": mdsmap['fs_name'],
                "client_count": client_count,
                "clients_url": get_prefixed_url("/clients/{0}/".format(fs_id)),
                "ranks": rank_table,
                "pools": pools_table
            },
            "standbys": standby_table,
            "versions": mds_versions
        }

    def serve(self):
        current_dir = os.path.dirname(os.path.abspath(__file__))

        jinja_loader = jinja2.FileSystemLoader(current_dir)
        env = jinja2.Environment(loader=jinja_loader)

        result = CommandResult("")
        self.send_command(result, "mon", "", json.dumps({
            "prefix":"log last",
            "format": "json"
            }), "")
        r, outb, outs = result.wait()
        if r != 0:
            # Oh well.  We won't let this stop us though.
            self.log.error("Error fetching log history (r={0}, \"{1}\")".format(
                r, outs))
        else:
            try:
                lines = json.loads(outb)
            except ValueError:
                self.log.error("Error decoding log history")
            else:
                for l in lines:
                    if l['channel'] == 'audit':
                        self.audit_buffer.appendleft(l)
                    else:
                        self.log_buffer.appendleft(l)

        self.log_primed = True

        class EndPoint(object):
            def _health_data(self):
                health = global_instance().get_sync_object(Health).data
                # Transform the `checks` dict into a list for the convenience
                # of rendering from javascript.
                checks = []
                for k, v in health['checks'].iteritems():
                    v['type'] = k
                    checks.append(v)

                checks = sorted(checks, cmp=lambda a, b: a['severity'] > b['severity'])

                health['checks'] = checks

                return health

            def _toplevel_data(self):
                """
                Data consumed by the base.html template
                """
                status, data = global_instance().rbd_pool_ls.get()
                if data is None:
                    log.warning("Failed to get RBD pool list")
                    data = []

                rbd_pools = sorted([
                    {
                        "name": name,
                        "url": get_prefixed_url("/rbd_pool/{0}/".format(name))
                    }
                    for name in data
                ], key=lambda k: k['name'])

                status, rbd_mirroring = global_instance().rbd_mirroring.toplevel.get()
                if rbd_mirroring is None:
                    log.warning("Failed to get RBD mirroring summary")
                    rbd_mirroring = {}

                fsmap = global_instance().get_sync_object(FsMap)
                filesystems = [
                    {
                        "id": f['id'],
                        "name": f['mdsmap']['fs_name'],
                        "url": get_prefixed_url("/filesystem/{0}/".format(f['id']))
                    }
                    for f in fsmap.data['filesystems']
                ]

                return {
                    'rbd_pools': rbd_pools,
                    'rbd_mirroring': rbd_mirroring,
                    'health_status': self._health_data()['status'],
                    'filesystems': filesystems
                }

        class Root(EndPoint):
            @cherrypy.expose
            def filesystem(self, fs_id):
                template = env.get_template("filesystem.html")

                toplevel_data = self._toplevel_data()

                content_data = {
                    "fs_status": global_instance().fs_status(int(fs_id))
                }

                return template.render(
                    url_prefix = global_instance().url_prefix,
                    ceph_version=global_instance().version,
                    path_info=cherrypy.request.path_info,
                    toplevel_data=json.dumps(toplevel_data, indent=2),
                    content_data=json.dumps(content_data, indent=2)
                )

            @cherrypy.expose
            @cherrypy.tools.json_out()
            def filesystem_data(self, fs_id):
                return global_instance().fs_status(int(fs_id))

            def _clients(self, fs_id):
                cephfs_clients = global_instance().cephfs_clients.get(fs_id, None)
                if cephfs_clients is None:
                    cephfs_clients = CephFSClients(global_instance(), fs_id)
                    global_instance().cephfs_clients[fs_id] = cephfs_clients

                status, clients = cephfs_clients.get()
                #TODO do something sensible with status

                # Decorate the metadata with some fields that will be
                # indepdendent of whether it's a kernel or userspace
                # client, so that the javascript doesn't have to grok that.
                for client in clients:
                    if "ceph_version" in client['client_metadata']:
                        client['type'] = "userspace"
                        client['version'] = client['client_metadata']['ceph_version']
                        client['hostname'] = client['client_metadata']['hostname']
                    elif "kernel_version" in client['client_metadata']:
                        client['type'] = "kernel"
                        client['version'] = client['client_metadata']['kernel_version']
                        client['hostname'] = client['client_metadata']['hostname']
                    else:
                        client['type'] = "unknown"
                        client['version'] = ""
                        client['hostname'] = ""

                return clients

            @cherrypy.expose
            def clients(self, fscid_str):
                try:
                    fscid = int(fscid_str)
                except ValueError:
                    raise cherrypy.HTTPError(400,
                        "Invalid filesystem id {0}".format(fscid_str))

                try:
                    fs_name = FsMap(global_instance().get(
                        "fs_map")).get_filesystem(fscid)['mdsmap']['fs_name']
                except NotFound:
                    log.warning("Missing FSCID, dumping fsmap:\n{0}".format(
                        json.dumps(global_instance().get("fs_map"), indent=2)
                    ))
                    raise cherrypy.HTTPError(404,
                                             "No filesystem with id {0}".format(fscid))

                clients = self._clients(fscid)
                global_instance().log.debug(json.dumps(clients, indent=2))
                content_data = {
                    "clients": clients,
                    "fs_name": fs_name,
                    "fscid": fscid,
                    "fs_url": get_prefixed_url("/filesystem/" + fscid_str + "/")
                }

                template = env.get_template("clients.html")
                return template.render(
                    url_prefix = global_instance().url_prefix,
                    ceph_version=global_instance().version,
                    path_info=cherrypy.request.path_info,
                    toplevel_data=json.dumps(self._toplevel_data(), indent=2),
                    content_data=json.dumps(content_data, indent=2)
                )

            @cherrypy.expose
            @cherrypy.tools.json_out()
            def clients_data(self, fs_id):
                return self._clients(int(fs_id))

            def _rbd_pool(self, pool_name):
                rbd_ls = global_instance().rbd_ls.get(pool_name, None)
                if rbd_ls is None:
                    rbd_ls = RbdLs(global_instance(), pool_name)
                    global_instance().rbd_ls[pool_name] = rbd_ls

                status, value = rbd_ls.get()

                interval = 5

                wait = interval - rbd_ls.latency
                def wait_and_load():
                    time.sleep(wait)
                    rbd_ls.get()

                threading.Thread(target=wait_and_load).start()

                assert status != RbdLs.VALUE_NONE  # FIXME bubble status up to UI
                return value

            @cherrypy.expose
            def rbd_pool(self, pool_name):
                template = env.get_template("rbd_pool.html")

                toplevel_data = self._toplevel_data()

                images = self._rbd_pool(pool_name)
                content_data = {
                    "images": images,
                    "pool_name": pool_name
                }

                return template.render(
                    url_prefix = global_instance().url_prefix,
                    ceph_version=global_instance().version,
                    path_info=cherrypy.request.path_info,
                    toplevel_data=json.dumps(toplevel_data, indent=2),
                    content_data=json.dumps(content_data, indent=2)
                )

            @cherrypy.expose
            @cherrypy.tools.json_out()
            def rbd_pool_data(self, pool_name):
                return self._rbd_pool(pool_name)

            def _rbd_mirroring(self):
                status, data = global_instance().rbd_mirroring.content_data.get()
                if data is None:
                    log.warning("Failed to get RBD mirroring status")
                    return {}
                return data

            @cherrypy.expose
            def rbd_mirroring(self):
                template = env.get_template("rbd_mirroring.html")

                toplevel_data = self._toplevel_data()
                content_data = self._rbd_mirroring()

                return template.render(
                    url_prefix = global_instance().url_prefix,
                    ceph_version=global_instance().version,
                    path_info=cherrypy.request.path_info,
                    toplevel_data=json.dumps(toplevel_data, indent=2),
                    content_data=json.dumps(content_data, indent=2)
                )

            @cherrypy.expose
            @cherrypy.tools.json_out()
            def rbd_mirroring_data(self):
                return self._rbd_mirroring()

            def _rbd_iscsi(self):
                status, data = global_instance().rbd_iscsi.content_data.get()
                if data is None:
                    log.warning("Failed to get RBD iSCSI status")
                    return {}
                return data

            @cherrypy.expose
            def rbd_iscsi(self):
                template = env.get_template("rbd_iscsi.html")

                toplevel_data = self._toplevel_data()
                content_data = self._rbd_iscsi()

                return template.render(
                    url_prefix = global_instance().url_prefix,
                    ceph_version=global_instance().version,
                    path_info=cherrypy.request.path_info,
                    toplevel_data=json.dumps(toplevel_data, indent=2),
                    content_data=json.dumps(content_data, indent=2)
                )

            @cherrypy.expose
            @cherrypy.tools.json_out()
            def rbd_iscsi_data(self):
                return self._rbd_iscsi()

            @cherrypy.expose
            def health(self):
                template = env.get_template("health.html")
                return template.render(
                    url_prefix = global_instance().url_prefix,
                    ceph_version=global_instance().version,
                    path_info=cherrypy.request.path_info,
                    toplevel_data=json.dumps(self._toplevel_data(), indent=2),
                    content_data=json.dumps(self._health(), indent=2)
                )

            @cherrypy.expose
            def servers(self):
                template = env.get_template("servers.html")
                return template.render(
                    url_prefix = global_instance().url_prefix,
                    ceph_version=global_instance().version,
                    path_info=cherrypy.request.path_info,
                    toplevel_data=json.dumps(self._toplevel_data(), indent=2),
                    content_data=json.dumps(self._servers(), indent=2)
                )

            def _servers(self):
                return {
                    'servers': global_instance().list_servers()
                }

            @cherrypy.expose
            @cherrypy.tools.json_out()
            def servers_data(self):
                return self._servers()

            def _health(self):
                # Fuse osdmap with pg_summary to get description of pools
                # including their PG states
                osd_map = global_instance().get_sync_object(OsdMap).data
                pg_summary = global_instance().get_sync_object(PgSummary).data
                pools = []

                if len(global_instance().pool_stats) == 0:
                    global_instance().update_pool_stats()

                for pool in osd_map['pools']:
                    pool['pg_status'] = pg_summary['by_pool'][pool['pool'].__str__()]
                    stats = global_instance().pool_stats[pool['pool']]
                    s = {}

                    def get_rate(series):
                        if len(series) >= 2:
                            return (float(series[0][1]) - float(series[1][1])) / (float(series[0][0]) - float(series[1][0]))
                        else:
                            return 0

                    for stat_name, stat_series in stats.items():
                        s[stat_name] = {
                            'latest': stat_series[0][1],
                            'rate': get_rate(stat_series),
                            'series': [i for i in stat_series]
                        }
                    pool['stats'] = s
                    pools.append(pool)

                # Not needed, skip the effort of transmitting this
                # to UI
                del osd_map['pg_temp']

                df = global_instance().get("df")
                df['stats']['total_objects'] = sum(
                    [p['stats']['objects'] for p in df['pools']])

                return {
                    "health": self._health_data(),
                    "mon_status": global_instance().get_sync_object(
                        MonStatus).data,
                    "fs_map": global_instance().get_sync_object(FsMap).data,
                    "osd_map": osd_map,
                    "clog": list(global_instance().log_buffer),
                    "audit_log": list(global_instance().audit_buffer),
                    "pools": pools,
                    "mgr_map": global_instance().get("mgr_map"),
                    "df": df
                }

            @cherrypy.expose
            @cherrypy.tools.json_out()
            def health_data(self):
                return self._health()

            @cherrypy.expose
            def index(self):
                return self.health()

            @cherrypy.expose
            @cherrypy.tools.json_out()
            def toplevel_data(self):
                return self._toplevel_data()

            def _get_mds_names(self, filesystem_id=None):
                names = []

                fsmap = global_instance().get("fs_map")
                for fs in fsmap['filesystems']:
                    if filesystem_id is not None and fs['id'] != filesystem_id:
                        continue
                    names.extend([info['name'] for _, info in fs['mdsmap']['info'].items()])

                if filesystem_id is None:
                    names.extend(info['name'] for info in fsmap['standbys'])

                return names

            @cherrypy.expose
            @cherrypy.tools.json_out()
            def mds_counters(self, fs_id):
                """
                Result format: map of daemon name to map of counter to list of datapoints
                """

                # Opinionated list of interesting performance counters for the GUI --
                # if you need something else just add it.  See how simple life is
                # when you don't have to write general purpose APIs?
                counters = [
                    "mds_server.handle_client_request",
                    "mds_log.ev",
                    "mds_cache.num_strays",
                    "mds.exported",
                    "mds.exported_inodes",
                    "mds.imported",
                    "mds.imported_inodes",
                    "mds.inodes",
                    "mds.caps",
                    "mds.subtrees"
                ]

                result = {}
                mds_names = self._get_mds_names(int(fs_id))

                for mds_name in mds_names:
                    result[mds_name] = {}
                    for counter in counters:
                        data = global_instance().get_counter("mds", mds_name, counter)
                        if data is not None:
                            result[mds_name][counter] = data[counter]
                        else:
                            result[mds_name][counter] = []

                return dict(result)

            @cherrypy.expose
            @cherrypy.tools.json_out()
            def get_counter(self, type, id, path):
                return global_instance().get_counter(type, id, path)

            @cherrypy.expose
            @cherrypy.tools.json_out()
            def get_perf_schema(self, **args):
                type = args.get('type', '')
                id = args.get('id', '')
                schema = global_instance().get_perf_schema(type, id)
                ret = dict()
                for k1 in schema.keys():    # 'perf_schema'
                    ret[k1] = collections.OrderedDict()
                    for k2 in sorted(schema[k1].keys()):
                        sorted_dict = collections.OrderedDict(
                            sorted(schema[k1][k2].items(), key=lambda i: i[0])
                        )
                        ret[k1][k2] = sorted_dict
                return ret

<<<<<<< HEAD
            # Method to consolidate the data of all osd into a single JSON formatted object.
            def get_counter_allosd(self, path):
                osd_map = global_instance().get("osd_map")
                time_seqs = {}
                for osd in osd_map['osds']:
                    osd_id = str(osd['osd'])
                    counter_data = global_instance().get_counter('osd', osd_id, path)
                    osd_id = "osd-" + osd_id
                    time_seqs[osd_id] = counter_data[path]
                return time_seqs

            # Method to get the overall statistical distribution of a given perf counter.
            @cherrypy.expose
            @cherrypy.tools.json_out()
            def get_counter_stats(self, path):
                
                counters = self.get_counter_allosd(path)
                counter_stats_data = {
                    "perf_counter" : path,
                    "osds" : counters,
                    "min" : [],
                    "max" : [],
                    "avg" : [],
                    "stdev" : [],
                    "stdevs" : {
                        "plus_onehalf" : [],
                        "plus_half" : [],
                        "minus_half" : [],
                        "minus_onehalf" : []
                    },
                    "osds_out_sync" : []
                    }

                time_seqs = []
                sync_data = []
                osd_count = len(counters)

                ref_osd = None
                epoch_set = {}
                for osd_id in counters:
                    epoch = str(counters[osd_id][0][0])
                    if epoch not in epoch_set:
                        epoch_set[epoch] = []
                    epoch_set[epoch].append(osd_id)
                max_sync = 0
                for epoch in epoch_set:
                    sync_count = len(epoch_set[epoch])
                    if sync_count > max_sync:
                        ref_osd = epoch_set[epoch][0]
                        max_sync = sync_count

                for i in range(0,len(counters[ref_osd])):
                      epoch = counters[ref_osd][i][0]
                      values = []
                      outsync_osds = []

                      for osd_id in counters:
                            if counters[osd_id][i][0] != epoch:
                                outsync_osds.append(osd_id)
                            values.append(counters[osd_id][i][1])

                      time_seqs.append(
                            [epoch, values])
                      counter_stats_data["osds_out_sync"].append(
                            [epoch, outsync_osds])

                for tseq in time_seqs:
                    length = len(tseq[1])
                    avg = sum(tseq[1])/length
                    counter_stats_data["avg"].append([tseq[0], avg])
                    diff = [(x-avg)**2 for x in tseq[1]]
                    var = sum(diff)/length
                    stdev = math.sqrt(var)
                    counter_stats_data["stdev"].append([tseq[0], stdev])
                    counter_stats_data["stdevs"]["plus_onehalf"].append([tseq[0], avg+(1.5*stdev)])
                    counter_stats_data["stdevs"]["plus_half"].append([tseq[0], avg+(0.5*stdev)])
                    counter_stats_data["stdevs"]["minus_half"].append([tseq[0], avg-(0.5*stdev)])
                    counter_stats_data["stdevs"]["minus_onehalf"].append([tseq[0], avg-(1.5*stdev)])
                    counter_stats_data["max"].append([tseq[0], max(tseq[1])])
                    counter_stats_data["min"].append([tseq[0], min(tseq[1])])

                return counter_stats_data

            @cherrypy.expose
            def perf_graph_templates(self, path):
                template = env.get_template("perf_graph_templates.html")
                toplevel_data = self._toplevel_data()

                content_data = self.get_counter_stats(path)

                return template.render(
                    url_prefix=global_instance().url_prefix,
                    ceph_version=global_instance().version,
                    toplevel_data=json.dumps(toplevel_data, indent=2),
                    content_data=json.dumps(content_data, indent=2),
                )

            @cherrypy.expose
            @cherrypy.tools.json_out()
            def get_perf_graph_data(self):
                perf_counters = ["osd.op_r_latency","osd.op_r_process_latency","osd.op_r_prepare_latency","osd.op_w_latency","osd.op_w_process_latency","osd.op_w_prepare_latency"]
                stats = ["min", "max", "avg"]
                time_seqs = {}
                for counter in perf_counters:
                    time_seqs[counter] = {}
                    data = self.get_counter_stats(counter)
                    for s in stats:
                        time_seqs[counter][s] = data[s]
                return time_seqs

            @cherrypy.expose
            def osd_perf_graph(self):
                template = env.get_template("osd_perf_graph.html")
                toplevel_data = self._toplevel_data()

                content_data = self.get_perf_graph_data()

                return template.render(
                    url_prefix=global_instance().url_prefix,
                    ceph_version=global_instance().version,
                    toplevel_data=json.dumps(toplevel_data, indent=2),
                    content_data=json.dumps(content_data, indent=2)
                )
=======
        url_prefix = self.get_config('url_prefix')
        if url_prefix == None:
            url_prefix = ''
        else:
            if len(url_prefix) != 0:
                if url_prefix[0] != '/':
                    url_prefix = '/'+url_prefix
                if url_prefix[-1] == '/':
                    url_prefix = url_prefix[:-1]
        self.url_prefix = url_prefix
>>>>>>> 10fedb20

        server_addr = self.get_localized_config('server_addr', '::')
        server_port = self.get_localized_config('server_port', '7000')
        if server_addr is None:
            raise RuntimeError('no server_addr configured; try "ceph config-key set mgr/dashboard/server_addr <ip>"')
        log.info("server_addr: %s server_port: %s" % (server_addr, server_port))
        cherrypy.config.update({
            'server.socket_host': server_addr,
            'server.socket_port': int(server_port),
            'engine.autoreload.on': False
        })

        static_dir = os.path.join(current_dir, 'static')
        conf = {
            "/static": {
                "tools.staticdir.on": True,
                'tools.staticdir.dir': static_dir
            }
        }
        log.info("Serving static from {0}".format(static_dir))

        class OSDEndpoint(EndPoint):
            def _osd(self, osd_id):
                osd_id = int(osd_id)

                osd_map = global_instance().get("osd_map")

                osd = None
                for o in osd_map['osds']:
                    if o['osd'] == osd_id:
                        osd = o
                        break

                assert osd is not None  # TODO 400

                osd_spec = "{0}".format(osd_id)

                osd_metadata = global_instance().get_metadata(
                        "osd", osd_spec)

                result = CommandResult("")
                global_instance().send_command(result, "osd", osd_spec,
                       json.dumps({
                           "prefix": "perf histogram dump",
                           }),
                       "")
                r, outb, outs = result.wait()
                assert r == 0
                histogram = json.loads(outb)

                return {
                    "osd": osd,
                    "osd_metadata": osd_metadata,
                    "osd_histogram": histogram
                }

            @cherrypy.expose
            def perf(self, osd_id):
                template = env.get_template("osd_perf.html")
                toplevel_data = self._toplevel_data()

                return template.render(
                    url_prefix = global_instance().url_prefix,
                    ceph_version=global_instance().version,
                    path_info='/osd' + cherrypy.request.path_info,
                    toplevel_data=json.dumps(toplevel_data, indent=2),
                    content_data=json.dumps(self._osd(osd_id), indent=2)
                )

            @cherrypy.expose
            @cherrypy.tools.json_out()
            def perf_data(self, osd_id):
                return self._osd(osd_id)

            @cherrypy.expose
            @cherrypy.tools.json_out()
            def list_data(self):
                return self._osds_by_server()

            def _osd_summary(self, osd_id, osd_info):
                """
                The info used for displaying an OSD in a table
                """

                osd_spec = "{0}".format(osd_id)

                result = {}
                result['id'] = osd_id
                result['stats'] = {}
                result['stats_history'] = {}

                # Counter stats
                for s in ['osd.op_w', 'osd.op_in_bytes', 'osd.op_r', 'osd.op_out_bytes']:
                    result['stats'][s.split(".")[1]] = global_instance().get_rate('osd', osd_spec, s)
                    result['stats_history'][s.split(".")[1]] = \
                        global_instance().get_counter('osd', osd_spec, s)[s]

                # Gauge stats
                for s in ["osd.numpg", "osd.stat_bytes", "osd.stat_bytes_used"]:
                    result['stats'][s.split(".")[1]] = global_instance().get_latest('osd', osd_spec, s)

                result['up'] = osd_info['up']
                result['in'] = osd_info['in']

                result['url'] = get_prefixed_url("/osd/perf/{0}".format(osd_id))

                return result

            def _osds_by_server(self):
                result = defaultdict(list)
                servers = global_instance().list_servers()

                osd_map = global_instance().get_sync_object(OsdMap)

                for server in servers:
                    hostname = server['hostname']
                    services = server['services']
                    first = True
                    for s in services:
                        if s["type"] == "osd":
                            osd_id = int(s["id"])
                            # If metadata doesn't tally with osdmap, drop it.
                            if osd_id not in osd_map.osds_by_id:
                                global_instance().log.warn(
                                    "OSD service {0} missing in OSDMap, stale metadata?".format(osd_id))
                                continue
                            summary = self._osd_summary(osd_id,
                                                        osd_map.osds_by_id[osd_id])

                            if first:
                                # A little helper for rendering
                                summary['first'] = True
                                first = False
                            result[hostname].append(summary)

                global_instance().log.warn("result.size {0} servers.size {1}".format(
                    len(result), len(servers)
                ))

                # Return list form for convenience of rendering
                return result.items()

            @cherrypy.expose
            def index(self):
                """
                List of all OSDS grouped by host
                :return:
                """

                template = env.get_template("osds.html")
                toplevel_data = self._toplevel_data()

                content_data = {
                    "osds_by_server": self._osds_by_server()
                }

                return template.render(
                    url_prefix = global_instance().url_prefix,
                    ceph_version=global_instance().version,
                    path_info='/osd' + cherrypy.request.path_info,
                    toplevel_data=json.dumps(toplevel_data, indent=2),
                    content_data=json.dumps(content_data, indent=2)
                )

        cherrypy.tree.mount(Root(), get_prefixed_url("/"), conf)
        cherrypy.tree.mount(OSDEndpoint(), get_prefixed_url("/osd"), conf)

        log.info("Starting engine...")
        cherrypy.engine.start()
        log.info("Waiting for engine...")
        cherrypy.engine.block()
        log.info("Engine done.")<|MERGE_RESOLUTION|>--- conflicted
+++ resolved
@@ -836,7 +836,6 @@
                         ret[k1][k2] = sorted_dict
                 return ret
 
-<<<<<<< HEAD
             # Method to consolidate the data of all osd into a single JSON formatted object.
             def get_counter_allosd(self, path):
                 osd_map = global_instance().get("osd_map")
@@ -960,7 +959,7 @@
                     toplevel_data=json.dumps(toplevel_data, indent=2),
                     content_data=json.dumps(content_data, indent=2)
                 )
-=======
+
         url_prefix = self.get_config('url_prefix')
         if url_prefix == None:
             url_prefix = ''
@@ -971,7 +970,6 @@
                 if url_prefix[-1] == '/':
                     url_prefix = url_prefix[:-1]
         self.url_prefix = url_prefix
->>>>>>> 10fedb20
 
         server_addr = self.get_localized_config('server_addr', '::')
         server_port = self.get_localized_config('server_port', '7000')

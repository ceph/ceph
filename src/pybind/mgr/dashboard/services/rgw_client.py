--- conflicted
+++ resolved
@@ -1346,13 +1346,6 @@
             time.sleep(5)
 
 class RgwRateLimit:
-<<<<<<< HEAD
-    def get_rateLimit(self, scope: str, name: str ):
-        if scope=='user':
-            rate_limit_cmd = ['ratelimit', 'get', '--ratelimit-scope', scope, '--uid', name]
-        if scope=='bucket':
-            rate_limit_cmd = ['ratelimit', 'get', '--ratelimit-scope', scope, '--bucket', name]
-=======
     def get_global_rateLimit(self):
         rate_limit_cmd = ['global', 'ratelimit', 'get']
         try:
@@ -1370,7 +1363,6 @@
             rate_limit_cmd.extend(['--uid', name])
         if scope=='bucket':
              rate_limit_cmd.extend(['--bucket', name])
->>>>>>> ca99b082
         try:
             exit_code, out, err = mgr.send_rgwadmin_command(rate_limit_cmd)
             if exit_code > 0:
@@ -1381,15 +1373,6 @@
             raise DashboardException(error, http_status_code=500, component='rgw')
 
     def set_rateLimit(self,scope:str,enabled,name, max_read_ops, max_write_ops,max_read_bytes,max_write_bytes):
-<<<<<<< HEAD
-        if scope =='user':
-            rgw_rate_limit_cmd = ['ratelimit', 'set', '--ratelimit-scope', scope, '--uid', name, '--max-read-ops', max_read_ops,'--max-write-ops', max_write_ops,'--max-write-bytes',max_write_bytes, '--max-read-bytes',max_read_bytes]
-            rgw_rate_limit_enable_cmd= ['ratelimit', 'enable' if enabled=='true' else 'disable' , '--ratelimit-scope', scope, '--uid', name];
-
-        if scope=='bucket':
-            rgw_rate_limit_cmd = ['ratelimit', 'set', '--ratelimit-scope', scope, '--bucket', name, '--max-read-ops',max_read_ops, '--max-write-ops', max_write_ops,'--max-write-bytes',max_write_bytes, '--max-read-bytes',max_read_bytes ]
-            rgw_rate_limit_enable_cmd=['ratelimit', 'enable' if enabled=='true' else 'disable' , '--ratelimit-scope', scope, '--bucket', name];
-=======
         rgw_rate_limit_cmd = ['ratelimit', 'set', '--ratelimit-scope', scope,  '--max-read-ops', max_read_ops,'--max-write-ops', max_write_ops,'--max-write-bytes',max_write_bytes, '--max-read-bytes',max_read_bytes]
 
         rgw_rate_limit_enable_cmd= ['ratelimit', 'enable' if enabled=='true' else 'disable' , '--ratelimit-scope', scope]
@@ -1401,7 +1384,6 @@
         if scope=='bucket':
             rgw_rate_limit_cmd.extend(['--bucket', name,])
             rgw_rate_limit_enable_cmd.extend(['--bucket', name])
->>>>>>> ca99b082
         try:
             if enabled=='true':
                 exit_code, _, err = mgr.send_rgwadmin_command(rgw_rate_limit_cmd)

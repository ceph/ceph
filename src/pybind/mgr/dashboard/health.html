--- conflicted
+++ resolved
@@ -206,19 +206,6 @@
                 });
             }
 
-<<<<<<< HEAD
-    <div class="box-body">
-    Overall status: <span rv-style="health.status | health_color">{health.status}</span>
-
-    <ul>
-        <ul>
-            <li rv-each-check="health.checks">
-                <span rv-style="check.severity | health_color">{check.type}</span>:
-                {check.message}
-            </li>
-        </ul>
-    </ul>
-=======
             draw_usage_charts();
             rivets.bind($("#content"), content_data);
 
@@ -232,7 +219,6 @@
             setTimeout(refresh, 5000);
         });
     </script>
->>>>>>> d9d4b056
 
     <!-- Main content -->
     <section class="content">

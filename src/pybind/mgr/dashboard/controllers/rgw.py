# -*- coding: utf-8 -*-

# pylint: disable=C0302
import json
import logging
import re
from typing import Any, Dict, List, NamedTuple, Optional, Union

import cherrypy

from .. import mgr
from ..exceptions import DashboardException
from ..rest_client import RequestException
from ..security import Permission, Scope
from ..services.auth import AuthManager, JwtManager
from ..services.ceph_service import CephService
from ..services.rgw_client import _SYNC_GROUP_ID, NoRgwDaemonsException, \
    RgwClient, RgwMultisite, RgwMultisiteAutomation, RgwRateLimit
from ..services.rgw_iam import RgwAccounts
from ..services.service import RgwServiceManager, wait_for_daemon_to_start
from ..tools import json_str_to_object, str_to_bool
from . import APIDoc, APIRouter, BaseController, CreatePermission, \
    CRUDCollectionMethod, CRUDEndpoint, DeletePermission, Endpoint, \
    EndpointDoc, ReadPermission, RESTController, UIRouter, UpdatePermission, \
    allow_empty_body
from ._crud import CRUDMeta, Form, FormField, FormTaskInfo, Icon, MethodType, \
    TableAction, Validator, VerticalContainer
from ._version import APIVersion

logger = logging.getLogger("controllers.rgw")

RGW_SCHEMA = {
    "available": (bool, "Is RGW available?"),
    "message": (str, "Descriptions")
}

RGW_DAEMON_SCHEMA = {
    "id": (str, "Daemon ID"),
    "version": (str, "Ceph Version"),
    "server_hostname": (str, ""),
    "zonegroup_name": (str, "Zone Group"),
    "zone_name": (str, "Zone"),
    "port": (int, "Port"),
}

RGW_USER_SCHEMA = {
    "list_of_users": ([str], "list of rgw users")
}


@UIRouter('/rgw', Scope.RGW)
@APIDoc("RGW Management API", "Rgw")
class Rgw(BaseController):
    @Endpoint()
    @ReadPermission
    @EndpointDoc("Display RGW Status",
                 responses={200: RGW_SCHEMA})
    def status(self) -> dict:
        status = {'available': False, 'message': None}
        try:
            instance = RgwClient.admin_instance()
            # Check if the service is online.
            try:
                is_online = instance.is_service_online()
            except RequestException as e:
                # Drop this instance because the RGW client seems not to
                # exist anymore (maybe removed via orchestrator). Removing
                # the instance from the cache will result in the correct
                # error message next time when the backend tries to
                # establish a new connection (-> 'No RGW found' instead
                # of 'RGW REST API failed request ...').
                # Note, this only applies to auto-detected RGW clients.
                RgwClient.drop_instance(instance)
                raise e
            if not is_online:
                msg = 'Failed to connect to the Object Gateway\'s Admin Ops API.'
                raise RequestException(msg)
            # Ensure the system flag is set for the API user ID.
            if not instance.is_system_user():  # pragma: no cover - no complexity there
                msg = 'The system flag is not set for user "{}".'.format(
                    instance.userid)
                raise RequestException(msg)
            status['available'] = True
        except (DashboardException, RequestException, NoRgwDaemonsException) as ex:
            status['message'] = str(ex)  # type: ignore
        return status


@UIRouter('/rgw/multisite')
class RgwMultisiteStatus(RESTController):
    @Endpoint()
    @ReadPermission
    @EndpointDoc("Get the multisite sync status")
    # pylint: disable=R0801
    def status(self):
        status = {'available': True, 'message': None}
        multisite_instance = RgwMultisite()
        is_multisite_configured = multisite_instance.get_multisite_status()
        if not is_multisite_configured:
            status['available'] = False
            status['message'] = 'Multi-site provides disaster recovery and may also \
                serve as a foundation for content delivery networks'  # type: ignore
        return status

    @RESTController.Collection(method='PUT', path='/migrate')
    @allow_empty_body
    # pylint: disable=W0102,W0613
    def migrate(self, daemon_name=None, realm_name=None, zonegroup_name=None, zone_name=None,
                zonegroup_endpoints=None, zone_endpoints=None, username=None):
        multisite_instance = RgwMultisite()
        result = multisite_instance.migrate_to_multisite(realm_name, zonegroup_name,
                                                         zone_name, zonegroup_endpoints,
                                                         zone_endpoints, username)
        return result

    @RESTController.Collection(method='POST', path='/multisite-replications')
    @allow_empty_body
    # pylint: disable=W0102,W0613
    def setup_multisite_replication(self, daemon_name=None, realm_name=None, zonegroup_name=None,
                                    zonegroup_endpoints=None, zone_name=None, zone_endpoints=None,
                                    username=None, cluster_fsid=None, replication_zone_name=None,
                                    cluster_details=None):
        multisite_instance = RgwMultisiteAutomation()
        result = multisite_instance.setup_multisite_replication(realm_name, zonegroup_name,
                                                                zonegroup_endpoints, zone_name,
                                                                zone_endpoints, username,
                                                                cluster_fsid,
                                                                replication_zone_name,
                                                                cluster_details)
        return result

    @RESTController.Collection(method='PUT', path='/setup-rgw-credentials')
    @allow_empty_body
    # pylint: disable=W0102,W0613
    def restart_rgw_daemons_and_set_credentials(self):
        rgw_service_manager_instance = RgwServiceManager()
        result = rgw_service_manager_instance.configure_rgw_credentials()
        return result

    @RESTController.Collection(method='GET', path='/available-ports')
    @allow_empty_body
    # pylint: disable=W0102,W0613
    def get_available_ports(self):
        rgw_service_manager_instance = RgwServiceManager()
        result = rgw_service_manager_instance.find_available_port()
        return result

    @RESTController.Collection(method='GET', path='/check-daemons-status')
    @allow_empty_body
    # pylint: disable=W0102,W0613
    def check_daemons_status(self, service_name=None):
        result = wait_for_daemon_to_start(service_name=service_name)
        return result


@APIRouter('rgw/multisite', Scope.RGW)
@APIDoc("RGW Multisite Management API", "RgwMultisite")
class RgwMultisiteController(RESTController):
    @Endpoint(path='/sync_status')
    @EndpointDoc("Get the sync status")
    @ReadPermission
    @allow_empty_body
    # pylint: disable=W0102,W0613
    def get_sync_status(self, daemon_name=None):
        multisite_instance = RgwMultisite()
        result = multisite_instance.get_multisite_sync_status(daemon_name)
        return result

    @Endpoint(path='/sync-policy')
    @EndpointDoc("Get the sync policy")
    @ReadPermission
    def get_sync_policy(self, bucket_name='', zonegroup_name='', all_policy=None):
        multisite_instance = RgwMultisite()
        all_policy = str_to_bool(all_policy)
        if all_policy:
            sync_policy_list = []
            buckets = json.loads(RgwBucket().list(stats=False))
            zonegroups_info = RgwMultisite().get_all_zonegroups_info()
            default_zonegroup = ''
            if 'zonegroups' in zonegroups_info and 'default_zonegroup' in zonegroups_info:
                default_zonegroup = next(
                    (zonegroup['name'] for zonegroup in zonegroups_info['zonegroups']
                        if 'id' in zonegroup and 'name' in zonegroup
                        and zonegroup['id'] == zonegroups_info['default_zonegroup']),
                    ''
                )
            for bucket in buckets:
                sync_policy = multisite_instance.get_sync_policy(bucket, zonegroup_name)
                for policy in sync_policy['groups']:
                    policy['bucketName'] = bucket
                    sync_policy_list.append(policy)
            other_sync_policy = multisite_instance.get_sync_policy(bucket_name, zonegroup_name)
            for policy in other_sync_policy['groups']:
                policy['zonegroup'] = default_zonegroup
                sync_policy_list.append(policy)
            return sync_policy_list
        return multisite_instance.get_sync_policy(bucket_name, zonegroup_name)

    @Endpoint(path='/sync-policy-group')
    @EndpointDoc("Get the sync policy group")
    @ReadPermission
    def get_sync_policy_group(self, group_id: str, bucket_name=''):
        multisite_instance = RgwMultisite()
        return multisite_instance.get_sync_policy_group(group_id, bucket_name)

    @Endpoint(method='POST', path='/sync-policy-group')
    @EndpointDoc("Create the sync policy group")
    @CreatePermission
    def create_sync_policy_group(self, group_id: str, status: str, bucket_name=''):
        multisite_instance = RgwMultisite()
        return multisite_instance.create_sync_policy_group(group_id, status, bucket_name, True)

    @Endpoint(method='PUT', path='/sync-policy-group')
    @EndpointDoc("Update the sync policy group")
    @UpdatePermission
    def update_sync_policy_group(self, group_id: str, status: str, bucket_name=''):
        multisite_instance = RgwMultisite()
        return multisite_instance.update_sync_policy_group(group_id, status, bucket_name, True)

    @Endpoint(method='DELETE', path='/sync-policy-group')
    @EndpointDoc("Remove the sync policy group")
    @DeletePermission
    def remove_sync_policy_group(self, group_id: str, bucket_name=''):
        multisite_instance = RgwMultisite()
        return multisite_instance.remove_sync_policy_group(group_id, bucket_name, True)

    @Endpoint(method='PUT', path='/sync-flow')
    @EndpointDoc("Create or update the sync flow")
    @CreatePermission
    def create_sync_flow(self, flow_id: str, flow_type: str, group_id: str,
                         source_zone: Optional[str] = None,
                         destination_zone: Optional[str] = None,
                         zones: Optional[Dict[str, List]] = None,
                         bucket_name=''):
        multisite_instance = RgwMultisite()
        return multisite_instance.create_sync_flow(group_id, flow_id, flow_type, zones,
                                                   bucket_name, source_zone, destination_zone, True)

    @Endpoint(method='DELETE', path='/sync-flow')
    @EndpointDoc("Remove the sync flow")
    @DeletePermission
    def remove_sync_flow(self, flow_id: str, flow_type: str, group_id: str,
                         source_zone='', destination_zone='', zones: Optional[List[str]] = None,
                         bucket_name=''):
        multisite_instance = RgwMultisite()
        return multisite_instance.remove_sync_flow(group_id, flow_id, flow_type, source_zone,
                                                   destination_zone, zones, bucket_name, True)

    @Endpoint(method='PUT', path='/sync-pipe')
    @EndpointDoc("Create or update the sync pipe")
    @CreatePermission
    def create_sync_pipe(self, group_id: str, pipe_id: str,
                         source_zones: Dict[str, Any],
                         destination_zones: Dict[str, Any],
                         source_bucket: str = '',
                         destination_bucket: str = '', bucket_name: str = '',
                         user: str = '', mode: str = ''):
        multisite_instance = RgwMultisite()
        return multisite_instance.create_sync_pipe(group_id, pipe_id, source_zones,
                                                   destination_zones, source_bucket,
                                                   destination_bucket, bucket_name, True,
                                                   user, mode)

    @Endpoint(method='DELETE', path='/sync-pipe')
    @EndpointDoc("Remove the sync pipe")
    @DeletePermission
    def remove_sync_pipe(self, group_id: str, pipe_id: str,
                         source_zones: Optional[List[str]] = None,
                         destination_zones: Optional[List[str]] = None,
                         bucket_name: str = ''):
        multisite_instance = RgwMultisite()
        return multisite_instance.remove_sync_pipe(group_id, pipe_id, source_zones,
                                                   destination_zones, bucket_name, True)


@APIRouter('/rgw/daemon', Scope.RGW)
@APIDoc("RGW Daemon Management API", "RgwDaemon")
class RgwDaemon(RESTController):
    @EndpointDoc("Display RGW Daemons",
                 responses={200: [RGW_DAEMON_SCHEMA]})
    def list(self) -> List[dict]:
        daemons: List[dict] = []
        try:
            instance = RgwClient.admin_instance()
        except NoRgwDaemonsException:
            return daemons

        for hostname, server in CephService.get_service_map('rgw').items():
            for service in server['services']:
                metadata = service['metadata']

                frontend_config = metadata['frontend_config#0']
                port_match = re.search(r"port=(\d+)", frontend_config)
                port = None
                if port_match:
                    port = port_match.group(1)
                else:
                    match_from_endpoint = re.search(r"endpoint=\S+:(\d+)", frontend_config)
                    if match_from_endpoint:
                        port = match_from_endpoint.group(1)

                # extract per-daemon service data and health
                daemon = {
                    'id': metadata['id'],
                    'service_map_id': service['id'],
                    'version': metadata['ceph_version'],
                    'server_hostname': hostname,
                    'realm_name': metadata['realm_name'],
                    'zonegroup_name': metadata['zonegroup_name'],
                    'zonegroup_id': metadata['zonegroup_id'],
                    'zone_name': metadata['zone_name'],
                    'default': instance.daemon.name == metadata['id'],
                    'port': int(port) if port else None
                }

                daemons.append(daemon)

        return sorted(daemons, key=lambda k: k['id'])

    def get(self, svc_id):
        # type: (str) -> dict
        daemon = {
            'rgw_metadata': [],
            'rgw_id': svc_id,
            'rgw_status': []
        }
        service = CephService.get_service('rgw', svc_id)
        if not service:
            raise cherrypy.NotFound('Service rgw {} is not available'.format(svc_id))

        metadata = service['metadata']
        status = service['status']
        if 'json' in status:
            try:
                status = json.loads(status['json'])
            except ValueError:
                logger.warning('%s had invalid status json', service['id'])
                status = {}
        else:
            logger.warning('%s has no key "json" in status', service['id'])

        daemon['rgw_metadata'] = metadata
        daemon['rgw_status'] = status
        return daemon

    @RESTController.Collection(method='PUT', path='/set_multisite_config')
    @allow_empty_body
    def set_multisite_config(self, realm_name=None, zonegroup_name=None,
                             zone_name=None, daemon_name=None):
        CephService.set_multisite_config(realm_name, zonegroup_name, zone_name, daemon_name)


class RgwRESTController(RESTController):
    def proxy(self, daemon_name, method, path, params=None, json_response=True):
        try:
            instance = RgwClient.admin_instance(daemon_name=daemon_name)
            result = instance.proxy(method, path, params, None)
            if json_response:
                result = json_str_to_object(result)
            return result
        except (DashboardException, RequestException) as e:
            http_status_code = e.status if isinstance(e, DashboardException) else 500
            raise DashboardException(e, http_status_code=http_status_code, component='rgw')


@APIRouter('/rgw/site', Scope.RGW)
@APIDoc("RGW Site Management API", "RgwSite")
class RgwSite(RgwRESTController):
    def list(self, query=None, daemon_name=None):
        if query == 'placement-targets':
            return RgwClient.admin_instance(daemon_name=daemon_name).get_placement_targets()
        if query == 'realms':
            return RgwClient.admin_instance(daemon_name=daemon_name).get_realms()
        if query == 'default-realm':
            return RgwClient.admin_instance(daemon_name=daemon_name).get_default_realm()
        if query == 'default-zonegroup':
            return RgwMultisite().get_all_zonegroups_info()['default_zonegroup']

        # @TODO: for multisite: by default, retrieve cluster topology/map.
        raise DashboardException(http_status_code=501, component='rgw', msg='Not Implemented')


@APIRouter('/rgw/bucket', Scope.RGW)
@APIDoc("RGW Bucket Management API", "RgwBucket")
class RgwBucket(RgwRESTController):
    def _append_bid(self, bucket):
        """
        Append the bucket identifier that looks like [<tenant>/]<bucket>.
        See http://docs.ceph.com/docs/nautilus/radosgw/multitenancy/ for
        more information.
        :param bucket: The bucket parameters.
        :type bucket: dict
        :return: The modified bucket parameters including the 'bid' parameter.
        :rtype: dict
        """
        if isinstance(bucket, dict):
            bucket['bid'] = '{}/{}'.format(bucket['tenant'], bucket['bucket']) \
                if bucket['tenant'] else bucket['bucket']
        return bucket

    def _get_owner(self, owner):
        accounts = RgwAccounts().get_accounts()

        # if the owner is present in the accounts list,
        # then the bucket is owned by an account.
        # hence we will use dashboard user to fetch the
        # bucket info
        return owner if owner not in accounts else RgwServiceManager.user

    def _get_versioning(self, owner, daemon_name, bucket_name):
        rgw_client = RgwClient.instance(owner, daemon_name)
        return rgw_client.get_bucket_versioning(bucket_name)

    def _set_versioning(self, owner, daemon_name, bucket_name, versioning_state, mfa_delete,
                        mfa_token_serial, mfa_token_pin):
        bucket_versioning = self._get_versioning(owner, daemon_name, bucket_name)
        if versioning_state != bucket_versioning['Status']\
                or (mfa_delete and mfa_delete != bucket_versioning['MfaDelete']):
            rgw_client = RgwClient.instance(owner, daemon_name)
            rgw_client.set_bucket_versioning(bucket_name, versioning_state, mfa_delete,
                                             mfa_token_serial, mfa_token_pin)

    def _set_encryption(self, bid, encryption_type, key_id, daemon_name, owner):

        rgw_client = RgwClient.instance(owner, daemon_name)
        rgw_client.set_bucket_encryption(bid, key_id, encryption_type)

    # pylint: disable=W0613
    def _set_encryption_config(self, encryption_type, kms_provider, auth_method, secret_engine,
                               secret_path, namespace, address, token, daemon_name, owner,
                               ssl_cert, client_cert, client_key):

        CephService.set_encryption_config(encryption_type, kms_provider, auth_method,
                                          secret_engine, secret_path, namespace, address,
                                          token, daemon_name, ssl_cert, client_cert, client_key)

    def _get_encryption(self, bucket_name, daemon_name, owner):
        rgw_client = RgwClient.instance(owner, daemon_name)
        return rgw_client.get_bucket_encryption(bucket_name)

    def _delete_encryption(self, bucket_name, daemon_name, owner):
        rgw_client = RgwClient.instance(owner, daemon_name)
        return rgw_client.delete_bucket_encryption(bucket_name)

    def _get_locking(self, owner, daemon_name, bucket_name):
        rgw_client = RgwClient.instance(owner, daemon_name)
        return rgw_client.get_bucket_locking(bucket_name)

    def _set_locking(self, owner, daemon_name, bucket_name, mode,
                     retention_period_days, retention_period_years):
        rgw_client = RgwClient.instance(owner, daemon_name)
        return rgw_client.set_bucket_locking(bucket_name, mode,
                                             retention_period_days,
                                             retention_period_years)

    def _get_policy(self, bucket: str, daemon_name, owner):
        rgw_client = RgwClient.instance(owner, daemon_name)
        return rgw_client.get_bucket_policy(bucket)

    def _set_policy(self, bucket_name: str, policy: str, daemon_name, owner):
        rgw_client = RgwClient.instance(owner, daemon_name)
        return rgw_client.set_bucket_policy(bucket_name, policy)

    def _set_tags(self, bucket_name, tags, daemon_name, owner):
        rgw_client = RgwClient.instance(owner, daemon_name)
        return rgw_client.set_tags(bucket_name, tags)

    def _get_lifecycle(self, bucket_name: str, daemon_name, owner):
        rgw_client = RgwClient.instance(owner, daemon_name)
        return rgw_client.get_lifecycle(bucket_name)

    def _set_lifecycle(self, bucket_name: str, lifecycle: str, daemon_name, owner):
        rgw_client = RgwClient.instance(owner, daemon_name)
        return rgw_client.set_lifecycle(bucket_name, lifecycle)

    def _delete_lifecycle(self, bucket_name: str, daemon_name, owner):
        rgw_client = RgwClient.instance(owner, daemon_name)
        return rgw_client.delete_lifecycle(bucket_name)

    def _get_acl(self, bucket_name, daemon_name, owner):
        rgw_client = RgwClient.instance(owner, daemon_name)
        return str(rgw_client.get_acl(bucket_name))

    def _set_acl(self, bucket_name: str, acl: str, owner, daemon_name):
        rgw_client = RgwClient.instance(owner, daemon_name)
        return rgw_client.set_acl(bucket_name, acl)

    def _set_replication(self, bucket_name: str, replication: bool, owner, daemon_name):
        multisite = RgwMultisite()
        # return immediately if the multisite is not configured
        if not multisite.get_multisite_status():
            return None

        rgw_client = RgwClient.instance(owner, daemon_name)
        zonegroup_name = RgwClient.admin_instance(daemon_name=daemon_name).get_default_zonegroup()

        policy_exists = multisite.policy_group_exists(_SYNC_GROUP_ID, zonegroup_name)
        if replication and not policy_exists:
            multisite.create_dashboard_admin_sync_group(zonegroup_name=zonegroup_name)

        return rgw_client.set_bucket_replication(bucket_name, replication)

    def _get_replication(self, bucket_name: str, owner, daemon_name):
        rgw_client = RgwClient.instance(owner, daemon_name)
        return rgw_client.get_bucket_replication(bucket_name)

    @staticmethod
    def strip_tenant_from_bucket_name(bucket_name):
        # type (str) -> str
        """
        >>> RgwBucket.strip_tenant_from_bucket_name('tenant/bucket-name')
        'bucket-name'
        >>> RgwBucket.strip_tenant_from_bucket_name('bucket-name')
        'bucket-name'
        """
        return bucket_name[bucket_name.find('/') + 1:]

    @staticmethod
    def get_s3_bucket_name(bucket_name, tenant=None):
        # type (str, str) -> str
        """
        >>> RgwBucket.get_s3_bucket_name('bucket-name', 'tenant')
        'tenant:bucket-name'
        >>> RgwBucket.get_s3_bucket_name('tenant/bucket-name', 'tenant')
        'tenant:bucket-name'
        >>> RgwBucket.get_s3_bucket_name('bucket-name')
        'bucket-name'
        """
        bucket_name = RgwBucket.strip_tenant_from_bucket_name(bucket_name)
        if tenant:
            bucket_name = '{}:{}'.format(tenant, bucket_name)
        return bucket_name

    @RESTController.MethodMap(version=APIVersion(1, 1))  # type: ignore
    def list(self, stats: bool = False, daemon_name: Optional[str] = None,
             uid: Optional[str] = None) -> List[Union[str, Dict[str, Any]]]:
        query_params = f'?stats={str_to_bool(stats)}'
        if uid and uid.strip():
            query_params = f'{query_params}&uid={uid.strip()}'
        result = self.proxy(daemon_name, 'GET', 'bucket{}'.format(query_params))

        if stats:
            result = [self._append_bid(bucket) for bucket in result]

        return result

    def get(self, bucket, daemon_name=None):
        # type: (str, Optional[str]) -> dict
        result = self.proxy(daemon_name, 'GET', 'bucket', {'bucket': bucket})
        bucket_name = RgwBucket.get_s3_bucket_name(result['bucket'],
                                                   result['tenant'])

        owner = self._get_owner(result['owner'])
        # Append the versioning configuration.
        versioning = self._get_versioning(owner, daemon_name, bucket_name)
        encryption = self._get_encryption(bucket_name, daemon_name, owner)
        result['encryption'] = encryption['Status']
        result['versioning'] = versioning['Status']
        result['mfa_delete'] = versioning['MfaDelete']
        result['bucket_policy'] = self._get_policy(bucket_name, daemon_name, owner)
        result['acl'] = self._get_acl(bucket_name, daemon_name, owner)
        result['replication'] = self._get_replication(bucket_name, owner, daemon_name)
        result['lifecycle'] = self._get_lifecycle(bucket_name, daemon_name, owner)

        # Append the locking configuration.
        locking = self._get_locking(owner, daemon_name, bucket_name)
        result.update(locking)

        return self._append_bid(result)

    @allow_empty_body
    def create(self, bucket, uid, zonegroup=None, placement_target=None,
               lock_enabled='false', lock_mode=None,
               lock_retention_period_days=None,
               lock_retention_period_years=None, encryption_state='false',
               encryption_type=None, key_id=None, tags=None,
               bucket_policy=None, canned_acl=None, replication='false',
               daemon_name=None):
        lock_enabled = str_to_bool(lock_enabled)
        encryption_state = str_to_bool(encryption_state)
        replication = str_to_bool(replication)
        try:
            rgw_client = RgwClient.instance(uid, daemon_name)
            result = rgw_client.create_bucket(bucket, zonegroup,
                                              placement_target,
                                              lock_enabled)
            if lock_enabled:
                self._set_locking(uid, daemon_name, bucket, lock_mode,
                                  lock_retention_period_days,
                                  lock_retention_period_years)

            if encryption_state:
                self._set_encryption(bucket, encryption_type, key_id, daemon_name, uid)

            if tags:
                self._set_tags(bucket, tags, daemon_name, uid)

            if bucket_policy:
                self._set_policy(bucket, bucket_policy, daemon_name, uid)

            if canned_acl:
                self._set_acl(bucket, canned_acl, uid, daemon_name)

            if replication:
                self._set_replication(bucket, replication, uid, daemon_name)
            return result
        except RequestException as e:  # pragma: no cover - handling is too obvious
            raise DashboardException(e, http_status_code=500, component='rgw')

    @allow_empty_body
    def set(self, bucket, bucket_id, uid=None, versioning_state=None,
            encryption_state='false', encryption_type=None, key_id=None,
            mfa_delete=None, mfa_token_serial=None, mfa_token_pin=None,
            lock_mode=None, lock_retention_period_days=None,
            lock_retention_period_years=None, tags=None, bucket_policy=None,
            canned_acl=None, replication=None, lifecycle=None, daemon_name=None):
        # pylint: disable=R0912
        encryption_state = str_to_bool(encryption_state)
        if replication is not None:
            replication = str_to_bool(replication)

        result = None
        if uid:
            # When linking a non-tenant-user owned bucket to a tenanted user, we
            # need to prefix bucket name with '/'. e.g. photos -> /photos
            if '$' in uid and '/' not in bucket:
                bucket = '/{}'.format(bucket)

            # Link bucket to new user:
            result = self.proxy(daemon_name,
                                'PUT',
                                'bucket', {
                                    'bucket': bucket,
                                    'bucket-id': bucket_id,
                                    'uid': uid
                                },
                                json_response=False)

        uid_tenant = uid[:uid.find('$')] if uid.find('$') >= 0 else None
        bucket_name = RgwBucket.get_s3_bucket_name(bucket, uid_tenant)
        uid = self._get_owner(uid)

        locking = self._get_locking(uid, daemon_name, bucket_name)
        if versioning_state:
            if versioning_state == 'Suspended' and locking['lock_enabled']:
                raise DashboardException(msg='Bucket versioning cannot be disabled/suspended '
                                             'on buckets with object lock enabled ',
                                             http_status_code=409, component='rgw')
            self._set_versioning(uid, daemon_name, bucket_name, versioning_state,
                                 mfa_delete, mfa_token_serial, mfa_token_pin)

        # Update locking if it is enabled.
        if locking['lock_enabled']:
            self._set_locking(uid, daemon_name, bucket_name, lock_mode,
                              lock_retention_period_days,
                              lock_retention_period_years)

        encryption_status = self._get_encryption(bucket_name, daemon_name, uid)
        if encryption_state and encryption_status['Status'] != 'Enabled':
            self._set_encryption(bucket_name, encryption_type, key_id, daemon_name, uid)
        if encryption_status['Status'] == 'Enabled' and (not encryption_state):
            self._delete_encryption(bucket_name, daemon_name, uid)
        if tags:
            self._set_tags(bucket_name, tags, daemon_name, uid)
        if bucket_policy:
            self._set_policy(bucket_name, bucket_policy, daemon_name, uid)
        if canned_acl:
            self._set_acl(bucket_name, canned_acl, uid, daemon_name)
        if replication:
            self._set_replication(bucket_name, replication, uid, daemon_name)
        if lifecycle and not lifecycle == '{}':
            self._set_lifecycle(bucket_name, lifecycle, daemon_name, uid)
        else:
            self._delete_lifecycle(bucket_name, daemon_name, uid)
        return self._append_bid(result) if result else None

    def delete(self, bucket, purge_objects='true', daemon_name=None):
        return self.proxy(daemon_name, 'DELETE', 'bucket', {
            'bucket': bucket,
            'purge-objects': purge_objects
        }, json_response=False)

    @RESTController.Collection(method='PUT', path='/setEncryptionConfig')
    @allow_empty_body
    def set_encryption_config(self, encryption_type=None, kms_provider=None, auth_method=None,
                              secret_engine=None, secret_path='', namespace='', address=None,
                              token=None, daemon_name=None, owner=None, ssl_cert=None,
                              client_cert=None, client_key=None):
        return self._set_encryption_config(encryption_type, kms_provider, auth_method,
                                           secret_engine, secret_path, namespace,
                                           address, token, daemon_name, owner, ssl_cert,
                                           client_cert, client_key)

    @RESTController.Collection(method='GET', path='/getEncryption')
    @allow_empty_body
    def get_encryption(self, bucket_name, daemon_name=None, owner=None):
        return self._get_encryption(bucket_name, daemon_name, owner)

    @RESTController.Collection(method='DELETE', path='/deleteEncryption')
    @allow_empty_body
    def delete_encryption(self, bucket_name, daemon_name=None, owner=None):
        return self._delete_encryption(bucket_name, daemon_name, owner)

    @RESTController.Collection(method='GET', path='/getEncryptionConfig')
    @allow_empty_body
    def get_encryption_config(self, daemon_name=None, owner=None):
        return CephService.get_encryption_config(daemon_name)

    @Endpoint(method='GET', path='/ratelimit')
    @EndpointDoc("Get the bucket global rate limit")
    @ReadPermission 
    def get_global_rate_limit(self):
        rgwBucketRateLimit_instance = RgwRateLimit()
        return rgwBucketRateLimit_instance.get_global_rateLimit()

    @Endpoint(method='GET', path='/ratelimit')
    @EndpointDoc("Get the bucket rate limit")
    @ReadPermission 
    def get_rate_limit(self, name: str ):
        rgwBucketRateLimit_instance = RgwRateLimit()
        return rgwBucketRateLimit_instance.get_rateLimit('bucket', name)
    
    @Endpoint(method='POST', path='/ratelimit')
    @UpdatePermission
    @allow_empty_body
    @EndpointDoc("Update the bucket rate limit")
    def set_rate_limit(self,enabled,name, max_read_ops, max_write_ops,max_read_bytes,max_write_bytes):
        rgwBucketRateLimit_instance = RgwRateLimit()
        return rgwBucketRateLimit_instance.set_rateLimit('bucket', enabled, name, max_read_ops, max_write_ops,max_read_bytes,max_write_bytes)


@UIRouter('/rgw/bucket', Scope.RGW)
class RgwBucketUi(RgwBucket):
    @Endpoint('GET')
    @ReadPermission
    # pylint: disable=W0613
    def buckets_and_users_count(self, daemon_name=None):
        buckets_count = 0
        users_count = 0
        daemon_object = RgwDaemon()
        daemons = json.loads(daemon_object.list())
        unique_realms = set()
        for daemon in daemons:
            realm_name = daemon.get('realm_name', None)
            if realm_name:
                if realm_name not in unique_realms:
                    unique_realms.add(realm_name)
                    buckets = json.loads(RgwBucket.list(self, daemon_name=daemon['id']))
                    users = json.loads(RgwUser.list(self, daemon_name=daemon['id']))
                    users_count += len(users)
                    buckets_count += len(buckets)
            else:
                buckets = json.loads(RgwBucket.list(self, daemon_name=daemon['id']))
                users = json.loads(RgwUser.list(self, daemon_name=daemon['id']))
                users_count = len(users)
                buckets_count = len(buckets)

        return {
            'buckets_count': buckets_count,
            'users_count': users_count
        }


@APIRouter('/rgw/user', Scope.RGW)
@APIDoc("RGW User Management API", "RgwUser")
class RgwUser(RgwRESTController):
    @staticmethod
    def _keys_allowed():
        permissions = AuthManager.get_user(JwtManager.get_username()).permissions_dict()
        edit_permissions = [Permission.CREATE, Permission.UPDATE, Permission.DELETE]
        return Scope.RGW in permissions and Permission.READ in permissions[Scope.RGW] \
            and len(set(edit_permissions).intersection(set(permissions[Scope.RGW]))) > 0

    @EndpointDoc("Display RGW Users",
                 responses={200: RGW_USER_SCHEMA})
    def list(self, daemon_name=None):
        # type: (Optional[str]) -> List[str]
        users = []  # type: List[str]
        marker = None
        while True:
            params = {}  # type: dict
            if marker:
                params['marker'] = marker
            result = self.proxy(daemon_name, 'GET', 'user?list', params)
            users.extend(result['keys'])
            if not result['truncated']:
                break
            # Make sure there is a marker.
            assert result['marker']
            # Make sure the marker has changed.
            assert marker != result['marker']
            marker = result['marker']
        return users

    def get(self, uid, daemon_name=None, stats=True) -> dict:
        return self._get(uid, daemon_name=daemon_name, stats=stats)

    def _get(self, uid, daemon_name=None, stats=True) -> dict:
        query_params = '?stats' if stats else ''
        result = self.proxy(daemon_name, 'GET', 'user{}'.format(query_params),
                            {'uid': uid, 'stats': stats})
        if not self._keys_allowed():
            del result['keys']
            del result['swift_keys']
        result['uid'] = result['full_user_id']
        return result

    @Endpoint()
    @ReadPermission
    def get_emails(self, daemon_name=None):
        # type: (Optional[str]) -> List[str]
        emails = []
        for uid in json.loads(self.list(daemon_name)):  # type: ignore
            user = self._get(uid, daemon_name)  # type: ignore
            if user["email"]:
                emails.append(user["email"])
        return emails

    @allow_empty_body
    def create(self, uid, display_name, email=None, max_buckets=None,
               system=None, suspended=None, generate_key=None, access_key=None,
               secret_key=None, daemon_name=None):
        params = {'uid': uid}
        if display_name is not None:
            params['display-name'] = display_name
        if email is not None:
            params['email'] = email
        if max_buckets is not None:
            params['max-buckets'] = max_buckets
        if system is not None:
            params['system'] = system
        if suspended is not None:
            params['suspended'] = suspended
        if generate_key is not None:
            params['generate-key'] = generate_key
        if access_key is not None:
            params['access-key'] = access_key
        if secret_key is not None:
            params['secret-key'] = secret_key
        result = self.proxy(daemon_name, 'PUT', 'user', params)
        result['uid'] = result['full_user_id']
        return result

    @allow_empty_body
    def set(self, uid, display_name=None, email=None, max_buckets=None,
            system=None, suspended=None, daemon_name=None):
        params = {'uid': uid}
        if display_name is not None:
            params['display-name'] = display_name
        if email is not None:
            params['email'] = email
        if max_buckets is not None:
            params['max-buckets'] = max_buckets
        if system is not None:
            params['system'] = system
        if suspended is not None:
            params['suspended'] = suspended
        result = self.proxy(daemon_name, 'POST', 'user', params)
        result['uid'] = result['full_user_id']
        return result

    def delete(self, uid, daemon_name=None):
        try:
            instance = RgwClient.admin_instance(daemon_name=daemon_name)
            # Ensure the user is not configured to access the RGW Object Gateway.
            if instance.userid == uid:
                raise DashboardException(msg='Unable to delete "{}" - this user '
                                             'account is required for managing the '
                                             'Object Gateway'.format(uid))
            # Finally redirect request to the RGW proxy.
            return self.proxy(daemon_name, 'DELETE', 'user', {'uid': uid}, json_response=False)
        except (DashboardException, RequestException) as e:  # pragma: no cover
            raise DashboardException(e, component='rgw')

    # pylint: disable=redefined-builtin
    @RESTController.Resource(method='POST', path='/capability', status=201)
    @allow_empty_body
    def create_cap(self, uid, type, perm, daemon_name=None):
        return self.proxy(daemon_name, 'PUT', 'user?caps', {
            'uid': uid,
            'user-caps': '{}={}'.format(type, perm)
        })

    # pylint: disable=redefined-builtin
    @RESTController.Resource(method='DELETE', path='/capability', status=204)
    def delete_cap(self, uid, type, perm, daemon_name=None):
        return self.proxy(daemon_name, 'DELETE', 'user?caps', {
            'uid': uid,
            'user-caps': '{}={}'.format(type, perm)
        })

    @RESTController.Resource(method='POST', path='/key', status=201)
    @allow_empty_body
    def create_key(self, uid, key_type='s3', subuser=None, generate_key='true',
                   access_key=None, secret_key=None, daemon_name=None):
        params = {'uid': uid, 'key-type': key_type, 'generate-key': generate_key}
        if subuser is not None:
            params['subuser'] = subuser
        if access_key is not None:
            params['access-key'] = access_key
        if secret_key is not None:
            params['secret-key'] = secret_key
        return self.proxy(daemon_name, 'PUT', 'user?key', params)

    @RESTController.Resource(method='DELETE', path='/key', status=204)
    def delete_key(self, uid, key_type='s3', subuser=None, access_key=None, daemon_name=None):
        params = {'uid': uid, 'key-type': key_type}
        if subuser is not None:
            params['subuser'] = subuser
        if access_key is not None:
            params['access-key'] = access_key
        return self.proxy(daemon_name, 'DELETE', 'user?key', params, json_response=False)

    @RESTController.Resource(method='GET', path='/quota') 
    def get_quota(self, uid, daemon_name=None):
        return self.proxy(daemon_name, 'GET', 'user?quota', {'uid': uid})

    @RESTController.Resource(method='PUT', path='/quota')
    @allow_empty_body
    def set_quota(self, uid, quota_type, enabled, max_size_kb, max_objects, daemon_name=None):
        return self.proxy(daemon_name, 'PUT', 'user?quota', {
            'uid': uid,
            'quota-type': quota_type,
            'enabled': enabled,
            'max-size-kb': max_size_kb,
            'max-objects': max_objects
        }, json_response=False)

    @RESTController.Resource(method='POST', path='/subuser', status=201)
    @allow_empty_body
    def create_subuser(self, uid, subuser, access, key_type='s3',
                       generate_secret='true', access_key=None,
                       secret_key=None, daemon_name=None):
        # pylint: disable=R1705
        subusr_array = []
        user = self._get(uid, daemon_name)  # type: ignore
        subusers = user["subusers"]
        for sub_usr in subusers:
            subusr_array.append(sub_usr["id"])
        if subuser in subusr_array:
            return self.proxy(daemon_name, 'POST', 'user', {
                'uid': uid,
                'subuser': subuser,
                'key-type': key_type,
                'access': access,
                'generate-secret': generate_secret,
                'access-key': access_key,
                'secret-key': secret_key
            })
        else:
            return self.proxy(daemon_name, 'PUT', 'user', {
                'uid': uid,
                'subuser': subuser,
                'key-type': key_type,
                'access': access,
                'generate-secret': generate_secret,
                'access-key': access_key,
                'secret-key': secret_key
            })

    @RESTController.Resource(method='DELETE', path='/subuser/{subuser}', status=204)
    def delete_subuser(self, uid, subuser, purge_keys='true', daemon_name=None):
        """
        :param purge_keys: Set to False to do not purge the keys.
                           Note, this only works for s3 subusers.
        """
        return self.proxy(daemon_name, 'DELETE', 'user', {
            'uid': uid,
            'subuser': subuser,
            'purge-keys': purge_keys
        }, json_response=False)

    @Endpoint(method='GET', path='/ratelimit')
<<<<<<< HEAD
    @EndpointDoc("Get the global rate limit")
    @ReadPermission 
    def get_global_rate_limit(self):
        rgwRateLimit_instance = RgwRateLimit()
        return rgwRateLimit_instance.get_global_rateLimit()

    @Endpoint(method='GET', path='/ratelimit')
    @EndpointDoc("Get the rate limit")
    @ReadPermission 
    def get_rate_limit(self, scope:str, name: str ):
        rgwRateLimit_instance = RgwRateLimit()
        return rgwRateLimit_instance.get_rateLimit(scope, name)
    
    @Endpoint(method='PUT', path='/ratelimit')
    @UpdatePermission
    @allow_empty_body
    @EndpointDoc("Update the rate limit")
    def set_rate_limit(self, scope,enabled,name, max_read_ops, max_write_ops,max_read_bytes,max_write_bytes):
        rgwRateLimit_instance = RgwRateLimit()
        return rgwRateLimit_instance.set_rateLimit(scope, enabled, name, max_read_ops, max_write_ops,max_read_bytes,max_write_bytes)
=======
    @EndpointDoc("Get the user global rate limit")
    @ReadPermission 
    def get_global_rate_limit(self):
        rgwUserRateLimit_instance = RgwRateLimit()
        return rgwUserRateLimit_instance.get_global_rateLimit()

    @Endpoint(method='GET', path='/ratelimit')
    @EndpointDoc("Get the user rate limit")
    @ReadPermission 
    def get_rate_limit(self,  name: str ):
        rgwUserRateLimit_instance = RgwRateLimit()
        return rgwUserRateLimit_instance.get_rateLimit('user', name)
    
    @Endpoint(method='POST', path='/ratelimit')
    @UpdatePermission
    @allow_empty_body
    @EndpointDoc("Update the user rate limit")
    def set_rate_limit(self, enabled,name, max_read_ops, max_write_ops,max_read_bytes,max_write_bytes):
        rgwUserRateLimit_instance = RgwRateLimit()
        return rgwUserRateLimit_instance.set_rateLimit('user', enabled, name, max_read_ops, max_write_ops,max_read_bytes,max_write_bytes)
>>>>>>> 3231a4ec

    
class RGWRoleEndpoints:
    @staticmethod
    def role_list(_):
        rgw_client = RgwClient.admin_instance()
        roles = rgw_client.list_roles()
        return roles

    @staticmethod
    def role_create(_, role_name: str = '', role_path: str = '', role_assume_policy_doc: str = ''):
        assert role_name
        assert role_path
        rgw_client = RgwClient.admin_instance()
        rgw_client.create_role(role_name, role_path, role_assume_policy_doc)
        return f'Role {role_name} created successfully'

    @staticmethod
    def role_update(_, role_name: str, max_session_duration: str):
        assert role_name
        assert max_session_duration
        # convert max_session_duration which is in hours to seconds
        max_session_duration = int(float(max_session_duration) * 3600)
        rgw_client = RgwClient.admin_instance()
        rgw_client.update_role(role_name, str(max_session_duration))
        return f'Role {role_name} updated successfully'

    @staticmethod
    def role_delete(_, role_name: str):
        assert role_name
        rgw_client = RgwClient.admin_instance()
        rgw_client.delete_role(role_name)
        return f'Role {role_name} deleted successfully'

    @staticmethod
    def model(role_name: str):
        assert role_name
        rgw_client = RgwClient.admin_instance()
        role = rgw_client.get_role(role_name)
        model = {'role_name': '', 'max_session_duration': ''}
        model['role_name'] = role['RoleName']

        # convert maxsessionduration which is in seconds to hours
        if role['MaxSessionDuration']:
            model['max_session_duration'] = role['MaxSessionDuration'] / 3600
        return model


# pylint: disable=C0301
assume_role_policy_help = (
    'Paste a json assume role policy document, to find more information on how to get this document, <a '  # noqa: E501
    'href="https://docs.aws.amazon.com/AWSCloudFormation/latest/UserGuide/aws-resource-iam-role.html#cfn-iam-role-assumerolepolicydocument"'  # noqa: E501
    'target="_blank">click here.</a>'
)

max_session_duration_help = (
    'The maximum session duration (in hours) that you want to set for the specified role.This setting can have a value from 1 hour to 12 hours.'  # noqa: E501
)

create_container = VerticalContainer('Create Role', 'create_role', fields=[
    FormField('Role name', 'role_name', validators=[Validator.RGW_ROLE_NAME]),
    FormField('Path', 'role_path', validators=[Validator.RGW_ROLE_PATH]),
    FormField('Assume Role Policy Document',
              'role_assume_policy_doc',
              help=assume_role_policy_help,
              field_type='textarea',
              validators=[Validator.JSON]),
])

edit_container = VerticalContainer('Edit Role', 'edit_role', fields=[
    FormField('Role name', 'role_name', readonly=True),
    FormField('Max Session Duration', 'max_session_duration',
              help=max_session_duration_help,
              validators=[Validator.RGW_ROLE_SESSION_DURATION])
])

create_role_form = Form(path='/create',
                        root_container=create_container,
                        task_info=FormTaskInfo("IAM RGW Role '{role_name}' created successfully",
                                               ['role_name']),
                        method_type=MethodType.POST.value)

edit_role_form = Form(path='/edit',
                      root_container=edit_container,
                      task_info=FormTaskInfo("IAM RGW Role '{role_name}' edited successfully",
                                             ['role_name']),
                      method_type=MethodType.PUT.value,
                      model_callback=RGWRoleEndpoints.model)


@CRUDEndpoint(
    router=APIRouter('/rgw/roles', Scope.RGW),
    doc=APIDoc("List of RGW roles", "RGW"),
    actions=[
        TableAction(name='Create', permission='create', icon=Icon.ADD.value,
                    routerLink='/rgw/roles/create'),
        TableAction(name='Edit', permission='update', icon=Icon.EDIT.value,
                    click='edit', routerLink='/rgw/roles/edit'),
        TableAction(name='Delete', permission='delete', icon=Icon.DESTROY.value,
                    click='delete', disable=True),
    ],
    forms=[create_role_form, edit_role_form],
    column_key='RoleName',
    resource='Role',
    permissions=[Scope.RGW],
    get_all=CRUDCollectionMethod(
        func=RGWRoleEndpoints.role_list,
        doc=EndpointDoc("List RGW roles")
    ),
    create=CRUDCollectionMethod(
        func=RGWRoleEndpoints.role_create,
        doc=EndpointDoc("Create RGW role")
    ),
    edit=CRUDCollectionMethod(
        func=RGWRoleEndpoints.role_update,
        doc=EndpointDoc("Edit RGW role")
    ),
    delete=CRUDCollectionMethod(
        func=RGWRoleEndpoints.role_delete,
        doc=EndpointDoc("Delete RGW role")
    ),
    set_column={
        "CreateDate": {'cellTemplate': 'date'},
        "MaxSessionDuration": {'cellTemplate': 'duration'},
        "RoleId": {'isHidden': True},
        "AssumeRolePolicyDocument": {'isHidden': True},
        "PermissionPolicies": {'isHidden': True},
        "Description": {'isHidden': True},
        "AccountId": {'isHidden': True}
    },
    detail_columns=['RoleId', 'Description',
                    'AssumeRolePolicyDocument', 'PermissionPolicies', 'AccountId'],
    meta=CRUDMeta()
)
class RgwUserRole(NamedTuple):
    RoleId: int
    RoleName: str
    Path: str
    Arn: str
    CreateDate: str
    MaxSessionDuration: int
    AssumeRolePolicyDocument: str
    PermissionPolicies: List
    Description: str
    AccountId: str


@APIRouter('/rgw/realm', Scope.RGW)
class RgwRealm(RESTController):
    @allow_empty_body
    # pylint: disable=W0613
    def create(self, realm_name, default):
        multisite_instance = RgwMultisite()
        result = multisite_instance.create_realm(realm_name, default)
        return result

    @allow_empty_body
    # pylint: disable=W0613
    def list(self):
        multisite_instance = RgwMultisite()
        result = multisite_instance.list_realms()
        return result

    @allow_empty_body
    # pylint: disable=W0613
    def get(self, realm_name):
        multisite_instance = RgwMultisite()
        result = multisite_instance.get_realm(realm_name)
        return result

    @Endpoint()
    @ReadPermission
    def get_all_realms_info(self):
        multisite_instance = RgwMultisite()
        result = multisite_instance.get_all_realms_info()
        return result

    @allow_empty_body
    # pylint: disable=W0613
    def set(self, realm_name: str, new_realm_name: str, default: str = ''):
        multisite_instance = RgwMultisite()
        result = multisite_instance.edit_realm(realm_name, new_realm_name, default)
        return result

    @Endpoint()
    @ReadPermission
    def get_realm_tokens(self):
        try:
            result = CephService.get_realm_tokens()
            return result
        except NoRgwDaemonsException as e:
            raise DashboardException(e, http_status_code=404, component='rgw')

    @Endpoint(method='POST')
    @UpdatePermission
    @allow_empty_body
    # pylint: disable=W0613
    def import_realm_token(self, realm_token, zone_name, port, placement_spec=None):
        try:
            result = CephService.import_realm_token(realm_token, zone_name, port, placement_spec)
            return result
        except NoRgwDaemonsException as e:
            raise DashboardException(e, http_status_code=404, component='rgw')

    def delete(self, realm_name):
        multisite_instance = RgwMultisite()
        result = multisite_instance.delete_realm(realm_name)
        return result


@APIRouter('/rgw/zonegroup', Scope.RGW)
class RgwZonegroup(RESTController):
    @allow_empty_body
    # pylint: disable=W0613
    def create(self, realm_name, zonegroup_name, default=None, master=None,
               zonegroup_endpoints=None):
        multisite_instance = RgwMultisite()
        result = multisite_instance.create_zonegroup(realm_name, zonegroup_name, default,
                                                     master, zonegroup_endpoints)
        return result

    @allow_empty_body
    # pylint: disable=W0613
    def list(self):
        multisite_instance = RgwMultisite()
        result = multisite_instance.list_zonegroups()
        return result

    @allow_empty_body
    # pylint: disable=W0613
    def get(self, zonegroup_name):
        multisite_instance = RgwMultisite()
        result = multisite_instance.get_zonegroup(zonegroup_name)
        return result

    @Endpoint()
    @ReadPermission
    def get_all_zonegroups_info(self):
        multisite_instance = RgwMultisite()
        result = multisite_instance.get_all_zonegroups_info()
        return result

    def delete(self, zonegroup_name, delete_pools, pools: Optional[List[str]] = None):
        if pools is None:
            pools = []
        try:
            multisite_instance = RgwMultisite()
            result = multisite_instance.delete_zonegroup(zonegroup_name, delete_pools, pools)
            return result
        except NoRgwDaemonsException as e:
            raise DashboardException(e, http_status_code=404, component='rgw')

    @allow_empty_body
    # pylint: disable=W0613,W0102
    def set(self, zonegroup_name: str, realm_name: str, new_zonegroup_name: str,
            default: str = '', master: str = '', zonegroup_endpoints: str = '',
            add_zones: List[str] = [], remove_zones: List[str] = [],
            placement_targets: List[Dict[str, str]] = []):
        multisite_instance = RgwMultisite()
        result = multisite_instance.edit_zonegroup(realm_name, zonegroup_name, new_zonegroup_name,
                                                   default, master, zonegroup_endpoints, add_zones,
                                                   remove_zones, placement_targets)
        return result


@APIRouter('/rgw/zone', Scope.RGW)
class RgwZone(RESTController):
    @allow_empty_body
    # pylint: disable=W0613
    def create(self, zone_name, zonegroup_name=None, default=False, master=False,
               zone_endpoints=None, access_key=None, secret_key=None):
        multisite_instance = RgwMultisite()
        result = multisite_instance.create_zone(zone_name, zonegroup_name, default,
                                                master, zone_endpoints, access_key,
                                                secret_key)
        return result

    @allow_empty_body
    # pylint: disable=W0613
    def list(self):
        multisite_instance = RgwMultisite()
        result = multisite_instance.list_zones()
        return result

    @allow_empty_body
    # pylint: disable=W0613
    def get(self, zone_name):
        multisite_instance = RgwMultisite()
        result = multisite_instance.get_zone(zone_name)
        return result

    @Endpoint()
    @ReadPermission
    def get_all_zones_info(self):
        multisite_instance = RgwMultisite()
        result = multisite_instance.get_all_zones_info()
        return result

    def delete(self, zone_name, delete_pools, pools: Optional[List[str]] = None,
               zonegroup_name=None):
        if pools is None:
            pools = []
        if zonegroup_name is None:
            zonegroup_name = ''
        try:
            multisite_instance = RgwMultisite()
            result = multisite_instance.delete_zone(zone_name, delete_pools, pools, zonegroup_name)
            return result
        except NoRgwDaemonsException as e:
            raise DashboardException(e, http_status_code=404, component='rgw')

    @allow_empty_body
    # pylint: disable=W0613,W0102
    def set(self, zone_name: str, new_zone_name: str, zonegroup_name: str, default: str = '',
            master: str = '', zone_endpoints: str = '', access_key: str = '', secret_key: str = '',
            placement_target: str = '', data_pool: str = '', index_pool: str = '',
            data_extra_pool: str = '', storage_class: str = '', data_pool_class: str = '',
            compression: str = ''):
        multisite_instance = RgwMultisite()
        result = multisite_instance.edit_zone(zone_name, new_zone_name, zonegroup_name, default,
                                              master, zone_endpoints, access_key, secret_key,
                                              placement_target, data_pool, index_pool,
                                              data_extra_pool, storage_class, data_pool_class,
                                              compression)
        return result

    @Endpoint()
    @ReadPermission
    def get_pool_names(self):
        pool_names = []
        ret, out, _ = mgr.check_mon_command({
            'prefix': 'osd lspools',
            'format': 'json',
        })
        if ret == 0 and out is not None:
            pool_names = json.loads(out)
        return pool_names

    @Endpoint('PUT')
    @CreatePermission
    def create_system_user(self, userName: str, zoneName: str):
        multisite_instance = RgwMultisite()
        result = multisite_instance.create_system_user(userName, zoneName)
        return result

    @Endpoint()
    @ReadPermission
    def get_user_list(self, zoneName=None):
        multisite_instance = RgwMultisite()
        result = multisite_instance.get_user_list(zoneName)
        return result<|MERGE_RESOLUTION|>--- conflicted
+++ resolved
@@ -971,28 +971,6 @@
         }, json_response=False)
 
     @Endpoint(method='GET', path='/ratelimit')
-<<<<<<< HEAD
-    @EndpointDoc("Get the global rate limit")
-    @ReadPermission 
-    def get_global_rate_limit(self):
-        rgwRateLimit_instance = RgwRateLimit()
-        return rgwRateLimit_instance.get_global_rateLimit()
-
-    @Endpoint(method='GET', path='/ratelimit')
-    @EndpointDoc("Get the rate limit")
-    @ReadPermission 
-    def get_rate_limit(self, scope:str, name: str ):
-        rgwRateLimit_instance = RgwRateLimit()
-        return rgwRateLimit_instance.get_rateLimit(scope, name)
-    
-    @Endpoint(method='PUT', path='/ratelimit')
-    @UpdatePermission
-    @allow_empty_body
-    @EndpointDoc("Update the rate limit")
-    def set_rate_limit(self, scope,enabled,name, max_read_ops, max_write_ops,max_read_bytes,max_write_bytes):
-        rgwRateLimit_instance = RgwRateLimit()
-        return rgwRateLimit_instance.set_rateLimit(scope, enabled, name, max_read_ops, max_write_ops,max_read_bytes,max_write_bytes)
-=======
     @EndpointDoc("Get the user global rate limit")
     @ReadPermission 
     def get_global_rate_limit(self):
@@ -1013,7 +991,6 @@
     def set_rate_limit(self, enabled,name, max_read_ops, max_write_ops,max_read_bytes,max_write_bytes):
         rgwUserRateLimit_instance = RgwRateLimit()
         return rgwUserRateLimit_instance.set_rateLimit('user', enabled, name, max_read_ops, max_write_ops,max_read_bytes,max_write_bytes)
->>>>>>> 3231a4ec
 
     
 class RGWRoleEndpoints:

# -*- coding: utf-8 -*-

# pylint: disable=C0302
import json
import logging
import re
from typing import Any, Dict, List, NamedTuple, Optional, Union

import cherrypy

from .. import mgr
from ..exceptions import DashboardException
from ..rest_client import RequestException
from ..security import Permission, Scope
from ..services.auth import AuthManager, JwtManager
from ..services.ceph_service import CephService
from ..services.rgw_client import _SYNC_GROUP_ID, NoRgwDaemonsException, \
    RgwClient, RgwMultisite, RgwMultisiteAutomation, RgwRateLimit
from ..services.rgw_iam import RgwAccounts
from ..services.service import RgwServiceManager, wait_for_daemon_to_start
from ..tools import json_str_to_object, str_to_bool
from . import APIDoc, APIRouter, BaseController, CreatePermission, \
    CRUDCollectionMethod, CRUDEndpoint, DeletePermission, Endpoint, \
    EndpointDoc, ReadPermission, RESTController, UIRouter, UpdatePermission, \
    allow_empty_body
from ._crud import CRUDMeta, Form, FormField, FormTaskInfo, Icon, MethodType, \
    TableAction, Validator, VerticalContainer
from ._version import APIVersion

logger = logging.getLogger("controllers.rgw")

RGW_SCHEMA = {
    "available": (bool, "Is RGW available?"),
    "message": (str, "Descriptions")
}

RGW_DAEMON_SCHEMA = {
    "id": (str, "Daemon ID"),
    "version": (str, "Ceph Version"),
    "server_hostname": (str, ""),
    "zonegroup_name": (str, "Zone Group"),
    "zone_name": (str, "Zone"),
    "port": (int, "Port"),
}

RGW_USER_SCHEMA = {
    "list_of_users": ([str], "list of rgw users")
}


@UIRouter('/rgw', Scope.RGW)
@APIDoc("RGW Management API", "Rgw")
class Rgw(BaseController):
    @Endpoint()
    @ReadPermission
    @EndpointDoc("Display RGW Status",
                 responses={200: RGW_SCHEMA})
    def status(self) -> dict:
        status = {'available': False, 'message': None}
        try:
            instance = RgwClient.admin_instance()
            # Check if the service is online.
            try:
                is_online = instance.is_service_online()
            except RequestException as e:
                # Drop this instance because the RGW client seems not to
                # exist anymore (maybe removed via orchestrator). Removing
                # the instance from the cache will result in the correct
                # error message next time when the backend tries to
                # establish a new connection (-> 'No RGW found' instead
                # of 'RGW REST API failed request ...').
                # Note, this only applies to auto-detected RGW clients.
                RgwClient.drop_instance(instance)
                raise e
            if not is_online:
                msg = 'Failed to connect to the Object Gateway\'s Admin Ops API.'
                raise RequestException(msg)
            # Ensure the system flag is set for the API user ID.
            if not instance.is_system_user():  # pragma: no cover - no complexity there
                msg = 'The system flag is not set for user "{}".'.format(
                    instance.userid)
                raise RequestException(msg)
            status['available'] = True
        except (DashboardException, RequestException, NoRgwDaemonsException) as ex:
            status['message'] = str(ex)  # type: ignore
        return status


@UIRouter('/rgw/multisite')
class RgwMultisiteStatus(RESTController):
    @Endpoint()
    @ReadPermission
    @EndpointDoc("Get the multisite sync status")
    # pylint: disable=R0801
    def status(self):
        status = {'available': True, 'message': None}
        multisite_instance = RgwMultisite()
        is_multisite_configured = multisite_instance.get_multisite_status()
        if not is_multisite_configured:
            status['available'] = False
            status['message'] = 'Multi-site provides disaster recovery and may also \
                serve as a foundation for content delivery networks'  # type: ignore
        return status

    @RESTController.Collection(method='PUT', path='/migrate')
    @allow_empty_body
    # pylint: disable=W0102,W0613
    def migrate(self, daemon_name=None, realm_name=None, zonegroup_name=None, zone_name=None,
                zonegroup_endpoints=None, zone_endpoints=None, username=None):
        multisite_instance = RgwMultisite()
        result = multisite_instance.migrate_to_multisite(realm_name, zonegroup_name,
                                                         zone_name, zonegroup_endpoints,
                                                         zone_endpoints, username)
        return result

    @RESTController.Collection(method='POST', path='/multisite-replications')
    @allow_empty_body
    # pylint: disable=W0102,W0613
    def setup_multisite_replication(self, daemon_name=None, realm_name=None, zonegroup_name=None,
                                    zonegroup_endpoints=None, zone_name=None, zone_endpoints=None,
                                    username=None, cluster_fsid=None, replication_zone_name=None,
                                    cluster_details=None):
        multisite_instance = RgwMultisiteAutomation()
        result = multisite_instance.setup_multisite_replication(realm_name, zonegroup_name,
                                                                zonegroup_endpoints, zone_name,
                                                                zone_endpoints, username,
                                                                cluster_fsid,
                                                                replication_zone_name,
                                                                cluster_details)
        return result

    @RESTController.Collection(method='PUT', path='/setup-rgw-credentials')
    @allow_empty_body
    # pylint: disable=W0102,W0613
    def restart_rgw_daemons_and_set_credentials(self):
        rgw_service_manager_instance = RgwServiceManager()
        result = rgw_service_manager_instance.configure_rgw_credentials()
        return result

    @RESTController.Collection(method='GET', path='/available-ports')
    @allow_empty_body
    # pylint: disable=W0102,W0613
    def get_available_ports(self):
        rgw_service_manager_instance = RgwServiceManager()
        result = rgw_service_manager_instance.find_available_port()
        return result

    @RESTController.Collection(method='GET', path='/check-daemons-status')
    @allow_empty_body
    # pylint: disable=W0102,W0613
    def check_daemons_status(self, service_name=None):
        result = wait_for_daemon_to_start(service_name=service_name)
        return result


@APIRouter('rgw/multisite', Scope.RGW)
@APIDoc("RGW Multisite Management API", "RgwMultisite")
class RgwMultisiteController(RESTController):
    @Endpoint(path='/sync_status')
    @EndpointDoc("Get the sync status")
    @ReadPermission
    @allow_empty_body
    # pylint: disable=W0102,W0613
    def get_sync_status(self, daemon_name=None):
        multisite_instance = RgwMultisite()
        result = multisite_instance.get_multisite_sync_status(daemon_name)
        return result

    @Endpoint(path='/sync-policy')
    @EndpointDoc("Get the sync policy")
    @ReadPermission
    def get_sync_policy(self, bucket_name='', zonegroup_name='', all_policy=None):
        multisite_instance = RgwMultisite()
        all_policy = str_to_bool(all_policy)
        if all_policy:
            sync_policy_list = []
            buckets = json.loads(RgwBucket().list(stats=False))
            zonegroups_info = RgwMultisite().get_all_zonegroups_info()
            default_zonegroup = ''
            if 'zonegroups' in zonegroups_info and 'default_zonegroup' in zonegroups_info:
                default_zonegroup = next(
                    (zonegroup['name'] for zonegroup in zonegroups_info['zonegroups']
                        if 'id' in zonegroup and 'name' in zonegroup
                        and zonegroup['id'] == zonegroups_info['default_zonegroup']),
                    ''
                )
            for bucket in buckets:
                sync_policy = multisite_instance.get_sync_policy(bucket, zonegroup_name)
                for policy in sync_policy['groups']:
                    policy['bucketName'] = bucket
                    sync_policy_list.append(policy)
            other_sync_policy = multisite_instance.get_sync_policy(bucket_name, zonegroup_name)
            for policy in other_sync_policy['groups']:
                policy['zonegroup'] = default_zonegroup
                sync_policy_list.append(policy)
            return sync_policy_list
        return multisite_instance.get_sync_policy(bucket_name, zonegroup_name)

    @Endpoint(path='/sync-policy-group')
    @EndpointDoc("Get the sync policy group")
    @ReadPermission
    def get_sync_policy_group(self, group_id: str, bucket_name=''):
        multisite_instance = RgwMultisite()
        return multisite_instance.get_sync_policy_group(group_id, bucket_name)

    @Endpoint(method='POST', path='/sync-policy-group')
    @EndpointDoc("Create the sync policy group")
    @CreatePermission
    def create_sync_policy_group(self, group_id: str, status: str, bucket_name=''):
        multisite_instance = RgwMultisite()
        return multisite_instance.create_sync_policy_group(group_id, status, bucket_name, True)

    @Endpoint(method='PUT', path='/sync-policy-group')
    @EndpointDoc("Update the sync policy group")
    @UpdatePermission
    def update_sync_policy_group(self, group_id: str, status: str, bucket_name=''):
        multisite_instance = RgwMultisite()
        return multisite_instance.update_sync_policy_group(group_id, status, bucket_name, True)

    @Endpoint(method='DELETE', path='/sync-policy-group')
    @EndpointDoc("Remove the sync policy group")
    @DeletePermission
    def remove_sync_policy_group(self, group_id: str, bucket_name=''):
        multisite_instance = RgwMultisite()
        return multisite_instance.remove_sync_policy_group(group_id, bucket_name, True)

    @Endpoint(method='PUT', path='/sync-flow')
    @EndpointDoc("Create or update the sync flow")
    @CreatePermission
    def create_sync_flow(self, flow_id: str, flow_type: str, group_id: str,
                         source_zone: Optional[str] = None,
                         destination_zone: Optional[str] = None,
                         zones: Optional[Dict[str, List]] = None,
                         bucket_name=''):
        multisite_instance = RgwMultisite()
        return multisite_instance.create_sync_flow(group_id, flow_id, flow_type, zones,
                                                   bucket_name, source_zone, destination_zone, True)

    @Endpoint(method='DELETE', path='/sync-flow')
    @EndpointDoc("Remove the sync flow")
    @DeletePermission
    def remove_sync_flow(self, flow_id: str, flow_type: str, group_id: str,
                         source_zone='', destination_zone='', zones: Optional[List[str]] = None,
                         bucket_name=''):
        multisite_instance = RgwMultisite()
        return multisite_instance.remove_sync_flow(group_id, flow_id, flow_type, source_zone,
                                                   destination_zone, zones, bucket_name, True)

    @Endpoint(method='PUT', path='/sync-pipe')
    @EndpointDoc("Create or update the sync pipe")
    @CreatePermission
    def create_sync_pipe(self, group_id: str, pipe_id: str,
                         source_zones: Dict[str, Any],
                         destination_zones: Dict[str, Any],
                         source_bucket: str = '',
                         destination_bucket: str = '', bucket_name: str = '',
                         user: str = '', mode: str = ''):
        multisite_instance = RgwMultisite()
        return multisite_instance.create_sync_pipe(group_id, pipe_id, source_zones,
                                                   destination_zones, source_bucket,
                                                   destination_bucket, bucket_name, True,
                                                   user, mode)

    @Endpoint(method='DELETE', path='/sync-pipe')
    @EndpointDoc("Remove the sync pipe")
    @DeletePermission
    def remove_sync_pipe(self, group_id: str, pipe_id: str,
                         source_zones: Optional[List[str]] = None,
                         destination_zones: Optional[List[str]] = None,
                         bucket_name: str = ''):
        multisite_instance = RgwMultisite()
        return multisite_instance.remove_sync_pipe(group_id, pipe_id, source_zones,
                                                   destination_zones, bucket_name, True)


@APIRouter('/rgw/daemon', Scope.RGW)
@APIDoc("RGW Daemon Management API", "RgwDaemon")
class RgwDaemon(RESTController):
    @EndpointDoc("Display RGW Daemons",
                 responses={200: [RGW_DAEMON_SCHEMA]})
    def list(self) -> List[dict]:
        daemons: List[dict] = []
        try:
            instance = RgwClient.admin_instance()
        except NoRgwDaemonsException:
            return daemons

        for hostname, server in CephService.get_service_map('rgw').items():
            for service in server['services']:
                metadata = service['metadata']

                frontend_config = metadata['frontend_config#0']
                port_match = re.search(r"port=(\d+)", frontend_config)
                port = None
                if port_match:
                    port = port_match.group(1)
                else:
                    match_from_endpoint = re.search(r"endpoint=\S+:(\d+)", frontend_config)
                    if match_from_endpoint:
                        port = match_from_endpoint.group(1)

                # extract per-daemon service data and health
                daemon = {
                    'id': metadata['id'],
                    'service_map_id': service['id'],
                    'version': metadata['ceph_version'],
                    'server_hostname': hostname,
                    'realm_name': metadata['realm_name'],
                    'zonegroup_name': metadata['zonegroup_name'],
                    'zonegroup_id': metadata['zonegroup_id'],
                    'zone_name': metadata['zone_name'],
                    'default': instance.daemon.name == metadata['id'],
                    'port': int(port) if port else None
                }

                daemons.append(daemon)

        return sorted(daemons, key=lambda k: k['id'])

    def get(self, svc_id):
        # type: (str) -> dict
        daemon = {
            'rgw_metadata': [],
            'rgw_id': svc_id,
            'rgw_status': []
        }
        service = CephService.get_service('rgw', svc_id)
        if not service:
            raise cherrypy.NotFound('Service rgw {} is not available'.format(svc_id))

        metadata = service['metadata']
        status = service['status']
        if 'json' in status:
            try:
                status = json.loads(status['json'])
            except ValueError:
                logger.warning('%s had invalid status json', service['id'])
                status = {}
        else:
            logger.warning('%s has no key "json" in status', service['id'])

        daemon['rgw_metadata'] = metadata
        daemon['rgw_status'] = status
        return daemon

    @RESTController.Collection(method='PUT', path='/set_multisite_config')
    @allow_empty_body
    def set_multisite_config(self, realm_name=None, zonegroup_name=None,
                             zone_name=None, daemon_name=None):
        CephService.set_multisite_config(realm_name, zonegroup_name, zone_name, daemon_name)


class RgwRESTController(RESTController):
    def proxy(self, daemon_name, method, path, params=None, json_response=True):
        try:
            instance = RgwClient.admin_instance(daemon_name=daemon_name)
            result = instance.proxy(method, path, params, None)
            if json_response:
                result = json_str_to_object(result)
            return result
        except (DashboardException, RequestException) as e:
            http_status_code = e.status if isinstance(e, DashboardException) else 500
            raise DashboardException(e, http_status_code=http_status_code, component='rgw')


@APIRouter('/rgw/site', Scope.RGW)
@APIDoc("RGW Site Management API", "RgwSite")
class RgwSite(RgwRESTController):
    def list(self, query=None, daemon_name=None):
        if query == 'placement-targets':
            return RgwClient.admin_instance(daemon_name=daemon_name).get_placement_targets()
        if query == 'realms':
            return RgwClient.admin_instance(daemon_name=daemon_name).get_realms()
        if query == 'default-realm':
            return RgwClient.admin_instance(daemon_name=daemon_name).get_default_realm()
        if query == 'default-zonegroup':
            return RgwMultisite().get_all_zonegroups_info()['default_zonegroup']

        # @TODO: for multisite: by default, retrieve cluster topology/map.
        raise DashboardException(http_status_code=501, component='rgw', msg='Not Implemented')


@APIRouter('/rgw/bucket', Scope.RGW)
@APIDoc("RGW Bucket Management API", "RgwBucket")
class RgwBucket(RgwRESTController):
    def _append_bid(self, bucket):
        """
        Append the bucket identifier that looks like [<tenant>/]<bucket>.
        See http://docs.ceph.com/docs/nautilus/radosgw/multitenancy/ for
        more information.
        :param bucket: The bucket parameters.
        :type bucket: dict
        :return: The modified bucket parameters including the 'bid' parameter.
        :rtype: dict
        """
        if isinstance(bucket, dict):
            bucket['bid'] = '{}/{}'.format(bucket['tenant'], bucket['bucket']) \
                if bucket['tenant'] else bucket['bucket']
        return bucket

    def _get_owner(self, owner):
        accounts = RgwAccounts().get_accounts()

        # if the owner is present in the accounts list,
        # then the bucket is owned by an account.
        # hence we will use dashboard user to fetch the
        # bucket info
        return owner if owner not in accounts else RgwServiceManager.user

    def _get_versioning(self, owner, daemon_name, bucket_name):
        rgw_client = RgwClient.instance(owner, daemon_name)
        return rgw_client.get_bucket_versioning(bucket_name)

    def _set_versioning(self, owner, daemon_name, bucket_name, versioning_state, mfa_delete,
                        mfa_token_serial, mfa_token_pin):
        bucket_versioning = self._get_versioning(owner, daemon_name, bucket_name)
        if versioning_state != bucket_versioning['Status']\
                or (mfa_delete and mfa_delete != bucket_versioning['MfaDelete']):
            rgw_client = RgwClient.instance(owner, daemon_name)
            rgw_client.set_bucket_versioning(bucket_name, versioning_state, mfa_delete,
                                             mfa_token_serial, mfa_token_pin)

    def _set_encryption(self, bid, encryption_type, key_id, daemon_name, owner):

        rgw_client = RgwClient.instance(owner, daemon_name)
        rgw_client.set_bucket_encryption(bid, key_id, encryption_type)

    # pylint: disable=W0613
    def _set_encryption_config(self, encryption_type, kms_provider, auth_method, secret_engine,
                               secret_path, namespace, address, token, daemon_name, owner,
                               ssl_cert, client_cert, client_key):

        CephService.set_encryption_config(encryption_type, kms_provider, auth_method,
                                          secret_engine, secret_path, namespace, address,
                                          token, daemon_name, ssl_cert, client_cert, client_key)

    def _get_encryption(self, bucket_name, daemon_name, owner):
        rgw_client = RgwClient.instance(owner, daemon_name)
        return rgw_client.get_bucket_encryption(bucket_name)

    def _delete_encryption(self, bucket_name, daemon_name, owner):
        rgw_client = RgwClient.instance(owner, daemon_name)
        return rgw_client.delete_bucket_encryption(bucket_name)

    def _get_locking(self, owner, daemon_name, bucket_name):
        rgw_client = RgwClient.instance(owner, daemon_name)
        return rgw_client.get_bucket_locking(bucket_name)

    def _set_locking(self, owner, daemon_name, bucket_name, mode,
                     retention_period_days, retention_period_years):
        rgw_client = RgwClient.instance(owner, daemon_name)
        return rgw_client.set_bucket_locking(bucket_name, mode,
                                             retention_period_days,
                                             retention_period_years)

    def _get_policy(self, bucket: str, daemon_name, owner):
        rgw_client = RgwClient.instance(owner, daemon_name)
        return rgw_client.get_bucket_policy(bucket)

    def _set_policy(self, bucket_name: str, policy: str, daemon_name, owner):
        rgw_client = RgwClient.instance(owner, daemon_name)
        return rgw_client.set_bucket_policy(bucket_name, policy)

    def _set_tags(self, bucket_name, tags, daemon_name, owner):
        rgw_client = RgwClient.instance(owner, daemon_name)
        return rgw_client.set_tags(bucket_name, tags)

    def _get_lifecycle(self, bucket_name: str, daemon_name, owner):
        rgw_client = RgwClient.instance(owner, daemon_name)
        return rgw_client.get_lifecycle(bucket_name)

    def _set_lifecycle(self, bucket_name: str, lifecycle: str, daemon_name, owner):
        rgw_client = RgwClient.instance(owner, daemon_name)
        return rgw_client.set_lifecycle(bucket_name, lifecycle)

    def _delete_lifecycle(self, bucket_name: str, daemon_name, owner):
        rgw_client = RgwClient.instance(owner, daemon_name)
        return rgw_client.delete_lifecycle(bucket_name)

    def _get_acl(self, bucket_name, daemon_name, owner):
        rgw_client = RgwClient.instance(owner, daemon_name)
        return str(rgw_client.get_acl(bucket_name))

    def _set_acl(self, bucket_name: str, acl: str, owner, daemon_name):
        rgw_client = RgwClient.instance(owner, daemon_name)
        return rgw_client.set_acl(bucket_name, acl)

    def _set_replication(self, bucket_name: str, replication: bool, owner, daemon_name):
        multisite = RgwMultisite()
        # return immediately if the multisite is not configured
        if not multisite.get_multisite_status():
            return None

        rgw_client = RgwClient.instance(owner, daemon_name)
        zonegroup_name = RgwClient.admin_instance(daemon_name=daemon_name).get_default_zonegroup()

        policy_exists = multisite.policy_group_exists(_SYNC_GROUP_ID, zonegroup_name)
        if replication and not policy_exists:
            multisite.create_dashboard_admin_sync_group(zonegroup_name=zonegroup_name)

        return rgw_client.set_bucket_replication(bucket_name, replication)

    def _get_replication(self, bucket_name: str, owner, daemon_name):
        rgw_client = RgwClient.instance(owner, daemon_name)
        return rgw_client.get_bucket_replication(bucket_name)

    @staticmethod
    def strip_tenant_from_bucket_name(bucket_name):
        # type (str) -> str
        """
        >>> RgwBucket.strip_tenant_from_bucket_name('tenant/bucket-name')
        'bucket-name'
        >>> RgwBucket.strip_tenant_from_bucket_name('bucket-name')
        'bucket-name'
        """
        return bucket_name[bucket_name.find('/') + 1:]

    @staticmethod
    def get_s3_bucket_name(bucket_name, tenant=None):
        # type (str, str) -> str
        """
        >>> RgwBucket.get_s3_bucket_name('bucket-name', 'tenant')
        'tenant:bucket-name'
        >>> RgwBucket.get_s3_bucket_name('tenant/bucket-name', 'tenant')
        'tenant:bucket-name'
        >>> RgwBucket.get_s3_bucket_name('bucket-name')
        'bucket-name'
        """
        bucket_name = RgwBucket.strip_tenant_from_bucket_name(bucket_name)
        if tenant:
            bucket_name = '{}:{}'.format(tenant, bucket_name)
        return bucket_name

    @RESTController.MethodMap(version=APIVersion(1, 1))  # type: ignore
    def list(self, stats: bool = False, daemon_name: Optional[str] = None,
             uid: Optional[str] = None) -> List[Union[str, Dict[str, Any]]]:
        query_params = f'?stats={str_to_bool(stats)}'
        if uid and uid.strip():
            query_params = f'{query_params}&uid={uid.strip()}'
        result = self.proxy(daemon_name, 'GET', 'bucket{}'.format(query_params))

        if stats:
            result = [self._append_bid(bucket) for bucket in result]

        return result

    def get(self, bucket, daemon_name=None):
        # type: (str, Optional[str]) -> dict
        result = self.proxy(daemon_name, 'GET', 'bucket', {'bucket': bucket})
        bucket_name = RgwBucket.get_s3_bucket_name(result['bucket'],
                                                   result['tenant'])

        owner = self._get_owner(result['owner'])
        # Append the versioning configuration.
        versioning = self._get_versioning(owner, daemon_name, bucket_name)
        encryption = self._get_encryption(bucket_name, daemon_name, owner)
        result['encryption'] = encryption['Status']
        result['versioning'] = versioning['Status']
        result['mfa_delete'] = versioning['MfaDelete']
        result['bucket_policy'] = self._get_policy(bucket_name, daemon_name, owner)
        result['acl'] = self._get_acl(bucket_name, daemon_name, owner)
        result['replication'] = self._get_replication(bucket_name, owner, daemon_name)
        result['lifecycle'] = self._get_lifecycle(bucket_name, daemon_name, owner)

        # Append the locking configuration.
        locking = self._get_locking(owner, daemon_name, bucket_name)
        result.update(locking)

        return self._append_bid(result)

    @allow_empty_body
    def create(self, bucket, uid, zonegroup=None, placement_target=None,
               lock_enabled='false', lock_mode=None,
               lock_retention_period_days=None,
               lock_retention_period_years=None, encryption_state='false',
               encryption_type=None, key_id=None, tags=None,
               bucket_policy=None, canned_acl=None, replication='false',
               daemon_name=None):
        lock_enabled = str_to_bool(lock_enabled)
        encryption_state = str_to_bool(encryption_state)
        replication = str_to_bool(replication)
        try:
            rgw_client = RgwClient.instance(uid, daemon_name)
            result = rgw_client.create_bucket(bucket, zonegroup,
                                              placement_target,
                                              lock_enabled)
            if lock_enabled:
                self._set_locking(uid, daemon_name, bucket, lock_mode,
                                  lock_retention_period_days,
                                  lock_retention_period_years)

            if encryption_state:
                self._set_encryption(bucket, encryption_type, key_id, daemon_name, uid)

            if tags:
                self._set_tags(bucket, tags, daemon_name, uid)

            if bucket_policy:
                self._set_policy(bucket, bucket_policy, daemon_name, uid)

            if canned_acl:
                self._set_acl(bucket, canned_acl, uid, daemon_name)

            if replication:
                self._set_replication(bucket, replication, uid, daemon_name)
            return result
        except RequestException as e:  # pragma: no cover - handling is too obvious
            raise DashboardException(e, http_status_code=500, component='rgw')

    @allow_empty_body
    def set(self, bucket, bucket_id, uid=None, versioning_state=None,
            encryption_state='false', encryption_type=None, key_id=None,
            mfa_delete=None, mfa_token_serial=None, mfa_token_pin=None,
            lock_mode=None, lock_retention_period_days=None,
            lock_retention_period_years=None, tags=None, bucket_policy=None,
            canned_acl=None, replication=None, lifecycle=None, daemon_name=None):
        # pylint: disable=R0912
        encryption_state = str_to_bool(encryption_state)
        if replication is not None:
            replication = str_to_bool(replication)

        result = None
        if uid:
            # When linking a non-tenant-user owned bucket to a tenanted user, we
            # need to prefix bucket name with '/'. e.g. photos -> /photos
            if '$' in uid and '/' not in bucket:
                bucket = '/{}'.format(bucket)

            # Link bucket to new user:
            result = self.proxy(daemon_name,
                                'PUT',
                                'bucket', {
                                    'bucket': bucket,
                                    'bucket-id': bucket_id,
                                    'uid': uid
                                },
                                json_response=False)

        uid_tenant = uid[:uid.find('$')] if uid.find('$') >= 0 else None
        bucket_name = RgwBucket.get_s3_bucket_name(bucket, uid_tenant)
        uid = self._get_owner(uid)

        locking = self._get_locking(uid, daemon_name, bucket_name)
        if versioning_state:
            if versioning_state == 'Suspended' and locking['lock_enabled']:
                raise DashboardException(msg='Bucket versioning cannot be disabled/suspended '
                                             'on buckets with object lock enabled ',
                                             http_status_code=409, component='rgw')
            self._set_versioning(uid, daemon_name, bucket_name, versioning_state,
                                 mfa_delete, mfa_token_serial, mfa_token_pin)

        # Update locking if it is enabled.
        if locking['lock_enabled']:
            self._set_locking(uid, daemon_name, bucket_name, lock_mode,
                              lock_retention_period_days,
                              lock_retention_period_years)

        encryption_status = self._get_encryption(bucket_name, daemon_name, uid)
        if encryption_state and encryption_status['Status'] != 'Enabled':
            self._set_encryption(bucket_name, encryption_type, key_id, daemon_name, uid)
        if encryption_status['Status'] == 'Enabled' and (not encryption_state):
            self._delete_encryption(bucket_name, daemon_name, uid)
        if tags:
            self._set_tags(bucket_name, tags, daemon_name, uid)
        if bucket_policy:
            self._set_policy(bucket_name, bucket_policy, daemon_name, uid)
        if canned_acl:
            self._set_acl(bucket_name, canned_acl, uid, daemon_name)
        if replication:
            self._set_replication(bucket_name, replication, uid, daemon_name)
        if lifecycle and not lifecycle == '{}':
            self._set_lifecycle(bucket_name, lifecycle, daemon_name, uid)
        else:
            self._delete_lifecycle(bucket_name, daemon_name, uid)
        return self._append_bid(result) if result else None

    def delete(self, bucket, purge_objects='true', daemon_name=None):
        return self.proxy(daemon_name, 'DELETE', 'bucket', {
            'bucket': bucket,
            'purge-objects': purge_objects
        }, json_response=False)

    @RESTController.Collection(method='PUT', path='/setEncryptionConfig')
    @allow_empty_body
    def set_encryption_config(self, encryption_type=None, kms_provider=None, auth_method=None,
                              secret_engine=None, secret_path='', namespace='', address=None,
                              token=None, daemon_name=None, owner=None, ssl_cert=None,
                              client_cert=None, client_key=None):
        return self._set_encryption_config(encryption_type, kms_provider, auth_method,
                                           secret_engine, secret_path, namespace,
                                           address, token, daemon_name, owner, ssl_cert,
                                           client_cert, client_key)

    @RESTController.Collection(method='GET', path='/getEncryption')
    @allow_empty_body
    def get_encryption(self, bucket_name, daemon_name=None, owner=None):
        return self._get_encryption(bucket_name, daemon_name, owner)

    @RESTController.Collection(method='DELETE', path='/deleteEncryption')
    @allow_empty_body
    def delete_encryption(self, bucket_name, daemon_name=None, owner=None):
        return self._delete_encryption(bucket_name, daemon_name, owner)

    @RESTController.Collection(method='GET', path='/getEncryptionConfig')
    @allow_empty_body
    def get_encryption_config(self, daemon_name=None, owner=None):
        return CephService.get_encryption_config(daemon_name)


@UIRouter('/rgw/bucket', Scope.RGW)
class RgwBucketUi(RgwBucket):
    @Endpoint('GET')
    @ReadPermission
    # pylint: disable=W0613
    def buckets_and_users_count(self, daemon_name=None):
        buckets_count = 0
        users_count = 0
        daemon_object = RgwDaemon()
        daemons = json.loads(daemon_object.list())
        unique_realms = set()
        for daemon in daemons:
            realm_name = daemon.get('realm_name', None)
            if realm_name:
                if realm_name not in unique_realms:
                    unique_realms.add(realm_name)
                    buckets = json.loads(RgwBucket.list(self, daemon_name=daemon['id']))
                    users = json.loads(RgwUser.list(self, daemon_name=daemon['id']))
                    users_count += len(users)
                    buckets_count += len(buckets)
            else:
                buckets = json.loads(RgwBucket.list(self, daemon_name=daemon['id']))
                users = json.loads(RgwUser.list(self, daemon_name=daemon['id']))
                users_count = len(users)
                buckets_count = len(buckets)

        return {
            'buckets_count': buckets_count,
            'users_count': users_count
        }


@APIRouter('/rgw/user', Scope.RGW)
@APIDoc("RGW User Management API", "RgwUser")
class RgwUser(RgwRESTController):
    @staticmethod
    def _keys_allowed():
        permissions = AuthManager.get_user(JwtManager.get_username()).permissions_dict()
        edit_permissions = [Permission.CREATE, Permission.UPDATE, Permission.DELETE]
        return Scope.RGW in permissions and Permission.READ in permissions[Scope.RGW] \
            and len(set(edit_permissions).intersection(set(permissions[Scope.RGW]))) > 0

    @EndpointDoc("Display RGW Users",
                 responses={200: RGW_USER_SCHEMA})
    def list(self, daemon_name=None):
        # type: (Optional[str]) -> List[str]
        users = []  # type: List[str]
        marker = None
        while True:
            params = {}  # type: dict
            if marker:
                params['marker'] = marker
            result = self.proxy(daemon_name, 'GET', 'user?list', params)
            users.extend(result['keys'])
            if not result['truncated']:
                break
            # Make sure there is a marker.
            assert result['marker']
            # Make sure the marker has changed.
            assert marker != result['marker']
            marker = result['marker']
        return users

    def get(self, uid, daemon_name=None, stats=True) -> dict:
        return self._get(uid, daemon_name=daemon_name, stats=stats)

    def _get(self, uid, daemon_name=None, stats=True) -> dict:
        query_params = '?stats' if stats else ''
        result = self.proxy(daemon_name, 'GET', 'user{}'.format(query_params),
                            {'uid': uid, 'stats': stats})
        if not self._keys_allowed():
            del result['keys']
            del result['swift_keys']
        result['uid'] = result['full_user_id']
        return result

    @Endpoint()
    @ReadPermission
    def get_emails(self, daemon_name=None):
        # type: (Optional[str]) -> List[str]
        emails = []
        for uid in json.loads(self.list(daemon_name)):  # type: ignore
            user = self._get(uid, daemon_name)  # type: ignore
            if user["email"]:
                emails.append(user["email"])
        return emails

    @allow_empty_body
    def create(self, uid, display_name, email=None, max_buckets=None,
               system=None, suspended=None, generate_key=None, access_key=None,
               secret_key=None, daemon_name=None):
        params = {'uid': uid}
        if display_name is not None:
            params['display-name'] = display_name
        if email is not None:
            params['email'] = email
        if max_buckets is not None:
            params['max-buckets'] = max_buckets
        if system is not None:
            params['system'] = system
        if suspended is not None:
            params['suspended'] = suspended
        if generate_key is not None:
            params['generate-key'] = generate_key
        if access_key is not None:
            params['access-key'] = access_key
        if secret_key is not None:
            params['secret-key'] = secret_key
        result = self.proxy(daemon_name, 'PUT', 'user', params)
        result['uid'] = result['full_user_id']
        return result

    @allow_empty_body
    def set(self, uid, display_name=None, email=None, max_buckets=None,
            system=None, suspended=None, daemon_name=None):
        params = {'uid': uid}
        if display_name is not None:
            params['display-name'] = display_name
        if email is not None:
            params['email'] = email
        if max_buckets is not None:
            params['max-buckets'] = max_buckets
        if system is not None:
            params['system'] = system
        if suspended is not None:
            params['suspended'] = suspended
        result = self.proxy(daemon_name, 'POST', 'user', params)
        result['uid'] = result['full_user_id']
        return result

    def delete(self, uid, daemon_name=None):
        try:
            instance = RgwClient.admin_instance(daemon_name=daemon_name)
            # Ensure the user is not configured to access the RGW Object Gateway.
            if instance.userid == uid:
                raise DashboardException(msg='Unable to delete "{}" - this user '
                                             'account is required for managing the '
                                             'Object Gateway'.format(uid))
            # Finally redirect request to the RGW proxy.
            return self.proxy(daemon_name, 'DELETE', 'user', {'uid': uid}, json_response=False)
        except (DashboardException, RequestException) as e:  # pragma: no cover
            raise DashboardException(e, component='rgw')

    # pylint: disable=redefined-builtin
    @RESTController.Resource(method='POST', path='/capability', status=201)
    @allow_empty_body
    def create_cap(self, uid, type, perm, daemon_name=None):
        return self.proxy(daemon_name, 'PUT', 'user?caps', {
            'uid': uid,
            'user-caps': '{}={}'.format(type, perm)
        })

    # pylint: disable=redefined-builtin
    @RESTController.Resource(method='DELETE', path='/capability', status=204)
    def delete_cap(self, uid, type, perm, daemon_name=None):
        return self.proxy(daemon_name, 'DELETE', 'user?caps', {
            'uid': uid,
            'user-caps': '{}={}'.format(type, perm)
        })

    @RESTController.Resource(method='POST', path='/key', status=201)
    @allow_empty_body
    def create_key(self, uid, key_type='s3', subuser=None, generate_key='true',
                   access_key=None, secret_key=None, daemon_name=None):
        params = {'uid': uid, 'key-type': key_type, 'generate-key': generate_key}
        if subuser is not None:
            params['subuser'] = subuser
        if access_key is not None:
            params['access-key'] = access_key
        if secret_key is not None:
            params['secret-key'] = secret_key
        return self.proxy(daemon_name, 'PUT', 'user?key', params)

    @RESTController.Resource(method='DELETE', path='/key', status=204)
    def delete_key(self, uid, key_type='s3', subuser=None, access_key=None, daemon_name=None):
        params = {'uid': uid, 'key-type': key_type}
        if subuser is not None:
            params['subuser'] = subuser
        if access_key is not None:
            params['access-key'] = access_key
        return self.proxy(daemon_name, 'DELETE', 'user?key', params, json_response=False)

    @RESTController.Resource(method='GET', path='/quota') 
    def get_quota(self, uid, daemon_name=None):
        return self.proxy(daemon_name, 'GET', 'user?quota', {'uid': uid})

    @RESTController.Resource(method='PUT', path='/quota')
    @allow_empty_body
    def set_quota(self, uid, quota_type, enabled, max_size_kb, max_objects, daemon_name=None):
        return self.proxy(daemon_name, 'PUT', 'user?quota', {
            'uid': uid,
            'quota-type': quota_type,
            'enabled': enabled,
            'max-size-kb': max_size_kb,
            'max-objects': max_objects
        }, json_response=False)

    @RESTController.Resource(method='POST', path='/subuser', status=201)
    @allow_empty_body
    def create_subuser(self, uid, subuser, access, key_type='s3',
                       generate_secret='true', access_key=None,
                       secret_key=None, daemon_name=None):
        # pylint: disable=R1705
        subusr_array = []
        user = self._get(uid, daemon_name)  # type: ignore
        subusers = user["subusers"]
        for sub_usr in subusers:
            subusr_array.append(sub_usr["id"])
        if subuser in subusr_array:
            return self.proxy(daemon_name, 'POST', 'user', {
                'uid': uid,
                'subuser': subuser,
                'key-type': key_type,
                'access': access,
                'generate-secret': generate_secret,
                'access-key': access_key,
                'secret-key': secret_key
            })
        else:
            return self.proxy(daemon_name, 'PUT', 'user', {
                'uid': uid,
                'subuser': subuser,
                'key-type': key_type,
                'access': access,
                'generate-secret': generate_secret,
                'access-key': access_key,
                'secret-key': secret_key
            })

    @RESTController.Resource(method='DELETE', path='/subuser/{subuser}', status=204)
    def delete_subuser(self, uid, subuser, purge_keys='true', daemon_name=None):
        """
        :param purge_keys: Set to False to do not purge the keys.
                           Note, this only works for s3 subusers.
        """
        return self.proxy(daemon_name, 'DELETE', 'user', {
            'uid': uid,
            'subuser': subuser,
            'purge-keys': purge_keys
        }, json_response=False)

<<<<<<< HEAD
    @Endpoint(path='/ratelimit')
=======
    @Endpoint(method='GET', path='/ratelimit')
    @EndpointDoc("Get the global rate limit")
    @ReadPermission 
    def get_global_rate_limit(self):
        rgwRateLimit_instance = RgwRateLimit()
        return rgwRateLimit_instance.get_global_rateLimit()

    @Endpoint(method='GET', path='/ratelimit')
>>>>>>> ca99b082
    @EndpointDoc("Get the rate limit")
    @ReadPermission 
    def get_rate_limit(self, scope:str, name: str ):
        rgwRateLimit_instance = RgwRateLimit()
        return rgwRateLimit_instance.get_rateLimit(scope, name)
    
    @Endpoint(method='PUT', path='/ratelimit')
    @UpdatePermission
    @allow_empty_body
    @EndpointDoc("Update the rate limit")
    def set_rate_limit(self, scope,enabled,name, max_read_ops, max_write_ops,max_read_bytes,max_write_bytes):
        rgwRateLimit_instance = RgwRateLimit()
        return rgwRateLimit_instance.set_rateLimit(scope, enabled, name, max_read_ops, max_write_ops,max_read_bytes,max_write_bytes)

    
class RGWRoleEndpoints:
    @staticmethod
    def role_list(_):
        rgw_client = RgwClient.admin_instance()
        roles = rgw_client.list_roles()
        return roles

    @staticmethod
    def role_create(_, role_name: str = '', role_path: str = '', role_assume_policy_doc: str = ''):
        assert role_name
        assert role_path
        rgw_client = RgwClient.admin_instance()
        rgw_client.create_role(role_name, role_path, role_assume_policy_doc)
        return f'Role {role_name} created successfully'

    @staticmethod
    def role_update(_, role_name: str, max_session_duration: str):
        assert role_name
        assert max_session_duration
        # convert max_session_duration which is in hours to seconds
        max_session_duration = int(float(max_session_duration) * 3600)
        rgw_client = RgwClient.admin_instance()
        rgw_client.update_role(role_name, str(max_session_duration))
        return f'Role {role_name} updated successfully'

    @staticmethod
    def role_delete(_, role_name: str):
        assert role_name
        rgw_client = RgwClient.admin_instance()
        rgw_client.delete_role(role_name)
        return f'Role {role_name} deleted successfully'

    @staticmethod
    def model(role_name: str):
        assert role_name
        rgw_client = RgwClient.admin_instance()
        role = rgw_client.get_role(role_name)
        model = {'role_name': '', 'max_session_duration': ''}
        model['role_name'] = role['RoleName']

        # convert maxsessionduration which is in seconds to hours
        if role['MaxSessionDuration']:
            model['max_session_duration'] = role['MaxSessionDuration'] / 3600
        return model


# pylint: disable=C0301
assume_role_policy_help = (
    'Paste a json assume role policy document, to find more information on how to get this document, <a '  # noqa: E501
    'href="https://docs.aws.amazon.com/AWSCloudFormation/latest/UserGuide/aws-resource-iam-role.html#cfn-iam-role-assumerolepolicydocument"'  # noqa: E501
    'target="_blank">click here.</a>'
)

max_session_duration_help = (
    'The maximum session duration (in hours) that you want to set for the specified role.This setting can have a value from 1 hour to 12 hours.'  # noqa: E501
)

create_container = VerticalContainer('Create Role', 'create_role', fields=[
    FormField('Role name', 'role_name', validators=[Validator.RGW_ROLE_NAME]),
    FormField('Path', 'role_path', validators=[Validator.RGW_ROLE_PATH]),
    FormField('Assume Role Policy Document',
              'role_assume_policy_doc',
              help=assume_role_policy_help,
              field_type='textarea',
              validators=[Validator.JSON]),
])

edit_container = VerticalContainer('Edit Role', 'edit_role', fields=[
    FormField('Role name', 'role_name', readonly=True),
    FormField('Max Session Duration', 'max_session_duration',
              help=max_session_duration_help,
              validators=[Validator.RGW_ROLE_SESSION_DURATION])
])

create_role_form = Form(path='/create',
                        root_container=create_container,
                        task_info=FormTaskInfo("IAM RGW Role '{role_name}' created successfully",
                                               ['role_name']),
                        method_type=MethodType.POST.value)

edit_role_form = Form(path='/edit',
                      root_container=edit_container,
                      task_info=FormTaskInfo("IAM RGW Role '{role_name}' edited successfully",
                                             ['role_name']),
                      method_type=MethodType.PUT.value,
                      model_callback=RGWRoleEndpoints.model)


@CRUDEndpoint(
    router=APIRouter('/rgw/roles', Scope.RGW),
    doc=APIDoc("List of RGW roles", "RGW"),
    actions=[
        TableAction(name='Create', permission='create', icon=Icon.ADD.value,
                    routerLink='/rgw/roles/create'),
        TableAction(name='Edit', permission='update', icon=Icon.EDIT.value,
                    click='edit', routerLink='/rgw/roles/edit'),
        TableAction(name='Delete', permission='delete', icon=Icon.DESTROY.value,
                    click='delete', disable=True),
    ],
    forms=[create_role_form, edit_role_form],
    column_key='RoleName',
    resource='Role',
    permissions=[Scope.RGW],
    get_all=CRUDCollectionMethod(
        func=RGWRoleEndpoints.role_list,
        doc=EndpointDoc("List RGW roles")
    ),
    create=CRUDCollectionMethod(
        func=RGWRoleEndpoints.role_create,
        doc=EndpointDoc("Create RGW role")
    ),
    edit=CRUDCollectionMethod(
        func=RGWRoleEndpoints.role_update,
        doc=EndpointDoc("Edit RGW role")
    ),
    delete=CRUDCollectionMethod(
        func=RGWRoleEndpoints.role_delete,
        doc=EndpointDoc("Delete RGW role")
    ),
    set_column={
        "CreateDate": {'cellTemplate': 'date'},
        "MaxSessionDuration": {'cellTemplate': 'duration'},
        "RoleId": {'isHidden': True},
        "AssumeRolePolicyDocument": {'isHidden': True},
        "PermissionPolicies": {'isHidden': True},
        "Description": {'isHidden': True},
        "AccountId": {'isHidden': True}
    },
    detail_columns=['RoleId', 'Description',
                    'AssumeRolePolicyDocument', 'PermissionPolicies', 'AccountId'],
    meta=CRUDMeta()
)
class RgwUserRole(NamedTuple):
    RoleId: int
    RoleName: str
    Path: str
    Arn: str
    CreateDate: str
    MaxSessionDuration: int
    AssumeRolePolicyDocument: str
    PermissionPolicies: List
    Description: str
    AccountId: str


@APIRouter('/rgw/realm', Scope.RGW)
class RgwRealm(RESTController):
    @allow_empty_body
    # pylint: disable=W0613
    def create(self, realm_name, default):
        multisite_instance = RgwMultisite()
        result = multisite_instance.create_realm(realm_name, default)
        return result

    @allow_empty_body
    # pylint: disable=W0613
    def list(self):
        multisite_instance = RgwMultisite()
        result = multisite_instance.list_realms()
        return result

    @allow_empty_body
    # pylint: disable=W0613
    def get(self, realm_name):
        multisite_instance = RgwMultisite()
        result = multisite_instance.get_realm(realm_name)
        return result

    @Endpoint()
    @ReadPermission
    def get_all_realms_info(self):
        multisite_instance = RgwMultisite()
        result = multisite_instance.get_all_realms_info()
        return result

    @allow_empty_body
    # pylint: disable=W0613
    def set(self, realm_name: str, new_realm_name: str, default: str = ''):
        multisite_instance = RgwMultisite()
        result = multisite_instance.edit_realm(realm_name, new_realm_name, default)
        return result

    @Endpoint()
    @ReadPermission
    def get_realm_tokens(self):
        try:
            result = CephService.get_realm_tokens()
            return result
        except NoRgwDaemonsException as e:
            raise DashboardException(e, http_status_code=404, component='rgw')

    @Endpoint(method='POST')
    @UpdatePermission
    @allow_empty_body
    # pylint: disable=W0613
    def import_realm_token(self, realm_token, zone_name, port, placement_spec=None):
        try:
            result = CephService.import_realm_token(realm_token, zone_name, port, placement_spec)
            return result
        except NoRgwDaemonsException as e:
            raise DashboardException(e, http_status_code=404, component='rgw')

    def delete(self, realm_name):
        multisite_instance = RgwMultisite()
        result = multisite_instance.delete_realm(realm_name)
        return result


@APIRouter('/rgw/zonegroup', Scope.RGW)
class RgwZonegroup(RESTController):
    @allow_empty_body
    # pylint: disable=W0613
    def create(self, realm_name, zonegroup_name, default=None, master=None,
               zonegroup_endpoints=None):
        multisite_instance = RgwMultisite()
        result = multisite_instance.create_zonegroup(realm_name, zonegroup_name, default,
                                                     master, zonegroup_endpoints)
        return result

    @allow_empty_body
    # pylint: disable=W0613
    def list(self):
        multisite_instance = RgwMultisite()
        result = multisite_instance.list_zonegroups()
        return result

    @allow_empty_body
    # pylint: disable=W0613
    def get(self, zonegroup_name):
        multisite_instance = RgwMultisite()
        result = multisite_instance.get_zonegroup(zonegroup_name)
        return result

    @Endpoint()
    @ReadPermission
    def get_all_zonegroups_info(self):
        multisite_instance = RgwMultisite()
        result = multisite_instance.get_all_zonegroups_info()
        return result

    def delete(self, zonegroup_name, delete_pools, pools: Optional[List[str]] = None):
        if pools is None:
            pools = []
        try:
            multisite_instance = RgwMultisite()
            result = multisite_instance.delete_zonegroup(zonegroup_name, delete_pools, pools)
            return result
        except NoRgwDaemonsException as e:
            raise DashboardException(e, http_status_code=404, component='rgw')

    @allow_empty_body
    # pylint: disable=W0613,W0102
    def set(self, zonegroup_name: str, realm_name: str, new_zonegroup_name: str,
            default: str = '', master: str = '', zonegroup_endpoints: str = '',
            add_zones: List[str] = [], remove_zones: List[str] = [],
            placement_targets: List[Dict[str, str]] = []):
        multisite_instance = RgwMultisite()
        result = multisite_instance.edit_zonegroup(realm_name, zonegroup_name, new_zonegroup_name,
                                                   default, master, zonegroup_endpoints, add_zones,
                                                   remove_zones, placement_targets)
        return result


@APIRouter('/rgw/zone', Scope.RGW)
class RgwZone(RESTController):
    @allow_empty_body
    # pylint: disable=W0613
    def create(self, zone_name, zonegroup_name=None, default=False, master=False,
               zone_endpoints=None, access_key=None, secret_key=None):
        multisite_instance = RgwMultisite()
        result = multisite_instance.create_zone(zone_name, zonegroup_name, default,
                                                master, zone_endpoints, access_key,
                                                secret_key)
        return result

    @allow_empty_body
    # pylint: disable=W0613
    def list(self):
        multisite_instance = RgwMultisite()
        result = multisite_instance.list_zones()
        return result

    @allow_empty_body
    # pylint: disable=W0613
    def get(self, zone_name):
        multisite_instance = RgwMultisite()
        result = multisite_instance.get_zone(zone_name)
        return result

    @Endpoint()
    @ReadPermission
    def get_all_zones_info(self):
        multisite_instance = RgwMultisite()
        result = multisite_instance.get_all_zones_info()
        return result

    def delete(self, zone_name, delete_pools, pools: Optional[List[str]] = None,
               zonegroup_name=None):
        if pools is None:
            pools = []
        if zonegroup_name is None:
            zonegroup_name = ''
        try:
            multisite_instance = RgwMultisite()
            result = multisite_instance.delete_zone(zone_name, delete_pools, pools, zonegroup_name)
            return result
        except NoRgwDaemonsException as e:
            raise DashboardException(e, http_status_code=404, component='rgw')

    @allow_empty_body
    # pylint: disable=W0613,W0102
    def set(self, zone_name: str, new_zone_name: str, zonegroup_name: str, default: str = '',
            master: str = '', zone_endpoints: str = '', access_key: str = '', secret_key: str = '',
            placement_target: str = '', data_pool: str = '', index_pool: str = '',
            data_extra_pool: str = '', storage_class: str = '', data_pool_class: str = '',
            compression: str = ''):
        multisite_instance = RgwMultisite()
        result = multisite_instance.edit_zone(zone_name, new_zone_name, zonegroup_name, default,
                                              master, zone_endpoints, access_key, secret_key,
                                              placement_target, data_pool, index_pool,
                                              data_extra_pool, storage_class, data_pool_class,
                                              compression)
        return result

    @Endpoint()
    @ReadPermission
    def get_pool_names(self):
        pool_names = []
        ret, out, _ = mgr.check_mon_command({
            'prefix': 'osd lspools',
            'format': 'json',
        })
        if ret == 0 and out is not None:
            pool_names = json.loads(out)
        return pool_names

    @Endpoint('PUT')
    @CreatePermission
    def create_system_user(self, userName: str, zoneName: str):
        multisite_instance = RgwMultisite()
        result = multisite_instance.create_system_user(userName, zoneName)
        return result

    @Endpoint()
    @ReadPermission
    def get_user_list(self, zoneName=None):
        multisite_instance = RgwMultisite()
        result = multisite_instance.get_user_list(zoneName)
        return result<|MERGE_RESOLUTION|>--- conflicted
+++ resolved
@@ -948,9 +948,6 @@
             'purge-keys': purge_keys
         }, json_response=False)
 
-<<<<<<< HEAD
-    @Endpoint(path='/ratelimit')
-=======
     @Endpoint(method='GET', path='/ratelimit')
     @EndpointDoc("Get the global rate limit")
     @ReadPermission 
@@ -959,7 +956,6 @@
         return rgwRateLimit_instance.get_global_rateLimit()
 
     @Endpoint(method='GET', path='/ratelimit')
->>>>>>> ca99b082
     @EndpointDoc("Get the rate limit")
     @ReadPermission 
     def get_rate_limit(self, scope:str, name: str ):

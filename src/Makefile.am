AUTOMAKE_OPTIONS = gnu
SUBDIRS =
DIST_SUBDIRS = gtest
CLEANFILES =
bin_PROGRAMS =
# like bin_PROGRAMS, but these targets are only built for debug builds
bin_DEBUGPROGRAMS =
sbin_PROGRAMS =
sbin_SCRIPTS =
bin_SCRIPTS = ceph-run $(srcdir)/ceph-clsinfo ceph-debugpack ceph-rbdnamer
dist_bin_SCRIPTS =
# C/C++ tests to build will be appended to this
check_PROGRAMS =
# tests to actually run on "make check"; if you need extra, non-test,
# executables built, you need to replace this with manual assignments
# target by target
TESTS = $(check_PROGRAMS)


EXTRALIBS =
if FREEBSD
EXTRALIBS += -lexecinfo
endif
if LINUX
EXTRALIBS += -lrt
endif
if WITH_PROFILER
EXTRALIBS += -lprofiler
endif

LIBGLOBAL_LDA = libglobal.la -lpthread -lm $(CRYPTO_LIBS) $(EXTRALIBS)

# monitor
ceph_mon_SOURCES = cmon.cc
ceph_mon_LDFLAGS = $(AM_LDFLAGS)
ceph_mon_LDADD = libmon.la $(LIBGLOBAL_LDA)
ceph_mon_CXXFLAGS = ${AM_CXXFLAGS}
bin_PROGRAMS += ceph-mon

# osd
ceph_osd_SOURCES = cosd.cc objclass/class_debug.cc \
	       objclass/class_api.cc
<<<<<<< HEAD
cosd_LDADD = libosd.la libos.la $(LIBGLOBAL_LDA)
if LINUX
cosd_LDADD += -ldl
endif
bin_PROGRAMS += cosd
cosd_CXXFLAGS = ${AM_CXXFLAGS}
=======
ceph_osd_LDADD = libosd.la libos.la $(LIBGLOBAL_LDA) -ldl
bin_PROGRAMS += ceph-osd
ceph_osd_CXXFLAGS = ${AM_CXXFLAGS}
>>>>>>> c5523239

# mds
ceph_mds_SOURCES = cmds.cc
ceph_mds_LDADD = libmds.a libosdc.la $(LIBGLOBAL_LDA)
bin_PROGRAMS += ceph-mds
ceph_mds_CXXFLAGS = ${AM_CXXFLAGS}

# admin tools
ceph_SOURCES = \
	tools/ceph.cc \
	tools/common.cc \
	mon/PGMap.cc
ceph_LDADD = $(LIBGLOBAL_LDA) -ledit
ceph_CXXFLAGS = ${AM_CXXFLAGS}

if WITH_GTK2
ceph_tool_guidir = ${datadir}/ceph_tool/gui_resources/
ceph_tool_gui_DATA = \
	tools/gui_resources/blacklist.svg \
	tools/gui_resources/client.svg \
	tools/gui_resources/cluster_stats_window.glade \
	tools/gui_resources/down_osd.svg \
	tools/gui_resources/failed_mds.svg \
	tools/gui_resources/gui_monitor.build \
	tools/gui_resources/gui_monitor.glade \
	tools/gui_resources/gui_monitor_old.glade \
	tools/gui_resources/main-window.glade \
	tools/gui_resources/mds.svg \
	tools/gui_resources/monitor.svg \
	tools/gui_resources/node_stats_window.glade \
	tools/gui_resources/osd.svg \
	tools/gui_resources/out_osd.svg \
	tools/gui_resources/pg.svg \
	tools/gui_resources/stats_window.glade \
	tools/gui_resources/stopped_mds.svg
gceph_SOURCES = \
	tools/common.cc \
	mon/PGMap.cc \
	tools/gceph.cc \
	tools/gui.cc
gceph_LDADD = $(LIBGLOBAL_LDA) -ledit $(GTKMM_LIBS)
gceph_CXXFLAGS = ${AM_CXXFLAGS} $(GTKMM_CFLAGS) \
	-DCEPH_TOOL_GUIDIR="\"${ceph_tool_guidir}\""
bin_PROGRAMS += gceph
endif

ceph_conf_SOURCES = cconf.cc
ceph_conf_LDADD = $(LIBGLOBAL_LDA)
ceph_authtool_SOURCES = cauthtool.cc
ceph_authtool_LDADD = $(LIBGLOBAL_LDA)
bin_PROGRAMS += ceph ceph-conf ceph-authtool

monmaptool_SOURCES = monmaptool.cc
monmaptool_LDADD = $(LIBGLOBAL_LDA)
crushtool_SOURCES = crushtool.cc
crushtool_LDADD = $(LIBGLOBAL_LDA)
osdmaptool_SOURCES = osdmaptool.cc
osdmaptool_LDADD = $(LIBGLOBAL_LDA)
bin_PROGRAMS += monmaptool crushtool osdmaptool

mount_ceph_SOURCES = mount/mount.ceph.c common/armor.c common/safe_io.c common/secret.c include/addr_parsing.c
mount_ceph_LDADD = -lkeyutils
if LINUX
sbin_PROGRAMS += mount.ceph
endif

# user tools
cephfs_SOURCES = cephfs.cc
bin_PROGRAMS += cephfs

librados_config_SOURCES = librados-config.cc
librados_config_LDADD = libglobal.la librados.la $(EXTRALIBS) $(CRYPTO_LIBS)
bin_PROGRAMS += librados-config

# synthetic client
ceph_syn_SOURCES = csyn.cc client/SyntheticClient.cc
ceph_syn_LDADD = libclient.la libosdc.la $(LIBGLOBAL_LDA)
bin_PROGRAMS += ceph-syn

core: ceph-mon ceph-osd ceph-mds ceph cephfs librados-config ceph-conf monmaptool osdmaptool crushtool ceph-syn


# fuse targets?
if WITH_FUSE
ceph_fuse_SOURCES = cfuse.cc client/fuse_ll.cc
ceph_fuse_LDADD = -lfuse libclient.la libosdc.la $(LIBGLOBAL_LDA)
ceph_fuse_CXXFLAGS = ${AM_CXXFLAGS}
bin_PROGRAMS += ceph-fuse

endif

# tcmalloc?
if WITH_TCMALLOC
tcmalloc_safety_flags = -fno-builtin-malloc -fno-builtin-calloc -fno-builtin-realloc -fno-builtin-free
ceph_osd_LDADD += -ltcmalloc
ceph_osd_CXXFLAGS += ${tcmalloc_safety_flags}
ceph_osd_SOURCES += perfglue/heap_profiler.cc
ceph_mds_LDADD += -ltcmalloc
ceph_mds_CXXFLAGS += ${tcmalloc_safety_flags}
ceph_mds_SOURCES += perfglue/heap_profiler.cc
ceph_mon_LDADD += -ltcmalloc
ceph_mon_CXXFLAGS += ${tcmalloc_safety_flags}
ceph_mon_SOURCES += perfglue/heap_profiler.cc
if WITH_FUSE
ceph_fuse_LDADD += -ltcmalloc
ceph_fuse_CXXFLAGS += ${tcmalloc_safety_flags}
endif #WITH_FUSE
else
ceph_osd_SOURCES += perfglue/disabled_heap_profiler.cc
ceph_mds_SOURCES += perfglue/disabled_heap_profiler.cc
ceph_mon_SOURCES += perfglue/disabled_heap_profiler.cc
endif # WITH_TCMALLOC

# debug targets
psim_SOURCES = psim.cc
psim_LDADD = $(LIBGLOBAL_LDA)
bin_DEBUGPROGRAMS += psim

test_addrs_SOURCES = test/test_addrs.cc
test_addrs_CXXFLAGS = ${AM_CXXFLAGS} ${UNITTEST_CXXFLAGS}
test_addrs_LDADD = libglobal.la -lpthread -lm ${UNITTEST_LDADD} $(CRYPTO_LIBS) $(EXTRALIBS)
bin_DEBUGPROGRAMS += test_addrs

test_mutate_SOURCES = test/test_mutate.cc
test_mutate_LDADD = libglobal.la librados.la -lpthread -lm $(CRYPTO_LIBS) $(EXTRALIBS)
bin_DEBUGPROGRAMS += test_mutate

testmsgr_SOURCES = testmsgr.cc
testmsgr_LDADD = $(LIBGLOBAL_LDA)
bin_DEBUGPROGRAMS += testmsgr

test_ioctls_SOURCES = client/test_ioctls.c
bin_DEBUGPROGRAMS += test_ioctls

dupstore_SOURCES = dupstore.cc
dupstore_LDADD = libos.la $(LIBGLOBAL_LDA)
streamtest_SOURCES = streamtest.cc
streamtest_LDADD = libos.la $(LIBGLOBAL_LDA)
bin_DEBUGPROGRAMS += dupstore streamtest

test_trans_SOURCES = test_trans.cc
test_trans_LDADD = libos.la $(LIBGLOBAL_LDA)
bin_DEBUGPROGRAMS += test_trans

testsnaps_SOURCES = test/osd/TestSnaps.cc test/osd/TestOpStat.cc test/osd/Object.cc  test/osd/RadosModel.cc
testsnaps_LDADD = librados.la $(LIBGLOBAL_LDA)
bin_DEBUGPROGRAMS += testsnaps

if WITH_BUILD_TESTS
test_libcommon_build_SOURCES = test/test_libcommon_build.cc $(libcommon_files)
test_libcommon_build_LDADD = -lpthread -lm $(CRYPTO_LIBS) $(EXTRALIBS)
bin_DEBUGPROGRAMS += test_libcommon_build

test_librados_build_SOURCES = test/test_libcommon_build.cc $(libcommon_files) $(librados_SOURCES)
test_librados_build_LDADD = -lpthread -lm $(CRYPTO_LIBS) $(EXTRALIBS)
test_librados_build_CXXFLAGS = $(AM_CXXFLAGS)
bin_DEBUGPROGRAMS += test_librados_build

test_librgw_build_SOURCES = test/test_libcommon_build.cc $(libcommon_files) \
			    $(librados_SOURCES) $(librgw_la_SOURCES)
test_librgw_build_LDADD = -lexpat -lpthread -lm $(CRYPTO_LIBS) $(EXTRALIBS)
test_librgw_build_CXXFLAGS = $(AM_CXXFLAGS)
bin_DEBUGPROGRAMS += test_librgw_build

test_libcephfs_build_SOURCES = test/test_libcommon_build.cc $(libcommon_files) \
			    $(libcephfs_la_SOURCES) $(libosdc_la_SOURCES)
test_libcephfs_build_LDADD = -lexpat -lpthread -lm $(CRYPTO_LIBS) $(EXTRALIBS)
test_libcephfs_build_CXXFLAGS = $(AM_CXXFLAGS)
bin_DEBUGPROGRAMS += test_libcephfs_build
endif

if WITH_HADOOPCLIENT
test_libhadoopcephfs_build_SOURCES = test/test_libcommon_build.cc \
         $(libhadoopcephfs_la_SOURCES) $(libcephfs_la_SOURCES) \
	 $(libosdc_la_SOURCES) $(libcommon_files)
test_libhadoopcephfs_build_LDADD = -lexpat -lpthread -lm $(CRYPTO_LIBS) $(EXTRALIBS)
test_libhadoopcephfs_build_CXXFLAGS = $(AM_CXXFLAGS)
bin_DEBUGPROGRAMS += test_libhadoopcephfs_build
endif

##########
BUILT_SOURCES =
lib_LTLIBRARIES = 
noinst_LTLIBRARIES = 
noinst_LIBRARIES =

# libcephfs
libcephfs_la_SOURCES = \
	libcephfs.cc \
	client/Client.cc \
	client/Inode.cc \
	client/MetaRequest.cc
libcephfs_la_CFLAGS= ${CRYPTO_CFLAGS} ${AM_CFLAGS}
libcephfs_la_CXXFLAGS= ${CRYPTO_CXXFLAGS} ${AM_CXXFLAGS}
libcephfs_la_LIBADD = libosdc.la
libcephfs_la_LDFLAGS =  -lpthread $(CRYPTO_LIBS) $(EXTRALIBS) \
            ${AM_LDFLAGS} -version-info 1:0:0 -export-symbols-regex '^ceph_.*'
lib_LTLIBRARIES += libcephfs.la

testceph_SOURCES = client/testceph.cc
testceph_LDADD = libcephfs.la -lpthread -lm $(CRYPTO_LIBS) $(EXTRALIBS)
bin_DEBUGPROGRAMS += testceph

testtimers_SOURCES = test/TestTimers.cc
testtimers_LDADD = $(LIBGLOBAL_LDA)
bin_DEBUGPROGRAMS += testtimers

testdout_streambuf_SOURCES = test/TestDoutStreambuf.cc
testdout_streambuf_LDADD = $(LIBGLOBAL_LDA)
bin_DEBUGPROGRAMS += testdout_streambuf

testsignal_handlers_SOURCES = test/TestSignalHandlers.cc
testsignal_handlers_LDADD = $(LIBGLOBAL_LDA)
bin_DEBUGPROGRAMS += testsignal_handlers

# librados
librados_SOURCES = \
	librados.cc \
	osdc/Objecter.cc
librados_la_SOURCES = ${librados_SOURCES}
librados_la_CFLAGS = ${CRYPTO_CFLAGS} ${AM_CFLAGS}
librados_la_CXXFLAGS = ${CRYPTO_CXXFLAGS} ${AM_CXXFLAGS}
librados_la_LIBADD = libcommon.la -lpthread $(CRYPTO_LIBS) $(EXTRALIBS)
librados_la_LDFLAGS = ${AM_LDFLAGS} -version-info 2:0:0 -export-symbols-regex '^rados_.*'
lib_LTLIBRARIES += librados.la

# librgw
if WITH_RADOSGW
librgw_SOURCES = \
	$(my_libradosgw_src)
librgw_la_SOURCES = ${librgw_SOURCES}
librgw_la_CFLAGS = ${CRYPTO_CFLAGS} ${AM_CFLAGS}
librgw_la_CXXFLAGS = ${CRYPTO_CXXFLAGS} ${AM_CXXFLAGS}
librgw_la_LIBADD = librados.la
librgw_la_LDFLAGS = -version-info 1:0:0 -lpthread -lm $(CRYPTO_LIBS) $(EXTRALIBS) -lexpat -lcurl
lib_LTLIBRARIES += librgw.la
endif

# librbd
librbd_la_SOURCES = librbd.cc
librbd_la_CFLAGS = ${AM_CFLAGS}
librbd_la_CXXFLAGS = ${AM_CXXFLAGS}
librbd_la_LIBADD = librados.la 
librbd_la_LDFLAGS = ${AM_LDFLAGS} -version-info 1:0:0 \
	-export-symbols-regex '^rbd_.*' -lpthread $(EXTRALIBS) 
lib_LTLIBRARIES += librbd.la

rados_SOURCES = rados.cc rados_import.cc rados_export.cc rados_sync.cc
rados_LDADD = libglobal.la librados.la -lpthread -lm $(CRYPTO_LIBS) $(EXTRALIBS)
bin_PROGRAMS += rados

scratchtool_SOURCES = scratchtool.c
scratchtool_LDADD = librados.la -lpthread -lm $(CRYPTO_LIBS) $(EXTRALIBS)
scratchtoolpp_SOURCES = scratchtoolpp.cc
scratchtoolpp_LDADD = librados.la -lpthread -lm
radosacl_SOURCES = radosacl.cc
radosacl_LDADD = librados.la -lpthread -lm $(CRYPTO_LIBS) $(EXTRALIBS)
bin_DEBUGPROGRAMS += scratchtool scratchtoolpp radosacl

rbd_SOURCES = rbd.cc common/fiemap.cc common/secret.c
rbd_CXXFLAGS = ${AM_CXXFLAGS}
rbd_LDADD = libglobal.la librbd.la librados.la -lpthread -lm -lkeyutils $(CRYPTO_LIBS) $(EXTRALIBS)
if LINUX
bin_PROGRAMS += rbd
endif

if WITH_RADOSGW
my_libradosgw_src = \
	rgw/librgw.cc \
	rgw/rgw_acl.cc \
	rgw/rgw_xml.cc

my_radosgw_src = \
	rgw/rgw_fs.cc \
	rgw/rgw_rados.cc \
	rgw/rgw_tools.cc \
	rgw/rgw_bucket.cc \
	rgw/rgw_user.cc \
	rgw/rgw_access.cc \
	rgw/rgw_op.cc \
	rgw/rgw_rest.cc \
	rgw/rgw_rest_swift.cc \
	rgw/rgw_rest_s3.cc \
	rgw/rgw_common.cc \
	rgw/rgw_cache.cc \
	rgw/rgw_swift.cc \
	rgw/rgw_swift_auth.cc \
	rgw/rgw_formats.cc \
	rgw/rgw_log.cc \
	rgw/rgw_multi.cc \
	rgw/rgw_env.cc

my_radosgw_ldadd = \
	libglobal.la librgw.la librados.la -lfcgi -lcurl -lexpat \
	-lpthread -lm $(CRYPTO_LIBS) $(EXTRALIBS)

radosgw_SOURCES = $(my_radosgw_src) rgw/rgw_main.cc
radosgw_LDADD = $(my_radosgw_ldadd)
radosgw_CXXFLAGS = ${CRYPTO_CXXFLAGS} ${AM_CXXFLAGS}
radosgw_admin_SOURCES = $(my_radosgw_src) rgw/rgw_admin.cc
radosgw_admin_CXXFLAGS = ${CRYPTO_CXXFLAGS} ${AM_CXXFLAGS}
radosgw_admin_LDADD = $(my_radosgw_ldadd)
bin_PROGRAMS += radosgw radosgw_admin

rgw_multiparser_SOURCES = $(my_radosgw_src) rgw/rgw_multiparser.cc
rgw_multiparser_CXXFLAGS = ${CRYPTO_CXXFLAGS} ${AM_CXXFLAGS}
rgw_multiparser_LDADD = $(my_radosgw_ldadd)
bin_DEBUGPROGRAMS += rgw_multiparser
endif

testcrypto_SOURCES = testcrypto.cc
testcrypto_LDADD =  $(LIBGLOBAL_LDA)
testcrypto_CXXFLAGS = ${CRYPTO_CXXFLAGS} ${AM_CXXFLAGS}
bin_DEBUGPROGRAMS += testcrypto

testkeys_SOURCES = testkeys.cc
testkeys_LDADD = libmon.la $(LIBGLOBAL_LDA) 
testkeys_CXXFLAGS = ${AM_CXXFLAGS}
bin_DEBUGPROGRAMS += testkeys


## rados object classes

# rbd: rados block device class
libcls_rbd_la_SOURCES = cls_rbd.cc
libcls_rbd_la_CFLAGS = ${AM_CFLAGS}
libcls_rbd_la_CXXFLAGS= ${AM_CXXFLAGS}
libcls_rbd_la_LIBADD = -lpthread $(EXTRALIBS)
libcls_rbd_la_LDFLAGS = ${AM_LDFLAGS} -version-info 1:0:0 -export-symbols-regex '.*__cls_.*'

radoslibdir = $(libdir)/rados-classes
radoslib_LTLIBRARIES = libcls_rbd.la


## hadoop client
if WITH_HADOOPCLIENT
JAVA_BASE = /usr/lib/jvm/java-6-sun
libhadoopcephfs_la_SOURCES = client/hadoop/CephFSInterface.cc
libhadoopcephfs_la_LIBADD = libcephfs.la
libhadoopcephfs_la_CFLAGS = ${AM_CFLAGS}
libhadoopcephfs_la_CXXFLAGS = ${AM_CXXFLAGS}
libhadoopcephfs_la_LDFLAGS = ${AM_LDFLAGS} -version-info 1:0:0 -export-symbols-regex 'hadoopcephfs_.*'
lib_LTLIBRARIES += libhadoopcephfs.la
endif

## System tests
libsystest_la_SOURCES = \
	test/system/cross_process_sem.cc \
	test/system/systest_runnable.cc \
	test/system/systest_settings.cc
libsystest_la_LIBADD = libglobal.la
noinst_LTLIBRARIES += libsystest.la

testrados_list_parallel_SOURCES = \
	test/system/rados_list_parallel.cc \
	test/system/st_rados_create_pool.cc \
	test/system/st_rados_list_objects.cc
testrados_list_parallel_LDADD = libsystest.la librados.la
bin_DEBUGPROGRAMS += testrados_list_parallel

testrados_open_pools_parallel_SOURCES = \
	test/system/rados_open_pools_parallel.cc \
	test/system/st_rados_create_pool.cc
testrados_open_pools_parallel_LDADD = libsystest.la librados.la
bin_DEBUGPROGRAMS += testrados_open_pools_parallel

testrados_delete_pools_parallel_SOURCES = \
	test/system/rados_delete_pools_parallel.cc \
	test/system/st_rados_create_pool.cc \
	test/system/st_rados_delete_pool.cc \
	test/system/st_rados_list_objects.cc
testrados_delete_pools_parallel_LDADD = libsystest.la librados.la
bin_DEBUGPROGRAMS += testrados_delete_pools_parallel

testrados_watch_notify_SOURCES = \
	test/system/rados_watch_notify.cc \
	test/system/st_rados_create_pool.cc \
	test/system/st_rados_delete_pool.cc \
	test/system/st_rados_delete_objs.cc \
	test/system/st_rados_watch.cc \
	test/system/st_rados_notify.cc
testrados_watch_notify_LDADD = libsystest.la librados.la
bin_DEBUGPROGRAMS += testrados_watch_notify

## unit tests

# target to build but not run the unit tests
unittests:: $(check_PROGRAMS)

UNITTEST_CXXFLAGS = \
	-I$(top_srcdir)/src/gtest/include \
	-I$(top_builddir)/src/gtest/include
UNITTEST_LDADD = \
	$(top_builddir)/src/gtest/lib/libgtest.la \
	$(top_builddir)/src/gtest/lib/libgtest_main.la \
	-lpthread
UNITTEST_STATIC_LDADD = \
	$(top_builddir)/src/gtest/lib/libgtest.a \
	$(top_builddir)/src/gtest/lib/libgtest_main.a \
	-lpthread

unittest_encoding_SOURCES = test/encoding.cc
unittest_encoding_LDADD = libcephfs.la -lpthread -lm \
			  ${UNITTEST_LDADD}
unittest_encoding_CXXFLAGS = ${AM_CXXFLAGS} ${UNITTEST_CXXFLAGS} \
		     -fno-strict-aliasing
check_PROGRAMS += unittest_encoding

unittest_base64_SOURCES = test/base64.cc
unittest_base64_LDFLAGS = -pthread ${AM_LDFLAGS}
unittest_base64_LDADD = libcephfs.la -lm ${UNITTEST_LDADD}
unittest_base64_CXXFLAGS = ${AM_CXXFLAGS} ${UNITTEST_CXXFLAGS}
check_PROGRAMS += unittest_base64

unittest_ceph_argparse_SOURCES = test/ceph_argparse.cc
unittest_ceph_argparse_LDFLAGS = -pthread ${AM_LDFLAGS}
unittest_ceph_argparse_LDADD = libglobal.la ${UNITTEST_LDADD}
unittest_ceph_argparse_CXXFLAGS = ${AM_CXXFLAGS} ${UNITTEST_CXXFLAGS}
check_PROGRAMS += unittest_ceph_argparse

unittest_gather_SOURCES = test/gather.cc
unittest_gather_LDADD = ${LIBGLOBAL_LDA} ${UNITTEST_LDADD}
unittest_gather_CXXFLAGS = ${AM_CXXFLAGS} ${UNITTEST_CXXFLAGS}
check_PROGRAMS += unittest_gather

unittest_run_cmd_SOURCES = test/run_cmd.cc
unittest_run_cmd_LDADD = libcephfs.la ${UNITTEST_LDADD}
unittest_run_cmd_CXXFLAGS = ${AM_CXXFLAGS} ${UNITTEST_CXXFLAGS}
check_PROGRAMS += unittest_run_cmd

unittest_signals_SOURCES = test/signals.cc
unittest_signals_LDADD = ${LIBGLOBAL_LDA} ${UNITTEST_LDADD}
unittest_signals_CXXFLAGS = ${AM_CXXFLAGS} ${UNITTEST_CXXFLAGS}
check_PROGRAMS += unittest_signals

unittest_simple_spin_SOURCES = test/simple_spin.cc
unittest_simple_spin_LDADD = libcephfs.la ${UNITTEST_LDADD}
unittest_simple_spin_CXXFLAGS = ${AM_CXXFLAGS} ${UNITTEST_CXXFLAGS}
check_PROGRAMS += unittest_simple_spin

unittest_librados_SOURCES = test/librados.cc
unittest_librados_LDFLAGS = -pthread ${AM_LDFLAGS}
unittest_librados_LDADD = librados.la ${UNITTEST_LDADD}
unittest_librados_CXXFLAGS = ${AM_CXXFLAGS} ${UNITTEST_CXXFLAGS}
check_PROGRAMS += unittest_librados

unittest_bufferlist_SOURCES = test/bufferlist.cc
unittest_bufferlist_LDADD = ${UNITTEST_LDADD} $(LIBGLOBAL_LDA) 
unittest_bufferlist_CXXFLAGS = ${AM_CXXFLAGS} ${UNITTEST_CXXFLAGS}
check_PROGRAMS += unittest_bufferlist

unittest_crypto_SOURCES = test/crypto.cc
unittest_crypto_LDFLAGS = ${CRYPTO_LDFLAGS} ${AM_LDFLAGS}
unittest_crypto_LDADD =  ${LIBGLOBAL_LDA} ${UNITTEST_LDADD}
unittest_crypto_CXXFLAGS = ${CRYPTO_CXXFLAGS} ${AM_CXXFLAGS} ${UNITTEST_CXXFLAGS}
check_PROGRAMS += unittest_crypto

unittest_perf_counters_SOURCES = test/perf_counters.cc
unittest_perf_counters_LDFLAGS = ${AM_LDFLAGS}
unittest_perf_counters_LDADD =  ${LIBGLOBAL_LDA} ${UNITTEST_LDADD}
unittest_perf_counters_CXXFLAGS = ${AM_CXXFLAGS} ${UNITTEST_CXXFLAGS}
check_PROGRAMS += unittest_perf_counters

unittest_admin_socket_SOURCES = test/admin_socket.cc
unittest_admin_socket_LDFLAGS = ${AM_LDFLAGS}
unittest_admin_socket_LDADD =  ${LIBGLOBAL_LDA} ${UNITTEST_LDADD}
unittest_admin_socket_CXXFLAGS = ${AM_CXXFLAGS} ${UNITTEST_CXXFLAGS}
check_PROGRAMS += unittest_admin_socket

unittest_ceph_crypto_SOURCES = test/ceph_crypto.cc
unittest_ceph_crypto_LDFLAGS = ${CRYPTO_LDFLAGS} ${AM_LDFLAGS}
unittest_ceph_crypto_LDADD = ${UNITTEST_LDADD} $(LIBGLOBAL_LDA)
unittest_ceph_crypto_CXXFLAGS = ${CRYPTO_CXXFLAGS} ${AM_CXXFLAGS} ${UNITTEST_CXXFLAGS}
check_PROGRAMS += unittest_ceph_crypto

unittest_utf8_SOURCES = test/utf8.cc
unittest_utf8_LDFLAGS = -pthread ${AM_LDFLAGS}
unittest_utf8_LDADD = ${UNITTEST_LDADD} $(LIBGLOBAL_LDA)
unittest_utf8_CXXFLAGS = ${AM_CXXFLAGS} ${UNITTEST_CXXFLAGS}
check_PROGRAMS += unittest_utf8

unittest_mime_SOURCES = test/mime.cc
unittest_mime_LDFLAGS = -pthread ${AM_LDFLAGS}
unittest_mime_LDADD = ${UNITTEST_LDADD} $(LIBGLOBAL_LDA)
unittest_mime_CXXFLAGS = ${AM_CXXFLAGS} ${UNITTEST_CXXFLAGS}
check_PROGRAMS += unittest_mime

unittest_escape_SOURCES = test/escape.cc
unittest_escape_LDFLAGS = -pthread ${AM_LDFLAGS}
unittest_escape_LDADD = ${UNITTEST_LDADD} $(LIBGLOBAL_LDA)
unittest_escape_CXXFLAGS = ${AM_CXXFLAGS} ${UNITTEST_CXXFLAGS}
check_PROGRAMS += unittest_escape

unittest_strtol_SOURCES = test/strtol.cc
unittest_strtol_LDFLAGS = -pthread ${AM_LDFLAGS}
unittest_strtol_LDADD = ${UNITTEST_LDADD} $(LIBGLOBAL_LDA)
unittest_strtol_CXXFLAGS = ${AM_CXXFLAGS} ${UNITTEST_CXXFLAGS}
check_PROGRAMS += unittest_strtol

unittest_confutils_SOURCES = test/confutils.cc
unittest_confutils_LDFLAGS = -pthread ${AM_LDFLAGS}
unittest_confutils_LDADD = ${UNITTEST_LDADD} $(LIBGLOBAL_LDA)
unittest_confutils_CXXFLAGS = ${AM_CXXFLAGS} ${UNITTEST_CXXFLAGS}
check_PROGRAMS += unittest_confutils

unittest_heartbeatmap_SOURCES = test/heartbeat_map.cc common/HeartbeatMap.cc
unittest_heartbeatmap_LDFLAGS = -pthread ${AM_LDFLAGS}
unittest_heartbeatmap_LDADD = ${UNITTEST_LDADD} $(LIBGLOBAL_LDA)
unittest_heartbeatmap_CXXFLAGS = ${AM_CXXFLAGS} ${UNITTEST_CXXFLAGS}
check_PROGRAMS += unittest_heartbeatmap

unittest_formatter_SOURCES = test/formatter.cc rgw/rgw_formats.cc
unittest_formatter_LDFLAGS = -pthread ${AM_LDFLAGS}
unittest_formatter_LDADD = ${UNITTEST_LDADD} $(LIBGLOBAL_LDA)
unittest_formatter_CXXFLAGS = ${AM_CXXFLAGS} ${UNITTEST_CXXFLAGS}
check_PROGRAMS += unittest_formatter

unittest_libcephfs_config_SOURCES = test/libcephfs_config.cc
unittest_libcephfs_config_LDFLAGS = -pthread ${AM_LDFLAGS}
unittest_libcephfs_config_LDADD =  libcephfs.la ${UNITTEST_LDADD}
unittest_libcephfs_config_CXXFLAGS = ${CRYPTO_CFLAGS} ${AM_CXXFLAGS} ${UNITTEST_CXXFLAGS}
check_PROGRAMS += unittest_libcephfs_config

unittest_librados_config_SOURCES = test/librados_config.cc
unittest_librados_config_LDFLAGS = -pthread ${AM_LDFLAGS}
unittest_librados_config_LDADD =  librados.la ${UNITTEST_LDADD}
unittest_librados_config_CXXFLAGS = ${CRYPTO_CFLAGS} ${AM_CXXFLAGS} ${UNITTEST_CXXFLAGS}
check_PROGRAMS += unittest_librados_config

unittest_daemon_config_SOURCES = test/daemon_config.cc
unittest_daemon_config_LDFLAGS = -pthread ${AM_LDFLAGS}
unittest_daemon_config_LDADD =  ${UNITTEST_LDADD} ${LIBGLOBAL_LDA}
unittest_daemon_config_CXXFLAGS = ${CRYPTO_CFLAGS} ${AM_CXXFLAGS} ${UNITTEST_CXXFLAGS}
check_PROGRAMS += unittest_daemon_config

if WITH_RADOSGW
unittest_librgw_SOURCES = test/librgw.cc
unittest_librgw_LDFLAGS = -lrt -pthread -lcurl ${AM_LDFLAGS}
unittest_librgw_LDADD =  librgw.la ${UNITTEST_LDADD} -lexpat -lfcgi $(LIBGLOBAL_LDA)
unittest_librgw_CXXFLAGS = ${CRYPTO_CFLAGS} ${AM_CXXFLAGS} ${UNITTEST_CXXFLAGS}
check_PROGRAMS += unittest_librgw
endif

test_librbd_SOURCES = test/test_librbd.cc
test_librbd_LDADD =  librbd.la librados.la ${UNITTEST_STATIC_LDADD}
test_librbd_CXXFLAGS = ${AM_CXXFLAGS} ${UNITTEST_CXXFLAGS}
bin_DEBUGPROGRAMS += test_librbd

test_rados_api_io_SOURCES = test/rados-api/io.cc test/rados-api/test.cc
test_rados_api_io_LDFLAGS = ${AM_LDFLAGS}
test_rados_api_io_LDADD =  librados.la ${UNITTEST_STATIC_LDADD}
test_rados_api_io_CXXFLAGS = ${AM_CXXFLAGS} ${UNITTEST_CXXFLAGS}
bin_DEBUGPROGRAMS += test_rados_api_io

test_rados_api_aio_SOURCES = test/rados-api/aio.cc test/rados-api/test.cc
test_rados_api_aio_LDFLAGS = ${AM_LDFLAGS}
test_rados_api_aio_LDADD =  librados.la ${UNITTEST_STATIC_LDADD}
test_rados_api_aio_CXXFLAGS = ${AM_CXXFLAGS} ${UNITTEST_CXXFLAGS}
bin_DEBUGPROGRAMS += test_rados_api_aio

test_rados_api_list_SOURCES = test/rados-api/list.cc test/rados-api/test.cc
test_rados_api_list_LDFLAGS = ${AM_LDFLAGS}
test_rados_api_list_LDADD =  librados.la ${UNITTEST_STATIC_LDADD}
test_rados_api_list_CXXFLAGS = ${AM_CXXFLAGS} ${UNITTEST_CXXFLAGS}
bin_DEBUGPROGRAMS += test_rados_api_list

test_rados_api_pool_SOURCES = test/rados-api/pool.cc test/rados-api/test.cc
test_rados_api_pool_LDFLAGS = ${AM_LDFLAGS}
test_rados_api_pool_LDADD =  librados.la ${UNITTEST_STATIC_LDADD}
test_rados_api_pool_CXXFLAGS = ${AM_CXXFLAGS} ${UNITTEST_CXXFLAGS}
bin_DEBUGPROGRAMS += test_rados_api_pool

test_rados_api_stat_SOURCES = test/rados-api/stat.cc test/rados-api/test.cc
test_rados_api_stat_LDFLAGS = ${AM_LDFLAGS}
test_rados_api_stat_LDADD =  librados.la ${UNITTEST_STATIC_LDADD}
test_rados_api_stat_CXXFLAGS = ${AM_CXXFLAGS} ${UNITTEST_CXXFLAGS}
bin_DEBUGPROGRAMS += test_rados_api_stat

test_rados_api_watch_notify_SOURCES = test/rados-api/watch_notify.cc test/rados-api/test.cc
test_rados_api_watch_notify_LDFLAGS = ${AM_LDFLAGS}
test_rados_api_watch_notify_LDADD =  librados.la ${UNITTEST_STATIC_LDADD}
test_rados_api_watch_notify_CXXFLAGS = ${AM_CXXFLAGS} ${UNITTEST_CXXFLAGS}
bin_DEBUGPROGRAMS += test_rados_api_watch_notify

test_rados_api_snapshots_SOURCES = test/rados-api/snapshots.cc test/rados-api/test.cc
test_rados_api_snapshots_LDFLAGS = ${AM_LDFLAGS}
test_rados_api_snapshots_LDADD =  librados.la ${UNITTEST_STATIC_LDADD}
test_rados_api_snapshots_CXXFLAGS = ${AM_CXXFLAGS} ${UNITTEST_CXXFLAGS}
bin_DEBUGPROGRAMS += test_rados_api_snapshots

test_rados_api_misc_SOURCES = test/rados-api/misc.cc test/rados-api/test.cc
test_rados_api_misc_LDFLAGS = ${AM_LDFLAGS}
test_rados_api_misc_LDADD =  librados.la ${UNITTEST_STATIC_LDADD}
test_rados_api_misc_CXXFLAGS = ${AM_CXXFLAGS} ${UNITTEST_CXXFLAGS}
bin_DEBUGPROGRAMS += test_rados_api_misc

test_store_SOURCES = test/store_test.cc
test_store_LDFLAGS = ${AM_LDFLAGS}
test_store_LDADD =  librados.la ${UNITTEST_STATIC_LDADD} libos.la $(LIBGLOBAL_LDA)
test_store_CXXFLAGS = ${AM_CXXFLAGS} ${UNITTEST_CXXFLAGS}
bin_DEBUGPROGRAMS += test_store

test_stress_watch_SOURCES = test/test_stress_watch.cc test/rados-api/test.cc
test_stress_watch_LDFLAGS = ${AM_LDFLAGS}
test_stress_watch_LDADD =  librados.la ${UNITTEST_STATIC_LDADD}
test_stress_watch_CXXFLAGS = ${AM_CXXFLAGS} ${UNITTEST_CXXFLAGS}
bin_DEBUGPROGRAMS += test_stress_watch

# shell scripts
editpaths = sed \
	-e 's|@bindir[@]|$(bindir)|g' \
	-e 's|@libdir[@]|$(libdir)|g' \
	-e 's|@sysconfdir[@]|$(sysconfdir)|g' \
	-e 's|@datadir[@]|$(pkgdatadir)|g' \
	-e 's|@prefix[@]|$(prefix)|g' \
	-e 's|@@GCOV_PREFIX_STRIP[@][@]|$(GCOV_PREFIX_STRIP)|g'

init-ceph mkcephfs ceph-debugpack ceph-coverage: init-ceph.in mkcephfs.in Makefile ceph-debugpack.in ceph-coverage.in
	rm -f $@ $@.tmp
	$(editpaths) '$(srcdir)/$@.in' >$@.tmp
	chmod +x $@.tmp
	chmod a-w $@.tmp
	mv $@.tmp $@

BUILT_SOURCES += init-ceph
sbin_SCRIPTS += mkcephfs

bin_SCRIPTS += obsync/obsync
bin_SCRIPTS += obsync/boto_tool
bin_SCRIPTS += ceph-coverage

CLEANFILES += \
	cdebugpack \
	ceph_ver.h \
	init-ceph \
	mkcephfs \
	sample.fetch_config \
	ceph-coverage

##

AM_COMMON_FLAGS = -Wall -D__CEPH__ -D_FILE_OFFSET_BITS=64 -D_REENTRANT \
-D_THREAD_SAFE -D__STDC_FORMAT_MACROS -D_GNU_SOURCE -rdynamic \
${WARN_TYPE_LIMITS} ${WARN_IGNORED_QUALIFIERS} -Winit-self -Wpointer-arith \
-fno-strict-aliasing

AM_CFLAGS = $(AM_COMMON_FLAGS)
AM_CXXFLAGS = $(AM_COMMON_FLAGS) -Wnon-virtual-dtor -Wno-invalid-offsetof \
-Wstrict-null-sentinel
AM_LDFLAGS = -Wl,--as-needed

if USE_BOOST_SPIRIT_OLD_HDR
AM_CXXFLAGS += -DUSE_BOOST_SPIRIT_OLD_HDR
endif

if WITH_LIBATOMIC
AM_LDFLAGS += -latomic_ops
endif

if ENABLE_COVERAGE
AM_CFLAGS += -fprofile-arcs -ftest-coverage
AM_CXXFLAGS += -fprofile-arcs -ftest-coverage -O0
EXTRALIBS += -lgcov
endif

# extra bits
EXTRA_DIST = $(srcdir)/verify-mds-journal.sh $(srcdir)/vstart.sh $(srcdir)/stop.sh \
	crun $(srcdir)/ceph_common.sh $(srcdir)/init-ceph.in $(srcdir)/mkcephfs.in \
	$(srcdir)/ceph-debugpack.in \
	$(srcdir)/ceph-coverage.in \
	$(srcdir)/ceph-clsinfo $(srcdir)/make_version $(srcdir)/check_version \
	$(srcdir)/.git_version \
	$(srcdir)/ceph-rbdnamer \
	$(ceph_tool_gui_DATA)

# work around old versions of automake that don't define $docdir
docdir = ${datadir}/doc/ceph
doc_DATA = $(srcdir)/sample.ceph.conf
doc_SCRIPTS = sample.fetch_config

sample.fetch_config: fetch_config
	cp -f $(srcdir)/fetch_config ./sample.fetch_config

shell_commondir = $(libdir)/ceph
shell_common_SCRIPTS = ceph_common.sh

bash_completiondir = $(sysconfdir)/bash_completion.d
bash_completion_DATA = $(srcdir)/bash_completion/ceph \
               $(srcdir)/bash_completion/rados \
               $(srcdir)/bash_completion/rbd \
               $(srcdir)/bash_completion/radosgw_admin

libcephfs_includedir = $(includedir)/cephfs
libcephfs_include_DATA = $(srcdir)/include/cephfs/libcephfs.h

librbd_includedir = $(includedir)/rbd
librbd_include_DATA = \
	$(srcdir)/include/rbd/librbd.h \
	$(srcdir)/include/rbd/librbd.hpp

rados_includedir = $(includedir)/rados
rados_include_DATA = \
	$(srcdir)/include/rados/librados.h \
	$(srcdir)/include/rados/librados.hpp \
	$(srcdir)/include/buffer.h \
	$(srcdir)/include/page.h \
	$(srcdir)/include/crc32c.h

if WITH_RADOSGW
rgw_includedir = $(includedir)/rados
rgw_include_DATA = \
	$(srcdir)/include/rados/librgw.h
endif

crush_includedir = $(includedir)/crush
crush_include_DATA = \
	$(srcdir)/crush/hash.h \
	$(srcdir)/crush/crush.h \
	$(srcdir)/crush/mapper.h \
	$(srcdir)/crush/types.h

FORCE:
.git_version: FORCE
	$(srcdir)/check_version $(srcdir)/.git_version
ceph_ver.h: .git_version
	$(srcdir)/make_version $(srcdir)/.git_version ./ceph_ver.h

ceph_ver.c: ./ceph_ver.h
common/version.cc: ./ceph_ver.h

# cleaning
clean-local:
	-rm *.so *.gcno *.gcda

# libs
libcommon_la_SOURCES = $(libcommon_files)
libcommon_la_CFLAGS= ${CRYPTO_CFLAGS} ${AM_CFLAGS}
libcommon_la_CXXFLAGS= ${CRYPTO_CXXFLAGS} ${AM_CXXFLAGS}
libcommon_la_LDFLAGS = -lrt
noinst_LTLIBRARIES += libcommon.la

libglobal_la_SOURCES = \
	global/global_context.cc \
	global/global_init.cc \
	global/pidfile.cc \
	global/signal_handler.cc
libglobal_la_CFLAGS= ${CRYPTO_CFLAGS} ${AM_CFLAGS}
libglobal_la_CXXFLAGS= ${CRYPTO_CXXFLAGS} ${AM_CXXFLAGS}
libglobal_la_LIBADD= libcommon.la
noinst_LTLIBRARIES += libglobal.la

crush_files = \
	crush/builder.c \
	crush/mapper.c \
	crush/crush.c \
	crush/hash.c \
	crush/CrushWrapper.cc

# this list ommits the ceph_ver.c file
libcommon_files = \
	./ceph_ver.c \
	auth/AuthAuthorizeHandler.cc \
	auth/AuthClientHandler.cc \
	auth/AuthSupported.cc \
	auth/cephx/CephxAuthorizeHandler.cc \
	auth/cephx/CephxClientHandler.cc \
	auth/cephx/CephxProtocol.cc \
	auth/none/AuthNoneAuthorizeHandler.cc \
	auth/Crypto.cc \
	auth/KeyRing.cc \
	auth/RotatingKeyRing.cc \
	common/LogClient.cc \
	msg/Message.cc \
	msg/msg_types.cc \
	common/BackTrace.cc \
	common/perf_counters.cc \
	common/admin_socket.cc \
	common/admin_socket_client.cc \
	common/escape.c \
	common/Clock.cc \
	common/Timer.cc \
	common/Finisher.cc \
	common/environment.cc\
	common/sctp_crc32.c\
	common/assert.cc \
        common/run_cmd.cc \
	common/WorkQueue.cc \
	common/ConfUtils.cc \
	common/MemoryModel.cc \
	common/armor.c \
	common/safe_io.c \
	common/str_list.cc \
	common/errno.cc \
	msg/SimpleMessenger.cc \
	mon/MonMap.cc \
	mon/MonClient.cc \
	osd/OSDMap.cc \
	osd/osd_types.cc \
	mds/MDSMap.cc \
	common/common_init.cc \
	common/pipe.c \
	common/ceph_argparse.cc \
	common/ceph_context.cc \
	common/buffer.cc \
	common/code_environment.cc \
	common/signal.cc \
	common/simple_spin.cc \
	common/Thread.cc \
	common/Formatter.cc \
	common/HeartbeatMap.cc \
	include/ceph_fs.cc \
	include/ceph_hash.cc \
	include/ceph_strings.cc \
	include/ceph_frag.cc \
	common/config.cc \
	common/utf8.c \
	common/mime.c \
	common/strtol.cc \
	common/page.cc \
	common/lockdep.cc \
	common/DoutStreambuf.cc \
	common/version.cc \
	common/hex.cc \
	common/entity_name.cc \
	common/ceph_crypto.cc \
	include/addr_parsing.c \
	$(crush_files)

if WITH_PROFILER
libcommon_files += perfglue/cpu_profiler.cc
else
libcommon_files += perfglue/disabled_stubs.cc
endif



libmon_la_SOURCES = \
	auth/cephx/CephxKeyServer.cc \
	auth/cephx/CephxServiceHandler.cc \
	auth/AuthServiceHandler.cc \
	mon/Monitor.cc \
	mon/Paxos.cc \
	mon/PaxosService.cc \
	mon/OSDMonitor.cc \
	mon/MDSMonitor.cc \
	mon/MonmapMonitor.cc \
	mon/PGMonitor.cc \
	mon/PGMap.cc \
	mon/LogMonitor.cc \
	mon/AuthMonitor.cc \
	mon/Elector.cc \
	mon/MonitorStore.cc \
	mon/MonCaps.cc
libmon_la_LIBADD = libglobal.la
noinst_LTLIBRARIES += libmon.la

libmds_a_SOURCES = \
	mds/Dumper.cc \
	mds/Resetter.cc \
	mds/MDS.cc \
	mds/flock.cc \
	mds/locks.c \
	mds/journal.cc \
	mds/Server.cc \
	mds/Mutation.cc \
	mds/MDCache.cc \
	mds/Locker.cc \
	mds/Migrator.cc \
	mds/MDBalancer.cc \
	mds/CDentry.cc \
	mds/CDir.cc \
	mds/CInode.cc \
	mds/LogEvent.cc \
	mds/MDSTable.cc \
	mds/InoTable.cc \
	mds/MDSTableClient.cc \
	mds/MDSTableServer.cc \
	mds/AnchorServer.cc \
	mds/AnchorClient.cc \
	mds/SnapServer.cc \
	mds/snap.cc \
	mds/SessionMap.cc \
	mds/MDLog.cc
noinst_LIBRARIES += libmds.a

libos_la_SOURCES = \
	os/FileJournal.cc \
	os/FileStore.cc \
	os/JournalingObjectStore.cc \
	os/LFNIndex.cc \
	os/HashIndex.cc \
	os/IndexManager.cc \
	os/FlatIndex.cc
libos_la_CXXFLAGS= ${CRYPTO_CXXFLAGS} ${AM_CXXFLAGS}
libos_la_LIBADD = libglobal.la
noinst_LTLIBRARIES += libos.la

libosd_la_SOURCES = \
	osd/PG.cc \
	osd/ReplicatedPG.cc \
	osd/Ager.cc \
	osd/OSD.cc \
	osd/OSDCaps.cc \
	osd/Watch.cc \
        osd/ClassHandler.cc
libosd_la_CXXFLAGS= ${CRYPTO_CXXFLAGS} ${AM_CXXFLAGS}
libosd_la_LIBADD = libglobal.la
noinst_LTLIBRARIES += libosd.la

libosdc_la_SOURCES = \
	osdc/Objecter.cc \
	osdc/ObjectCacher.cc \
	osdc/Filer.cc \
	osdc/Journaler.cc
libosdc_la_LIBADD = libcommon.la
noinst_LTLIBRARIES += libosdc.la

libclient_la_SOURCES = \
	client/Client.cc \
	client/Inode.cc \
	client/MetaRequest.cc \
	client/Trace.cc
libclient_la_LIBADD = libcommon.la
noinst_LTLIBRARIES += libclient.la

dist-hook:
	$(srcdir)/check_version $(srcdir)/.git_version

python_PYTHON = pybind/rados.py \
		pybind/rgw.py

if WITH_DEBUG
dist_bin_SCRIPTS += test/ceph-pybind-test.py \
		    test/ceph-pybind-rgw-test.py
endif

# headers... and everything else we want to include in a 'make dist' 
# that autotools doesn't magically identify.
noinst_HEADERS = \
	rados_sync.h \
	auth/cephx/CephxAuthorizeHandler.h\
	auth/cephx/CephxKeyServer.h\
	auth/cephx/CephxProtocol.h\
	auth/cephx/CephxClientHandler.h\
	auth/cephx/CephxServiceHandler.h\
	auth/none/AuthNoneAuthorizeHandler.h\
	auth/none/AuthNoneClientHandler.h\
	auth/none/AuthNoneServiceHandler.h\
	auth/none/AuthNoneProtocol.h\
	auth/Auth.h\
	auth/AuthSupported.h\
	auth/AuthClientHandler.h\
	auth/AuthServiceHandler.h\
	auth/AuthAuthorizeHandler.h\
	auth/KeyRing.h\
	auth/RotatingKeyRing.h\
	auth/Crypto.h\
	bash_completion/ceph\
	bash_completion/rados\
	bash_completion/rbd\
	bash_completion/radosgw_admin\
        client/Client.h\
	client/Dentry.h\
	client/Dir.h\
	client/Fh.h\
	client/Inode.h\
	client/MetaRequest.h\
	client/MetaSession.h\
	client/SnapRealm.h\
        client/SyntheticClient.h\
        client/Trace.h\
        client/fuse_ll.h\
	client/ioctl.h\
        client/hadoop/CephFSInterface.h\
	cls_acl.cc\
	cls_crypto.cc\
	common/BackTrace.h\
	common/DoutStreambuf.h\
	common/HeartbeatMap.h\
	common/LogClient.h\
	common/LogEntry.h\
	common/WorkQueue.h\
	common/ceph_argparse.h\
	common/ceph_context.h\
	common/compiler_extensions.h\
	common/debug.h\
	common/dout.h\
	common/escape.h\
	common/version.h\
	common/hex.h\
	common/entity_name.h\
	common/errno.h\
	common/environment.h\
	common/likely.h\
	common/lockdep.h\
        common/Clock.h\
        common/Cond.h\
        common/ConfUtils.h\
        common/DecayCounter.h\
        common/Finisher.h\
	common/Formatter.h\
        common/perf_counters.h\
	common/admin_socket.h \
	common/admin_socket_client.h \
        common/MemoryModel.h\
        common/Mutex.h\
        common/RWLock.h\
        common/Semaphore.h\
        common/Thread.h\
        common/Throttle.h\
        common/Timer.h\
        common/arch.h\
        common/armor.h\
	global/global_init.h \
	global/global_context.h \
        common/common_init.h\
        common/pipe.h\
	common/code_environment.h \
        common/signal.h\
        global/signal_handler.h\
        common/simple_spin.h\
        common/run_cmd.h\
	common/safe_io.h\
        common/config.h\
        common/config_obs.h\
	common/config_opts.h\
	common/ceph_crypto.h\
	common/utf8.h\
	common/mime.h\
	common/secret.h\
	common/strtol.h\
	common/static_assert.h\
        crush/CrushWrapper.h\
        crush/CrushWrapper.i\
        crush/builder.h\
        crush/crush.h\
        crush/grammar.h\
        crush/hash.h\
        crush/mapper.h\
        crush/sample.txt\
        crush/types.h\
	fetch_config\
	include/bloom_filter.hpp\
        include/Context.h\
	include/CompatSet.h\
        include/Distribution.h\
	include/addr_parsing.h\
	include/assert.h\
        include/atomic.h\
        include/bitmapper.h\
        include/blobhash.h\
        include/buffer.h\
        include/byteorder.h\
	include/cephfs/libcephfs.h\
	include/ceph_frag.h\
        include/ceph_fs.h\
        include/ceph_hash.h\
	include/color.h\
	include/crc32c.h\
        include/cstring.h\
        include/encoding.h\
        include/err.h\
        include/error.h\
        include/fiemap.h\
        include/filepath.h\
        include/frag.h\
        include/hash.h\
        include/intarith.h\
        include/interval_set.h\
        include/inttypes.h\
	include/linux_fiemap.h\
        include/lru.h\
	include/msgr.h\
        include/nstring.h\
        include/object.h\
        include/page.h\
        include/rangeset.h\
	include/rados.h\
	include/rbd_types.h\
        include/statlite.h\
	include/str_list.h\
        include/triple.h\
        include/tstring.h\
        include/types.h\
        include/utime.h\
        include/dlist.h\
        include/elist.h\
        include/xlist.h\
	include/rados/librados.h\
	include/rados/librados.hpp\
	include/rados/librgw.h\
	include/rados/page.h\
	include/rados/crc32c.h\
	include/rados/buffer.h\
	include/rbd/librbd.h\
	include/rbd/librbd.hpp\
	logrotate.conf\
	mds/inode_backtrace.h\
	mds/flock.h\
	mds/locks.c\
	mds/locks.h\
        mds/Anchor.h\
        mds/AnchorClient.h\
        mds/AnchorServer.h\
        mds/CDentry.h\
        mds/CDir.h\
        mds/CInode.h\
        mds/Capability.h\
	mds/Dumper.h\
        mds/InoTable.h\
        mds/LocalLock.h\
        mds/Locker.h\
        mds/LogEvent.h\
        mds/LogSegment.h\
        mds/MDBalancer.h\
        mds/MDCache.h\
        mds/MDLog.h\
        mds/MDS.h\
        mds/MDSMap.h\
	mds/MDSTable.h\
	mds/MDSTableServer.h\
	mds/MDSTableClient.h\
	mds/Mutation.h\
        mds/Migrator.h\
	mds/Resetter.h\
        mds/ScatterLock.h\
        mds/Server.h\
        mds/SessionMap.h\
        mds/SimpleLock.h\
        mds/SnapClient.h\
        mds/SnapServer.h\
        mds/events/ECommitted.h\
        mds/events/EExport.h\
        mds/events/EFragment.h\
        mds/events/EImportFinish.h\
        mds/events/EImportStart.h\
        mds/events/EMetaBlob.h\
        mds/events/EOpen.h\
	mds/events/EResetJournal.h\
        mds/events/ESession.h\
        mds/events/ESessions.h\
        mds/events/ESlaveUpdate.h\
        mds/events/EString.h\
        mds/events/ESubtreeMap.h\
	mds/events/ETableClient.h\
	mds/events/ETableServer.h\
        mds/events/EUpdate.h\
        mds/mds_table_types.h\
        mds/mdstypes.h\
        mds/snap.h\
        messages/MAuth.h\
        messages/MAuthReply.h\
	messages/MCacheExpire.h\
        messages/MClientCaps.h\
        messages/MClientCapRelease.h\
        messages/MClientLease.h\
        messages/MClientReconnect.h\
        messages/MClientReply.h\
        messages/MClientRequest.h\
        messages/MClientRequestForward.h\
        messages/MClientSession.h\
        messages/MClientSnap.h\
        messages/MDentryLink.h\
        messages/MDentryUnlink.h\
        messages/MDirUpdate.h\
        messages/MDiscover.h\
        messages/MDiscoverReply.h\
        messages/MExportCaps.h\
        messages/MExportCapsAck.h\
        messages/MExportDir.h\
        messages/MExportDirAck.h\
        messages/MExportDirCancel.h\
        messages/MExportDirDiscover.h\
        messages/MExportDirDiscoverAck.h\
        messages/MExportDirFinish.h\
        messages/MExportDirNotify.h\
        messages/MExportDirNotifyAck.h\
        messages/MExportDirPrep.h\
        messages/MExportDirPrepAck.h\
        messages/MGenericMessage.h\
        messages/MGetPoolStats.h\
        messages/MGetPoolStatsReply.h\
        messages/MHeartbeat.h\
        messages/MInodeFileCaps.h\
        messages/MLock.h\
	messages/MLog.h\
	messages/MLogAck.h\
        messages/MMDSBeacon.h\
        messages/MMDSCacheRejoin.h\
	messages/MMDSLoadTargets.h\
	messages/MMDSFindIno.h\
	messages/MMDSFindInoReply.h\
        messages/MMDSFragmentNotify.h\
        messages/MMDSMap.h\
        messages/MMDSResolve.h\
        messages/MMDSResolveAck.h\
        messages/MMDSSlaveRequest.h\
        messages/MMDSTableRequest.h\
        messages/MMonCommand.h\
        messages/MMonCommandAck.h\
        messages/MMonElection.h\
        messages/MMonGetMap.h\
        messages/MMonGetVersion.h\
        messages/MMonGetVersionReply.h\
	messages/MMonGlobalID.h\
        messages/MMonMap.h\
        messages/MMonObserve.h\
        messages/MMonObserveNotify.h\
        messages/MMonPaxos.h\
        messages/MMonSubscribe.h\
        messages/MMonSubscribeAck.h\
        messages/MOSDAlive.h\
        messages/MOSDBoot.h\
        messages/MOSDFailure.h\
        messages/MOSDMap.h\
        messages/MOSDOp.h\
        messages/MOSDOpReply.h\
        messages/MOSDPGCreate.h\
        messages/MOSDPGInfo.h\
        messages/MOSDPGLog.h\
        messages/MOSDPGMissing.h\
        messages/MOSDPGNotify.h\
        messages/MOSDPGQuery.h\
        messages/MOSDPGRemove.h\
        messages/MOSDPGTemp.h\
        messages/MOSDPGTrim.h\
        messages/MOSDPing.h\
	messages/MOSDRepScrub.h\
	messages/MOSDScrub.h\
        messages/MOSDSubOp.h\
        messages/MOSDSubOpReply.h\
        messages/MPGStats.h\
        messages/MPGStatsAck.h\
        messages/MPing.h\
	messages/MPoolOp.h\
	messages/MPoolOpReply.h\
        messages/MRemoveSnaps.h\
	messages/MRoute.h\
	messages/MForward.h\
        messages/MStatfs.h\
        messages/MStatfsReply.h\
        messages/MWatchNotify.h\
	messages/PaxosServiceMessage.h\
	mon/AuthMonitor.h\
        mon/Elector.h\
	mon/LogMonitor.h\
        mon/MDSMonitor.h\
	mon/MonmapMonitor.h\
        mon/MonCaps.h\
        mon/MonClient.h\
        mon/MonMap.h\
        mon/Monitor.h\
        mon/MonitorStore.h\
        mon/OSDMonitor.h\
        mon/PGMap.h\
        mon/PGMonitor.h\
        mon/Paxos.h\
        mon/PaxosService.h\
        mon/Session.h\
        mon/mon_types.h\
	mount/canonicalize.c\
	mount/mtab.c\
        msg/Dispatcher.h\
        msg/Message.h\
        msg/Messenger.h\
        msg/SimpleMessenger.h\
        msg/msg_types.h\
        msg/tcp.cc\
        msg/tcp.h\
	objclass/objclass.h\
	obsync/obsync\
	obsync/boto_tool\
	os/btrfs_ioctl.h\
	os/CollectionIndex.h\
        os/Fake.h\
        os/FileJournal.h\
        os/FileStore.h\
	os/FlatIndex.h\
	os/HashIndex.h\
	os/IndexManager.h\
        os/Journal.h\
        os/JournalingObjectStore.h\
	os/LFNIndex.h\
        os/ObjectStore.h\
        osd/Ager.h\
	osd/ClassHandler.h\
        osd/OSD.h\
        osd/OSDCaps.h\
        osd/OSDMap.h\
        osd/ObjectVersioner.h\
        osd/PG.h\
        osd/PGLS.h\
        osd/ReplicatedPG.h\
        osd/Watch.h\
        osd/osd_types.h\
	osdc/rados_bencher.h\
        osdc/Blinker.h\
        osdc/Filer.h\
        osdc/Journaler.h\
        osdc/ObjectCacher.h\
        osdc/Objecter.h\
        perfglue/cpu_profiler.h\
        perfglue/heap_profiler.h\
	rgw/rgw_access.h\
	rgw/rgw_acl.h\
	rgw/rgw_xml.h\
	rgw/rgw_cache.h\
	rgw/rgw_common.h\
	rgw/rgw_formats.h\
	rgw/rgw_fs.h\
	rgw/rgw_log.h\
	rgw/rgw_multi.h\
	rgw/rgw_op.h\
	rgw/rgw_swift.h\
	rgw/rgw_swift_auth.h\
	rgw/rgw_rados.h\
	rgw/rgw_rest.h\
	rgw/rgw_rest_swift.h\
	rgw/rgw_rest_s3.h\
	rgw/rgw_tools.h\
	rgw/rgw_bucket.h\
	rgw/rgw_user.h\
	sample.ceph.conf\
	tools/common.h\
	tools/gui.h\
	tools/gui_resources.h\
	test/osd/RadosModel.h\
	global/pidfile.h\
	common/sync_filesystem.h \
	test/system/cross_process_sem.h \
	test/system/st_rados_create_pool.h \
	test/system/st_rados_list_objects.h \
	test/system/systest_runnable.h \
	test/system/systest_settings.h \
	test/rados-api/test.h

all_sources = $(cmon_SOURCES) $(ceph_SOURCES) $(cephfs_SOURCES) $(librados_config_SOURCES) $(cauthtool_SOURCES) $(monmaptool_SOURCES) \
	$(crushtool_SOURCES) $(osdmaptool_SOURCES) $(cconf_SOURCES) $(mount_ceph_SOURCES) $(cmds_SOURCES) \
	$(cosd_SOURCES) $(dupstore_SOURCES) $(store_test_SOURCES) $(streamtest_SOURCES) $(csyn_SOURCES)  \
	$(testmsgr_SOURCES) $(cfuse_SOURCES) $(fakefuse_SOURCES) $(psim_SOURCES) \
	$(libcommon_files) $(libmon_la_SOURCES) $(libmds_a_SOURCES) \
	$(libos_la_SOURCES) $(libosd_la_SOURCES) \
	$(libosdc_la_SOURCES) $(libclient_la_SOURCES) $(ceph_tool_gui_DATA)

if WITH_RADOSGW
all_sources += $(librgw_SOURCES)
endif

if ENABLE_COVERAGE
COV_DIR = $(DESTDIR)$(libdir)/ceph/coverage
COV_FILES = $(srcdir)/*.gcno
COV_LIB_FILES = $(srcdir)/.libs/*.gcno
endif

install-coverage:
if ENABLE_COVERAGE
	-mkdir -p $(COV_DIR)/.libs
	-$(INSTALL_DATA) $(COV_FILES) $(COV_DIR)
	-$(INSTALL_DATA) $(COV_LIB_FILES) $(COV_DIR)/.libs
endif

uninstall-coverage:
if ENABLE_COVERAGE
	-rm $(COV_DIR)/*.gcno
	-rm $(COV_DIR)/.libs/*.gcno
	-rmdir -p $(COV_DIR)/.libs
	-rmdir -p $(COV_DIR)
endif

check-coverage:
if ENABLE_COVERAGE
	-test/coverage.sh -d $(srcdir) -o check-coverage make check
endif

install-data-local: install-coverage
	-mkdir -p $(DESTDIR)$(sysconfdir)/ceph
	-mkdir -p $(DESTDIR)$(localstatedir)/log/ceph
	-mkdir -p $(DESTDIR)$(localstatedir)/lib/ceph/tmp

uninstall-local: uninstall-coverage
	-rmdir -p $(DESTDIR)$(sysconfdir)/ceph/
	-rmdir -p $(DESTDIR)$(localstatedir)/log/ceph
	-rmdir -p $(DESTDIR)$(localstatedir)/lib/ceph/tmp

# if we are doing a debug build, tell make to actually build the debug
# targets
if WITH_DEBUG
bin_PROGRAMS += $(bin_DEBUGPROGRAMS)
endif


project.tgz: clean
	cov-configure -co /usr/bin/gcc
	cov-configure -co /usr/bin/g++
	cov-build -e emit -o output make
	tar czvf project.tgz README emit output

submit-coverity:
	scp project.tgz ceph.newdream.net:ceph.newdream.net/coverity/`git describe`.tgz
	echo "v2;ceph;"`cat .coverity.build.pass`";MAIL;http://ceph.newdream.net/coverity/"`git describe`.tgz | mail build@submit.scan.coverity.com<|MERGE_RESOLUTION|>--- conflicted
+++ resolved
@@ -40,18 +40,12 @@
 # osd
 ceph_osd_SOURCES = cosd.cc objclass/class_debug.cc \
 	       objclass/class_api.cc
-<<<<<<< HEAD
-cosd_LDADD = libosd.la libos.la $(LIBGLOBAL_LDA)
+ceph_osd_LDADD = libosd.la libos.la $(LIBGLOBAL_LDA)
 if LINUX
-cosd_LDADD += -ldl
-endif
-bin_PROGRAMS += cosd
-cosd_CXXFLAGS = ${AM_CXXFLAGS}
-=======
-ceph_osd_LDADD = libosd.la libos.la $(LIBGLOBAL_LDA) -ldl
+ceph_osd_LDADD += -ldl
+endif
 bin_PROGRAMS += ceph-osd
 ceph_osd_CXXFLAGS = ${AM_CXXFLAGS}
->>>>>>> c5523239
 
 # mds
 ceph_mds_SOURCES = cmds.cc

// -*- mode:C++; tab-width:8; c-basic-offset:2; indent-tabs-mode:t -*- 
// vim: ts=8 sw=2 smarttab
/*
 * Ceph - scalable distributed file system
 *
 * Copyright (C) 2004-2006 Sage Weil <sage@newdream.net>
 *
 * This is free software; you can redistribute it and/or
 * modify it under the terms of the GNU Lesser General Public
 * License version 2.1, as published by the Free Software 
 * Foundation.  See file COPYING.
 * 
 */
#include "acconfig.h"

#include <fstream>
#include <iostream>
#include <errno.h>
#include <sys/stat.h>
#include <sys/utsname.h>
#include <signal.h>
#include <ctype.h>
#include <boost/scoped_ptr.hpp>

#ifdef HAVE_SYS_PARAM_H
#include <sys/param.h>
#endif

#ifdef HAVE_SYS_MOUNT_H
#include <sys/mount.h>
#endif

#include "osd/PG.h"

#include "include/types.h"
#include "include/compat.h"

#include "OSD.h"
#include "OSDMap.h"
#include "Watch.h"
#include "osdc/Objecter.h"

#include "common/ceph_argparse.h"
#include "common/version.h"
#include "common/io_priority.h"

#include "os/ObjectStore.h"

#include "ReplicatedPG.h"

#include "Ager.h"


#include "msg/Messenger.h"
#include "msg/Message.h"

#include "mon/MonClient.h"

#include "messages/MLog.h"

#include "messages/MGenericMessage.h"
#include "messages/MPing.h"
#include "messages/MOSDPing.h"
#include "messages/MOSDFailure.h"
#include "messages/MOSDMarkMeDown.h"
#include "messages/MOSDOp.h"
#include "messages/MOSDOpReply.h"
#include "messages/MOSDSubOp.h"
#include "messages/MOSDSubOpReply.h"
#include "messages/MOSDBoot.h"
#include "messages/MOSDPGTemp.h"

#include "messages/MOSDMap.h"
#include "messages/MOSDPGNotify.h"
#include "messages/MOSDPGQuery.h"
#include "messages/MOSDPGLog.h"
#include "messages/MOSDPGRemove.h"
#include "messages/MOSDPGInfo.h"
#include "messages/MOSDPGCreate.h"
#include "messages/MOSDPGTrim.h"
#include "messages/MOSDPGScan.h"
#include "messages/MOSDPGBackfill.h"
#include "messages/MOSDPGMissing.h"
#include "messages/MBackfillReserve.h"
#include "messages/MRecoveryReserve.h"
#include "messages/MOSDECSubOpWrite.h"
#include "messages/MOSDECSubOpWriteReply.h"
#include "messages/MOSDECSubOpRead.h"
#include "messages/MOSDECSubOpReadReply.h"

#include "messages/MOSDAlive.h"

#include "messages/MOSDScrub.h"
#include "messages/MOSDRepScrub.h"

#include "messages/MMonCommand.h"
#include "messages/MCommand.h"
#include "messages/MCommandReply.h"

#include "messages/MPGStats.h"
#include "messages/MPGStatsAck.h"

#include "messages/MWatchNotify.h"
#include "messages/MOSDPGPush.h"
#include "messages/MOSDPGPushReply.h"
#include "messages/MOSDPGPull.h"

#include "common/perf_counters.h"
#include "common/Timer.h"
#include "common/LogClient.h"
#include "common/HeartbeatMap.h"
#include "common/admin_socket.h"

#include "global/signal_handler.h"
#include "global/pidfile.h"

#include "include/color.h"
#include "perfglue/cpu_profiler.h"
#include "perfglue/heap_profiler.h"

#include "osd/ClassHandler.h"
#include "osd/OpRequest.h"

#include "auth/AuthAuthorizeHandler.h"

#include "common/errno.h"

#include "objclass/objclass.h"

#include "common/cmdparse.h"
#include "include/str_list.h"

#include "include/assert.h"
#include "common/config.h"

#ifdef WITH_LTTNG
#include "tracing/osd.h"
#endif

#define dout_subsys ceph_subsys_osd
#undef dout_prefix
#define dout_prefix _prefix(_dout, whoami, get_osdmap())

static ostream& _prefix(std::ostream* _dout, int whoami, OSDMapRef osdmap) {
  return *_dout << "osd." << whoami << " "
		<< (osdmap ? osdmap->get_epoch():0)
		<< " ";
}

//Initial features in new superblock.
//Features here are also automatically upgraded
CompatSet OSD::get_osd_initial_compat_set() {
  CompatSet::FeatureSet ceph_osd_feature_compat;
  CompatSet::FeatureSet ceph_osd_feature_ro_compat;
  CompatSet::FeatureSet ceph_osd_feature_incompat;
  ceph_osd_feature_incompat.insert(CEPH_OSD_FEATURE_INCOMPAT_BASE);
  ceph_osd_feature_incompat.insert(CEPH_OSD_FEATURE_INCOMPAT_PGINFO);
  ceph_osd_feature_incompat.insert(CEPH_OSD_FEATURE_INCOMPAT_OLOC);
  ceph_osd_feature_incompat.insert(CEPH_OSD_FEATURE_INCOMPAT_LEC);
  ceph_osd_feature_incompat.insert(CEPH_OSD_FEATURE_INCOMPAT_CATEGORIES);
  ceph_osd_feature_incompat.insert(CEPH_OSD_FEATURE_INCOMPAT_HOBJECTPOOL);
  ceph_osd_feature_incompat.insert(CEPH_OSD_FEATURE_INCOMPAT_BIGINFO);
  ceph_osd_feature_incompat.insert(CEPH_OSD_FEATURE_INCOMPAT_LEVELDBINFO);
  ceph_osd_feature_incompat.insert(CEPH_OSD_FEATURE_INCOMPAT_LEVELDBLOG);
  ceph_osd_feature_incompat.insert(CEPH_OSD_FEATURE_INCOMPAT_SNAPMAPPER);
  return CompatSet(ceph_osd_feature_compat, ceph_osd_feature_ro_compat,
		   ceph_osd_feature_incompat);
}

//Features are added here that this OSD supports.
CompatSet OSD::get_osd_compat_set() {
  CompatSet compat =  get_osd_initial_compat_set();
  //Any features here can be set in code, but not in initial superblock
  compat.incompat.insert(CEPH_OSD_FEATURE_INCOMPAT_SHARDS);
  return compat;
}

OSDService::OSDService(OSD *osd) :
  osd(osd),
  cct(osd->cct),
  whoami(osd->whoami), store(osd->store), clog(osd->clog),
  pg_recovery_stats(osd->pg_recovery_stats),
  infos_oid(OSD::make_infos_oid()),
  cluster_messenger(osd->cluster_messenger),
  client_messenger(osd->client_messenger),
  logger(osd->logger),
  recoverystate_perf(osd->recoverystate_perf),
  monc(osd->monc),
  op_wq(osd->op_shardedwq),
  peering_wq(osd->peering_wq),
  recovery_wq(osd->recovery_wq),
  snap_trim_wq(osd->snap_trim_wq),
  scrub_wq(osd->scrub_wq),
  scrub_finalize_wq(osd->scrub_finalize_wq),
  rep_scrub_wq(osd->rep_scrub_wq),
  recovery_gen_wq("recovery_gen_wq", cct->_conf->osd_recovery_thread_timeout,
		  &osd->recovery_tp),
  op_gen_wq("op_gen_wq", cct->_conf->osd_recovery_thread_timeout, &osd->osd_tp),
  class_handler(osd->class_handler),
  pg_epoch_lock("OSDService::pg_epoch_lock"),
  publish_lock("OSDService::publish_lock"),
  pre_publish_lock("OSDService::pre_publish_lock"),
  peer_map_epoch_lock("OSDService::peer_map_epoch_lock"),
  sched_scrub_lock("OSDService::sched_scrub_lock"), scrubs_pending(0),
  scrubs_active(0),
  agent_lock("OSD::agent_lock"),
  agent_valid_iterator(false),
  agent_ops(0),
  agent_active(true),
  agent_thread(this),
  agent_stop_flag(false),
  agent_timer_lock("OSD::agent_timer_lock"),
  agent_timer(osd->client_messenger->cct, agent_timer_lock),
  objecter_lock("OSD::objecter_lock"),
  objecter_timer(osd->client_messenger->cct, objecter_lock),
  objecter(new Objecter(osd->client_messenger->cct, osd->objecter_messenger, osd->monc, &objecter_osdmap,
			objecter_lock, objecter_timer, 0, 0)),
  objecter_finisher(osd->client_messenger->cct),
  objecter_dispatcher(this),
  watch_lock("OSD::watch_lock"),
  watch_timer(osd->client_messenger->cct, watch_lock),
  next_notif_id(0),
  backfill_request_lock("OSD::backfill_request_lock"),
  backfill_request_timer(cct, backfill_request_lock, false),
  last_tid(0),
  tid_lock("OSDService::tid_lock"),
  reserver_finisher(cct),
  local_reserver(&reserver_finisher, cct->_conf->osd_max_backfills,
		 cct->_conf->osd_min_recovery_priority),
  remote_reserver(&reserver_finisher, cct->_conf->osd_max_backfills,
		  cct->_conf->osd_min_recovery_priority),
  pg_temp_lock("OSDService::pg_temp_lock"),
  map_cache_lock("OSDService::map_lock"),
  map_cache(cct->_conf->osd_map_cache_size),
  map_bl_cache(cct->_conf->osd_map_cache_size),
  map_bl_inc_cache(cct->_conf->osd_map_cache_size),
  in_progress_split_lock("OSDService::in_progress_split_lock"),
  stat_lock("OSD::stat_lock"),
  full_status_lock("OSDService::full_status_lock"),
  cur_state(NONE),
  last_msg(0),
  cur_ratio(0),
  epoch_lock("OSDService::epoch_lock"),
  boot_epoch(0), up_epoch(0), bind_epoch(0),
  is_stopping_lock("OSDService::is_stopping_lock"),
  state(NOT_STOPPING)
#ifdef PG_DEBUG_REFS
  , pgid_lock("OSDService::pgid_lock")
#endif
{}

OSDService::~OSDService()
{
  delete objecter;
}

void OSDService::_start_split(spg_t parent, const set<spg_t> &children)
{
  for (set<spg_t>::const_iterator i = children.begin();
       i != children.end();
       ++i) {
    dout(10) << __func__ << ": Starting split on pg " << *i
	     << ", parent=" << parent << dendl;
    assert(!pending_splits.count(*i));
    assert(!in_progress_splits.count(*i));
    pending_splits.insert(make_pair(*i, parent));

    assert(!rev_pending_splits[parent].count(*i));
    rev_pending_splits[parent].insert(*i);
  }
}

void OSDService::mark_split_in_progress(spg_t parent, const set<spg_t> &children)
{
  Mutex::Locker l(in_progress_split_lock);
  map<spg_t, set<spg_t> >::iterator piter = rev_pending_splits.find(parent);
  assert(piter != rev_pending_splits.end());
  for (set<spg_t>::const_iterator i = children.begin();
       i != children.end();
       ++i) {
    assert(piter->second.count(*i));
    assert(pending_splits.count(*i));
    assert(!in_progress_splits.count(*i));
    assert(pending_splits[*i] == parent);

    pending_splits.erase(*i);
    piter->second.erase(*i);
    in_progress_splits.insert(*i);
  }
  if (piter->second.empty())
    rev_pending_splits.erase(piter);
}

void OSDService::cancel_pending_splits_for_parent(spg_t parent)
{
  Mutex::Locker l(in_progress_split_lock);
  return _cancel_pending_splits_for_parent(parent);
}

void OSDService::_cancel_pending_splits_for_parent(spg_t parent)
{
  map<spg_t, set<spg_t> >::iterator piter = rev_pending_splits.find(parent);
  if (piter == rev_pending_splits.end())
    return;

  for (set<spg_t>::iterator i = piter->second.begin();
       i != piter->second.end();
       ++i) {
    assert(pending_splits.count(*i));
    assert(!in_progress_splits.count(*i));
    pending_splits.erase(*i);
    dout(10) << __func__ << ": Completing split on pg " << *i
	     << " for parent: " << parent << dendl;
    _cancel_pending_splits_for_parent(*i);
  }
  rev_pending_splits.erase(piter);
}

void OSDService::_maybe_split_pgid(OSDMapRef old_map,
				  OSDMapRef new_map,
				  spg_t pgid)
{
  assert(old_map->have_pg_pool(pgid.pool()));
  if (pgid.ps() < static_cast<unsigned>(old_map->get_pg_num(pgid.pool()))) {
    set<spg_t> children;
    pgid.is_split(old_map->get_pg_num(pgid.pool()),
		  new_map->get_pg_num(pgid.pool()), &children);
    _start_split(pgid, children);
  } else {
    assert(pgid.ps() < static_cast<unsigned>(new_map->get_pg_num(pgid.pool())));
  }
}

void OSDService::init_splits_between(spg_t pgid,
				     OSDMapRef frommap,
				     OSDMapRef tomap)
{
  // First, check whether we can avoid this potentially expensive check
  if (tomap->have_pg_pool(pgid.pool()) &&
      pgid.is_split(
	frommap->get_pg_num(pgid.pool()),
	tomap->get_pg_num(pgid.pool()),
	NULL)) {
    // Ok, a split happened, so we need to walk the osdmaps
    set<spg_t> new_pgs; // pgs to scan on each map
    new_pgs.insert(pgid);
    OSDMapRef curmap(get_map(frommap->get_epoch()));
    for (epoch_t e = frommap->get_epoch() + 1;
	 e <= tomap->get_epoch();
	 ++e) {
      OSDMapRef nextmap(try_get_map(e));
      if (!nextmap)
	continue;
      set<spg_t> even_newer_pgs; // pgs added in this loop
      for (set<spg_t>::iterator i = new_pgs.begin(); i != new_pgs.end(); ++i) {
	set<spg_t> split_pgs;
	if (i->is_split(curmap->get_pg_num(i->pool()),
			nextmap->get_pg_num(i->pool()),
			&split_pgs)) {
	  start_split(*i, split_pgs);
	  even_newer_pgs.insert(split_pgs.begin(), split_pgs.end());
	}
      }
      new_pgs.insert(even_newer_pgs.begin(), even_newer_pgs.end());
      curmap = nextmap;
    }
    assert(curmap == tomap); // we must have had both frommap and tomap
  }
}

void OSDService::expand_pg_num(OSDMapRef old_map,
			       OSDMapRef new_map)
{
  Mutex::Locker l(in_progress_split_lock);
  for (set<spg_t>::iterator i = in_progress_splits.begin();
       i != in_progress_splits.end();
    ) {
    if (!new_map->have_pg_pool(i->pool())) {
      in_progress_splits.erase(i++);
    } else {
      _maybe_split_pgid(old_map, new_map, *i);
      ++i;
    }
  }
  for (map<spg_t, spg_t>::iterator i = pending_splits.begin();
       i != pending_splits.end();
    ) {
    if (!new_map->have_pg_pool(i->first.pool())) {
      rev_pending_splits.erase(i->second);
      pending_splits.erase(i++);
    } else {
      _maybe_split_pgid(old_map, new_map, i->first);
      ++i;
    }
  }
}

bool OSDService::splitting(spg_t pgid)
{
  Mutex::Locker l(in_progress_split_lock);
  return in_progress_splits.count(pgid) ||
    pending_splits.count(pgid);
}

void OSDService::complete_split(const set<spg_t> &pgs)
{
  Mutex::Locker l(in_progress_split_lock);
  for (set<spg_t>::const_iterator i = pgs.begin();
       i != pgs.end();
       ++i) {
    dout(10) << __func__ << ": Completing split on pg " << *i << dendl;
    assert(!pending_splits.count(*i));
    assert(in_progress_splits.count(*i));
    in_progress_splits.erase(*i);
  }
}

void OSDService::need_heartbeat_peer_update()
{
  osd->need_heartbeat_peer_update();
}

void OSDService::pg_stat_queue_enqueue(PG *pg)
{
  osd->pg_stat_queue_enqueue(pg);
}

void OSDService::pg_stat_queue_dequeue(PG *pg)
{
  osd->pg_stat_queue_dequeue(pg);
}

void OSDService::start_shutdown()
{
  {
    Mutex::Locker l(agent_timer_lock);
    agent_timer.cancel_all_events();
    agent_timer.shutdown();
  }
}

void OSDService::shutdown()
{
  reserver_finisher.stop();
  {
    Mutex::Locker l(watch_lock);
    watch_timer.shutdown();
  }

  {
    Mutex::Locker l(objecter_lock);
    objecter_timer.shutdown();
    objecter->shutdown_locked();
  }
  objecter->shutdown_unlocked();
  objecter_finisher.stop();

  {
    Mutex::Locker l(backfill_request_lock);
    backfill_request_timer.shutdown();
  }
  osdmap = OSDMapRef();
  next_osdmap = OSDMapRef();
}

void OSDService::init()
{
  reserver_finisher.start();
  {
    objecter_finisher.start();
    objecter->init_unlocked();
    Mutex::Locker l(objecter_lock);
    objecter_timer.init();
    objecter->set_client_incarnation(0);
    objecter->init_locked();
  }
  watch_timer.init();
  agent_timer.init();

  agent_thread.create();
}

void OSDService::activate_map()
{
  // wake/unwake the tiering agent
  agent_lock.Lock();
  agent_active =
    !osdmap->test_flag(CEPH_OSDMAP_NOTIERAGENT) &&
    osd->is_active();
  agent_cond.Signal();
  agent_lock.Unlock();
}

class AgentTimeoutCB : public Context {
  PGRef pg;
public:
  AgentTimeoutCB(PGRef _pg) : pg(_pg) {}
  void finish(int) {
    pg->agent_choose_mode_restart();
  }
};

void OSDService::agent_entry()
{
  dout(10) << __func__ << " start" << dendl;
  agent_lock.Lock();

  while (!agent_stop_flag) {
    if (agent_queue.empty()) {
      dout(20) << __func__ << " empty queue" << dendl;
      agent_cond.Wait(agent_lock);
      continue;
    }
    uint64_t level = agent_queue.rbegin()->first;
    set<PGRef>& top = agent_queue.rbegin()->second;
    dout(10) << __func__
	     << " tiers " << agent_queue.size()
	     << ", top is " << level
	     << " with pgs " << top.size()
	     << ", ops " << agent_ops << "/"
	     << g_conf->osd_agent_max_ops
	     << (agent_active ? " active" : " NOT ACTIVE")
	     << dendl;
    dout(20) << __func__ << " oids " << agent_oids << dendl;
    if (agent_ops >= g_conf->osd_agent_max_ops || top.empty() ||
	!agent_active) {
      agent_cond.Wait(agent_lock);
      continue;
    }

    if (!agent_valid_iterator || agent_queue_pos == top.end()) {
      agent_queue_pos = top.begin();
      agent_valid_iterator = true;
    }
    PGRef pg = *agent_queue_pos;
    int max = g_conf->osd_agent_max_ops - agent_ops;
    agent_lock.Unlock();
    if (!pg->agent_work(max)) {
      dout(10) << __func__ << " " << *pg
	<< " no agent_work, delay for " << g_conf->osd_agent_delay_time
	<< " seconds" << dendl;

      osd->logger->inc(l_osd_tier_delay);
      // Queue a timer to call agent_choose_mode for this pg in 5 seconds
      agent_timer_lock.Lock();
      Context *cb = new AgentTimeoutCB(pg);
      agent_timer.add_event_after(g_conf->osd_agent_delay_time, cb);
      agent_timer_lock.Unlock();
    }
    agent_lock.Lock();
  }
  agent_lock.Unlock();
  dout(10) << __func__ << " finish" << dendl;
}

void OSDService::agent_stop()
{
  {
    Mutex::Locker l(agent_lock);

    // By this time all ops should be cancelled
    assert(agent_ops == 0);
    // By this time all PGs are shutdown and dequeued
    if (!agent_queue.empty()) {
      set<PGRef>& top = agent_queue.rbegin()->second;
      derr << "agent queue not empty, for example " << (*top.begin())->info.pgid << dendl;
      assert(0 == "agent queue not empty");
    }

    agent_stop_flag = true;
    agent_cond.Signal();
  }
  agent_thread.join();
}


#undef dout_prefix
#define dout_prefix *_dout

int OSD::convert_collection(ObjectStore *store, coll_t cid)
{
  coll_t tmp0("convertfs_temp");
  coll_t tmp1("convertfs_temp1");
  vector<ghobject_t> objects;

  map<string, bufferptr> aset;
  int r = store->collection_getattrs(cid, aset);
  if (r < 0)
    return r;

  {
    ObjectStore::Transaction t;
    t.create_collection(tmp0);
    for (map<string, bufferptr>::iterator i = aset.begin();
	 i != aset.end();
	 ++i) {
      bufferlist val;
      val.push_back(i->second);
      t.collection_setattr(tmp0, i->first, val);
    }
    store->apply_transaction(t);
  }

  ghobject_t next;
  while (!next.is_max()) {
    objects.clear();
    ghobject_t start = next;
    r = store->collection_list_partial(cid, start,
				       200, 300, 0,
				       &objects, &next);
    if (r < 0)
      return r;

    ObjectStore::Transaction t;
    for (vector<ghobject_t>::iterator i = objects.begin();
	 i != objects.end();
	 ++i) {
      t.collection_add(tmp0, cid, *i);
    }
    store->apply_transaction(t);
  }

  {
    ObjectStore::Transaction t;
    t.collection_rename(cid, tmp1);
    t.collection_rename(tmp0, cid);
    store->apply_transaction(t);
  }

  recursive_remove_collection(store, tmp1);
  store->sync_and_flush();
  store->sync();
  return 0;
}

int OSD::do_convertfs(ObjectStore *store)
{
  int r = store->mount();
  if (r < 0)
    return r;

  uint32_t version;
  r = store->version_stamp_is_valid(&version);
  if (r < 0)
    return r;
  if (r == 1)
    return store->umount();

  derr << "ObjectStore is old at version " << version << ".  Updating..."  << dendl;

  derr << "Removing tmp pgs" << dendl;
  vector<coll_t> collections;
  r = store->list_collections(collections);
  if (r < 0)
    return r;
  for (vector<coll_t>::iterator i = collections.begin();
       i != collections.end();
       ++i) {
    spg_t pgid;
    if (i->is_temp(pgid))
      recursive_remove_collection(store, *i);
    else if (i->to_str() == "convertfs_temp" ||
	     i->to_str() == "convertfs_temp1")
      recursive_remove_collection(store, *i);
  }
  store->flush();


  derr << "Getting collections" << dendl;

  derr << collections.size() << " to process." << dendl;
  collections.clear();
  r = store->list_collections(collections);
  if (r < 0)
    return r;
  int processed = 0;
  for (vector<coll_t>::iterator i = collections.begin();
       i != collections.end();
       ++i, ++processed) {
    derr << processed << "/" << collections.size() << " processed" << dendl;
    uint32_t collection_version;
    r = store->collection_version_current(*i, &collection_version);
    if (r < 0) {
      return r;
    } else if (r == 1) {
      derr << "Collection " << *i << " is up to date" << dendl;
    } else {
      derr << "Updating collection " << *i << " current version is " 
	   << collection_version << dendl;
      r = convert_collection(store, *i);
      if (r < 0)
	return r;
      derr << "collection " << *i << " updated" << dendl;
    }
  }
  derr << "All collections up to date, updating version stamp..." << dendl;
  r = store->update_version_stamp();
  if (r < 0)
    return r;
  store->sync_and_flush();
  store->sync();
  derr << "Version stamp updated, done with upgrade!" << dendl;
  return store->umount();
}

int OSD::mkfs(CephContext *cct, ObjectStore *store, const string &dev,
	      uuid_d fsid, int whoami)
{
  int ret;

  try {
    // if we are fed a uuid for this osd, use it.
    store->set_fsid(cct->_conf->osd_uuid);

    ret = store->mkfs();
    if (ret) {
      derr << "OSD::mkfs: ObjectStore::mkfs failed with error " << ret << dendl;
      goto free_store;
    }

    ret = store->mount();
    if (ret) {
      derr << "OSD::mkfs: couldn't mount ObjectStore: error " << ret << dendl;
      goto free_store;
    }

    // age?
    if (cct->_conf->osd_age_time != 0) {
      if (cct->_conf->osd_age_time >= 0) {
        dout(0) << "aging..." << dendl;
        Ager ager(cct, store);
        ager.age(cct->_conf->osd_age_time,
          cct->_conf->osd_age,
          cct->_conf->osd_age - .05,
          50000,
          cct->_conf->osd_age - .05);
      }
    }

    OSDSuperblock sb;
    bufferlist sbbl;
    ret = store->read(coll_t::META_COLL, OSD_SUPERBLOCK_POBJECT, 0, 0, sbbl);
    if (ret >= 0) {
      dout(0) << " have superblock" << dendl;
      if (whoami != sb.whoami) {
	derr << "provided osd id " << whoami << " != superblock's " << sb.whoami << dendl;
	ret = -EINVAL;
	goto umount_store;
      }
      if (fsid != sb.cluster_fsid) {
	derr << "provided cluster fsid " << fsid << " != superblock's " << sb.cluster_fsid << dendl;
	ret = -EINVAL;
	goto umount_store;
      }
    } else {
      // create superblock
      if (fsid.is_zero()) {
	derr << "must specify cluster fsid" << dendl;
	ret = -EINVAL;
	goto umount_store;
      }

      sb.cluster_fsid = fsid;
      sb.osd_fsid = store->get_fsid();
      sb.whoami = whoami;
      sb.compat_features = get_osd_initial_compat_set();

      // benchmark?
      if (cct->_conf->osd_auto_weight) {
	bufferlist bl;
	bufferptr bp(1048576);
	bp.zero();
	bl.push_back(bp);
	dout(0) << "testing disk bandwidth..." << dendl;
	utime_t start = ceph_clock_now(cct);
	object_t oid("disk_bw_test");
	for (int i=0; i<1000; i++) {
	  ObjectStore::Transaction *t = new ObjectStore::Transaction;
	  t->write(coll_t::META_COLL, hobject_t(sobject_t(oid, 0)), i*bl.length(), bl.length(), bl);
	  store->queue_transaction_and_cleanup(NULL, t);
	}
	store->sync();
	utime_t end = ceph_clock_now(cct);
	end -= start;
	dout(0) << "measured " << (1000.0 / (double)end) << " mb/sec" << dendl;
	ObjectStore::Transaction tr;
	tr.remove(coll_t::META_COLL, hobject_t(sobject_t(oid, 0)));
	ret = store->apply_transaction(tr);
	if (ret) {
	  derr << "OSD::mkfs: error while benchmarking: apply_transaction returned "
	       << ret << dendl;
	  goto umount_store;
	}
	
	// set osd weight
	sb.weight = (1000.0 / (double)end);
      }

      bufferlist bl;
      ::encode(sb, bl);

      ObjectStore::Transaction t;
      t.create_collection(coll_t::META_COLL);
      t.write(coll_t::META_COLL, OSD_SUPERBLOCK_POBJECT, 0, bl.length(), bl);
      ret = store->apply_transaction(t);
      if (ret) {
	derr << "OSD::mkfs: error while writing OSD_SUPERBLOCK_POBJECT: "
	     << "apply_transaction returned " << ret << dendl;
	goto umount_store;
      }
    }

    store->sync_and_flush();

    ret = write_meta(store, sb.cluster_fsid, sb.osd_fsid, whoami);
    if (ret) {
      derr << "OSD::mkfs: failed to write fsid file: error " << ret << dendl;
      goto umount_store;
    }

  }
  catch (const std::exception &se) {
    derr << "OSD::mkfs: caught exception " << se.what() << dendl;
    ret = 1000;
  }
  catch (...) {
    derr << "OSD::mkfs: caught unknown exception." << dendl;
    ret = 1000;
  }

umount_store:
  store->umount();
free_store:
  delete store;
  return ret;
}

int OSD::write_meta(ObjectStore *store, uuid_d& cluster_fsid, uuid_d& osd_fsid, int whoami)
{
  char val[80];
  int r;
  
  snprintf(val, sizeof(val), "%s", CEPH_OSD_ONDISK_MAGIC);
  r = store->write_meta("magic", val);
  if (r < 0)
    return r;

  snprintf(val, sizeof(val), "%d", whoami);
  r = store->write_meta("whoami", val);
  if (r < 0)
    return r;

  cluster_fsid.print(val);
  r = store->write_meta("ceph_fsid", val);
  if (r < 0)
    return r;

  r = store->write_meta("ready", "ready");
  if (r < 0)
    return r;

  return 0;
}

int OSD::peek_meta(ObjectStore *store, std::string& magic,
		   uuid_d& cluster_fsid, uuid_d& osd_fsid, int& whoami)
{
  string val;

  int r = store->read_meta("magic", &val);
  if (r < 0)
    return r;
  magic = val;

  r = store->read_meta("whoami", &val);
  if (r < 0)
    return r;
  whoami = atoi(val.c_str());

  r = store->read_meta("ceph_fsid", &val);
  if (r < 0)
    return r;
  r = cluster_fsid.parse(val.c_str());
  if (r < 0)
    return r;

  r = store->read_meta("fsid", &val);
  if (r < 0) {
    osd_fsid = uuid_d();
  } else {
    r = osd_fsid.parse(val.c_str());
    if (r < 0)
      return r;
  }

  return 0;
}


#undef dout_prefix
#define dout_prefix _prefix(_dout, whoami, osdmap)

// cons/des

OSD::OSD(CephContext *cct_, ObjectStore *store_,
	 int id, Messenger *internal_messenger, Messenger *external_messenger,
	 Messenger *hb_clientm,
	 Messenger *hb_front_serverm,
	 Messenger *hb_back_serverm,
	 Messenger *osdc_messenger,
	 MonClient *mc,
	 const std::string &dev, const std::string &jdev) :
  Dispatcher(cct_),
  osd_lock("OSD::osd_lock"),
  tick_timer(cct, osd_lock),
  authorize_handler_cluster_registry(new AuthAuthorizeHandlerRegistry(cct,
								      cct->_conf->auth_supported.length() ?
								      cct->_conf->auth_supported :
								      cct->_conf->auth_cluster_required)),
  authorize_handler_service_registry(new AuthAuthorizeHandlerRegistry(cct,
								      cct->_conf->auth_supported.length() ?
								      cct->_conf->auth_supported :
								      cct->_conf->auth_service_required)),
  cluster_messenger(internal_messenger),
  client_messenger(external_messenger),
  objecter_messenger(osdc_messenger),
  monc(mc),
  logger(NULL),
  recoverystate_perf(NULL),
  store(store_),
  clog(cct, client_messenger, &mc->monmap, LogClient::NO_FLAGS),
  whoami(id),
  dev_path(dev), journal_path(jdev),
  dispatch_running(false),
  asok_hook(NULL),
  osd_compat(get_osd_compat_set()),
  state_lock(), state(STATE_INITIALIZING),
  osd_tp(cct, "OSD::osd_tp", cct->_conf->osd_op_threads, "osd_op_threads"),
  osd_op_tp(cct, "OSD::osd_op_tp", 
    cct->_conf->osd_op_num_threads_per_shard * cct->_conf->osd_op_num_shards),
  recovery_tp(cct, "OSD::recovery_tp", cct->_conf->osd_recovery_threads, "osd_recovery_threads"),
  disk_tp(cct, "OSD::disk_tp", cct->_conf->osd_disk_threads, "osd_disk_threads"),
  command_tp(cct, "OSD::command_tp", 1),
  paused_recovery(false),
  session_waiting_for_map_lock("OSD::session_waiting_for_map_lock"),
  heartbeat_lock("OSD::heartbeat_lock"),
  heartbeat_stop(false), heartbeat_update_lock("OSD::heartbeat_update_lock"),
  heartbeat_need_update(true), heartbeat_epoch(0),
  hbclient_messenger(hb_clientm),
  hb_front_server_messenger(hb_front_serverm),
  hb_back_server_messenger(hb_back_serverm),
  heartbeat_thread(this),
  heartbeat_dispatcher(this),
  finished_lock("OSD::finished_lock"),
  op_tracker(cct, cct->_conf->osd_enable_op_tracker),
  test_ops_hook(NULL),
  op_shardedwq(cct->_conf->osd_op_num_shards, this, 
    cct->_conf->osd_op_thread_timeout, &osd_op_tp),
  peering_wq(this, cct->_conf->osd_op_thread_timeout, &osd_tp),
  map_lock("OSD::map_lock"),
  pg_map_lock("OSD::pg_map_lock"),
  debug_drop_pg_create_probability(cct->_conf->osd_debug_drop_pg_create_probability),
  debug_drop_pg_create_duration(cct->_conf->osd_debug_drop_pg_create_duration),
  debug_drop_pg_create_left(-1),
  outstanding_pg_stats(false),
  timeout_mon_on_pg_stats(true),
  up_thru_wanted(0), up_thru_pending(0),
  pg_stat_queue_lock("OSD::pg_stat_queue_lock"),
  osd_stat_updated(false),
  pg_stat_tid(0), pg_stat_tid_flushed(0),
  command_wq(this, cct->_conf->osd_command_thread_timeout, &command_tp),
  recovery_ops_active(0),
  recovery_wq(this, cct->_conf->osd_recovery_thread_timeout, &recovery_tp),
  replay_queue_lock("OSD::replay_queue_lock"),
  snap_trim_wq(this, cct->_conf->osd_snap_trim_thread_timeout, &disk_tp),
  scrub_wq(this, cct->_conf->osd_scrub_thread_timeout, &disk_tp),
  scrub_finalize_wq(cct->_conf->osd_scrub_finalize_thread_timeout, &osd_tp),
  rep_scrub_wq(this, cct->_conf->osd_scrub_thread_timeout, &disk_tp),
  remove_wq(store, cct->_conf->osd_remove_thread_timeout, &disk_tp),
  next_removal_seq(0),
  service(this)
{
  monc->set_messenger(client_messenger);
  op_tracker.set_complaint_and_threshold(cct->_conf->osd_op_complaint_time,
                                         cct->_conf->osd_op_log_threshold);
  op_tracker.set_history_size_and_duration(cct->_conf->osd_op_history_size,
                                           cct->_conf->osd_op_history_duration);
}

OSD::~OSD()
{
  delete authorize_handler_cluster_registry;
  delete authorize_handler_service_registry;
  delete class_handler;
  cct->get_perfcounters_collection()->remove(recoverystate_perf);
  cct->get_perfcounters_collection()->remove(logger);
  delete recoverystate_perf;
  delete logger;
  delete store;
}

void cls_initialize(ClassHandler *ch);

void OSD::handle_signal(int signum)
{
  assert(signum == SIGINT || signum == SIGTERM);
  derr << "*** Got signal " << sys_siglist[signum] << " ***" << dendl;
  //suicide(128 + signum);
  shutdown();
}

int OSD::pre_init()
{
  Mutex::Locker lock(osd_lock);
  if (is_stopping())
    return 0;
  
  if (store->test_mount_in_use()) {
    derr << "OSD::pre_init: object store '" << dev_path << "' is "
         << "currently in use. (Is ceph-osd already running?)" << dendl;
    return -EBUSY;
  }

  cct->_conf->add_observer(this);
  return 0;
}

// asok

class OSDSocketHook : public AdminSocketHook {
  OSD *osd;
public:
  OSDSocketHook(OSD *o) : osd(o) {}
  bool call(std::string command, cmdmap_t& cmdmap, std::string format,
	    bufferlist& out) {
    stringstream ss;
    bool r = osd->asok_command(command, cmdmap, format, ss);
    out.append(ss);
    return r;
  }
};

bool OSD::asok_command(string command, cmdmap_t& cmdmap, string format,
		       ostream& ss)
{
  Formatter *f = new_formatter(format);
  if (!f)
    f = new_formatter("json-pretty");
  if (command == "status") {
    f->open_object_section("status");
    f->dump_stream("cluster_fsid") << superblock.cluster_fsid;
    f->dump_stream("osd_fsid") << superblock.osd_fsid;
    f->dump_unsigned("whoami", superblock.whoami);
    f->dump_string("state", get_state_name(get_state()));
    f->dump_unsigned("oldest_map", superblock.oldest_map);
    f->dump_unsigned("newest_map", superblock.newest_map);
    {
      RWLock::RLocker l(pg_map_lock);
      f->dump_unsigned("num_pgs", pg_map.size());
    }
    f->close_section();
  } else if (command == "flush_journal") {
    store->sync_and_flush();
  } else if (command == "dump_ops_in_flight") {
    op_tracker.dump_ops_in_flight(f);
  } else if (command == "dump_historic_ops") {
    op_tracker.dump_historic_ops(f);
  } else if (command == "dump_op_pq_state") {
    f->open_object_section("pq");
    op_shardedwq.dump(f);
    f->close_section();
  } else if (command == "dump_blacklist") {
    list<pair<entity_addr_t,utime_t> > bl;
    OSDMapRef curmap = service.get_osdmap();

    f->open_array_section("blacklist");
    curmap->get_blacklist(&bl);
    for (list<pair<entity_addr_t,utime_t> >::iterator it = bl.begin();
	it != bl.end(); ++it) {
      f->open_array_section("entry");
      f->open_object_section("entity_addr_t");
      it->first.dump(f);
      f->close_section(); //entity_addr_t
      it->second.localtime(f->dump_stream("expire_time"));
      f->close_section(); //entry
    }
    f->close_section(); //blacklist
  } else if (command == "dump_watchers") {
    list<obj_watch_item_t> watchers;
    // scan pg's
    {
      Mutex::Locker l(osd_lock);
      RWLock::RLocker l2(pg_map_lock);
      for (ceph::unordered_map<spg_t,PG*>::iterator it = pg_map.begin();
          it != pg_map.end();
          ++it) {

        list<obj_watch_item_t> pg_watchers;
        PG *pg = it->second;
        pg->lock();
        pg->get_watchers(pg_watchers);
        pg->unlock();
        watchers.splice(watchers.end(), pg_watchers);
      }
    }

    f->open_array_section("watchers");
    for (list<obj_watch_item_t>::iterator it = watchers.begin();
	it != watchers.end(); ++it) {

      f->open_array_section("watch");

      f->dump_string("namespace", it->obj.nspace);
      f->dump_string("object", it->obj.oid.name);

      f->open_object_section("entity_name");
      it->wi.name.dump(f);
      f->close_section(); //entity_name_t

      f->dump_int("cookie", it->wi.cookie);
      f->dump_int("timeout", it->wi.timeout_seconds);

      f->open_object_section("entity_addr_t");
      it->wi.addr.dump(f);
      f->close_section(); //entity_addr_t

      f->close_section(); //watch
    }

    f->close_section(); //watches
  } else if (command == "dump_reservations") {
    f->open_object_section("reservations");
    f->open_object_section("local_reservations");
    service.local_reserver.dump(f);
    f->close_section();
    f->open_object_section("remote_reservations");
    service.remote_reserver.dump(f);
    f->close_section();
    f->close_section();
  } else {
    assert(0 == "broken asok registration");
  }
  f->flush(ss);
  delete f;
  return true;
}

class TestOpsSocketHook : public AdminSocketHook {
  OSDService *service;
  ObjectStore *store;
public:
  TestOpsSocketHook(OSDService *s, ObjectStore *st) : service(s), store(st) {}
  bool call(std::string command, cmdmap_t& cmdmap, std::string format,
	    bufferlist& out) {
    stringstream ss;
    test_ops(service, store, command, cmdmap, ss);
    out.append(ss);
    return true;
  }
  void test_ops(OSDService *service, ObjectStore *store, std::string command,
     cmdmap_t& cmdmap, ostream &ss);

};

int OSD::init()
{
  CompatSet initial, diff;
  Mutex::Locker lock(osd_lock);
  if (is_stopping())
    return 0;

  tick_timer.init();
  service.backfill_request_timer.init();

  // mount.
  dout(2) << "mounting " << dev_path << " "
	  << (journal_path.empty() ? "(no journal)" : journal_path) << dendl;
  assert(store);  // call pre_init() first!

  int r = store->mount();
  if (r < 0) {
    derr << "OSD:init: unable to mount object store" << dendl;
    return r;
  }

  dout(2) << "boot" << dendl;

  // read superblock
  r = read_superblock();
  if (r < 0) {
    derr << "OSD::init() : unable to read osd superblock" << dendl;
    r = -EINVAL;
    goto out;
  }

  if (osd_compat.compare(superblock.compat_features) < 0) {
    derr << "The disk uses features unsupported by the executable." << dendl;
    derr << " ondisk features " << superblock.compat_features << dendl;
    derr << " daemon features " << osd_compat << dendl;

    if (osd_compat.writeable(superblock.compat_features)) {
      CompatSet diff = osd_compat.unsupported(superblock.compat_features);
      derr << "it is still writeable, though. Missing features: " << diff << dendl;
      r = -EOPNOTSUPP;
      goto out;
    }
    else {
      CompatSet diff = osd_compat.unsupported(superblock.compat_features);
      derr << "Cannot write to disk! Missing features: " << diff << dendl;
      r = -EOPNOTSUPP;
      goto out;
    }
  }

  assert_warn(whoami == superblock.whoami);
  if (whoami != superblock.whoami) {
    derr << "OSD::init: superblock says osd"
	 << superblock.whoami << " but i am osd." << whoami << dendl;
    r = -EINVAL;
    goto out;
  }

  initial = get_osd_initial_compat_set();
  diff = superblock.compat_features.unsupported(initial);
  if (superblock.compat_features.merge(initial)) {
    // We need to persist the new compat_set before we
    // do anything else
    dout(5) << "Upgrading superblock adding: " << diff << dendl;
    ObjectStore::Transaction t;
    write_superblock(t);
    r = store->apply_transaction(t);
    if (r < 0)
      goto out;
  }

  // make sure info object exists
  if (!store->exists(coll_t::META_COLL, service.infos_oid)) {
    dout(10) << "init creating/touching infos object" << dendl;
    ObjectStore::Transaction t;
    t.touch(coll_t::META_COLL, service.infos_oid);
    r = store->apply_transaction(t);
    if (r < 0)
      goto out;
  }

  // make sure snap mapper object exists
  if (!store->exists(coll_t::META_COLL, OSD::make_snapmapper_oid())) {
    dout(10) << "init creating/touching snapmapper object" << dendl;
    ObjectStore::Transaction t;
    t.touch(coll_t::META_COLL, OSD::make_snapmapper_oid());
    r = store->apply_transaction(t);
    if (r < 0)
      goto out;
  }

  class_handler = new ClassHandler(cct);
  cls_initialize(class_handler);

  if (cct->_conf->osd_open_classes_on_start) {
    int r = class_handler->open_all_classes();
    if (r)
      dout(1) << "warning: got an error loading one or more classes: " << cpp_strerror(r) << dendl;
  }

  // load up "current" osdmap
  assert_warn(!osdmap);
  if (osdmap) {
    derr << "OSD::init: unable to read current osdmap" << dendl;
    r = -EINVAL;
    goto out;
  }
  osdmap = get_map(superblock.current_epoch);
  check_osdmap_features(store);

  create_recoverystate_perf();

  {
    epoch_t bind_epoch = osdmap->get_epoch();
    service.set_epochs(NULL, NULL, &bind_epoch);
  }

  // load up pgs (as they previously existed)
  load_pgs();

  dout(2) << "superblock: i am osd." << superblock.whoami << dendl;

  create_logger();
    
  // i'm ready!
  client_messenger->add_dispatcher_head(this);
  cluster_messenger->add_dispatcher_head(this);

  hbclient_messenger->add_dispatcher_head(&heartbeat_dispatcher);
  hb_front_server_messenger->add_dispatcher_head(&heartbeat_dispatcher);
  hb_back_server_messenger->add_dispatcher_head(&heartbeat_dispatcher);

  objecter_messenger->add_dispatcher_head(&service.objecter_dispatcher);

  monc->set_want_keys(CEPH_ENTITY_TYPE_MON | CEPH_ENTITY_TYPE_OSD);
  r = monc->init();
  if (r < 0)
    goto out;

  // tell monc about log_client so it will know about mon session resets
  monc->set_log_client(&clog);

  osd_tp.start();
  osd_op_tp.start();
  recovery_tp.start();
  disk_tp.start();
  command_tp.start();

  set_disk_tp_priority();

  // start the heartbeat
  heartbeat_thread.create();

  // tick
  tick_timer.add_event_after(cct->_conf->osd_heartbeat_interval, new C_Tick(this));

  service.init();
  service.publish_map(osdmap);
  service.publish_superblock(superblock);

  osd_lock.Unlock();

  r = monc->authenticate();
  if (r < 0) {
    osd_lock.Lock(); // locker is going to unlock this on function exit
    if (is_stopping())
      r =  0;
    goto monout;
  }

  while (monc->wait_auth_rotating(30.0) < 0) {
    derr << "unable to obtain rotating service keys; retrying" << dendl;
  }

  osd_lock.Lock();
  if (is_stopping())
    return 0;

  check_config();

  dout(10) << "ensuring pgs have consumed prior maps" << dendl;
  consume_map();
  peering_wq.drain();

  dout(0) << "done with init, starting boot process" << dendl;
  set_state(STATE_BOOTING);
  start_boot();

  return 0;
monout:
  monc->shutdown();

out:
  store->umount();
  delete store;
  return r;
}

void OSD::final_init()
{
  int r;
  AdminSocket *admin_socket = cct->get_admin_socket();
  asok_hook = new OSDSocketHook(this);
  r = admin_socket->register_command("status", "status", asok_hook,
				     "high-level status of OSD");
  assert(r == 0);
  r = admin_socket->register_command("flush_journal", "flush_journal",
                                     asok_hook,
                                     "flush the journal to permanent store");
  assert(r == 0);
  r = admin_socket->register_command("dump_ops_in_flight",
				     "dump_ops_in_flight", asok_hook,
				     "show the ops currently in flight");
  assert(r == 0);
  r = admin_socket->register_command("dump_historic_ops", "dump_historic_ops",
				     asok_hook,
				     "show slowest recent ops");
  assert(r == 0);
  r = admin_socket->register_command("dump_op_pq_state", "dump_op_pq_state",
				     asok_hook,
				     "dump op priority queue state");
  assert(r == 0);
  r = admin_socket->register_command("dump_blacklist", "dump_blacklist",
				     asok_hook,
				     "dump blacklisted clients and times");
  assert(r == 0);
  r = admin_socket->register_command("dump_watchers", "dump_watchers",
				     asok_hook,
				     "show clients which have active watches,"
				     " and on which objects");
  assert(r == 0);
  r = admin_socket->register_command("dump_reservations", "dump_reservations",
				     asok_hook,
				     "show recovery reservations");
  assert(r == 0);

  test_ops_hook = new TestOpsSocketHook(&(this->service), this->store);
  // Note: pools are CephString instead of CephPoolname because
  // these commands traditionally support both pool names and numbers
  r = admin_socket->register_command(
   "setomapval",
   "setomapval " \
   "name=pool,type=CephString " \
   "name=objname,type=CephObjectname " \
   "name=key,type=CephString "\
   "name=val,type=CephString",
   test_ops_hook,
   "set omap key");
  assert(r == 0);
  r = admin_socket->register_command(
    "rmomapkey",
    "rmomapkey " \
    "name=pool,type=CephString " \
    "name=objname,type=CephObjectname " \
    "name=key,type=CephString",
    test_ops_hook,
    "remove omap key");
  assert(r == 0);
  r = admin_socket->register_command(
    "setomapheader",
    "setomapheader " \
    "name=pool,type=CephString " \
    "name=objname,type=CephObjectname " \
    "name=header,type=CephString",
    test_ops_hook,
    "set omap header");
  assert(r == 0);

  r = admin_socket->register_command(
    "getomap",
    "getomap " \
    "name=pool,type=CephString " \
    "name=objname,type=CephObjectname",
    test_ops_hook,
    "output entire object map");
  assert(r == 0);

  r = admin_socket->register_command(
    "truncobj",
    "truncobj " \
    "name=pool,type=CephString " \
    "name=objname,type=CephObjectname " \
    "name=len,type=CephInt",
    test_ops_hook,
    "truncate object to length");
  assert(r == 0);

  r = admin_socket->register_command(
    "injectdataerr",
    "injectdataerr " \
    "name=pool,type=CephString " \
    "name=objname,type=CephObjectname",
    test_ops_hook,
    "inject data error into omap");
  assert(r == 0);

  r = admin_socket->register_command(
    "injectmdataerr",
    "injectmdataerr " \
    "name=pool,type=CephString " \
    "name=objname,type=CephObjectname",
    test_ops_hook,
    "inject metadata error");
  assert(r == 0);
}

void OSD::create_logger()
{
  dout(10) << "create_logger" << dendl;

  PerfCountersBuilder osd_plb(cct, "osd", l_osd_first, l_osd_last);

  osd_plb.add_u64(l_osd_opq, "opq");       // op queue length (waiting to be processed yet)
  osd_plb.add_u64(l_osd_op_wip, "op_wip");   // rep ops currently being processed (primary)

  osd_plb.add_u64_counter(l_osd_op,       "op");           // client ops
  osd_plb.add_u64_counter(l_osd_op_inb,   "op_in_bytes");       // client op in bytes (writes)
  osd_plb.add_u64_counter(l_osd_op_outb,  "op_out_bytes");      // client op out bytes (reads)
  osd_plb.add_time_avg(l_osd_op_lat,   "op_latency");       // client op latency
  osd_plb.add_time_avg(l_osd_op_process_lat, "op_process_latency");   // client op process latency

  osd_plb.add_u64_counter(l_osd_op_r,      "op_r");        // client reads
  osd_plb.add_u64_counter(l_osd_op_r_outb, "op_r_out_bytes");   // client read out bytes
  osd_plb.add_time_avg(l_osd_op_r_lat,  "op_r_latency");    // client read latency
  osd_plb.add_time_avg(l_osd_op_r_process_lat, "op_r_process_latency");   // client read process latency
  osd_plb.add_u64_counter(l_osd_op_w,      "op_w");        // client writes
  osd_plb.add_u64_counter(l_osd_op_w_inb,  "op_w_in_bytes");    // client write in bytes
  osd_plb.add_time_avg(l_osd_op_w_rlat, "op_w_rlat");   // client write readable/applied latency
  osd_plb.add_time_avg(l_osd_op_w_lat,  "op_w_latency");    // client write latency
  osd_plb.add_time_avg(l_osd_op_w_process_lat, "op_w_process_latency");   // client write process latency
  osd_plb.add_u64_counter(l_osd_op_rw,     "op_rw");       // client rmw
  osd_plb.add_u64_counter(l_osd_op_rw_inb, "op_rw_in_bytes");   // client rmw in bytes
  osd_plb.add_u64_counter(l_osd_op_rw_outb,"op_rw_out_bytes");  // client rmw out bytes
  osd_plb.add_time_avg(l_osd_op_rw_rlat,"op_rw_rlat");  // client rmw readable/applied latency
  osd_plb.add_time_avg(l_osd_op_rw_lat, "op_rw_latency");   // client rmw latency
  osd_plb.add_time_avg(l_osd_op_rw_process_lat, "op_rw_process_latency");   // client rmw process latency

  osd_plb.add_u64_counter(l_osd_sop,       "subop");         // subops
  osd_plb.add_u64_counter(l_osd_sop_inb,   "subop_in_bytes");     // subop in bytes
  osd_plb.add_time_avg(l_osd_sop_lat,   "subop_latency");     // subop latency

  osd_plb.add_u64_counter(l_osd_sop_w,     "subop_w");          // replicated (client) writes
  osd_plb.add_u64_counter(l_osd_sop_w_inb, "subop_w_in_bytes");      // replicated write in bytes
  osd_plb.add_time_avg(l_osd_sop_w_lat, "subop_w_latency");      // replicated write latency
  osd_plb.add_u64_counter(l_osd_sop_pull,     "subop_pull");       // pull request
  osd_plb.add_time_avg(l_osd_sop_pull_lat, "subop_pull_latency");
  osd_plb.add_u64_counter(l_osd_sop_push,     "subop_push");       // push (write)
  osd_plb.add_u64_counter(l_osd_sop_push_inb, "subop_push_in_bytes");
  osd_plb.add_time_avg(l_osd_sop_push_lat, "subop_push_latency");

  osd_plb.add_u64_counter(l_osd_pull,      "pull");       // pull requests sent
  osd_plb.add_u64_counter(l_osd_push,      "push");       // push messages
  osd_plb.add_u64_counter(l_osd_push_outb, "push_out_bytes");  // pushed bytes

  osd_plb.add_u64_counter(l_osd_push_in,    "push_in");        // inbound push messages
  osd_plb.add_u64_counter(l_osd_push_inb,   "push_in_bytes");  // inbound pushed bytes

  osd_plb.add_u64_counter(l_osd_rop, "recovery_ops");       // recovery ops (started)

  osd_plb.add_u64(l_osd_loadavg, "loadavg");
  osd_plb.add_u64(l_osd_buf, "buffer_bytes");       // total ceph::buffer bytes

  osd_plb.add_u64(l_osd_pg, "numpg");   // num pgs
  osd_plb.add_u64(l_osd_pg_primary, "numpg_primary"); // num primary pgs
  osd_plb.add_u64(l_osd_pg_replica, "numpg_replica"); // num replica pgs
  osd_plb.add_u64(l_osd_pg_stray, "numpg_stray");   // num stray pgs
  osd_plb.add_u64(l_osd_hb_to, "heartbeat_to_peers");     // heartbeat peers we send to
  osd_plb.add_u64(l_osd_hb_from, "heartbeat_from_peers"); // heartbeat peers we recv from
  osd_plb.add_u64_counter(l_osd_map, "map_messages");           // osdmap messages
  osd_plb.add_u64_counter(l_osd_mape, "map_message_epochs");         // osdmap epochs
  osd_plb.add_u64_counter(l_osd_mape_dup, "map_message_epoch_dups"); // dup osdmap epochs
  osd_plb.add_u64_counter(l_osd_waiting_for_map,
			  "messages_delayed_for_map"); // dup osdmap epochs

  osd_plb.add_u64(l_osd_stat_bytes, "stat_bytes");
  osd_plb.add_u64(l_osd_stat_bytes_used, "stat_bytes_used");
  osd_plb.add_u64(l_osd_stat_bytes_avail, "stat_bytes_avail");

  osd_plb.add_u64_counter(l_osd_copyfrom, "copyfrom");

  osd_plb.add_u64_counter(l_osd_tier_promote, "tier_promote");
  osd_plb.add_u64_counter(l_osd_tier_flush, "tier_flush");
  osd_plb.add_u64_counter(l_osd_tier_flush_fail, "tier_flush_fail");
  osd_plb.add_u64_counter(l_osd_tier_try_flush, "tier_try_flush");
  osd_plb.add_u64_counter(l_osd_tier_try_flush_fail, "tier_try_flush_fail");
  osd_plb.add_u64_counter(l_osd_tier_evict, "tier_evict");
  osd_plb.add_u64_counter(l_osd_tier_whiteout, "tier_whiteout");
  osd_plb.add_u64_counter(l_osd_tier_dirty, "tier_dirty");
  osd_plb.add_u64_counter(l_osd_tier_clean, "tier_clean");
  osd_plb.add_u64_counter(l_osd_tier_delay, "tier_delay");

  osd_plb.add_u64_counter(l_osd_agent_wake, "agent_wake");
  osd_plb.add_u64_counter(l_osd_agent_skip, "agent_skip");
  osd_plb.add_u64_counter(l_osd_agent_flush, "agent_flush");
  osd_plb.add_u64_counter(l_osd_agent_evict, "agent_evict");

  logger = osd_plb.create_perf_counters();
  cct->get_perfcounters_collection()->add(logger);
}

void OSD::create_recoverystate_perf()
{
  dout(10) << "create_recoverystate_perf" << dendl;

  PerfCountersBuilder rs_perf(cct, "recoverystate_perf", rs_first, rs_last);

  rs_perf.add_time_avg(rs_initial_latency, "initial_latency");
  rs_perf.add_time_avg(rs_started_latency, "started_latency");
  rs_perf.add_time_avg(rs_reset_latency, "reset_latency");
  rs_perf.add_time_avg(rs_start_latency, "start_latency");
  rs_perf.add_time_avg(rs_primary_latency, "primary_latency");
  rs_perf.add_time_avg(rs_peering_latency, "peering_latency");
  rs_perf.add_time_avg(rs_backfilling_latency, "backfilling_latency");
  rs_perf.add_time_avg(rs_waitremotebackfillreserved_latency, "waitremotebackfillreserved_latency");
  rs_perf.add_time_avg(rs_waitlocalbackfillreserved_latency, "waitlocalbackfillreserved_latency");
  rs_perf.add_time_avg(rs_notbackfilling_latency, "notbackfilling_latency");
  rs_perf.add_time_avg(rs_repnotrecovering_latency, "repnotrecovering_latency");
  rs_perf.add_time_avg(rs_repwaitrecoveryreserved_latency, "repwaitrecoveryreserved_latency");
  rs_perf.add_time_avg(rs_repwaitbackfillreserved_latency, "repwaitbackfillreserved_latency");
  rs_perf.add_time_avg(rs_RepRecovering_latency, "RepRecovering_latency");
  rs_perf.add_time_avg(rs_activating_latency, "activating_latency");
  rs_perf.add_time_avg(rs_waitlocalrecoveryreserved_latency, "waitlocalrecoveryreserved_latency");
  rs_perf.add_time_avg(rs_waitremoterecoveryreserved_latency, "waitremoterecoveryreserved_latency");
  rs_perf.add_time_avg(rs_recovering_latency, "recovering_latency");
  rs_perf.add_time_avg(rs_recovered_latency, "recovered_latency");
  rs_perf.add_time_avg(rs_clean_latency, "clean_latency");
  rs_perf.add_time_avg(rs_active_latency, "active_latency");
  rs_perf.add_time_avg(rs_replicaactive_latency, "replicaactive_latency");
  rs_perf.add_time_avg(rs_stray_latency, "stray_latency");
  rs_perf.add_time_avg(rs_getinfo_latency, "getinfo_latency");
  rs_perf.add_time_avg(rs_getlog_latency, "getlog_latency");
  rs_perf.add_time_avg(rs_waitactingchange_latency, "waitactingchange_latency");
  rs_perf.add_time_avg(rs_incomplete_latency, "incomplete_latency");
  rs_perf.add_time_avg(rs_getmissing_latency, "getmissing_latency");
  rs_perf.add_time_avg(rs_waitupthru_latency, "waitupthru_latency");

  recoverystate_perf = rs_perf.create_perf_counters();
  cct->get_perfcounters_collection()->add(recoverystate_perf);
}

void OSD::suicide(int exitcode)
{
  if (cct->_conf->filestore_blackhole) {
    derr << " filestore_blackhole=true, doing abbreviated shutdown" << dendl;
    _exit(exitcode);
  }

  // turn off lockdep; the surviving threads tend to fight with exit() below
  g_lockdep = 0;

  derr << " pausing thread pools" << dendl;
  osd_tp.pause();
  osd_op_tp.pause();
  disk_tp.pause();
  recovery_tp.pause();
  command_tp.pause();

  derr << " flushing io" << dendl;
  store->sync_and_flush();

  derr << " removing pid file" << dendl;
  pidfile_remove();

  derr << " exit" << dendl;
  exit(exitcode);
}

int OSD::shutdown()
{
  if (!service.prepare_to_stop())
    return 0; // already shutting down
  osd_lock.Lock();
  if (is_stopping()) {
    osd_lock.Unlock();
    return 0;
  }
  derr << "shutdown" << dendl;

  set_state(STATE_STOPPING);

  // Debugging
  cct->_conf->set_val("debug_osd", "100");
  cct->_conf->set_val("debug_journal", "100");
  cct->_conf->set_val("debug_filestore", "100");
  cct->_conf->set_val("debug_ms", "100");
  cct->_conf->apply_changes(NULL);

  service.start_shutdown();

  dispatch_sessions_waiting_on_map();

  // Shutdown PGs
  {
    RWLock::RLocker l(pg_map_lock);
    for (ceph::unordered_map<spg_t, PG*>::iterator p = pg_map.begin();
        p != pg_map.end();
        ++p) {
      dout(20) << " kicking pg " << p->first << dendl;
      p->second->lock();
      p->second->on_shutdown();
      p->second->unlock();
      p->second->osr->flush();
    }
  }
  
  // finish ops
  op_shardedwq.drain(); // should already be empty except for lagard PGs
  {
    Mutex::Locker l(finished_lock);
    finished.clear(); // zap waiters (bleh, this is messy)
  }

  // unregister commands
  cct->get_admin_socket()->unregister_command("status");
  cct->get_admin_socket()->unregister_command("flush_journal");
  cct->get_admin_socket()->unregister_command("dump_ops_in_flight");
  cct->get_admin_socket()->unregister_command("dump_historic_ops");
  cct->get_admin_socket()->unregister_command("dump_op_pq_state");
  cct->get_admin_socket()->unregister_command("dump_blacklist");
  cct->get_admin_socket()->unregister_command("dump_watchers");
  cct->get_admin_socket()->unregister_command("dump_reservations");
  delete asok_hook;
  asok_hook = NULL;

  cct->get_admin_socket()->unregister_command("setomapval");
  cct->get_admin_socket()->unregister_command("rmomapkey");
  cct->get_admin_socket()->unregister_command("setomapheader");
  cct->get_admin_socket()->unregister_command("getomap");
  cct->get_admin_socket()->unregister_command("truncobj");
  cct->get_admin_socket()->unregister_command("injectdataerr");
  cct->get_admin_socket()->unregister_command("injectmdataerr");
  delete test_ops_hook;
  test_ops_hook = NULL;

  osd_lock.Unlock();

  heartbeat_lock.Lock();
  heartbeat_stop = true;
  heartbeat_cond.Signal();
  heartbeat_lock.Unlock();
  heartbeat_thread.join();

  recovery_tp.drain();
  recovery_tp.stop();
  dout(10) << "recovery tp stopped" << dendl;

  osd_tp.drain();
  osd_tp.stop();
  dout(10) << "op tp stopped" << dendl;

  osd_op_tp.drain();
  osd_op_tp.stop();
  dout(10) << "op sharded tp stopped" << dendl;

  command_tp.drain();
  command_tp.stop();
  dout(10) << "command tp stopped" << dendl;

  disk_tp.drain();
  disk_tp.stop();
  dout(10) << "disk tp paused (new)" << dendl;

  dout(10) << "stopping agent" << dendl;
  service.agent_stop();

  osd_lock.Lock();

  reset_heartbeat_peers();

  tick_timer.shutdown();

  // note unmount epoch
  dout(10) << "noting clean unmount in epoch " << osdmap->get_epoch() << dendl;
  superblock.mounted = service.get_boot_epoch();
  superblock.clean_thru = osdmap->get_epoch();
  ObjectStore::Transaction t;
  write_superblock(t);
  int r = store->apply_transaction(t);
  if (r) {
    derr << "OSD::shutdown: error writing superblock: "
	 << cpp_strerror(r) << dendl;
  }

  dout(10) << "syncing store" << dendl;
  store->flush();
  store->sync();
  store->umount();
  delete store;
  store = 0;
  dout(10) << "Store synced" << dendl;

  {
    Mutex::Locker l(pg_stat_queue_lock);
    assert(pg_stat_queue.empty());
  }
  peering_wq.clear();
  // Remove PGs
#ifdef PG_DEBUG_REFS
  service.dump_live_pgids();
#endif
  {
    RWLock::RLocker l(pg_map_lock);
    for (ceph::unordered_map<spg_t, PG*>::iterator p = pg_map.begin();
        p != pg_map.end();
        ++p) {
      dout(20) << " kicking pg " << p->first << dendl;
      p->second->lock();
      if (p->second->ref.read() != 1) {
        derr << "pgid " << p->first << " has ref count of "
            << p->second->ref.read() << dendl;
        assert(0);
      }
      p->second->unlock();
      p->second->put("PGMap");
    }
    pg_map.clear();
  }
#ifdef PG_DEBUG_REFS
  service.dump_live_pgids();
#endif
  cct->_conf->remove_observer(this);

  monc->shutdown();
  osd_lock.Unlock();

  osdmap = OSDMapRef();
  service.shutdown();
  op_tracker.on_shutdown();

  class_handler->shutdown();
  client_messenger->shutdown();
  cluster_messenger->shutdown();
  hbclient_messenger->shutdown();
  objecter_messenger->shutdown();
  hb_front_server_messenger->shutdown();
  hb_back_server_messenger->shutdown();
  peering_wq.clear();
  return r;
}

void OSD::write_superblock(ObjectStore::Transaction& t)
{
  dout(10) << "write_superblock " << superblock << dendl;

  //hack: at minimum it's using the baseline feature set
  if (!superblock.compat_features.incompat.mask |
      CEPH_OSD_FEATURE_INCOMPAT_BASE.id)
    superblock.compat_features.incompat.insert(CEPH_OSD_FEATURE_INCOMPAT_BASE);

  bufferlist bl;
  ::encode(superblock, bl);
  t.write(coll_t::META_COLL, OSD_SUPERBLOCK_POBJECT, 0, bl.length(), bl);
}

int OSD::read_superblock()
{
  bufferlist bl;
  int r = store->read(coll_t::META_COLL, OSD_SUPERBLOCK_POBJECT, 0, 0, bl);
  if (r < 0)
    return r;

  bufferlist::iterator p = bl.begin();
  ::decode(superblock, p);

  dout(10) << "read_superblock " << superblock << dendl;
  
  return 0;
}



void OSD::recursive_remove_collection(ObjectStore *store, coll_t tmp)
{
  OSDriver driver(
    store,
    coll_t(),
    make_snapmapper_oid());

  spg_t pg;
  tmp.is_pg_prefix(pg);

  ObjectStore::Transaction t;
  SnapMapper mapper(&driver, 0, 0, 0, pg.shard);

  vector<ghobject_t> objects;
  store->collection_list(tmp, objects);

  // delete them.
  unsigned removed = 0;
  for (vector<ghobject_t>::iterator p = objects.begin();
       p != objects.end();
       ++p, removed++) {
    OSDriver::OSTransaction _t(driver.get_transaction(&t));
    int r = mapper.remove_oid(p->hobj, &_t);
    if (r != 0 && r != -ENOENT)
      assert(0);
    t.collection_remove(tmp, *p);
    if (removed > 300) {
      int r = store->apply_transaction(t);
      assert(r == 0);
      t = ObjectStore::Transaction();
      removed = 0;
    }
  }
  t.remove_collection(tmp);
  int r = store->apply_transaction(t);
  assert(r == 0);
  store->sync_and_flush();
}


// ======================================================
// PG's

PGPool OSD::_get_pool(int id, OSDMapRef createmap)
{
  if (!createmap->have_pg_pool(id)) {
    dout(5) << __func__ << ": the OSDmap does not contain a PG pool with id = "
	    << id << dendl;
    assert(0);
  }

  PGPool p = PGPool(id, createmap->get_pool_name(id),
		    createmap->get_pg_pool(id)->auid);
    
  const pg_pool_t *pi = createmap->get_pg_pool(id);
  p.info = *pi;
  p.snapc = pi->get_snap_context();

  pi->build_removed_snaps(p.cached_removed_snaps);
  dout(10) << "_get_pool " << p.id << dendl;
  return p;
}

PG *OSD::_open_lock_pg(
  OSDMapRef createmap,
  spg_t pgid, bool no_lockdep_check, bool hold_map_lock)
{
  assert(osd_lock.is_locked());

  PG* pg = _make_pg(createmap, pgid);
  {
    RWLock::WLocker l(pg_map_lock);
    pg->lock(no_lockdep_check);
    pg_map[pgid] = pg;
    pg->get("PGMap");  // because it's in pg_map
    service.pg_add_epoch(pg->info.pgid, createmap->get_epoch());
    wake_pg_waiters(pg, pgid);
  }
  return pg;
}

PG* OSD::_make_pg(
  OSDMapRef createmap,
  spg_t pgid)
{
  dout(10) << "_open_lock_pg " << pgid << dendl;
  PGPool pool = _get_pool(pgid.pool(), createmap);

  // create
  PG *pg;
  hobject_t logoid = make_pg_log_oid(pgid);
  hobject_t infooid = make_pg_biginfo_oid(pgid);
  if (createmap->get_pg_type(pgid.pgid) == pg_pool_t::TYPE_REPLICATED ||
      createmap->get_pg_type(pgid.pgid) == pg_pool_t::TYPE_ERASURE)
    pg = new ReplicatedPG(&service, createmap, pool, pgid, logoid, infooid);
  else 
    assert(0);

  return pg;
}


void OSD::add_newly_split_pg(PG *pg, PG::RecoveryCtx *rctx)
{
  epoch_t e(service.get_osdmap()->get_epoch());
  pg->get("PGMap");  // For pg_map
  pg_map[pg->info.pgid] = pg;
  service.pg_add_epoch(pg->info.pgid, pg->get_osdmap()->get_epoch());
  wake_pg_waiters(pg, pg->info.pgid);

  dout(10) << "Adding newly split pg " << *pg << dendl;
  vector<int> up, acting;
  pg->get_osdmap()->pg_to_up_acting_osds(pg->info.pgid.pgid, up, acting);
  int role = OSDMap::calc_pg_role(service.whoami, acting);
  pg->set_role(role);
  pg->reg_next_scrub();
  pg->handle_loaded(rctx);
  pg->write_if_dirty(*(rctx->transaction));
  pg->queue_null(e, e);
  map<spg_t, list<PG::CephPeeringEvtRef> >::iterator to_wake =
    peering_wait_for_split.find(pg->info.pgid);
  if (to_wake != peering_wait_for_split.end()) {
    for (list<PG::CephPeeringEvtRef>::iterator i =
	   to_wake->second.begin();
	 i != to_wake->second.end();
	 ++i) {
      pg->queue_peering_event(*i);
    }
    peering_wait_for_split.erase(to_wake);
  }
  if (!service.get_osdmap()->have_pg_pool(pg->info.pgid.pool()))
    _remove_pg(pg);
}

OSD::res_result OSD::_try_resurrect_pg(
  OSDMapRef curmap, spg_t pgid, spg_t *resurrected, PGRef *old_pg_state)
{
  assert(resurrected);
  assert(old_pg_state);
  // find nearest ancestor
  DeletingStateRef df;
  spg_t cur(pgid);
  while (true) {
    df = service.deleting_pgs.lookup(cur);
    if (df)
      break;
    if (!cur.ps())
      break;
    cur = cur.get_parent();
  }
  if (!df)
    return RES_NONE; // good to go

  df->old_pg_state->lock();
  OSDMapRef create_map = df->old_pg_state->get_osdmap();
  df->old_pg_state->unlock();

  set<spg_t> children;
  if (cur == pgid) {
    if (df->try_stop_deletion()) {
      dout(10) << __func__ << ": halted deletion on pg " << pgid << dendl;
      *resurrected = cur;
      *old_pg_state = df->old_pg_state;
      service.deleting_pgs.remove(pgid); // PG is no longer being removed!
      return RES_SELF;
    } else {
      // raced, ensure we don't see DeletingStateRef when we try to
      // delete this pg
      service.deleting_pgs.remove(pgid);
      return RES_NONE;
    }
  } else if (cur.is_split(create_map->get_pg_num(cur.pool()),
			  curmap->get_pg_num(cur.pool()),
			  &children) &&
	     children.count(pgid)) {
    if (df->try_stop_deletion()) {
      dout(10) << __func__ << ": halted deletion on ancestor pg " << pgid
	       << dendl;
      *resurrected = cur;
      *old_pg_state = df->old_pg_state;
      service.deleting_pgs.remove(cur); // PG is no longer being removed!
      return RES_PARENT;
    } else {
      /* this is not a problem, failing to cancel proves that all objects
       * have been removed, so no hobject_t overlap is possible
       */
      return RES_NONE;
    }
  }
  return RES_NONE;
}

PG *OSD::_create_lock_pg(
  OSDMapRef createmap,
  spg_t pgid,
  bool newly_created,
  bool hold_map_lock,
  bool backfill,
  int role,
  vector<int>& up, int up_primary,
  vector<int>& acting, int acting_primary,
  pg_history_t history,
  pg_interval_map_t& pi,
  ObjectStore::Transaction& t)
{
  assert(osd_lock.is_locked());
  dout(20) << "_create_lock_pg pgid " << pgid << dendl;

  PG *pg = _open_lock_pg(createmap, pgid, true, hold_map_lock);

  service.init_splits_between(pgid, pg->get_osdmap(), service.get_osdmap());

  pg->init(
    role,
    up,
    up_primary,
    acting,
    acting_primary,
    history,
    pi,
    backfill,
    &t);

  dout(7) << "_create_lock_pg " << *pg << dendl;
  return pg;
}

PG *OSD::get_pg_or_queue_for_pg(const spg_t& pgid, OpRequestRef& op)
{
  {
    RWLock::RLocker l(pg_map_lock);
    ceph::unordered_map<spg_t, PG*>::iterator i = pg_map.find(pgid);
    if (i != pg_map.end())
      return i->second;
  }
  RWLock::WLocker l(pg_map_lock);
  ceph::unordered_map<spg_t, PG*>::iterator i = pg_map.find(pgid);
  if (i != pg_map.end()) {
    return i->second;
  } else {
    waiting_for_pg[pgid].push_back(op);
    return NULL;
  }
}

bool OSD::_have_pg(spg_t pgid)
{
  assert(osd_lock.is_locked());
  RWLock::RLocker l(pg_map_lock);
  return pg_map.count(pgid);
}

PG *OSD::_lookup_lock_pg(spg_t pgid)
{
  assert(osd_lock.is_locked());
  RWLock::RLocker l(pg_map_lock);
  if (!pg_map.count(pgid))
    return NULL;
  PG *pg = pg_map[pgid];
  pg->lock();
  return pg;
}


PG *OSD::_lookup_pg(spg_t pgid)
{
  assert(osd_lock.is_locked());
  RWLock::RLocker l(pg_map_lock);
  if (!pg_map.count(pgid))
    return NULL;
  PG *pg = pg_map[pgid];
  return pg;
}

PG *OSD::_lookup_lock_pg_with_map_lock_held(spg_t pgid)
{
  assert(osd_lock.is_locked());
  assert(pg_map.count(pgid));
  PG *pg = pg_map[pgid];
  pg->lock();
  return pg;
}

void OSD::load_pgs()
{
  assert(osd_lock.is_locked());
  dout(0) << "load_pgs" << dendl;
  {
    RWLock::RLocker l(pg_map_lock);
    assert(pg_map.empty());
  }

  vector<coll_t> ls;
  int r = store->list_collections(ls);
  if (r < 0) {
    derr << "failed to list pgs: " << cpp_strerror(-r) << dendl;
  }

  set<spg_t> head_pgs;
  map<spg_t, interval_set<snapid_t> > pgs;
  for (vector<coll_t>::iterator it = ls.begin();
       it != ls.end();
       ++it) {
    spg_t pgid;
    snapid_t snap;
    uint64_t seq;

    if (it->is_temp(pgid) ||
	it->is_removal(&seq, &pgid)) {
      dout(10) << "load_pgs " << *it << " clearing temp" << dendl;
      recursive_remove_collection(store, *it);
      continue;
    }

    if (it->is_pg(pgid, snap)) {
      if (snap != CEPH_NOSNAP) {
	dout(10) << "load_pgs skipping snapped dir " << *it
		 << " (pg " << pgid << " snap " << snap << ")" << dendl;
	pgs[pgid].insert(snap);
      } else {
	pgs[pgid];
	head_pgs.insert(pgid);
      }
      continue;
    }

    dout(10) << "load_pgs ignoring unrecognized " << *it << dendl;
  }

  bool has_upgraded = false;
  for (map<spg_t, interval_set<snapid_t> >::iterator i = pgs.begin();
       i != pgs.end();
       ++i) {
    spg_t pgid(i->first);

    if (!head_pgs.count(pgid)) {
      dout(10) << __func__ << ": " << pgid << " has orphan snap collections " << i->second
	       << " with no head" << dendl;
      continue;
    }

    if (!osdmap->have_pg_pool(pgid.pool())) {
      dout(10) << __func__ << ": skipping PG " << pgid << " because we don't have pool "
	       << pgid.pool() << dendl;
      continue;
    }

    if (pgid.preferred() >= 0) {
      dout(10) << __func__ << ": skipping localized PG " << pgid << dendl;
      // FIXME: delete it too, eventually
      continue;
    }

    dout(10) << "pgid " << pgid << " coll " << coll_t(pgid) << dendl;
    bufferlist bl;
    epoch_t map_epoch = PG::peek_map_epoch(store, coll_t(pgid), service.infos_oid, &bl);

    PG *pg = _open_lock_pg(map_epoch == 0 ? osdmap : service.get_map(map_epoch), pgid);
    // there can be no waiters here, so we don't call wake_pg_waiters

    // read pg state, log
    pg->read_state(store, bl);

    if (pg->must_upgrade()) {
      if (!has_upgraded) {
	derr << "PGs are upgrading" << dendl;
	has_upgraded = true;
      }
      dout(10) << "PG " << pg->info.pgid
	       << " must upgrade..." << dendl;
      pg->upgrade(store, i->second);
    } else if (!i->second.empty()) {
      // handle upgrade bug
      for (interval_set<snapid_t>::iterator j = i->second.begin();
	   j != i->second.end();
	   ++j) {
	for (snapid_t k = j.get_start();
	     k != j.get_start() + j.get_len();
	     ++k) {
	  assert(store->collection_empty(coll_t(pgid, k)));
	  ObjectStore::Transaction t;
	  t.remove_collection(coll_t(pgid, k));
	  store->apply_transaction(t);
	}
      }
    }

    if (!pg->snap_collections.empty()) {
      pg->snap_collections.clear();
      pg->dirty_big_info = true;
      pg->dirty_info = true;
      ObjectStore::Transaction t;
      pg->write_if_dirty(t);
      store->apply_transaction(t);
    }

    service.init_splits_between(pg->info.pgid, pg->get_osdmap(), osdmap);

    // generate state for PG's current mapping
    int primary, up_primary;
    vector<int> acting, up;
    pg->get_osdmap()->pg_to_up_acting_osds(
      pgid.pgid, &up, &up_primary, &acting, &primary);
    pg->init_primary_up_acting(
      up,
      acting,
      up_primary,
      primary);
    int role = OSDMap::calc_pg_role(whoami, pg->acting);
    pg->set_role(role);

    pg->reg_next_scrub();

    PG::RecoveryCtx rctx(0, 0, 0, 0, 0, 0);
    pg->handle_loaded(&rctx);

    dout(10) << "load_pgs loaded " << *pg << " " << pg->pg_log.get_log() << dendl;
    pg->unlock();
  }
  {
    RWLock::RLocker l(pg_map_lock);
    dout(0) << "load_pgs opened " << pg_map.size() << " pgs" << dendl;
  }
  
  build_past_intervals_parallel();
}


/*
 * build past_intervals efficiently on old, degraded, and buried
 * clusters.  this is important for efficiently catching up osds that
 * are way behind on maps to the current cluster state.
 *
 * this is a parallel version of PG::generate_past_intervals().
 * follow the same logic, but do all pgs at the same time so that we
 * can make a single pass across the osdmap history.
 */
struct pistate {
  epoch_t start, end;
  vector<int> old_acting, old_up;
  epoch_t same_interval_since;
  int primary;
  int up_primary;
};

void OSD::build_past_intervals_parallel()
{
  map<PG*,pistate> pis;

  // calculate untion of map range
  epoch_t end_epoch = superblock.oldest_map;
  epoch_t cur_epoch = superblock.newest_map;
  {
    RWLock::RLocker l(pg_map_lock);
    for (ceph::unordered_map<spg_t, PG*>::iterator i = pg_map.begin();
        i != pg_map.end();
        ++i) {
      PG *pg = i->second;

      epoch_t start, end;
      if (!pg->_calc_past_interval_range(&start, &end))
        continue;

      dout(10) << pg->info.pgid << " needs " << start << "-" << end << dendl;
      pistate& p = pis[pg];
      p.start = start;
      p.end = end;
      p.same_interval_since = 0;

      if (start < cur_epoch)
        cur_epoch = start;
      if (end > end_epoch)
        end_epoch = end;
    }
  }
  if (pis.empty()) {
    dout(10) << __func__ << " nothing to build" << dendl;
    return;
  }

  dout(1) << __func__ << " over " << cur_epoch << "-" << end_epoch << dendl;
  assert(cur_epoch <= end_epoch);

  OSDMapRef cur_map, last_map;
  for ( ; cur_epoch <= end_epoch; cur_epoch++) {
    dout(10) << __func__ << " epoch " << cur_epoch << dendl;
    last_map = cur_map;
    cur_map = get_map(cur_epoch);

    for (map<PG*,pistate>::iterator i = pis.begin(); i != pis.end(); ++i) {
      PG *pg = i->first;
      pistate& p = i->second;

      if (cur_epoch < p.start || cur_epoch > p.end)
	continue;

      vector<int> acting, up;
      int up_primary;
      int primary;
      cur_map->pg_to_up_acting_osds(
	pg->info.pgid.pgid, &up, &up_primary, &acting, &primary);

      if (p.same_interval_since == 0) {
	dout(10) << __func__ << " epoch " << cur_epoch << " pg " << pg->info.pgid
		 << " first map, acting " << acting
		 << " up " << up << ", same_interval_since = " << cur_epoch << dendl;
	p.same_interval_since = cur_epoch;
	p.old_up = up;
	p.old_acting = acting;
	p.primary = primary;
	p.up_primary = up_primary;
	continue;
      }
      assert(last_map);

      std::stringstream debug;
      bool new_interval = pg_interval_t::check_new_interval(
	p.primary,
	primary,
	p.old_acting, acting,
	p.up_primary,
	up_primary,
	p.old_up, up,
	p.same_interval_since,
	pg->info.history.last_epoch_clean,
	cur_map, last_map,
	pg->info.pgid.pgid,
	&pg->past_intervals,
	&debug);
      if (new_interval) {
	dout(10) << __func__ << " epoch " << cur_epoch << " pg " << pg->info.pgid
		 << " " << debug.str() << dendl;
	p.old_up = up;
	p.old_acting = acting;
	p.same_interval_since = cur_epoch;
      }
    }
  }

  // write info only at the end.  this is necessary because we check
  // whether the past_intervals go far enough back or forward in time,
  // but we don't check for holes.  we could avoid it by discarding
  // the previous past_intervals and rebuilding from scratch, or we
  // can just do this and commit all our work at the end.
  ObjectStore::Transaction t;
  int num = 0;
  for (map<PG*,pistate>::iterator i = pis.begin(); i != pis.end(); ++i) {
    PG *pg = i->first;
    pg->lock();
    pg->dirty_big_info = true;
    pg->dirty_info = true;
    pg->write_if_dirty(t);
    pg->unlock();

    // don't let the transaction get too big
    if (++num >= cct->_conf->osd_target_transaction_size) {
      store->apply_transaction(t);
      t = ObjectStore::Transaction();
      num = 0;
    }
  }
  if (!t.empty())
    store->apply_transaction(t);
}

/*
 * look up a pg.  if we have it, great.  if not, consider creating it IF the pg mapping
 * hasn't changed since the given epoch and we are the primary.
 */
void OSD::handle_pg_peering_evt(
  spg_t pgid,
  const pg_info_t& info,
  pg_interval_map_t& pi,
  epoch_t epoch,
  pg_shard_t from,
  bool primary,
  PG::CephPeeringEvtRef evt)
{
  if (service.splitting(pgid)) {
    peering_wait_for_split[pgid].push_back(evt);
    return;
  }

  if (!_have_pg(pgid)) {
    // same primary?
    if (!osdmap->have_pg_pool(pgid.pool()))
      return;
    int up_primary, acting_primary;
    vector<int> up, acting;
    osdmap->pg_to_up_acting_osds(
      pgid.pgid, &up, &up_primary, &acting, &acting_primary);
    int role = osdmap->calc_pg_role(whoami, acting, acting.size());

    pg_history_t history = info.history;
    bool valid_history = project_pg_history(
      pgid, history, epoch, up, up_primary, acting, acting_primary);

    if (!valid_history || epoch < history.same_interval_since) {
      dout(10) << "get_or_create_pg " << pgid << " acting changed in "
	       << history.same_interval_since << " (msg from " << epoch << ")" << dendl;
      return;
    }

    if (service.splitting(pgid)) {
      assert(0);
    }

    bool create = false;
    if (primary) {
      // DNE on source?
      if (info.dne()) {
	// is there a creation pending on this pg?
	if (creating_pgs.count(pgid)) {
	  creating_pgs[pgid].prior.erase(from);
	  if (!can_create_pg(pgid))
	    return;
	  history = creating_pgs[pgid].history;
	  create = true;
	} else {
	  dout(10) << "get_or_create_pg " << pgid
		   << " DNE on source, but creation probe, ignoring" << dendl;
	  return;
	}
      }
      creating_pgs.erase(pgid);
    } else {
      assert(!info.dne());  // pg exists if we are hearing about it
    }

    // do we need to resurrect a deleting pg?
    spg_t resurrected;
    PGRef old_pg_state;
    res_result result = _try_resurrect_pg(
      service.get_osdmap(),
      pgid,
      &resurrected,
      &old_pg_state);

    PG::RecoveryCtx rctx = create_context();
    switch (result) {
    case RES_NONE: {
      // ok, create the pg locally using provided Info and History
      rctx.transaction->create_collection(coll_t(pgid));
      PG *pg = _create_lock_pg(
	get_map(epoch),
	pgid, create, false, result == RES_SELF,
	role,
	up, up_primary,
	acting, acting_primary,
	history, pi,
	*rctx.transaction);
      pg->handle_create(&rctx);
      pg->write_if_dirty(*rctx.transaction);
      dispatch_context(rctx, pg, osdmap);

      dout(10) << *pg << " is new" << dendl;

      pg->queue_peering_event(evt);
      pg->unlock();
      wake_pg_waiters(pg, pgid);
      return;
    }
    case RES_SELF: {
      old_pg_state->lock();
      OSDMapRef old_osd_map = old_pg_state->get_osdmap();
      int old_role = old_pg_state->role;
      vector<int> old_up = old_pg_state->up;
      int old_up_primary = old_pg_state->up_primary.osd;
      vector<int> old_acting = old_pg_state->acting;
      int old_primary = old_pg_state->primary.osd;
      pg_history_t old_history = old_pg_state->info.history;
      pg_interval_map_t old_past_intervals = old_pg_state->past_intervals;
      old_pg_state->unlock();
      PG *pg = _create_lock_pg(
	old_osd_map,
	resurrected,
	false,
	false,
	true,
	old_role,
	old_up,
	old_up_primary,
	old_acting,
	old_primary,
	old_history,
	old_past_intervals,
	*rctx.transaction);
      pg->handle_create(&rctx);
      pg->write_if_dirty(*rctx.transaction);
      dispatch_context(rctx, pg, osdmap);

      dout(10) << *pg << " is new (resurrected)" << dendl;

      pg->queue_peering_event(evt);
      pg->unlock();
      wake_pg_waiters(pg, resurrected);
      return;
    }
    case RES_PARENT: {
      assert(old_pg_state);
      old_pg_state->lock();
      OSDMapRef old_osd_map = old_pg_state->get_osdmap();
      int old_role = old_pg_state->role;
      vector<int> old_up = old_pg_state->up;
      int old_up_primary = old_pg_state->up_primary.osd;
      vector<int> old_acting = old_pg_state->acting;
      int old_primary = old_pg_state->primary.osd;
      pg_history_t old_history = old_pg_state->info.history;
      pg_interval_map_t old_past_intervals = old_pg_state->past_intervals;
      old_pg_state->unlock();
      PG *parent = _create_lock_pg(
	old_osd_map,
	resurrected,
	false,
	false,
	true,
	old_role,
	old_up,
	old_up_primary,
	old_acting,
	old_primary,
	old_history,
	old_past_intervals,
	*rctx.transaction
	);
      parent->handle_create(&rctx);
      parent->write_if_dirty(*rctx.transaction);
      dispatch_context(rctx, parent, osdmap);

      dout(10) << *parent << " is new" << dendl;

      assert(service.splitting(pgid));
      peering_wait_for_split[pgid].push_back(evt);

      //parent->queue_peering_event(evt);
      parent->queue_null(osdmap->get_epoch(), osdmap->get_epoch());
      parent->unlock();
      wake_pg_waiters(parent, resurrected);
      return;
    }
    }
  } else {
    // already had it.  did the mapping change?
    PG *pg = _lookup_lock_pg(pgid);
    if (epoch < pg->info.history.same_interval_since) {
      dout(10) << *pg << " get_or_create_pg acting changed in "
	       << pg->info.history.same_interval_since
	       << " (msg from " << epoch << ")" << dendl;
      pg->unlock();
      return;
    }
    pg->queue_peering_event(evt);
    pg->unlock();
    return;
  }
}


/*
 * calculate prior pg members during an epoch interval [start,end)
 *  - from each epoch, include all osds up then AND now
 *  - if no osds from then are up now, include them all, even tho they're not reachable now
 */
void OSD::calc_priors_during(
  spg_t pgid, epoch_t start, epoch_t end, set<pg_shard_t>& pset)
{
  dout(15) << "calc_priors_during " << pgid << " [" << start
	   << "," << end << ")" << dendl;
  
  for (epoch_t e = start; e < end; e++) {
    OSDMapRef oldmap = get_map(e);
    vector<int> acting;
    oldmap->pg_to_acting_osds(pgid.pgid, acting);
    dout(20) << "  " << pgid << " in epoch " << e << " was " << acting << dendl;
    int up = 0;
    int actual_osds = 0;
    for (unsigned i=0; i<acting.size(); i++) {
      if (acting[i] != CRUSH_ITEM_NONE) {
	if (osdmap->is_up(acting[i])) {
	  if (acting[i] != whoami) {
	    pset.insert(
	      pg_shard_t(
		acting[i],
		osdmap->pg_is_ec(pgid.pgid) ? shard_id_t(i) : shard_id_t::NO_SHARD));
	  }
	  up++;
	}
	actual_osds++;
      }
    }
    if (!up && actual_osds) {
      // sucky.  add down osds, even tho we can't reach them right now.
      for (unsigned i=0; i<acting.size(); i++) {
	if (acting[i] != whoami && acting[i] != CRUSH_ITEM_NONE) {
	  pset.insert(
	    pg_shard_t(
	      acting[i],
	      osdmap->pg_is_ec(pgid.pgid) ? shard_id_t(i) : shard_id_t::NO_SHARD));
	}
      }
    }
  }
  dout(10) << "calc_priors_during " << pgid
	   << " [" << start << "," << end 
	   << ") = " << pset << dendl;
}


/**
 * Fill in the passed history so you know same_interval_since, same_up_since,
 * and same_primary_since.
 */
bool OSD::project_pg_history(spg_t pgid, pg_history_t& h, epoch_t from,
			     const vector<int>& currentup,
			     int currentupprimary,
			     const vector<int>& currentacting,
			     int currentactingprimary)
{
  dout(15) << "project_pg_history " << pgid
           << " from " << from << " to " << osdmap->get_epoch()
           << ", start " << h
           << dendl;

  epoch_t e;
  for (e = osdmap->get_epoch();
       e > from;
       e--) {
    // verify during intermediate epoch (e-1)
    OSDMapRef oldmap = service.try_get_map(e-1);
    if (!oldmap) {
      dout(15) << __func__ << ": found map gap, returning false" << dendl;
      return false;
    }
    assert(oldmap->have_pg_pool(pgid.pool()));

    int upprimary, actingprimary;
    vector<int> up, acting;
    oldmap->pg_to_up_acting_osds(
      pgid.pgid,
      &up,
      &upprimary,
      &acting,
      &actingprimary);

    // acting set change?
    if ((actingprimary != currentactingprimary ||
	 upprimary != currentupprimary ||
	 acting != currentacting ||
	 up != currentup) && e > h.same_interval_since) {
      dout(15) << "project_pg_history " << pgid << " acting|up changed in " << e 
	       << " from " << acting << "/" << up
	       << " " << actingprimary << "/" << upprimary
	       << " -> " << currentacting << "/" << currentup
	       << " " << currentactingprimary << "/" << currentupprimary 
	       << dendl;
      h.same_interval_since = e;
    }
    // split?
    if (pgid.is_split(oldmap->get_pg_num(pgid.pool()),
		      osdmap->get_pg_num(pgid.pool()),
		      0)) {
      h.same_interval_since = e;
    }
    // up set change?
    if ((up != currentup || upprimary != currentupprimary)
	&& e > h.same_up_since) {
      dout(15) << "project_pg_history " << pgid << " up changed in " << e 
	       << " from " << up << " " << upprimary
	       << " -> " << currentup << " " << currentupprimary << dendl;
      h.same_up_since = e;
    }

    // primary change?
    if (OSDMap::primary_changed(
	  actingprimary,
	  acting,
	  currentactingprimary,
	  currentacting) &&
        e > h.same_primary_since) {
      dout(15) << "project_pg_history " << pgid << " primary changed in " << e << dendl;
      h.same_primary_since = e;
    }

    if (h.same_interval_since >= e && h.same_up_since >= e && h.same_primary_since >= e)
      break;
  }

  // base case: these floors should be the creation epoch if we didn't
  // find any changes.
  if (e == h.epoch_created) {
    if (!h.same_interval_since)
      h.same_interval_since = e;
    if (!h.same_up_since)
      h.same_up_since = e;
    if (!h.same_primary_since)
      h.same_primary_since = e;
  }

  dout(15) << "project_pg_history end " << h << dendl;
  return true;
}

// -------------------------------------

float OSDService::get_full_ratio()
{
  float full_ratio = cct->_conf->osd_failsafe_full_ratio;
  if (full_ratio > 1.0) full_ratio /= 100.0;
  return full_ratio;
}

float OSDService::get_nearfull_ratio()
{
  float nearfull_ratio = cct->_conf->osd_failsafe_nearfull_ratio;
  if (nearfull_ratio > 1.0) nearfull_ratio /= 100.0;
  return nearfull_ratio;
}

void OSDService::check_nearfull_warning(const osd_stat_t &osd_stat)
{
  Mutex::Locker l(full_status_lock);
  enum s_names new_state;

  time_t now = ceph_clock_gettime(NULL);

  // We base ratio on kb_avail rather than kb_used because they can
  // differ significantly e.g. on btrfs volumes with a large number of
  // chunks reserved for metadata, and for our purposes (avoiding
  // completely filling the disk) it's far more important to know how
  // much space is available to use than how much we've already used.
  float ratio = ((float)(osd_stat.kb - osd_stat.kb_avail)) / ((float)osd_stat.kb);
  float nearfull_ratio = get_nearfull_ratio();
  float full_ratio = get_full_ratio();
  cur_ratio = ratio;

  if (full_ratio > 0 && ratio > full_ratio) {
    new_state = FULL;
  } else if (nearfull_ratio > 0 && ratio > nearfull_ratio) {
    new_state = NEAR;
  } else {
    cur_state = NONE;
    return;
  }

  if (cur_state != new_state) {
    cur_state = new_state;
  } else if (now - last_msg < cct->_conf->osd_op_complaint_time) {
    return;
  }
  last_msg = now;
  if (cur_state == FULL)
    clog.error() << "OSD full dropping all updates " << (int)(ratio * 100) << "% full";
  else
    clog.warn() << "OSD near full (" << (int)(ratio * 100) << "%)";
}

bool OSDService::check_failsafe_full()
{
  Mutex::Locker l(full_status_lock);
  if (cur_state == FULL)
    return true;
  return false;
}

bool OSDService::too_full_for_backfill(double *_ratio, double *_max_ratio)
{
  Mutex::Locker l(full_status_lock);
  double max_ratio;
  max_ratio = cct->_conf->osd_backfill_full_ratio;
  if (_ratio)
    *_ratio = cur_ratio;
  if (_max_ratio)
    *_max_ratio = max_ratio;
  return cur_ratio >= max_ratio;
}

void OSDService::update_osd_stat(vector<int>& hb_peers)
{
  Mutex::Locker lock(stat_lock);

  // fill in osd stats too
  struct statfs stbuf;
  osd->store->statfs(&stbuf);

  uint64_t bytes = stbuf.f_blocks * stbuf.f_bsize;
  uint64_t used = (stbuf.f_blocks - stbuf.f_bfree) * stbuf.f_bsize;
  uint64_t avail = stbuf.f_bavail * stbuf.f_bsize;

  osd_stat.kb = bytes >> 10;
  osd_stat.kb_used = used >> 10;
  osd_stat.kb_avail = avail >> 10;

  osd->logger->set(l_osd_stat_bytes, bytes);
  osd->logger->set(l_osd_stat_bytes_used, used);
  osd->logger->set(l_osd_stat_bytes_avail, avail);

  osd_stat.hb_in.swap(hb_peers);
  osd_stat.hb_out.clear();

  check_nearfull_warning(osd_stat);

  osd->op_tracker.get_age_ms_histogram(&osd_stat.op_queue_age_hist);

  dout(20) << "update_osd_stat " << osd_stat << dendl;
}

void OSD::_add_heartbeat_peer(int p)
{
  if (p == whoami)
    return;
  HeartbeatInfo *hi;

  map<int,HeartbeatInfo>::iterator i = heartbeat_peers.find(p);
  if (i == heartbeat_peers.end()) {
    pair<ConnectionRef,ConnectionRef> cons = service.get_con_osd_hb(p, osdmap->get_epoch());
    if (!cons.first)
      return;
    hi = &heartbeat_peers[p];
    hi->peer = p;
    HeartbeatSession *s = new HeartbeatSession(p);
    hi->con_back = cons.first.get();
    hi->con_back->set_priv(s->get());
    if (cons.second) {
      hi->con_front = cons.second.get();
      hi->con_front->set_priv(s->get());
      dout(10) << "_add_heartbeat_peer: new peer osd." << p
	       << " " << hi->con_back->get_peer_addr()
	       << " " << hi->con_front->get_peer_addr()
	       << dendl;
    } else {
      hi->con_front.reset(NULL);
      dout(10) << "_add_heartbeat_peer: new peer osd." << p
	       << " " << hi->con_back->get_peer_addr()
	       << dendl;
    }
    s->put();
  } else {
    hi = &i->second;
  }
  hi->epoch = osdmap->get_epoch();
}

void OSD::_remove_heartbeat_peer(int n)
{
  map<int,HeartbeatInfo>::iterator q = heartbeat_peers.find(n);
  assert(q != heartbeat_peers.end());
  dout(20) << " removing heartbeat peer osd." << n
	   << " " << q->second.con_back->get_peer_addr()
	   << " " << (q->second.con_front ? q->second.con_front->get_peer_addr() : entity_addr_t())
	   << dendl;
  hbclient_messenger->mark_down(q->second.con_back);
  if (q->second.con_front) {
    hbclient_messenger->mark_down(q->second.con_front);
  }
  heartbeat_peers.erase(q);
}

void OSD::need_heartbeat_peer_update()
{
  if (is_stopping())
    return;
  dout(20) << "need_heartbeat_peer_update" << dendl;
  heartbeat_set_peers_need_update();
}

void OSD::maybe_update_heartbeat_peers()
{
  assert(osd_lock.is_locked());

  if (is_waiting_for_healthy()) {
    utime_t now = ceph_clock_now(cct);
    if (last_heartbeat_resample == utime_t()) {
      last_heartbeat_resample = now;
      heartbeat_set_peers_need_update();
    } else if (!heartbeat_peers_need_update()) {
      utime_t dur = now - last_heartbeat_resample;
      if (dur > cct->_conf->osd_heartbeat_grace) {
	dout(10) << "maybe_update_heartbeat_peers forcing update after " << dur << " seconds" << dendl;
	heartbeat_set_peers_need_update();
	last_heartbeat_resample = now;
	reset_heartbeat_peers();   // we want *new* peers!
      }
    }
  }

  Mutex::Locker l(heartbeat_lock);
  if (!heartbeat_peers_need_update())
    return;
  heartbeat_need_update = false;

  dout(10) << "maybe_update_heartbeat_peers updating" << dendl;

  heartbeat_epoch = osdmap->get_epoch();

  // build heartbeat from set
  if (is_active()) {
    RWLock::RLocker l(pg_map_lock);
    for (ceph::unordered_map<spg_t, PG*>::iterator i = pg_map.begin();
	 i != pg_map.end();
	 ++i) {
      PG *pg = i->second;
      pg->heartbeat_peer_lock.Lock();
      dout(20) << i->first << " heartbeat_peers " << pg->heartbeat_peers << dendl;
      for (set<int>::iterator p = pg->heartbeat_peers.begin();
	   p != pg->heartbeat_peers.end();
	   ++p)
	if (osdmap->is_up(*p))
	  _add_heartbeat_peer(*p);
      for (set<int>::iterator p = pg->probe_targets.begin();
	   p != pg->probe_targets.end();
	   ++p)
	if (osdmap->is_up(*p))
	  _add_heartbeat_peer(*p);
      pg->heartbeat_peer_lock.Unlock();
    }
  }

  // include next and previous up osds to ensure we have a fully-connected set
  set<int> want, extras;
  int next = osdmap->get_next_up_osd_after(whoami);
  if (next >= 0)
    want.insert(next);
  int prev = osdmap->get_previous_up_osd_before(whoami);
  if (prev >= 0)
    want.insert(prev);

  for (set<int>::iterator p = want.begin(); p != want.end(); ++p) {
    dout(10) << " adding neighbor peer osd." << *p << dendl;
    extras.insert(*p);
    _add_heartbeat_peer(*p);
  }

  // remove down peers; enumerate extras
  map<int,HeartbeatInfo>::iterator p = heartbeat_peers.begin();
  while (p != heartbeat_peers.end()) {
    if (!osdmap->is_up(p->first)) {
      int o = p->first;
      ++p;
      _remove_heartbeat_peer(o);
      continue;
    }
    if (p->second.epoch < osdmap->get_epoch()) {
      extras.insert(p->first);
    }
    ++p;
  }

  // too few?
  int start = osdmap->get_next_up_osd_after(whoami);
  for (int n = start; n >= 0; ) {
    if ((int)heartbeat_peers.size() >= cct->_conf->osd_heartbeat_min_peers)
      break;
    if (!extras.count(n) && !want.count(n) && n != whoami) {
      dout(10) << " adding random peer osd." << n << dendl;
      extras.insert(n);
      _add_heartbeat_peer(n);
    }
    n = osdmap->get_next_up_osd_after(n);
    if (n == start)
      break;  // came full circle; stop
  }

  // too many?
  for (set<int>::iterator p = extras.begin();
       (int)heartbeat_peers.size() > cct->_conf->osd_heartbeat_min_peers && p != extras.end();
       ++p) {
    if (want.count(*p))
      continue;
    _remove_heartbeat_peer(*p);
  }

  dout(10) << "maybe_update_heartbeat_peers " << heartbeat_peers.size() << " peers, extras " << extras << dendl;
}

void OSD::reset_heartbeat_peers()
{
  assert(osd_lock.is_locked());
  dout(10) << "reset_heartbeat_peers" << dendl;
  Mutex::Locker l(heartbeat_lock);
  while (!heartbeat_peers.empty()) {
    HeartbeatInfo& hi = heartbeat_peers.begin()->second;
    hbclient_messenger->mark_down(hi.con_back);
    if (hi.con_front) {
      hbclient_messenger->mark_down(hi.con_front);
    }
    heartbeat_peers.erase(heartbeat_peers.begin());
  }
  failure_queue.clear();
}

void OSD::handle_osd_ping(MOSDPing *m)
{
  if (superblock.cluster_fsid != m->fsid) {
    dout(20) << "handle_osd_ping from " << m->get_source_inst()
	     << " bad fsid " << m->fsid << " != " << superblock.cluster_fsid << dendl;
    m->put();
    return;
  }

  int from = m->get_source().num();

  heartbeat_lock.Lock();
  if (is_stopping()) {
    heartbeat_lock.Unlock();
    m->put();
    return;
  }

  OSDMapRef curmap = service.get_osdmap();
  
  switch (m->op) {

  case MOSDPing::PING:
    {
      if (cct->_conf->osd_debug_drop_ping_probability > 0) {
	if (debug_heartbeat_drops_remaining.count(from)) {
	  if (debug_heartbeat_drops_remaining[from] == 0) {
	    debug_heartbeat_drops_remaining.erase(from);
	  } else {
	    debug_heartbeat_drops_remaining[from]--;
	    dout(5) << "Dropping heartbeat from " << from
		    << ", " << debug_heartbeat_drops_remaining[from]
		    << " remaining to drop" << dendl;
	    break;
	  }
	} else if (cct->_conf->osd_debug_drop_ping_probability >
	           ((((double)(rand()%100))/100.0))) {
	  debug_heartbeat_drops_remaining[from] =
	    cct->_conf->osd_debug_drop_ping_duration;
	  dout(5) << "Dropping heartbeat from " << from
		  << ", " << debug_heartbeat_drops_remaining[from]
		  << " remaining to drop" << dendl;
	  break;
	}
      }

      if (!cct->get_heartbeat_map()->is_healthy()) {
	dout(10) << "internal heartbeat not healthy, dropping ping request" << dendl;
	break;
      }

      Message *r = new MOSDPing(monc->get_fsid(),
				curmap->get_epoch(),
				MOSDPing::PING_REPLY,
				m->stamp);
      m->get_connection()->get_messenger()->send_message(r, m->get_connection());

      if (curmap->is_up(from)) {
	service.note_peer_epoch(from, m->map_epoch);
	if (is_active()) {
	  ConnectionRef con = service.get_con_osd_cluster(from, curmap->get_epoch());
	  if (con) {
	    service.share_map_peer(from, con.get());
	  }
	}
      } else if (!curmap->exists(from) ||
		 curmap->get_down_at(from) > m->map_epoch) {
	// tell them they have died
	Message *r = new MOSDPing(monc->get_fsid(),
				  curmap->get_epoch(),
				  MOSDPing::YOU_DIED,
				  m->stamp);
	m->get_connection()->get_messenger()->send_message(r, m->get_connection());
      }
    }
    break;

  case MOSDPing::PING_REPLY:
    {
      map<int,HeartbeatInfo>::iterator i = heartbeat_peers.find(from);
      if (i != heartbeat_peers.end()) {
	if (m->get_connection() == i->second.con_back) {
	  dout(25) << "handle_osd_ping got reply from osd." << from
		   << " first_rx " << i->second.first_tx
		   << " last_tx " << i->second.last_tx
		   << " last_rx_back " << i->second.last_rx_back << " -> " << m->stamp
		   << " last_rx_front " << i->second.last_rx_front
		   << dendl;
	  i->second.last_rx_back = m->stamp;
	  // if there is no front con, set both stamps.
	  if (i->second.con_front == NULL)
	    i->second.last_rx_front = m->stamp;
	} else if (m->get_connection() == i->second.con_front) {
	  dout(25) << "handle_osd_ping got reply from osd." << from
		   << " first_rx " << i->second.first_tx
		   << " last_tx " << i->second.last_tx
		   << " last_rx_back " << i->second.last_rx_back
		   << " last_rx_front " << i->second.last_rx_front << " -> " << m->stamp
		   << dendl;
	  i->second.last_rx_front = m->stamp;
	}
      }

      if (m->map_epoch &&
	  curmap->is_up(from)) {
	service.note_peer_epoch(from, m->map_epoch);
	if (is_active()) {
	  ConnectionRef con = service.get_con_osd_cluster(from, curmap->get_epoch());
	  if (con) {
	    service.share_map_peer(from, con.get());
	  }
	}
      }

      utime_t cutoff = ceph_clock_now(cct);
      cutoff -= cct->_conf->osd_heartbeat_grace;
      if (i->second.is_healthy(cutoff)) {
	// Cancel false reports
	if (failure_queue.count(from)) {
	  dout(10) << "handle_osd_ping canceling queued failure report for osd." << from<< dendl;
	  failure_queue.erase(from);
	}
	if (failure_pending.count(from)) {
	  dout(10) << "handle_osd_ping canceling in-flight failure report for osd." << from<< dendl;
	  send_still_alive(curmap->get_epoch(), failure_pending[from]);
	  failure_pending.erase(from);
	}
      }
    }
    break;

  case MOSDPing::YOU_DIED:
    dout(10) << "handle_osd_ping " << m->get_source_inst()
	     << " says i am down in " << m->map_epoch << dendl;
    osdmap_subscribe(curmap->get_epoch()+1, false);
    break;
  }

  heartbeat_lock.Unlock();
  m->put();
}

void OSD::heartbeat_entry()
{
  Mutex::Locker l(heartbeat_lock);
  if (is_stopping())
    return;
  while (!heartbeat_stop) {
    heartbeat();

    double wait = .5 + ((float)(rand() % 10)/10.0) * (float)cct->_conf->osd_heartbeat_interval;
    utime_t w;
    w.set_from_double(wait);
    dout(30) << "heartbeat_entry sleeping for " << wait << dendl;
    heartbeat_cond.WaitInterval(cct, heartbeat_lock, w);
    if (is_stopping())
      return;
    dout(30) << "heartbeat_entry woke up" << dendl;
  }
}

void OSD::heartbeat_check()
{
  assert(heartbeat_lock.is_locked());
  utime_t now = ceph_clock_now(cct);
  double age = hbclient_messenger->get_dispatch_queue_max_age(now);
  if (age > (cct->_conf->osd_heartbeat_grace / 2)) {
    derr << "skipping heartbeat_check, hbqueue max age: " << age << dendl;
    return; // hb dispatch is too backed up for our hb status to be meaningful
  }

  // check for incoming heartbeats (move me elsewhere?)
  utime_t cutoff = now;
  cutoff -= cct->_conf->osd_heartbeat_grace;
  for (map<int,HeartbeatInfo>::iterator p = heartbeat_peers.begin();
       p != heartbeat_peers.end();
       ++p) {
    dout(25) << "heartbeat_check osd." << p->first
	     << " first_tx " << p->second.first_tx
	     << " last_tx " << p->second.last_tx
	     << " last_rx_back " << p->second.last_rx_back
	     << " last_rx_front " << p->second.last_rx_front
	     << dendl;
    if (p->second.is_unhealthy(cutoff)) {
      if (p->second.last_rx_back == utime_t() ||
	  p->second.last_rx_front == utime_t()) {
	derr << "heartbeat_check: no reply from osd." << p->first
	     << " ever on either front or back, first ping sent " << p->second.first_tx
	     << " (cutoff " << cutoff << ")" << dendl;
	// fail
	failure_queue[p->first] = p->second.last_tx;
      } else {
	derr << "heartbeat_check: no reply from osd." << p->first
	     << " since back " << p->second.last_rx_back
	     << " front " << p->second.last_rx_front
	     << " (cutoff " << cutoff << ")" << dendl;
	// fail
	failure_queue[p->first] = MIN(p->second.last_rx_back, p->second.last_rx_front);
      }
    }
  }
}

void OSD::heartbeat()
{
  dout(30) << "heartbeat" << dendl;

  // get CPU load avg
  double loadavgs[1];
  if (getloadavg(loadavgs, 1) == 1)
    logger->set(l_osd_loadavg, 100 * loadavgs[0]);

  dout(30) << "heartbeat checking stats" << dendl;

  // refresh stats?
  vector<int> hb_peers;
  for (map<int,HeartbeatInfo>::iterator p = heartbeat_peers.begin();
       p != heartbeat_peers.end();
       ++p)
    hb_peers.push_back(p->first);
  service.update_osd_stat(hb_peers);

  dout(5) << "heartbeat: " << service.get_osd_stat() << dendl;

  utime_t now = ceph_clock_now(cct);

  // send heartbeats
  for (map<int,HeartbeatInfo>::iterator i = heartbeat_peers.begin();
       i != heartbeat_peers.end();
       ++i) {
    int peer = i->first;
    i->second.last_tx = now;
    if (i->second.first_tx == utime_t())
      i->second.first_tx = now;
    dout(30) << "heartbeat sending ping to osd." << peer << dendl;
    hbclient_messenger->send_message(new MOSDPing(monc->get_fsid(),
						  service.get_osdmap()->get_epoch(),
						  MOSDPing::PING,
						  now),
				     i->second.con_back);
    if (i->second.con_front)
      hbclient_messenger->send_message(new MOSDPing(monc->get_fsid(),
						    service.get_osdmap()->get_epoch(),
						    MOSDPing::PING,
						    now),
				       i->second.con_front);
  }

  dout(30) << "heartbeat check" << dendl;
  heartbeat_check();

  logger->set(l_osd_hb_to, heartbeat_peers.size());
  logger->set(l_osd_hb_from, 0);
  
  // hmm.. am i all alone?
  dout(30) << "heartbeat lonely?" << dendl;
  if (heartbeat_peers.empty()) {
    if (now - last_mon_heartbeat > cct->_conf->osd_mon_heartbeat_interval && is_active()) {
      last_mon_heartbeat = now;
      dout(10) << "i have no heartbeat peers; checking mon for new map" << dendl;
      osdmap_subscribe(osdmap->get_epoch() + 1, true);
    }
  }

  dout(30) << "heartbeat done" << dendl;
}

bool OSD::heartbeat_reset(Connection *con)
{
  HeartbeatSession *s = static_cast<HeartbeatSession*>(con->get_priv());
  if (s) {
    heartbeat_lock.Lock();
    if (is_stopping()) {
      heartbeat_lock.Unlock();
      s->put();
      return true;
    }
    map<int,HeartbeatInfo>::iterator p = heartbeat_peers.find(s->peer);
    if (p != heartbeat_peers.end() &&
	(p->second.con_back == con ||
	 p->second.con_front == con)) {
      dout(10) << "heartbeat_reset failed hb con " << con << " for osd." << p->second.peer
	       << ", reopening" << dendl;
      if (con != p->second.con_back) {
	hbclient_messenger->mark_down(p->second.con_back);
      }
      p->second.con_back.reset(NULL);
      if (p->second.con_front && con != p->second.con_front) {
	hbclient_messenger->mark_down(p->second.con_front);
      }
      p->second.con_front.reset(NULL);
      pair<ConnectionRef,ConnectionRef> newcon = service.get_con_osd_hb(p->second.peer, p->second.epoch);
      if (newcon.first) {
	p->second.con_back = newcon.first.get();
	p->second.con_back->set_priv(s->get());
	if (newcon.second) {
	  p->second.con_front = newcon.second.get();
	  p->second.con_front->set_priv(s->get());
	}
      } else {
	dout(10) << "heartbeat_reset failed hb con " << con << " for osd." << p->second.peer
		 << ", raced with osdmap update, closing out peer" << dendl;
	heartbeat_peers.erase(p);
      }
    } else {
      dout(10) << "heartbeat_reset closing (old) failed hb con " << con << dendl;
    }
    heartbeat_lock.Unlock();
    s->put();
  }
  return true;
}



// =========================================

void OSD::tick()
{
  assert(osd_lock.is_locked());
  dout(5) << "tick" << dendl;

  logger->set(l_osd_buf, buffer::get_total_alloc());

  if (is_active() || is_waiting_for_healthy()) {
    map_lock.get_read();

    maybe_update_heartbeat_peers();

    heartbeat_lock.Lock();
    heartbeat_check();
    heartbeat_lock.Unlock();

    // mon report?
    utime_t now = ceph_clock_now(cct);
    if (outstanding_pg_stats && timeout_mon_on_pg_stats &&
	(now - cct->_conf->osd_mon_ack_timeout) > last_pg_stats_ack) {
      dout(1) << "mon hasn't acked PGStats in " << now - last_pg_stats_ack
	      << " seconds, reconnecting elsewhere" << dendl;
      monc->reopen_session(new C_MonStatsAckTimer(this));
      timeout_mon_on_pg_stats = false;
      last_pg_stats_ack = ceph_clock_now(cct);  // reset clock
      last_pg_stats_sent = utime_t();
    }
    if (now - last_pg_stats_sent > cct->_conf->osd_mon_report_interval_max) {
      osd_stat_updated = true;
      do_mon_report();
    } else if (now - last_mon_report > cct->_conf->osd_mon_report_interval_min) {
      do_mon_report();
    }

    map_lock.put_read();
  }

  if (is_waiting_for_healthy()) {
    if (_is_healthy()) {
      dout(1) << "healthy again, booting" << dendl;
      set_state(STATE_BOOTING);
      start_boot();
    }
  }

  if (is_active()) {
    // periodically kick recovery work queue
    recovery_tp.wake();

    if (!scrub_random_backoff()) {
      sched_scrub();
    }

    check_replay_queue();
  }

  // only do waiters if dispatch() isn't currently running.  (if it is,
  // it'll do the waiters, and doing them here may screw up ordering
  // of op_queue vs handle_osd_map.)
  if (!dispatch_running) {
    dispatch_running = true;
    do_waiters();
    dispatch_running = false;
    dispatch_cond.Signal();
  }

  check_ops_in_flight();

  tick_timer.add_event_after(1.0, new C_Tick(this));
}

void OSD::check_ops_in_flight()
{
  vector<string> warnings;
  if (op_tracker.check_ops_in_flight(warnings)) {
    for (vector<string>::iterator i = warnings.begin();
        i != warnings.end();
        ++i) {
      clog.warn() << *i;
    }
  }
  return;
}

// Usage:
//   setomapval <pool-id> [namespace/]<obj-name> <key> <val>
//   rmomapkey <pool-id> [namespace/]<obj-name> <key>
//   setomapheader <pool-id> [namespace/]<obj-name> <header>
//   getomap <pool> [namespace/]<obj-name>
//   truncobj <pool-id> [namespace/]<obj-name> <newlen>
//   injectmdataerr [namespace/]<obj-name>
//   injectdataerr [namespace/]<obj-name>
void TestOpsSocketHook::test_ops(OSDService *service, ObjectStore *store,
     std::string command, cmdmap_t& cmdmap, ostream &ss)
{
  //Test support
  //Support changing the omap on a single osd by using the Admin Socket to
  //directly request the osd make a change.
  if (command == "setomapval" || command == "rmomapkey" ||
      command == "setomapheader" || command == "getomap" ||
      command == "truncobj" || command == "injectmdataerr" ||
      command == "injectdataerr"
    ) {
    pg_t rawpg;
    int64_t pool;
    OSDMapRef curmap = service->get_osdmap();
    int r;

    string poolstr;

    cmd_getval(service->cct, cmdmap, "pool", poolstr);
    pool = curmap->const_lookup_pg_pool_name(poolstr.c_str());
    //If we can't find it by name then maybe id specified
    if (pool < 0 && isdigit(poolstr[0]))
      pool = atoll(poolstr.c_str());
    if (pool < 0) {
      ss << "Invalid pool" << poolstr;
      return;
    }
    r = -1;
    string objname, nspace;
    cmd_getval(service->cct, cmdmap, "objname", objname);
    std::size_t found = objname.find_first_of('/');
    if (found != string::npos) {
      nspace = objname.substr(0, found);
      objname = objname.substr(found+1);
    }
    object_locator_t oloc(pool, nspace);
    r = curmap->object_locator_to_pg(object_t(objname), oloc,  rawpg);

    if (r < 0) {
      ss << "Invalid namespace/objname";
      return;
    }
    if (curmap->pg_is_ec(rawpg)) {
      ss << "Must not call on ec pool";
      return;
    }
    spg_t pgid = spg_t(curmap->raw_pg_to_pg(rawpg), shard_id_t::NO_SHARD);

    hobject_t obj(object_t(objname), string(""), CEPH_NOSNAP, rawpg.ps(), pool, nspace);
    ObjectStore::Transaction t;

    if (command == "setomapval") {
      map<string, bufferlist> newattrs;
      bufferlist val;
      string key, valstr;
      cmd_getval(service->cct, cmdmap, "key", key);
      cmd_getval(service->cct, cmdmap, "val", valstr);

      val.append(valstr);
      newattrs[key] = val;
      t.omap_setkeys(coll_t(pgid), obj, newattrs);
      r = store->apply_transaction(t);
      if (r < 0)
        ss << "error=" << r;
      else
        ss << "ok";
    } else if (command == "rmomapkey") {
      string key;
      set<string> keys;
      cmd_getval(service->cct, cmdmap, "key", key);

      keys.insert(key);
      t.omap_rmkeys(coll_t(pgid), obj, keys);
      r = store->apply_transaction(t);
      if (r < 0)
        ss << "error=" << r;
      else
        ss << "ok";
    } else if (command == "setomapheader") {
      bufferlist newheader;
      string headerstr;

      cmd_getval(service->cct, cmdmap, "header", headerstr);
      newheader.append(headerstr);
      t.omap_setheader(coll_t(pgid), obj, newheader);
      r = store->apply_transaction(t);
      if (r < 0)
        ss << "error=" << r;
      else
        ss << "ok";
    } else if (command == "getomap") {
      //Debug: Output entire omap
      bufferlist hdrbl;
      map<string, bufferlist> keyvals;
      r = store->omap_get(coll_t(pgid), obj, &hdrbl, &keyvals);
      if (r >= 0) {
          ss << "header=" << string(hdrbl.c_str(), hdrbl.length());
          for (map<string, bufferlist>::iterator it = keyvals.begin();
              it != keyvals.end(); ++it)
            ss << " key=" << (*it).first << " val="
               << string((*it).second.c_str(), (*it).second.length());
      } else {
          ss << "error=" << r;
      }
    } else if (command == "truncobj") {
      int64_t trunclen;
      cmd_getval(service->cct, cmdmap, "len", trunclen);
      t.truncate(coll_t(pgid), obj, trunclen);
      r = store->apply_transaction(t);
      if (r < 0)
	ss << "error=" << r;
      else
	ss << "ok";
    } else if (command == "injectdataerr") {
      store->inject_data_error(obj);
      ss << "ok";
    } else if (command == "injectmdataerr") {
      store->inject_mdata_error(obj);
      ss << "ok";
    }
    return;
  }
  ss << "Internal error - command=" << command;
  return;
}

// =========================================
bool remove_dir(
  CephContext *cct,
  ObjectStore *store, SnapMapper *mapper,
  OSDriver *osdriver,
  ObjectStore::Sequencer *osr,
  coll_t coll, DeletingStateRef dstate,
  ThreadPool::TPHandle &handle)
{
  vector<ghobject_t> olist;
  int64_t num = 0;
  ObjectStore::Transaction *t = new ObjectStore::Transaction;
  ghobject_t next;
  while (!next.is_max()) {
    handle.reset_tp_timeout();
    store->collection_list_partial(
      coll,
      next,
      store->get_ideal_list_min(),
      store->get_ideal_list_max(),
      0,
      &olist,
      &next);
    for (vector<ghobject_t>::iterator i = olist.begin();
	 i != olist.end();
	 ++i, ++num) {
      OSDriver::OSTransaction _t(osdriver->get_transaction(t));
      int r = mapper->remove_oid(i->hobj, &_t);
      if (r != 0 && r != -ENOENT) {
	assert(0);
      }
      t->remove(coll, *i);
      if (num >= cct->_conf->osd_target_transaction_size) {
	C_SaferCond waiter;
	store->queue_transaction(osr, t, &waiter);
	bool cont = dstate->pause_clearing();
	handle.suspend_tp_timeout();
	waiter.wait();
	handle.reset_tp_timeout();
	if (cont)
	  cont = dstate->resume_clearing();
	delete t;
	if (!cont)
	  return false;
	t = new ObjectStore::Transaction;
	num = 0;
      }
    }
    olist.clear();
  }

  C_SaferCond waiter;
  store->queue_transaction(osr, t, &waiter);
  bool cont = dstate->pause_clearing();
  handle.suspend_tp_timeout();
  waiter.wait();
  handle.reset_tp_timeout();
  if (cont)
    cont = dstate->resume_clearing();
  delete t;
  return cont;
}

void OSD::RemoveWQ::_process(
  pair<PGRef, DeletingStateRef> item,
  ThreadPool::TPHandle &handle)
{
  PGRef pg(item.first);
  SnapMapper &mapper = pg->snap_mapper;
  OSDriver &driver = pg->osdriver;
  coll_t coll = coll_t(pg->info.pgid);
  pg->osr->flush();

  if (!item.second->start_clearing())
    return;

  list<coll_t> colls_to_remove;
  pg->get_colls(&colls_to_remove);
  for (list<coll_t>::iterator i = colls_to_remove.begin();
       i != colls_to_remove.end();
       ++i) {
    bool cont = remove_dir(
      pg->cct, store, &mapper, &driver, pg->osr.get(), *i, item.second,
      handle);
    if (!cont)
      return;
  }

  if (!item.second->start_deleting())
    return;

  ObjectStore::Transaction *t = new ObjectStore::Transaction;
  PGLog::clear_info_log(
    pg->info.pgid,
    OSD::make_infos_oid(),
    pg->log_oid,
    t);

  for (list<coll_t>::iterator i = colls_to_remove.begin();
       i != colls_to_remove.end();
       ++i) {
    t->remove_collection(*i);
  }

  // We need the sequencer to stick around until the op is complete
  store->queue_transaction(
    pg->osr.get(),
    t,
    0, // onapplied
    0, // oncommit
    0, // onreadable sync
    new ObjectStore::C_DeleteTransactionHolder<PGRef>(
      t, pg), // oncomplete
    TrackedOpRef());

  item.second->finish_deleting();
}
// =========================================

void OSD::do_mon_report()
{
  dout(7) << "do_mon_report" << dendl;

  utime_t now(ceph_clock_now(cct));
  last_mon_report = now;

  // do any pending reports
  send_alive();
  service.send_pg_temp();
  send_failures();
  send_pg_stats(now);
}

void OSD::ms_handle_connect(Connection *con)
{
  if (con->get_peer_type() == CEPH_ENTITY_TYPE_MON) {
    Mutex::Locker l(osd_lock);
    if (is_stopping())
      return;
    dout(10) << "ms_handle_connect on mon" << dendl;
    if (is_booting()) {
      start_boot();
    } else {
      send_alive();
      service.send_pg_temp();
      send_failures();
      send_pg_stats(ceph_clock_now(cct));

      monc->sub_want("osd_pg_creates", 0, CEPH_SUBSCRIBE_ONETIME);
      monc->renew_subs();
    }
  }
}

void OSD::ms_handle_fast_connect(Connection *con)
{
  if (con->get_peer_type() != CEPH_ENTITY_TYPE_MON) {
    Session *s = static_cast<Session*>(con->get_priv());
    if (!s) {
      s = new Session(cct);
      con->set_priv(s->get());
      s->con = con;
      dout(10) << " new session (outgoing) " << s << " con=" << s->con
          << " addr=" << s->con->get_peer_addr() << dendl;
      // we don't connect to clients
      assert(con->get_peer_type() == CEPH_ENTITY_TYPE_OSD);
      s->entity_name.set_type(CEPH_ENTITY_TYPE_OSD);
    }
    s->put();
  }
}

void OSD::ms_handle_fast_accept(Connection *con)
{
  if (con->get_peer_type() != CEPH_ENTITY_TYPE_MON) {
    Session *s = static_cast<Session*>(con->get_priv());
    if (!s) {
      s = new Session(cct);
      con->set_priv(s->get());
      s->con = con;
      dout(10) << "new session (incoming)" << s << " con=" << con
          << " addr=" << con->get_peer_addr()
          << " must have raced with connect" << dendl;
      assert(con->get_peer_type() == CEPH_ENTITY_TYPE_OSD);
      s->entity_name.set_type(CEPH_ENTITY_TYPE_OSD);
    }
    s->put();
  }
}

bool OSD::ms_handle_reset(Connection *con)
{
  OSD::Session *session = (OSD::Session *)con->get_priv();
  dout(1) << "ms_handle_reset con " << con << " session " << session << dendl;
  if (!session)
    return false;
  session->wstate.reset();
  session->con.reset(NULL);  // break con <-> session ref cycle
  session->put();
  return true;
}

struct C_OSD_GetVersion : public Context {
  OSD *osd;
  uint64_t oldest, newest;
  C_OSD_GetVersion(OSD *o) : osd(o), oldest(0), newest(0) {}
  void finish(int r) {
    if (r >= 0)
      osd->_maybe_boot(oldest, newest);
  }
};

void OSD::start_boot()
{
  dout(10) << "start_boot - have maps " << superblock.oldest_map
	   << ".." << superblock.newest_map << dendl;
  C_OSD_GetVersion *c = new C_OSD_GetVersion(this);
  monc->get_version("osdmap", &c->newest, &c->oldest, c);
}

void OSD::_maybe_boot(epoch_t oldest, epoch_t newest)
{
  Mutex::Locker l(osd_lock);
  if (is_stopping())
    return;
  dout(10) << "_maybe_boot mon has osdmaps " << oldest << ".." << newest << dendl;

  if (is_initializing()) {
    dout(10) << "still initializing" << dendl;
    return;
  }

  // if our map within recent history, try to add ourselves to the osdmap.
  if (osdmap->test_flag(CEPH_OSDMAP_NOUP)) {
    dout(5) << "osdmap NOUP flag is set, waiting for it to clear" << dendl;
  } else if (is_waiting_for_healthy() || !_is_healthy()) {
    // if we are not healthy, do not mark ourselves up (yet)
    dout(1) << "not healthy; waiting to boot" << dendl;
    if (!is_waiting_for_healthy())
      start_waiting_for_healthy();
    // send pings sooner rather than later
    heartbeat_kick();
  } else if (osdmap->get_epoch() >= oldest - 1 &&
	     osdmap->get_epoch() + cct->_conf->osd_map_message_max > newest) {
    _send_boot();
    return;
  }
  
  // get all the latest maps
  if (osdmap->get_epoch() + 1 >= oldest)
    osdmap_subscribe(osdmap->get_epoch() + 1, true);
  else
    osdmap_subscribe(oldest - 1, true);
}

void OSD::start_waiting_for_healthy()
{
  dout(1) << "start_waiting_for_healthy" << dendl;
  set_state(STATE_WAITING_FOR_HEALTHY);
  last_heartbeat_resample = utime_t();
}

bool OSD::_is_healthy()
{
  if (!cct->get_heartbeat_map()->is_healthy()) {
    dout(1) << "is_healthy false -- internal heartbeat failed" << dendl;
    return false;
  }

  if (is_waiting_for_healthy()) {
    Mutex::Locker l(heartbeat_lock);
    utime_t cutoff = ceph_clock_now(cct);
    cutoff -= cct->_conf->osd_heartbeat_grace;
    int num = 0, up = 0;
    for (map<int,HeartbeatInfo>::iterator p = heartbeat_peers.begin();
	 p != heartbeat_peers.end();
	 ++p) {
      if (p->second.is_healthy(cutoff))
	++up;
      ++num;
    }
    if ((float)up < (float)num * cct->_conf->osd_heartbeat_min_healthy_ratio) {
      dout(1) << "is_healthy false -- only " << up << "/" << num << " up peers (less than 1/3)" << dendl;
      return false;
    }
  }

  return true;
}

void OSD::_send_boot()
{
  dout(10) << "_send_boot" << dendl;
  entity_addr_t cluster_addr = cluster_messenger->get_myaddr();
  Connection *local_connection = cluster_messenger->get_loopback_connection().get();
  if (cluster_addr.is_blank_ip()) {
    int port = cluster_addr.get_port();
    cluster_addr = client_messenger->get_myaddr();
    cluster_addr.set_port(port);
    cluster_messenger->set_addr_unknowns(cluster_addr);
    dout(10) << " assuming cluster_addr ip matches client_addr" << dendl;
  } else {
    Session *s = static_cast<Session*>(local_connection->get_priv());
    if (s)
      s->put();
    else
      cluster_messenger->ms_deliver_handle_fast_connect(local_connection);
  }

  entity_addr_t hb_back_addr = hb_back_server_messenger->get_myaddr();
  local_connection = hb_back_server_messenger->get_loopback_connection().get();
  if (hb_back_addr.is_blank_ip()) {
    int port = hb_back_addr.get_port();
    hb_back_addr = cluster_addr;
    hb_back_addr.set_port(port);
    hb_back_server_messenger->set_addr_unknowns(hb_back_addr);
    dout(10) << " assuming hb_back_addr ip matches cluster_addr" << dendl;
  } else {
    Session *s = static_cast<Session*>(local_connection->get_priv());
    if (s)
      s->put();
    else
      hb_back_server_messenger->ms_deliver_handle_fast_connect(local_connection);
  }

  entity_addr_t hb_front_addr = hb_front_server_messenger->get_myaddr();
  local_connection = hb_front_server_messenger->get_loopback_connection().get();
  if (hb_front_addr.is_blank_ip()) {
    int port = hb_front_addr.get_port();
    hb_front_addr = client_messenger->get_myaddr();
    hb_front_addr.set_port(port);
    hb_front_server_messenger->set_addr_unknowns(hb_front_addr);
    dout(10) << " assuming hb_front_addr ip matches client_addr" << dendl;
  } else {
    Session *s = static_cast<Session*>(local_connection->get_priv());
    if (s)
      s->put();
    else
      hb_front_server_messenger->ms_deliver_handle_fast_connect(local_connection);
  }

  MOSDBoot *mboot = new MOSDBoot(superblock, service.get_boot_epoch(),
                                 hb_back_addr, hb_front_addr, cluster_addr);
  dout(10) << " client_addr " << client_messenger->get_myaddr()
	   << ", cluster_addr " << cluster_addr
	   << ", hb_back_addr " << hb_back_addr
	   << ", hb_front_addr " << hb_front_addr
	   << dendl;
  _collect_metadata(&mboot->metadata);
  monc->send_mon_message(mboot);
}

bool OSD::_lsb_release_set (char *buf, const char *str, map<string,string> *pm, const char *key)
{
  if (strncmp (buf, str, strlen (str)) == 0) {
    char *value;

    if (buf[strlen(buf)-1] == '\n')
      buf[strlen(buf)-1] = '\0';

    value = buf + strlen (str) + 1;
    (*pm)[key] = value;

    return true;
  }
  return false;
}

void OSD::_lsb_release_parse (map<string,string> *pm)
{
  FILE *fp = NULL;
  char buf[512];

  fp = popen("lsb_release -idrc", "r");
  if (!fp) {
    int ret = -errno;
    derr << "lsb_release_parse - failed to call lsb_release binary with error: " << cpp_strerror(ret) << dendl;
    return;
  }

  while (fgets(buf, sizeof(buf) - 1, fp) != NULL) {
    if (_lsb_release_set(buf, "Distributor ID:", pm, "distro")) 
      continue;
    if (_lsb_release_set(buf, "Description:", pm, "distro_description"))
      continue;
    if (_lsb_release_set(buf, "Release:", pm, "distro_version"))
      continue;
    if (_lsb_release_set(buf, "Codename:", pm, "distro_codename"))
      continue;
    
    derr << "unhandled output: " << buf << dendl;
  }

  if (pclose(fp)) {
    int ret = -errno;
    derr << "lsb_release_parse - pclose failed: " << cpp_strerror(ret) << dendl;
  }
}

void OSD::_collect_metadata(map<string,string> *pm)
{
  (*pm)["ceph_version"] = pretty_version_to_str();

  // config info
  (*pm)["osd_data"] = dev_path;
  (*pm)["osd_journal"] = journal_path;
  (*pm)["front_addr"] = stringify(client_messenger->get_myaddr());
  (*pm)["back_addr"] = stringify(cluster_messenger->get_myaddr());
  (*pm)["hb_front_addr"] = stringify(hb_front_server_messenger->get_myaddr());
  (*pm)["hb_back_addr"] = stringify(hb_back_server_messenger->get_myaddr());

  // backend
  (*pm)["osd_objectstore"] = g_conf->osd_objectstore;
  store->collect_metadata(pm);

  // kernel info
  struct utsname u;
  int r = uname(&u);
  if (r >= 0) {
    (*pm)["os"] = u.sysname;
    (*pm)["kernel_version"] = u.release;
    (*pm)["kernel_description"] = u.version;
    (*pm)["hostname"] = u.nodename;
    (*pm)["arch"] = u.machine;
  }

  // memory
  FILE *f = fopen("/proc/meminfo", "r");
  if (f) {
    char buf[100];
    while (!feof(f)) {
      char *line = fgets(buf, sizeof(buf), f);
      if (!line)
	break;
      char key[40];
      long long value;
      int r = sscanf(line, "%s %lld", key, &value);
      if (r == 2) {
	if (strcmp(key, "MemTotal:") == 0)
	  (*pm)["mem_total_kb"] = stringify(value);
	else if (strcmp(key, "SwapTotal:") == 0)
	  (*pm)["mem_swap_kb"] = stringify(value);
      }
    }
    fclose(f);
  }

  // processor
  f = fopen("/proc/cpuinfo", "r");
  if (f) {
    char buf[100];
    while (!feof(f)) {
      char *line = fgets(buf, sizeof(buf), f);
      if (!line)
	break;
      if (strncmp(line, "model name", 10) == 0) {
	char *c = strchr(buf, ':');
	c++;
	while (*c == ' ')
	  ++c;
	char *nl = c;
	while (*nl != '\n')
	  ++nl;
	*nl = '\0';
	(*pm)["cpu"] = c;
	break;
      }
    }
    fclose(f);
  }

  // distro info
  _lsb_release_parse(pm); 

  dout(10) << __func__ << " " << *pm << dendl;
}

void OSD::queue_want_up_thru(epoch_t want)
{
  map_lock.get_read();
  epoch_t cur = osdmap->get_up_thru(whoami);
  if (want > up_thru_wanted) {
    dout(10) << "queue_want_up_thru now " << want << " (was " << up_thru_wanted << ")" 
	     << ", currently " << cur
	     << dendl;
    up_thru_wanted = want;

    // expedite, a bit.  WARNING this will somewhat delay other mon queries.
    last_mon_report = ceph_clock_now(cct);
    send_alive();
  } else {
    dout(10) << "queue_want_up_thru want " << want << " <= queued " << up_thru_wanted 
	     << ", currently " << cur
	     << dendl;
  }
  map_lock.put_read();
}

void OSD::send_alive()
{
  if (!osdmap->exists(whoami))
    return;
  epoch_t up_thru = osdmap->get_up_thru(whoami);
  dout(10) << "send_alive up_thru currently " << up_thru << " want " << up_thru_wanted << dendl;
  if (up_thru_wanted > up_thru) {
    up_thru_pending = up_thru_wanted;
    dout(10) << "send_alive want " << up_thru_wanted << dendl;
    monc->send_mon_message(new MOSDAlive(osdmap->get_epoch(), up_thru_wanted));
  }
}

void OSDService::send_message_osd_cluster(int peer, Message *m, epoch_t from_epoch)
{
  OSDMapRef next_map = get_nextmap_reserved();
  // service map is always newer/newest
  assert(from_epoch <= next_map->get_epoch());

  if (next_map->is_down(peer) ||
      next_map->get_info(peer).up_from > from_epoch) {
    m->put();
    release_map(next_map);
    return;
  }
  const entity_inst_t& peer_inst = next_map->get_cluster_inst(peer);
  Connection *peer_con = osd->cluster_messenger->get_connection(peer_inst).get();
  share_map_peer(peer, peer_con, next_map);
  osd->cluster_messenger->send_message(m, peer_inst);
  release_map(next_map);
}

ConnectionRef OSDService::get_con_osd_cluster(int peer, epoch_t from_epoch)
{
  OSDMapRef next_map = get_nextmap_reserved();
  // service map is always newer/newest
  assert(from_epoch <= next_map->get_epoch());

  if (next_map->is_down(peer) ||
      next_map->get_info(peer).up_from > from_epoch) {
    release_map(next_map);
    return NULL;
  }
  ConnectionRef con = osd->cluster_messenger->get_connection(next_map->get_cluster_inst(peer));
  release_map(next_map);
  return con;
}

pair<ConnectionRef,ConnectionRef> OSDService::get_con_osd_hb(int peer, epoch_t from_epoch)
{
  OSDMapRef next_map = get_nextmap_reserved();
  // service map is always newer/newest
  assert(from_epoch <= next_map->get_epoch());

  pair<ConnectionRef,ConnectionRef> ret;
  if (next_map->is_down(peer) ||
      next_map->get_info(peer).up_from > from_epoch) {
    release_map(next_map);
    return ret;
  }
  ret.first = osd->hbclient_messenger->get_connection(next_map->get_hb_back_inst(peer));
  if (next_map->get_hb_front_addr(peer) != entity_addr_t())
    ret.second = osd->hbclient_messenger->get_connection(next_map->get_hb_front_inst(peer));
  release_map(next_map);
  return ret;
}

void OSDService::queue_want_pg_temp(pg_t pgid, vector<int>& want)
{
  Mutex::Locker l(pg_temp_lock);
  pg_temp_wanted[pgid] = want;
}

void OSDService::send_pg_temp()
{
  Mutex::Locker l(pg_temp_lock);
  if (pg_temp_wanted.empty())
    return;
  dout(10) << "send_pg_temp " << pg_temp_wanted << dendl;
  MOSDPGTemp *m = new MOSDPGTemp(osdmap->get_epoch());
  m->pg_temp = pg_temp_wanted;
  monc->send_mon_message(m);
}

void OSD::send_failures()
{
  assert(osd_lock.is_locked());
  bool locked = false;
  if (!failure_queue.empty()) {
    heartbeat_lock.Lock();
    locked = true;
  }
  utime_t now = ceph_clock_now(cct);
  while (!failure_queue.empty()) {
    int osd = failure_queue.begin()->first;
    int failed_for = (int)(double)(now - failure_queue.begin()->second);
    entity_inst_t i = osdmap->get_inst(osd);
    monc->send_mon_message(new MOSDFailure(monc->get_fsid(), i, failed_for, osdmap->get_epoch()));
    failure_pending[osd] = i;
    failure_queue.erase(osd);
  }
  if (locked) heartbeat_lock.Unlock();
}

void OSD::send_still_alive(epoch_t epoch, const entity_inst_t &i)
{
  MOSDFailure *m = new MOSDFailure(monc->get_fsid(), i, 0, epoch);
  m->is_failed = false;
  monc->send_mon_message(m);
}

void OSD::send_pg_stats(const utime_t &now)
{
  assert(osd_lock.is_locked());

  dout(20) << "send_pg_stats" << dendl;

  osd_stat_t cur_stat = service.get_osd_stat();

  cur_stat.fs_perf_stat = store->get_cur_stats();
   
  pg_stat_queue_lock.Lock();

  if (osd_stat_updated || !pg_stat_queue.empty()) {
    last_pg_stats_sent = now;
    osd_stat_updated = false;

    dout(10) << "send_pg_stats - " << pg_stat_queue.size() << " pgs updated" << dendl;

    utime_t had_for(now);
    had_for -= had_map_since;

    MPGStats *m = new MPGStats(monc->get_fsid(), osdmap->get_epoch(), had_for);
    m->set_tid(++pg_stat_tid);
    m->osd_stat = cur_stat;

    xlist<PG*>::iterator p = pg_stat_queue.begin();
    while (!p.end()) {
      PG *pg = *p;
      ++p;
      if (!pg->is_primary()) {  // we hold map_lock; role is stable.
	pg->stat_queue_item.remove_myself();
	pg->put("pg_stat_queue");
	continue;
      }
      pg->pg_stats_publish_lock.Lock();
      if (pg->pg_stats_publish_valid) {
	m->pg_stat[pg->info.pgid.pgid] = pg->pg_stats_publish;
	dout(25) << " sending " << pg->info.pgid << " " << pg->pg_stats_publish.reported_epoch << ":"
		 << pg->pg_stats_publish.reported_seq << dendl;
      } else {
	dout(25) << " NOT sending " << pg->info.pgid << " " << pg->pg_stats_publish.reported_epoch << ":"
		 << pg->pg_stats_publish.reported_seq << ", not valid" << dendl;
      }
      pg->pg_stats_publish_lock.Unlock();
    }

    if (!outstanding_pg_stats) {
      outstanding_pg_stats = true;
      last_pg_stats_ack = ceph_clock_now(cct);
    }
    monc->send_mon_message(m);
  }

  pg_stat_queue_lock.Unlock();
}

void OSD::handle_pg_stats_ack(MPGStatsAck *ack)
{
  dout(10) << "handle_pg_stats_ack " << dendl;

  if (!require_mon_peer(ack)) {
    ack->put();
    return;
  }

  last_pg_stats_ack = ceph_clock_now(cct);

  pg_stat_queue_lock.Lock();

  if (ack->get_tid() > pg_stat_tid_flushed) {
    pg_stat_tid_flushed = ack->get_tid();
    pg_stat_queue_cond.Signal();
  }

  xlist<PG*>::iterator p = pg_stat_queue.begin();
  while (!p.end()) {
    PG *pg = *p;
    PGRef _pg(pg);
    ++p;

    if (ack->pg_stat.count(pg->info.pgid.pgid)) {
      pair<version_t,epoch_t> acked = ack->pg_stat[pg->info.pgid.pgid];
      pg->pg_stats_publish_lock.Lock();
      if (acked.first == pg->pg_stats_publish.reported_seq &&
	  acked.second == pg->pg_stats_publish.reported_epoch) {
	dout(25) << " ack on " << pg->info.pgid << " " << pg->pg_stats_publish.reported_epoch
		 << ":" << pg->pg_stats_publish.reported_seq << dendl;
	pg->stat_queue_item.remove_myself();
	pg->put("pg_stat_queue");
      } else {
	dout(25) << " still pending " << pg->info.pgid << " " << pg->pg_stats_publish.reported_epoch
		 << ":" << pg->pg_stats_publish.reported_seq << " > acked " << acked << dendl;
      }
      pg->pg_stats_publish_lock.Unlock();
    } else {
      dout(30) << " still pending " << pg->info.pgid << " " << pg->pg_stats_publish.reported_epoch
	       << ":" << pg->pg_stats_publish.reported_seq << dendl;
    }
  }
  
  if (!pg_stat_queue.size()) {
    outstanding_pg_stats = false;
  }

  pg_stat_queue_lock.Unlock();

  ack->put();
}

void OSD::flush_pg_stats()
{
  dout(10) << "flush_pg_stats" << dendl;
  utime_t now = ceph_clock_now(cct);
  send_pg_stats(now);

  osd_lock.Unlock();

  pg_stat_queue_lock.Lock();
  uint64_t tid = pg_stat_tid;
  dout(10) << "flush_pg_stats waiting for stats tid " << tid << " to flush" << dendl;
  while (tid > pg_stat_tid_flushed)
    pg_stat_queue_cond.Wait(pg_stat_queue_lock);
  dout(10) << "flush_pg_stats finished waiting for stats tid " << tid << " to flush" << dendl;
  pg_stat_queue_lock.Unlock();

  osd_lock.Lock();
}


void OSD::handle_command(MMonCommand *m)
{
  if (!require_mon_peer(m))
    return;

  Command *c = new Command(m->cmd, m->get_tid(), m->get_data(), NULL);
  command_wq.queue(c);
  m->put();
}

void OSD::handle_command(MCommand *m)
{
  ConnectionRef con = m->get_connection();
  Session *session = static_cast<Session *>(con->get_priv());
  if (!session) {
    client_messenger->send_message(new MCommandReply(m, -EPERM), con);
    m->put();
    return;
  }

  OSDCap& caps = session->caps;
  session->put();

  if (!caps.allow_all() || m->get_source().is_mon()) {
    client_messenger->send_message(new MCommandReply(m, -EPERM), con);
    m->put();
    return;
  }

  Command *c = new Command(m->cmd, m->get_tid(), m->get_data(), con.get());
  command_wq.queue(c);

  m->put();
}

struct OSDCommand {
  string cmdstring;
  string helpstring;
  string module;
  string perm;
  string availability;
} osd_commands[] = {

#define COMMAND(parsesig, helptext, module, perm, availability) \
  {parsesig, helptext, module, perm, availability},

// yes, these are really pg commands, but there's a limit to how
// much work it's worth.  The OSD returns all of them.  Make this
// form (pg <pgid> <cmd>) valid only for the cli. 
// Rest uses "tell <pgid> <cmd>"

COMMAND("pg " \
	"name=pgid,type=CephPgid " \
	"name=cmd,type=CephChoices,strings=query", \
	"show details of a specific pg", "osd", "r", "cli")
COMMAND("pg " \
	"name=pgid,type=CephPgid " \
	"name=cmd,type=CephChoices,strings=mark_unfound_lost " \
	"name=mulcmd,type=CephChoices,strings=revert|delete", \
	"mark all unfound objects in this pg as lost, either removing or reverting to a prior version if one is available",
	"osd", "rw", "cli")
COMMAND("pg " \
	"name=pgid,type=CephPgid " \
	"name=cmd,type=CephChoices,strings=list_missing " \
	"name=offset,type=CephString,req=false",
	"list missing objects on this pg, perhaps starting at an offset given in JSON",
	"osd", "r", "cli")

// new form: tell <pgid> <cmd> for both cli and rest 

COMMAND("query",
	"show details of a specific pg", "osd", "r", "cli,rest")
COMMAND("mark_unfound_lost " \
	"name=mulcmd,type=CephChoices,strings=revert|delete", \
	"mark all unfound objects in this pg as lost, either removing or reverting to a prior version if one is available",
	"osd", "rw", "cli,rest")
COMMAND("list_missing " \
	"name=offset,type=CephString,req=false",
	"list missing objects on this pg, perhaps starting at an offset given in JSON",
	"osd", "r", "cli,rest")

// tell <osd.n> commands.  Validation of osd.n must be special-cased in client
COMMAND("version", "report version of OSD", "osd", "r", "cli,rest")
COMMAND("injectargs " \
	"name=injected_args,type=CephString,n=N",
	"inject configuration arguments into running OSD",
	"osd", "rw", "cli,rest")
COMMAND("bench " \
	"name=count,type=CephInt,req=false " \
	"name=size,type=CephInt,req=false ", \
	"OSD benchmark: write <count> <size>-byte objects, " \
	"(default 1G size 4MB). Results in log.",
	"osd", "rw", "cli,rest")
COMMAND("flush_pg_stats", "flush pg stats", "osd", "rw", "cli,rest")
COMMAND("heap " \
	"name=heapcmd,type=CephChoices,strings=dump|start_profiler|stop_profiler|release|stats", \
	"show heap usage info (available only if compiled with tcmalloc)", \
	"osd", "rw", "cli,rest")
COMMAND("debug_dump_missing " \
	"name=filename,type=CephFilepath",
	"dump missing objects to a named file", "osd", "r", "cli,rest")
COMMAND("debug kick_recovery_wq " \
	"name=delay,type=CephInt,range=0",
	"set osd_recovery_delay_start to <val>", "osd", "rw", "cli,rest")
COMMAND("cpu_profiler " \
	"name=arg,type=CephChoices,strings=status|flush",
	"run cpu profiling on daemon", "osd", "rw", "cli,rest")
COMMAND("dump_pg_recovery_stats", "dump pg recovery statistics",
	"osd", "r", "cli,rest")
COMMAND("reset_pg_recovery_stats", "reset pg recovery statistics",
	"osd", "rw", "cli,rest")
};

void OSD::do_command(Connection *con, ceph_tid_t tid, vector<string>& cmd, bufferlist& data)
{
  int r = 0;
  stringstream ss, ds;
  string rs;
  bufferlist odata;

  dout(20) << "do_command tid " << tid << " " << cmd << dendl;

  map<string, cmd_vartype> cmdmap;
  string prefix;
  string format;
  string pgidstr;
  boost::scoped_ptr<Formatter> f;

  if (cmd.empty()) {
    ss << "no command given";
    goto out;
  }

  if (!cmdmap_from_json(cmd, &cmdmap, ss)) {
    r = -EINVAL;
    goto out;
  }

  cmd_getval(cct, cmdmap, "prefix", prefix);

  if (prefix == "get_command_descriptions") {
    int cmdnum = 0;
    JSONFormatter *f = new JSONFormatter();
    f->open_object_section("command_descriptions");
    for (OSDCommand *cp = osd_commands;
	 cp < &osd_commands[ARRAY_SIZE(osd_commands)]; cp++) {

      ostringstream secname;
      secname << "cmd" << setfill('0') << std::setw(3) << cmdnum;
      dump_cmddesc_to_json(f, secname.str(), cp->cmdstring, cp->helpstring,
			   cp->module, cp->perm, cp->availability);
      cmdnum++;
    }
    f->close_section();	// command_descriptions

    f->flush(ds);
    delete f;
    goto out;
  }

  cmd_getval(cct, cmdmap, "format", format);
  f.reset(new_formatter(format));

  if (prefix == "version") {
    if (f) {
      f->open_object_section("version");
      f->dump_string("version", pretty_version_to_str());
      f->close_section();
      f->flush(ds);
    } else {
      ds << pretty_version_to_str();
    }
    goto out;
  }
  else if (prefix == "injectargs") {
    vector<string> argsvec;
    cmd_getval(cct, cmdmap, "injected_args", argsvec);

    if (argsvec.empty()) {
      r = -EINVAL;
      ss << "ignoring empty injectargs";
      goto out;
    }
    string args = argsvec.front();
    for (vector<string>::iterator a = ++argsvec.begin(); a != argsvec.end(); ++a)
      args += " " + *a;
    osd_lock.Unlock();
    cct->_conf->injectargs(args, &ss);
    osd_lock.Lock();
  }

  // either 'pg <pgid> <command>' or
  // 'tell <pgid>' (which comes in without any of that prefix)?

  else if (prefix == "pg" ||
	   (cmd_getval(cct, cmdmap, "pgid", pgidstr) &&
	     (prefix == "query" ||
	      prefix == "mark_unfound_lost" ||
	      prefix == "list_missing")
	   )) {
    pg_t pgid;

    if (!cmd_getval(cct, cmdmap, "pgid", pgidstr)) {
      ss << "no pgid specified";
      r = -EINVAL;
    } else if (!pgid.parse(pgidstr.c_str())) {
      ss << "couldn't parse pgid '" << pgidstr << "'";
      r = -EINVAL;
    } else {
      spg_t pcand;
      if (osdmap->get_primary_shard(pgid, &pcand) &&
	  _have_pg(pcand)) {
	PG *pg = _lookup_lock_pg(pcand);
	assert(pg);
	if (pg->is_primary()) {
	  // simulate pg <pgid> cmd= for pg->do-command
	  if (prefix != "pg")
	    cmd_putval(cct, cmdmap, "cmd", prefix);
	  r = pg->do_command(cmdmap, ss, data, odata);
	} else {
	  ss << "not primary for pgid " << pgid;

	  // send them the latest diff to ensure they realize the mapping
	  // has changed.
	  service.send_incremental_map(osdmap->get_epoch() - 1, con, osdmap);

	  // do not reply; they will get newer maps and realize they
	  // need to resend.
	  pg->unlock();
	  return;
	}
	pg->unlock();
      } else {
	ss << "i don't have pgid " << pgid;
	r = -ENOENT;
      }
    }
  }

  else if (prefix == "bench") {
    int64_t count;
    int64_t bsize;
    // default count 1G, size 4MB
    cmd_getval(cct, cmdmap, "count", count, (int64_t)1 << 30);
    cmd_getval(cct, cmdmap, "size", bsize, (int64_t)4 << 20);

    uint32_t duration = g_conf->osd_bench_duration;

    if (bsize > (int64_t) g_conf->osd_bench_max_block_size) {
      // let us limit the block size because the next checks rely on it
      // having a sane value.  If we allow any block size to be set things
      // can still go sideways.
      ss << "block 'size' values are capped at "
         << prettybyte_t(g_conf->osd_bench_max_block_size) << ". If you wish to use"
         << " a higher value, please adjust 'osd_bench_max_block_size'";
      r = -EINVAL;
      goto out;
    } else if (bsize < (int64_t) (1 << 20)) {
      // entering the realm of small block sizes.
      // limit the count to a sane value, assuming a configurable amount of
      // IOPS and duration, so that the OSD doesn't get hung up on this,
      // preventing timeouts from going off
      int64_t max_count =
        bsize * duration * g_conf->osd_bench_small_size_max_iops;
      if (count > max_count) {
        ss << "'count' values greater than " << max_count
           << " for a block size of " << prettybyte_t(bsize) << ", assuming "
           << g_conf->osd_bench_small_size_max_iops << " IOPS,"
           << " for " << duration << " seconds,"
           << " can cause ill effects on osd. "
           << " Please adjust 'osd_bench_small_size_max_iops' with a higher"
           << " value if you wish to use a higher 'count'.";
        r = -EINVAL;
        goto out;
      }
    } else {
      // 1MB block sizes are big enough so that we get more stuff done.
      // However, to avoid the osd from getting hung on this and having
      // timers being triggered, we are going to limit the count assuming
      // a configurable throughput and duration.
      // NOTE: max_count is the total amount of bytes that we believe we
      //       will be able to write during 'duration' for the given
      //       throughput.  The block size hardly impacts this unless it's
      //       way too big.  Given we already check how big the block size
      //       is, it's safe to assume everything will check out.
      int64_t max_count =
        g_conf->osd_bench_large_size_max_throughput * duration;
      if (count > max_count) {
        ss << "'count' values greater than " << max_count
           << " for a block size of " << prettybyte_t(bsize) << ", assuming "
           << prettybyte_t(g_conf->osd_bench_large_size_max_throughput) << "/s,"
           << " for " << duration << " seconds,"
           << " can cause ill effects on osd. "
           << " Please adjust 'osd_bench_large_size_max_throughput'"
           << " with a higher value if you wish to use a higher 'count'.";
        r = -EINVAL;
        goto out;
      }
    }

    dout(1) << " bench count " << count
            << " bsize " << prettybyte_t(bsize) << dendl;

    bufferlist bl;
    bufferptr bp(bsize);
    bp.zero();
    bl.push_back(bp);

    ObjectStore::Transaction *cleanupt = new ObjectStore::Transaction;

    store->sync_and_flush();
    utime_t start = ceph_clock_now(cct);
    for (int64_t pos = 0; pos < count; pos += bsize) {
      char nm[30];
      snprintf(nm, sizeof(nm), "disk_bw_test_%lld", (long long)pos);
      object_t oid(nm);
      hobject_t soid(sobject_t(oid, 0));
      ObjectStore::Transaction *t = new ObjectStore::Transaction;
      t->write(coll_t::META_COLL, soid, 0, bsize, bl);
      store->queue_transaction_and_cleanup(NULL, t);
      cleanupt->remove(coll_t::META_COLL, soid);
    }
    store->sync_and_flush();
    utime_t end = ceph_clock_now(cct);

    // clean up
    store->queue_transaction_and_cleanup(NULL, cleanupt);

    uint64_t rate = (double)count / (end - start);
    if (f) {
      f->open_object_section("osd_bench_results");
      f->dump_int("bytes_written", count);
      f->dump_int("blocksize", bsize);
      f->dump_float("bytes_per_sec", rate);
      f->close_section();
      f->flush(ss);
    } else {
      ss << "bench: wrote " << prettybyte_t(count)
	 << " in blocks of " << prettybyte_t(bsize) << " in "
	 << (end-start) << " sec at " << prettybyte_t(rate) << "/sec";
    }
  }

  else if (prefix == "flush_pg_stats") {
    flush_pg_stats();
  }
  
  else if (prefix == "heap") {
    if (!ceph_using_tcmalloc()) {
      r = -EOPNOTSUPP;
      ss << "could not issue heap profiler command -- not using tcmalloc!";
    } else {
      string heapcmd;
      cmd_getval(cct, cmdmap, "heapcmd", heapcmd);
      // XXX 1-element vector, change at callee or make vector here?
      vector<string> heapcmd_vec;
      get_str_vec(heapcmd, heapcmd_vec);
      ceph_heap_profiler_handle_command(heapcmd_vec, ds);
    }
  }

  else if (prefix == "debug dump_missing") {
    string file_name;
    cmd_getval(cct, cmdmap, "filename", file_name);
    std::ofstream fout(file_name.c_str());
    if (!fout.is_open()) {
	ss << "failed to open file '" << file_name << "'";
	r = -EINVAL;
	goto out;
    }

    std::set <spg_t> keys;
    RWLock::RLocker l(pg_map_lock);
    for (ceph::unordered_map<spg_t, PG*>::const_iterator pg_map_e = pg_map.begin();
	 pg_map_e != pg_map.end(); ++pg_map_e) {
      keys.insert(pg_map_e->first);
    }

    fout << "*** osd " << whoami << ": dump_missing ***" << std::endl;
    for (std::set <spg_t>::iterator p = keys.begin();
	 p != keys.end(); ++p) {
      ceph::unordered_map<spg_t, PG*>::iterator q = pg_map.find(*p);
      assert(q != pg_map.end());
      PG *pg = q->second;
      pg->lock();

      fout << *pg << std::endl;
      std::map<hobject_t, pg_missing_t::item>::const_iterator mend =
	pg->pg_log.get_missing().missing.end();
      std::map<hobject_t, pg_missing_t::item>::const_iterator mi =
	pg->pg_log.get_missing().missing.begin();
      for (; mi != mend; ++mi) {
	fout << mi->first << " -> " << mi->second << std::endl;
	if (!pg->missing_loc.needs_recovery(mi->first))
	  continue;
	if (pg->missing_loc.is_unfound(mi->first))
	  fout << " unfound ";
	const set<pg_shard_t> &mls(pg->missing_loc.get_locations(mi->first));
	if (mls.empty())
	  continue;
	fout << "missing_loc: " << mls << std::endl;
      }
      pg->unlock();
      fout << std::endl;
    }

    fout.close();
  }
  else if (prefix == "debug kick_recovery_wq") {
    int64_t delay;
    cmd_getval(cct, cmdmap, "delay", delay);
    ostringstream oss;
    oss << delay;
    r = cct->_conf->set_val("osd_recovery_delay_start", oss.str().c_str());
    if (r != 0) {
      ss << "kick_recovery_wq: error setting "
	 << "osd_recovery_delay_start to '" << delay << "': error "
	 << r;
      goto out;
    }
    cct->_conf->apply_changes(NULL);
    ss << "kicking recovery queue. set osd_recovery_delay_start "
       << "to " << cct->_conf->osd_recovery_delay_start;
    defer_recovery_until = ceph_clock_now(cct);
    defer_recovery_until += cct->_conf->osd_recovery_delay_start;
    recovery_wq.wake();
  }

  else if (prefix == "cpu_profiler") {
    string arg;
    cmd_getval(cct, cmdmap, "arg", arg);
    vector<string> argvec;
    get_str_vec(arg, argvec);
    cpu_profiler_handle_command(argvec, ds);
  }

  else if (prefix == "dump_pg_recovery_stats") {
    stringstream s;
    if (f) {
      pg_recovery_stats.dump_formatted(f.get());
      f->flush(ds);
    } else {
      pg_recovery_stats.dump(s);
      ds << "dump pg recovery stats: " << s.str();
    }
  }

  else if (prefix == "reset_pg_recovery_stats") {
    ss << "reset pg recovery stats";
    pg_recovery_stats.reset();
  }

  else {
    ss << "unrecognized command! " << cmd;
    r = -EINVAL;
  }

 out:
  rs = ss.str();
  odata.append(ds);
  dout(0) << "do_command r=" << r << " " << rs << dendl;
  clog.info() << rs << "\n";
  if (con) {
    MCommandReply *reply = new MCommandReply(r, rs);
    reply->set_tid(tid);
    reply->set_data(odata);
    client_messenger->send_message(reply, con);
  }
  return;
}



// --------------------------------------
// dispatch

epoch_t OSDService::get_peer_epoch(int peer)
{
  Mutex::Locker l(peer_map_epoch_lock);
  map<int,epoch_t>::iterator p = peer_map_epoch.find(peer);
  if (p == peer_map_epoch.end())
    return 0;
  return p->second;
}

epoch_t OSDService::note_peer_epoch(int peer, epoch_t e)
{
  Mutex::Locker l(peer_map_epoch_lock);
  map<int,epoch_t>::iterator p = peer_map_epoch.find(peer);
  if (p != peer_map_epoch.end()) {
    if (p->second < e) {
      dout(10) << "note_peer_epoch osd." << peer << " has " << e << dendl;
      p->second = e;
    } else {
      dout(30) << "note_peer_epoch osd." << peer << " has " << p->second << " >= " << e << dendl;
    }
    return p->second;
  } else {
    dout(10) << "note_peer_epoch osd." << peer << " now has " << e << dendl;
    peer_map_epoch[peer] = e;
    return e;
  }
}
 
void OSDService::forget_peer_epoch(int peer, epoch_t as_of)
{
  Mutex::Locker l(peer_map_epoch_lock);
  map<int,epoch_t>::iterator p = peer_map_epoch.find(peer);
  if (p != peer_map_epoch.end()) {
    if (p->second <= as_of) {
      dout(10) << "forget_peer_epoch osd." << peer << " as_of " << as_of
	       << " had " << p->second << dendl;
      peer_map_epoch.erase(p);
    } else {
      dout(10) << "forget_peer_epoch osd." << peer << " as_of " << as_of
	       << " has " << p->second << " - not forgetting" << dendl;
    }
  }
}

bool OSDService::should_share_map(entity_name_t name, Connection *con,
                                  epoch_t epoch, OSDMapRef& osdmap,
                                  const epoch_t *sent_epoch_p)
{
  bool should_send = false;
  dout(20) << "should_share_map "
           << name << " " << con->get_peer_addr()
           << " " << epoch << dendl;

  // does client have old map?
  if (name.is_client()) {
    bool message_sendmap = epoch < osdmap->get_epoch();
    if (message_sendmap && sent_epoch_p) {
      dout(20) << "client session last_sent_epoch: "
               << *sent_epoch_p
               << " versus osdmap epoch " << osdmap->get_epoch() << dendl;
      if (*sent_epoch_p < osdmap->get_epoch()) {
        should_send = true;
      } // else we don't need to send it out again
    }
  }

  if (con->get_messenger() == osd->cluster_messenger &&
      con != osd->cluster_messenger->get_loopback_connection() &&
      osdmap->is_up(name.num()) &&
      (osdmap->get_cluster_addr(name.num()) == con->get_peer_addr() ||
       osdmap->get_hb_back_addr(name.num()) == con->get_peer_addr())) {
    // remember
    epoch_t has = MAX(get_peer_epoch(name.num()), epoch);

    // share?
    if (has < osdmap->get_epoch()) {
      dout(10) << name << " " << con->get_peer_addr()
               << " has old map " << epoch << " < "
               << osdmap->get_epoch() << dendl;
      should_send = true;
    }
  }

  return should_send;
}

void OSDService::share_map(
    entity_name_t name,
    Connection *con,
    epoch_t epoch,
    OSDMapRef& osdmap,
    epoch_t *sent_epoch_p)
{
  dout(20) << "share_map "
	   << name << " " << con->get_peer_addr()
	   << " " << epoch << dendl;

  if ((!osd->is_active()) && (!osd->is_stopping())) {
    /*It is safe not to proceed as OSD is not in healthy state*/
    return;
  }

  bool want_shared = should_share_map(name, con, epoch,
                                      osdmap, sent_epoch_p);

  if (want_shared){
    if (name.is_client()) {
      dout(10) << name << " has old map " << epoch
          << " < " << osdmap->get_epoch() << dendl;
      // we know the Session is valid or we wouldn't be sending
      if (sent_epoch_p) {
	*sent_epoch_p = osdmap->get_epoch();
      }
      send_incremental_map(epoch, con, osdmap);
    } else if (con->get_messenger() == osd->cluster_messenger &&
        osdmap->is_up(name.num()) &&
        (osdmap->get_cluster_addr(name.num()) == con->get_peer_addr() ||
            osdmap->get_hb_back_addr(name.num()) == con->get_peer_addr())) {
      dout(10) << name << " " << con->get_peer_addr()
	               << " has old map " << epoch << " < "
	               << osdmap->get_epoch() << dendl;
      note_peer_epoch(name.num(), osdmap->get_epoch());
      send_incremental_map(epoch, con, osdmap);
    }
  }
}


void OSDService::share_map_peer(int peer, Connection *con, OSDMapRef map)
{
  if (!map)
    map = get_osdmap();

  // send map?
  epoch_t pe = get_peer_epoch(peer);
  if (pe) {
    if (pe < map->get_epoch()) {
      send_incremental_map(pe, con, map);
      note_peer_epoch(peer, map->get_epoch());
    } else
      dout(20) << "share_map_peer " << con << " already has epoch " << pe << dendl;
  } else {
    dout(20) << "share_map_peer " << con << " don't know epoch, doing nothing" << dendl;
    // no idea about peer's epoch.
    // ??? send recent ???
    // do nothing.
  }
}


bool OSD::heartbeat_dispatch(Message *m)
{
  dout(30) << "heartbeat_dispatch " << m << dendl;
  switch (m->get_type()) {
    
  case CEPH_MSG_PING:
    dout(10) << "ping from " << m->get_source_inst() << dendl;
    m->put();
    break;

  case MSG_OSD_PING:
    handle_osd_ping(static_cast<MOSDPing*>(m));
    break;

  case CEPH_MSG_OSD_MAP:
    {
      ConnectionRef self = cluster_messenger->get_loopback_connection();
      cluster_messenger->send_message(m, self);
    }
    break;

  default:
    dout(0) << "dropping unexpected message " << *m << " from " << m->get_source_inst() << dendl;
    m->put();
  }

  return true;
}

bool OSDService::ObjecterDispatcher::ms_dispatch(Message *m)
{
  Mutex::Locker l(osd->objecter_lock);
  osd->objecter->dispatch(m);
  return true;
}

bool OSDService::ObjecterDispatcher::ms_handle_reset(Connection *con)
{
  Mutex::Locker l(osd->objecter_lock);
  osd->objecter->ms_handle_reset(con);
  return true;
}

void OSDService::ObjecterDispatcher::ms_handle_connect(Connection *con)
{
  Mutex::Locker l(osd->objecter_lock);
  return osd->objecter->ms_handle_connect(con);
}

bool OSDService::ObjecterDispatcher::ms_get_authorizer(int dest_type,
						       AuthAuthorizer **authorizer,
						       bool force_new)
{
  if (dest_type == CEPH_ENTITY_TYPE_MON)
    return true;
  *authorizer = osd->monc->auth->build_authorizer(dest_type);
  return *authorizer != NULL;
}


bool OSD::ms_dispatch(Message *m)
{
  if (m->get_type() == MSG_OSD_MARK_ME_DOWN) {
    service.got_stop_ack();
    m->put();
    return true;
  }

  // lock!

  osd_lock.Lock();
  if (is_stopping()) {
    osd_lock.Unlock();
    m->put();
    return true;
  }

  while (dispatch_running) {
    dout(10) << "ms_dispatch waiting for other dispatch thread to complete" << dendl;
    dispatch_cond.Wait(osd_lock);
  }
  dispatch_running = true;

  do_waiters();
  _dispatch(m);
  do_waiters();

  dispatch_running = false;
  dispatch_cond.Signal();

  osd_lock.Unlock();

  return true;
}

void OSD::dispatch_session_waiting(Session *session, OSDMapRef osdmap)
{
  for (list<OpRequestRef>::iterator i = session->waiting_on_map.begin();
       i != session->waiting_on_map.end() && dispatch_op_fast(*i, osdmap);
       session->waiting_on_map.erase(i++));

  if (session->waiting_on_map.empty()) {
    clear_session_waiting_on_map(session);
  } else {
    register_session_waiting_on_map(session);
  }
}

void OSD::ms_fast_dispatch(Message *m)
{
  if (service.is_stopping()) {
    m->put();
    return;
  }
  OpRequestRef op = op_tracker.create_request<OpRequest>(m);
  {
    osd_reqid_t reqid = op->get_reqid();
    tracepoint(osd, ms_fast_dispatch, reqid.name._type,
        reqid.name._num, reqid.tid, reqid.inc);
  }
  OSDMapRef nextmap = service.get_nextmap_reserved();
  Session *session = static_cast<Session*>(m->get_connection()->get_priv());
  assert(session);
  {
    Mutex::Locker l(session->session_dispatch_lock);
    session->waiting_on_map.push_back(op);
    dispatch_session_waiting(session, nextmap);
  }
  session->put();
  service.release_map(nextmap);
}

void OSD::ms_fast_preprocess(Message *m)
{
  if (m->get_connection()->get_peer_type() == CEPH_ENTITY_TYPE_OSD) {
    if (m->get_type() == CEPH_MSG_OSD_MAP) {
      MOSDMap *mm = static_cast<MOSDMap*>(m);
      Session *s = static_cast<Session*>(m->get_connection()->get_priv());
      s->received_map_lock.Lock();
      s->received_map_epoch = mm->get_last();
      s->received_map_lock.Unlock();
      s->put();
    }
  }
}

bool OSD::ms_get_authorizer(int dest_type, AuthAuthorizer **authorizer, bool force_new)
{
  dout(10) << "OSD::ms_get_authorizer type=" << ceph_entity_type_name(dest_type) << dendl;

  if (dest_type == CEPH_ENTITY_TYPE_MON)
    return true;

  if (force_new) {
    /* the MonClient checks keys every tick(), so we should just wait for that cycle
       to get through */
    if (monc->wait_auth_rotating(10) < 0)
      return false;
  }

  *authorizer = monc->auth->build_authorizer(dest_type);
  return *authorizer != NULL;
}


bool OSD::ms_verify_authorizer(Connection *con, int peer_type,
			       int protocol, bufferlist& authorizer_data, bufferlist& authorizer_reply,
			       bool& isvalid, CryptoKey& session_key)
{
  AuthAuthorizeHandler *authorize_handler = 0;
  switch (peer_type) {
  case CEPH_ENTITY_TYPE_MDS:
    /*
     * note: mds is technically a client from our perspective, but
     * this makes the 'cluster' consistent w/ monitor's usage.
     */
  case CEPH_ENTITY_TYPE_OSD:
    authorize_handler = authorize_handler_cluster_registry->get_handler(protocol);
    break;
  default:
    authorize_handler = authorize_handler_service_registry->get_handler(protocol);
  }
  if (!authorize_handler) {
    dout(0) << "No AuthAuthorizeHandler found for protocol " << protocol << dendl;
    isvalid = false;
    return true;
  }

  AuthCapsInfo caps_info;
  EntityName name;
  uint64_t global_id;
  uint64_t auid = CEPH_AUTH_UID_DEFAULT;

  isvalid = authorize_handler->verify_authorizer(cct, monc->rotating_secrets,
						 authorizer_data, authorizer_reply, name, global_id, caps_info, session_key, &auid);

  if (isvalid) {
    Session *s = static_cast<Session *>(con->get_priv());
    if (!s) {
      s = new Session(cct);
      con->set_priv(s->get());
      s->con = con;
      dout(10) << " new session " << s << " con=" << s->con << " addr=" << s->con->get_peer_addr() << dendl;
    }

    s->entity_name = name;
    if (caps_info.allow_all)
      s->caps.set_allow_all();
    s->auid = auid;
 
    if (caps_info.caps.length() > 0) {
      bufferlist::iterator p = caps_info.caps.begin();
      string str;
      try {
	::decode(str, p);
      }
      catch (buffer::error& e) {
      }
      bool success = s->caps.parse(str);
      if (success)
	dout(10) << " session " << s << " " << s->entity_name << " has caps " << s->caps << " '" << str << "'" << dendl;
      else
	dout(10) << " session " << s << " " << s->entity_name << " failed to parse caps '" << str << "'" << dendl;
    }
    
    s->put();
  }
  return true;
}

void OSD::do_waiters()
{
  assert(osd_lock.is_locked());
  
  dout(10) << "do_waiters -- start" << dendl;
  finished_lock.Lock();
  while (!finished.empty()) {
    OpRequestRef next = finished.front();
    finished.pop_front();
    finished_lock.Unlock();
    dispatch_op(next);
    finished_lock.Lock();
  }
  finished_lock.Unlock();
  dout(10) << "do_waiters -- finish" << dendl;
}

template<typename T, int MSGTYPE>
epoch_t replica_op_required_epoch(OpRequestRef op)
{
  T *m = static_cast<T *>(op->get_req());
  assert(m->get_header().type == MSGTYPE);
  return m->map_epoch;
}

epoch_t op_required_epoch(OpRequestRef op)
{
  switch (op->get_req()->get_type()) {
  case CEPH_MSG_OSD_OP: {
    MOSDOp *m = static_cast<MOSDOp*>(op->get_req());
    return m->get_map_epoch();
  }
  case MSG_OSD_SUBOP:
    return replica_op_required_epoch<MOSDSubOp, MSG_OSD_SUBOP>(op);
  case MSG_OSD_SUBOPREPLY:
    return replica_op_required_epoch<MOSDSubOpReply, MSG_OSD_SUBOPREPLY>(
      op);
  case MSG_OSD_PG_PUSH:
    return replica_op_required_epoch<MOSDPGPush, MSG_OSD_PG_PUSH>(
      op);
  case MSG_OSD_PG_PULL:
    return replica_op_required_epoch<MOSDPGPull, MSG_OSD_PG_PULL>(
      op);
  case MSG_OSD_PG_PUSH_REPLY:
    return replica_op_required_epoch<MOSDPGPushReply, MSG_OSD_PG_PUSH_REPLY>(
      op);
  case MSG_OSD_PG_SCAN:
    return replica_op_required_epoch<MOSDPGScan, MSG_OSD_PG_SCAN>(op);
  case MSG_OSD_PG_BACKFILL:
    return replica_op_required_epoch<MOSDPGBackfill, MSG_OSD_PG_BACKFILL>(
      op);
  case MSG_OSD_EC_WRITE:
    return replica_op_required_epoch<MOSDECSubOpWrite, MSG_OSD_EC_WRITE>(op);
  case MSG_OSD_EC_WRITE_REPLY:
    return replica_op_required_epoch<MOSDECSubOpWriteReply, MSG_OSD_EC_WRITE_REPLY>(op);
  case MSG_OSD_EC_READ:
    return replica_op_required_epoch<MOSDECSubOpRead, MSG_OSD_EC_READ>(op);
  case MSG_OSD_EC_READ_REPLY:
    return replica_op_required_epoch<MOSDECSubOpReadReply, MSG_OSD_EC_READ_REPLY>(op);
  default:
    assert(0);
    return 0;
  }
}

void OSD::dispatch_op(OpRequestRef op)
{
  switch (op->get_req()->get_type()) {

  case MSG_OSD_PG_CREATE:
    handle_pg_create(op);
    break;

  case MSG_OSD_PG_NOTIFY:
    handle_pg_notify(op);
    break;
  case MSG_OSD_PG_QUERY:
    handle_pg_query(op);
    break;
  case MSG_OSD_PG_LOG:
    handle_pg_log(op);
    break;
  case MSG_OSD_PG_REMOVE:
    handle_pg_remove(op);
    break;
  case MSG_OSD_PG_INFO:
    handle_pg_info(op);
    break;
  case MSG_OSD_PG_TRIM:
    handle_pg_trim(op);
    break;
  case MSG_OSD_PG_MISSING:
    assert(0 ==
	   "received MOSDPGMissing; this message is supposed to be unused!?!");
    break;

  case MSG_OSD_BACKFILL_RESERVE:
    handle_pg_backfill_reserve(op);
    break;
  case MSG_OSD_RECOVERY_RESERVE:
    handle_pg_recovery_reserve(op);
    break;
  }
}

bool OSD::dispatch_op_fast(OpRequestRef& op, OSDMapRef& osdmap) {
  if (is_stopping()) {
    // we're shutting down, so drop the op
    return true;
  }

  epoch_t msg_epoch(op_required_epoch(op));
  if (msg_epoch > osdmap->get_epoch()) {
    Session *s = static_cast<Session*>(op->get_req()->
				       get_connection()->get_priv());
    s->received_map_lock.Lock();
    epoch_t received_epoch = s->received_map_epoch;
    s->received_map_lock.Unlock();
    if (received_epoch < msg_epoch) {
      osdmap_subscribe(msg_epoch, false);
    }
    s->put();
    return false;
  }

  switch(op->get_req()->get_type()) {
  // client ops
  case CEPH_MSG_OSD_OP:
    handle_op(op, osdmap);
    break;
    // for replication etc.
  case MSG_OSD_SUBOP:
    handle_replica_op<MOSDSubOp, MSG_OSD_SUBOP>(op, osdmap);
    break;
  case MSG_OSD_SUBOPREPLY:
    handle_replica_op<MOSDSubOpReply, MSG_OSD_SUBOPREPLY>(op, osdmap);
    break;
  case MSG_OSD_PG_PUSH:
    handle_replica_op<MOSDPGPush, MSG_OSD_PG_PUSH>(op, osdmap);
    break;
  case MSG_OSD_PG_PULL:
    handle_replica_op<MOSDPGPull, MSG_OSD_PG_PULL>(op, osdmap);
    break;
  case MSG_OSD_PG_PUSH_REPLY:
    handle_replica_op<MOSDPGPushReply, MSG_OSD_PG_PUSH_REPLY>(op, osdmap);
    break;
  case MSG_OSD_PG_SCAN:
    handle_replica_op<MOSDPGScan, MSG_OSD_PG_SCAN>(op, osdmap);
    break;
  case MSG_OSD_PG_BACKFILL:
    handle_replica_op<MOSDPGBackfill, MSG_OSD_PG_BACKFILL>(op, osdmap);
    break;
  case MSG_OSD_EC_WRITE:
    handle_replica_op<MOSDECSubOpWrite, MSG_OSD_EC_WRITE>(op, osdmap);
    break;
  case MSG_OSD_EC_WRITE_REPLY:
    handle_replica_op<MOSDECSubOpWriteReply, MSG_OSD_EC_WRITE_REPLY>(op, osdmap);
    break;
  case MSG_OSD_EC_READ:
    handle_replica_op<MOSDECSubOpRead, MSG_OSD_EC_READ>(op, osdmap);
    break;
  case MSG_OSD_EC_READ_REPLY:
    handle_replica_op<MOSDECSubOpReadReply, MSG_OSD_EC_READ_REPLY>(op, osdmap);
    break;
  default:
    assert(0);
  }
  return true;
}

void OSD::_dispatch(Message *m)
{
  assert(osd_lock.is_locked());
  dout(20) << "_dispatch " << m << " " << *m << dendl;
  Session *session = NULL;

  logger->set(l_osd_buf, buffer::get_total_alloc());

  switch (m->get_type()) {

    // -- don't need lock -- 
  case CEPH_MSG_PING:
    dout(10) << "ping from " << m->get_source() << dendl;
    m->put();
    break;

    // -- don't need OSDMap --

    // map and replication
  case CEPH_MSG_OSD_MAP:
    handle_osd_map(static_cast<MOSDMap*>(m));
    break;

    // osd
  case CEPH_MSG_SHUTDOWN:
    session = static_cast<Session *>(m->get_connection()->get_priv());
    if (!session ||
	session->entity_name.is_mon() ||
	session->entity_name.is_osd())
      shutdown();
    else dout(0) << "shutdown message from connection with insufficient privs!"
		 << m->get_connection() << dendl;
    m->put();
    if (session)
      session->put();
    break;

  case MSG_PGSTATSACK:
    handle_pg_stats_ack(static_cast<MPGStatsAck*>(m));
    break;

  case MSG_MON_COMMAND:
    handle_command(static_cast<MMonCommand*>(m));
    break;
  case MSG_COMMAND:
    handle_command(static_cast<MCommand*>(m));
    break;

  case MSG_OSD_SCRUB:
    handle_scrub(static_cast<MOSDScrub*>(m));
    break;    

  case MSG_OSD_REP_SCRUB:
    handle_rep_scrub(static_cast<MOSDRepScrub*>(m));
    break;    

    // -- need OSDMap --

  default:
    {
      OpRequestRef op = op_tracker.create_request<OpRequest, Message*>(m);
      op->mark_event("waiting_for_osdmap");
      // no map?  starting up?
      if (!osdmap) {
        dout(7) << "no OSDMap, not booted" << dendl;
        waiting_for_osdmap.push_back(op);
        break;
      }
      
      // need OSDMap
      dispatch_op(op);
    }
  }

  logger->set(l_osd_buf, buffer::get_total_alloc());

}

void OSD::handle_rep_scrub(MOSDRepScrub *m)
{
  dout(10) << "queueing MOSDRepScrub " << *m << dendl;
  rep_scrub_wq.queue(m);
}

void OSD::handle_scrub(MOSDScrub *m)
{
  dout(10) << "handle_scrub " << *m << dendl;
  if (!require_mon_peer(m))
    return;
  if (m->fsid != monc->get_fsid()) {
    dout(0) << "handle_scrub fsid " << m->fsid << " != " << monc->get_fsid() << dendl;
    m->put();
    return;
  }

  RWLock::RLocker l(pg_map_lock);
  if (m->scrub_pgs.empty()) {
    for (ceph::unordered_map<spg_t, PG*>::iterator p = pg_map.begin();
	 p != pg_map.end();
	 ++p) {
      PG *pg = p->second;
      pg->lock();
      if (pg->is_primary()) {
	pg->unreg_next_scrub();
	pg->scrubber.must_scrub = true;
	pg->scrubber.must_deep_scrub = m->deep || m->repair;
	pg->scrubber.must_repair = m->repair;
	pg->reg_next_scrub();
	dout(10) << "marking " << *pg << " for scrub" << dendl;
      }
      pg->unlock();
    }
  } else {
    for (vector<pg_t>::iterator p = m->scrub_pgs.begin();
	 p != m->scrub_pgs.end();
	 ++p) {
      spg_t pcand;
      if (osdmap->get_primary_shard(*p, &pcand) &&
	  pg_map.count(pcand)) {
	PG *pg = pg_map[pcand];
	pg->lock();
	if (pg->is_primary()) {
	  pg->unreg_next_scrub();
	  pg->scrubber.must_scrub = true;
	  pg->scrubber.must_deep_scrub = m->deep || m->repair;
	  pg->scrubber.must_repair = m->repair;
	  pg->reg_next_scrub();
	  dout(10) << "marking " << *pg << " for scrub" << dendl;
	}
	pg->unlock();
      }
    }
  }
  
  m->put();
}

bool OSD::scrub_random_backoff()
{
  bool coin_flip = (rand() % 3) == whoami % 3;
  if (!coin_flip) {
    dout(20) << "scrub_random_backoff lost coin flip, randomly backing off" << dendl;
    return true;
  }
  return false;
}

bool OSD::scrub_should_schedule()
{
  double loadavgs[1];
  if (getloadavg(loadavgs, 1) != 1) {
    dout(10) << "scrub_should_schedule couldn't read loadavgs\n" << dendl;
    return false;
  }

  if (loadavgs[0] >= cct->_conf->osd_scrub_load_threshold) {
    dout(20) << "scrub_should_schedule loadavg " << loadavgs[0]
	     << " >= max " << cct->_conf->osd_scrub_load_threshold
	     << " = no, load too high" << dendl;
    return false;
  }

  dout(20) << "scrub_should_schedule loadavg " << loadavgs[0]
	   << " < max " << cct->_conf->osd_scrub_load_threshold
	   << " = yes" << dendl;
  return loadavgs[0] < cct->_conf->osd_scrub_load_threshold;
}

void OSD::sched_scrub()
{
  assert(osd_lock.is_locked());

  bool load_is_low = scrub_should_schedule();

  dout(20) << "sched_scrub load_is_low=" << (int)load_is_low << dendl;

  utime_t now = ceph_clock_now(cct);
  
  //dout(20) << " " << last_scrub_pg << dendl;

  pair<utime_t, spg_t> pos;
  if (service.first_scrub_stamp(&pos)) {
    do {
      utime_t t = pos.first;
      spg_t pgid = pos.second;
      dout(30) << "sched_scrub examine " << pgid << " at " << t << dendl;

      utime_t diff = now - t;
      if ((double)diff < cct->_conf->osd_scrub_min_interval) {
	dout(10) << "sched_scrub " << pgid << " at " << t
		 << ": " << (double)diff << " < min (" << cct->_conf->osd_scrub_min_interval << " seconds)" << dendl;
	break;
      }
      if ((double)diff < cct->_conf->osd_scrub_max_interval && !load_is_low) {
	// save ourselves some effort
	dout(10) << "sched_scrub " << pgid << " high load at " << t
		 << ": " << (double)diff << " < max (" << cct->_conf->osd_scrub_max_interval << " seconds)" << dendl;
	break;
      }

      PG *pg = _lookup_lock_pg(pgid);
      if (pg) {
	if (pg->get_pgbackend()->scrub_supported() && pg->is_active() &&
	    (load_is_low ||
	     (double)diff >= cct->_conf->osd_scrub_max_interval ||
	     pg->scrubber.must_scrub)) {
	  dout(10) << "sched_scrub scrubbing " << pgid << " at " << t
		   << (pg->scrubber.must_scrub ? ", explicitly requested" :
		   ( (double)diff >= cct->_conf->osd_scrub_max_interval ? ", diff >= max" : ""))
		   << dendl;
	  if (pg->sched_scrub()) {
	    pg->unlock();
	    break;
	  }
	}
	pg->unlock();
      }
    } while  (service.next_scrub_stamp(pos, &pos));
  }    
  dout(20) << "sched_scrub done" << dendl;
}

bool OSDService::inc_scrubs_pending()
{
  bool result = false;

  sched_scrub_lock.Lock();
  if (scrubs_pending + scrubs_active < cct->_conf->osd_max_scrubs) {
    dout(20) << "inc_scrubs_pending " << scrubs_pending << " -> " << (scrubs_pending+1)
	     << " (max " << cct->_conf->osd_max_scrubs << ", active " << scrubs_active << ")" << dendl;
    result = true;
    ++scrubs_pending;
  } else {
    dout(20) << "inc_scrubs_pending " << scrubs_pending << " + " << scrubs_active << " active >= max " << cct->_conf->osd_max_scrubs << dendl;
  }
  sched_scrub_lock.Unlock();

  return result;
}

void OSDService::dec_scrubs_pending()
{
  sched_scrub_lock.Lock();
  dout(20) << "dec_scrubs_pending " << scrubs_pending << " -> " << (scrubs_pending-1)
	   << " (max " << cct->_conf->osd_max_scrubs << ", active " << scrubs_active << ")" << dendl;
  --scrubs_pending;
  assert(scrubs_pending >= 0);
  sched_scrub_lock.Unlock();
}

void OSDService::inc_scrubs_active(bool reserved)
{
  sched_scrub_lock.Lock();
  ++(scrubs_active);
  if (reserved) {
    --(scrubs_pending);
    dout(20) << "inc_scrubs_active " << (scrubs_active-1) << " -> " << scrubs_active
	     << " (max " << cct->_conf->osd_max_scrubs
	     << ", pending " << (scrubs_pending+1) << " -> " << scrubs_pending << ")" << dendl;
    assert(scrubs_pending >= 0);
  } else {
    dout(20) << "inc_scrubs_active " << (scrubs_active-1) << " -> " << scrubs_active
	     << " (max " << cct->_conf->osd_max_scrubs
	     << ", pending " << scrubs_pending << ")" << dendl;
  }
  sched_scrub_lock.Unlock();
}

void OSDService::dec_scrubs_active()
{
  sched_scrub_lock.Lock();
  dout(20) << "dec_scrubs_active " << scrubs_active << " -> " << (scrubs_active-1)
	   << " (max " << cct->_conf->osd_max_scrubs << ", pending " << scrubs_pending << ")" << dendl;
  --scrubs_active;
  sched_scrub_lock.Unlock();
}

void OSDService::retrieve_epochs(epoch_t *_boot_epoch, epoch_t *_up_epoch,
                                 epoch_t *_bind_epoch) const
{
  Mutex::Locker l(epoch_lock);
  if (_boot_epoch)
    *_boot_epoch = boot_epoch;
  if (_up_epoch)
    *_up_epoch = up_epoch;
  if (_bind_epoch)
    *_bind_epoch = bind_epoch;
}

void OSDService::set_epochs(const epoch_t *_boot_epoch, const epoch_t *_up_epoch,
                            const epoch_t *_bind_epoch)
{
  Mutex::Locker l(epoch_lock);
  if (_boot_epoch) {
    assert(*_boot_epoch == 0 || *_boot_epoch >= boot_epoch);
    boot_epoch = *_boot_epoch;
  }
  if (_up_epoch) {
    assert(*_up_epoch == 0 || *_up_epoch >= up_epoch);
    up_epoch = *_up_epoch;
  }
  if (_bind_epoch) {
    assert(*_bind_epoch == 0 || *_bind_epoch >= bind_epoch);
    bind_epoch = *_bind_epoch;
  }
}

bool OSDService::prepare_to_stop()
{
  Mutex::Locker l(is_stopping_lock);
  if (state != NOT_STOPPING)
    return false;

  OSDMapRef osdmap = get_osdmap();
  if (osdmap && osdmap->is_up(whoami)) {
    dout(0) << __func__ << " telling mon we are shutting down" << dendl;
    state = PREPARING_TO_STOP;
    monc->send_mon_message(new MOSDMarkMeDown(monc->get_fsid(),
					      osdmap->get_inst(whoami),
					      osdmap->get_epoch(),
					      true  // request ack
					      ));
    utime_t now = ceph_clock_now(cct);
    utime_t timeout;
    timeout.set_from_double(now + cct->_conf->osd_mon_shutdown_timeout);
    while ((ceph_clock_now(cct) < timeout) &&
	   (state != STOPPING)) {
      is_stopping_cond.WaitUntil(is_stopping_lock, timeout);
    }
  }
  dout(0) << __func__ << " starting shutdown" << dendl;
  state = STOPPING;
  return true;
}

void OSDService::got_stop_ack()
{
  Mutex::Locker l(is_stopping_lock);
  if (state == PREPARING_TO_STOP) {
    dout(0) << __func__ << " starting shutdown" << dendl;
    state = STOPPING;
    is_stopping_cond.Signal();
  } else {
    dout(10) << __func__ << " ignoring msg" << dendl;
  }
}


// =====================================================
// MAP

void OSD::wait_for_new_map(OpRequestRef op)
{
  // ask?
  if (waiting_for_osdmap.empty()) {
    osdmap_subscribe(osdmap->get_epoch() + 1, true);
  }
  
  logger->inc(l_osd_waiting_for_map);
  waiting_for_osdmap.push_back(op);
  op->mark_delayed("wait for new map");
}


/** update_map
 * assimilate new OSDMap(s).  scan pgs, etc.
 */

void OSD::note_down_osd(int peer)
{
  assert(osd_lock.is_locked());
  cluster_messenger->mark_down(osdmap->get_cluster_addr(peer));

  heartbeat_lock.Lock();
  failure_queue.erase(peer);
  failure_pending.erase(peer);
  map<int,HeartbeatInfo>::iterator p = heartbeat_peers.find(peer);
  if (p != heartbeat_peers.end()) {
    hbclient_messenger->mark_down(p->second.con_back);
    if (p->second.con_front) {
      hbclient_messenger->mark_down(p->second.con_front);
    }
    heartbeat_peers.erase(p);
  }
  heartbeat_lock.Unlock();
}

void OSD::note_up_osd(int peer)
{
  service.forget_peer_epoch(peer, osdmap->get_epoch() - 1);
}

struct C_OnMapApply : public Context {
  OSDService *service;
  boost::scoped_ptr<ObjectStore::Transaction> t;
  list<OSDMapRef> pinned_maps;
  epoch_t e;
  C_OnMapApply(OSDService *service,
	       ObjectStore::Transaction *t,
	       const list<OSDMapRef> &pinned_maps,
	       epoch_t e)
    : service(service), t(t), pinned_maps(pinned_maps), e(e) {}
  void finish(int r) {
    service->clear_map_bl_cache_pins(e);
  }
};

void OSD::osdmap_subscribe(version_t epoch, bool force_request)
{
  OSDMapRef osdmap = service.get_osdmap();
  if (osdmap->get_epoch() >= epoch)
    return;

  if (monc->sub_want_increment("osdmap", epoch, CEPH_SUBSCRIBE_ONETIME) ||
      force_request) {
    monc->renew_subs();
  }
}

void OSD::handle_osd_map(MOSDMap *m)
{
  assert(osd_lock.is_locked());
  list<OSDMapRef> pinned_maps;
  if (m->fsid != monc->get_fsid()) {
    dout(0) << "handle_osd_map fsid " << m->fsid << " != " << monc->get_fsid() << dendl;
    m->put();
    return;
  }
  if (is_initializing()) {
    dout(0) << "ignoring osdmap until we have initialized" << dendl;
    m->put();
    return;
  }

  Session *session = static_cast<Session *>(m->get_connection()->get_priv());
  if (session && !(session->entity_name.is_mon() || session->entity_name.is_osd())) {
    //not enough perms!
    dout(10) << "got osd map from Session " << session
             << " which we can't take maps from (not a mon or osd)" << dendl;
    m->put();
    session->put();
    return;
  }
  if (session)
    session->put();

  // share with the objecter
  {
    Mutex::Locker l(service.objecter_lock);
    m->get();
    service.objecter->handle_osd_map(m);
  }

  epoch_t first = m->get_first();
  epoch_t last = m->get_last();
  dout(3) << "handle_osd_map epochs [" << first << "," << last << "], i have "
	  << osdmap->get_epoch()
	  << ", src has [" << m->oldest_map << "," << m->newest_map << "]"
	  << dendl;

  logger->inc(l_osd_map);
  logger->inc(l_osd_mape, last - first + 1);
  if (first <= osdmap->get_epoch())
    logger->inc(l_osd_mape_dup, osdmap->get_epoch() - first + 1);

  // make sure there is something new, here, before we bother flushing the queues and such
  if (last <= osdmap->get_epoch()) {
    dout(10) << " no new maps here, dropping" << dendl;
    m->put();
    return;
  }

  // even if this map isn't from a mon, we may have satisfied our subscription
  monc->sub_got("osdmap", last);

  // missing some?
  bool skip_maps = false;
  if (first > osdmap->get_epoch() + 1) {
    dout(10) << "handle_osd_map message skips epochs " << osdmap->get_epoch() + 1
	     << ".." << (first-1) << dendl;
    if (m->oldest_map <= osdmap->get_epoch() + 1) {
      osdmap_subscribe(osdmap->get_epoch()+1, true);
      m->put();
      return;
    }
    // always try to get the full range of maps--as many as we can.  this
    //  1- is good to have
    //  2- is at present the only way to ensure that we get a *full* map as
    //     the first map!
    if (m->oldest_map < first) {
      osdmap_subscribe(m->oldest_map - 1, true);
      m->put();
      return;
    }
    skip_maps = true;
  }

  ObjectStore::Transaction *_t = new ObjectStore::Transaction;
  ObjectStore::Transaction &t = *_t;

  // store new maps: queue for disk and put in the osdmap cache
  epoch_t last_marked_full = 0;
  epoch_t start = MAX(osdmap->get_epoch() + 1, first);
  for (epoch_t e = start; e <= last; e++) {
    map<epoch_t,bufferlist>::iterator p;
    p = m->maps.find(e);
    if (p != m->maps.end()) {
      dout(10) << "handle_osd_map  got full map for epoch " << e << dendl;
      OSDMap *o = new OSDMap;
      bufferlist& bl = p->second;
      
      o->decode(bl);
      if (o->test_flag(CEPH_OSDMAP_FULL))
	last_marked_full = e;
      pinned_maps.push_back(add_map(o));

      hobject_t fulloid = get_osdmap_pobject_name(e);
      t.write(coll_t::META_COLL, fulloid, 0, bl.length(), bl);
      pin_map_bl(e, bl);
      continue;
    }

    p = m->incremental_maps.find(e);
    if (p != m->incremental_maps.end()) {
      dout(10) << "handle_osd_map  got inc map for epoch " << e << dendl;
      bufferlist& bl = p->second;
      hobject_t oid = get_inc_osdmap_pobject_name(e);
      t.write(coll_t::META_COLL, oid, 0, bl.length(), bl);
      pin_map_inc_bl(e, bl);

      OSDMap *o = new OSDMap;
      if (e > 1) {
	bufferlist obl;
	OSDMapRef prev = get_map(e - 1);
	prev->encode(obl);
	o->decode(obl);
      }

      OSDMap::Incremental inc;
      bufferlist::iterator p = bl.begin();
      inc.decode(p);
      if (o->apply_incremental(inc) < 0) {
	derr << "ERROR: bad fsid?  i have " << osdmap->get_fsid() << " and inc has " << inc.fsid << dendl;
	assert(0 == "bad fsid");
      }

      if (o->test_flag(CEPH_OSDMAP_FULL))
	last_marked_full = e;
      pinned_maps.push_back(add_map(o));

      bufferlist fbl;
      o->encode(fbl);

      hobject_t fulloid = get_osdmap_pobject_name(e);
      t.write(coll_t::META_COLL, fulloid, 0, fbl.length(), fbl);
      pin_map_bl(e, fbl);
      continue;
    }

    assert(0 == "MOSDMap lied about what maps it had?");
  }

  if (superblock.oldest_map) {
    int num = 0;
    epoch_t min(
      MIN(m->oldest_map,
	  service.map_cache.cached_key_lower_bound()));
    for (epoch_t e = superblock.oldest_map; e < min; ++e) {
      dout(20) << " removing old osdmap epoch " << e << dendl;
      t.remove(coll_t::META_COLL, get_osdmap_pobject_name(e));
      t.remove(coll_t::META_COLL, get_inc_osdmap_pobject_name(e));
      superblock.oldest_map = e+1;
      num++;
      if (num >= cct->_conf->osd_target_transaction_size &&
	  (uint64_t)num > (last - first))  // make sure we at least keep pace with incoming maps
	break;
    }
  }

  if (!superblock.oldest_map || skip_maps)
    superblock.oldest_map = first;
  superblock.newest_map = last;

  if (last_marked_full > superblock.last_map_marked_full)
    superblock.last_map_marked_full = last_marked_full;
 
  map_lock.get_write();

  C_Contexts *fin = new C_Contexts(cct);

  // advance through the new maps
  for (epoch_t cur = start; cur <= superblock.newest_map; cur++) {
    dout(10) << " advance to epoch " << cur << " (<= newest " << superblock.newest_map << ")" << dendl;

    OSDMapRef newmap = get_map(cur);
    assert(newmap);  // we just cached it above!

    // start blacklisting messages sent to peers that go down.
    service.pre_publish_map(newmap);

    // kill connections to newly down osds
    bool waited_for_reservations = false;
    set<int> old;
    osdmap->get_all_osds(old);
    for (set<int>::iterator p = old.begin(); p != old.end(); ++p) {
      if (*p != whoami &&
	  osdmap->have_inst(*p) &&                        // in old map
	  (!newmap->exists(*p) || !newmap->is_up(*p))) {  // but not the new one
        if (!waited_for_reservations) {
          service.await_reserved_maps();
          waited_for_reservations = true;
        }
	note_down_osd(*p);
      }
    }
    
    osdmap = newmap;

    superblock.current_epoch = cur;
    advance_map(t, fin);
    had_map_since = ceph_clock_now(cct);
  }

  epoch_t _bind_epoch = service.get_bind_epoch();
  if (osdmap->is_up(whoami) &&
      osdmap->get_addr(whoami) == client_messenger->get_myaddr() &&
      _bind_epoch < osdmap->get_up_from(whoami)) {

    if (is_booting()) {
      dout(1) << "state: booting -> active" << dendl;
      set_state(STATE_ACTIVE);

      // set incarnation so that osd_reqid_t's we generate for our
      // objecter requests are unique across restarts.
      service.objecter->set_client_incarnation(osdmap->get_epoch());
    }
  }

  bool do_shutdown = false;
  bool do_restart = false;
  if (osdmap->get_epoch() > 0 &&
      is_active()) {
    if (!osdmap->exists(whoami)) {
      dout(0) << "map says i do not exist.  shutting down." << dendl;
      do_shutdown = true;   // don't call shutdown() while we have everything paused
    } else if (!osdmap->is_up(whoami) ||
	       !osdmap->get_addr(whoami).probably_equals(client_messenger->get_myaddr()) ||
	       !osdmap->get_cluster_addr(whoami).probably_equals(cluster_messenger->get_myaddr()) ||
	       !osdmap->get_hb_back_addr(whoami).probably_equals(hb_back_server_messenger->get_myaddr()) ||
	       (osdmap->get_hb_front_addr(whoami) != entity_addr_t() &&
                !osdmap->get_hb_front_addr(whoami).probably_equals(hb_front_server_messenger->get_myaddr()))) {
      if (!osdmap->is_up(whoami)) {
	if (service.is_preparing_to_stop() || service.is_stopping()) {
	  service.got_stop_ack();
	} else {
	  clog.warn() << "map e" << osdmap->get_epoch()
		      << " wrongly marked me down";
	}
      }
      else if (!osdmap->get_addr(whoami).probably_equals(client_messenger->get_myaddr()))
	clog.error() << "map e" << osdmap->get_epoch()
		    << " had wrong client addr (" << osdmap->get_addr(whoami)
		     << " != my " << client_messenger->get_myaddr() << ")";
      else if (!osdmap->get_cluster_addr(whoami).probably_equals(cluster_messenger->get_myaddr()))
	clog.error() << "map e" << osdmap->get_epoch()
		    << " had wrong cluster addr (" << osdmap->get_cluster_addr(whoami)
		     << " != my " << cluster_messenger->get_myaddr() << ")";
      else if (!osdmap->get_hb_back_addr(whoami).probably_equals(hb_back_server_messenger->get_myaddr()))
	clog.error() << "map e" << osdmap->get_epoch()
		    << " had wrong hb back addr (" << osdmap->get_hb_back_addr(whoami)
		     << " != my " << hb_back_server_messenger->get_myaddr() << ")";
      else if (osdmap->get_hb_front_addr(whoami) != entity_addr_t() &&
               !osdmap->get_hb_front_addr(whoami).probably_equals(hb_front_server_messenger->get_myaddr()))
	clog.error() << "map e" << osdmap->get_epoch()
		    << " had wrong hb front addr (" << osdmap->get_hb_front_addr(whoami)
		     << " != my " << hb_front_server_messenger->get_myaddr() << ")";
      
      if (!service.is_stopping()) {
        epoch_t up_epoch = 0;
        epoch_t bind_epoch = osdmap->get_epoch();
        service.set_epochs(NULL,&up_epoch, &bind_epoch);
	do_restart = true;

	start_waiting_for_healthy();

	set<int> avoid_ports;
	avoid_ports.insert(cluster_messenger->get_myaddr().get_port());
	avoid_ports.insert(hb_back_server_messenger->get_myaddr().get_port());
	avoid_ports.insert(hb_front_server_messenger->get_myaddr().get_port());

	int r = cluster_messenger->rebind(avoid_ports);
	if (r != 0)
	  do_shutdown = true;  // FIXME: do_restart?

	r = hb_back_server_messenger->rebind(avoid_ports);
	if (r != 0)
	  do_shutdown = true;  // FIXME: do_restart?

	r = hb_front_server_messenger->rebind(avoid_ports);
	if (r != 0)
	  do_shutdown = true;  // FIXME: do_restart?

	hbclient_messenger->mark_down_all();

	reset_heartbeat_peers();
      }
    }
  }


  // note in the superblock that we were clean thru the prior epoch
  epoch_t boot_epoch = service.get_boot_epoch();
  if (boot_epoch && boot_epoch >= superblock.mounted) {
    superblock.mounted = boot_epoch;
    superblock.clean_thru = osdmap->get_epoch();
  }

  // superblock and commit
  write_superblock(t);
  store->queue_transaction(
    0,
    _t,
    new C_OnMapApply(&service, _t, pinned_maps, osdmap->get_epoch()),
    0, fin);
  service.publish_superblock(superblock);

  map_lock.put_write();

  check_osdmap_features(store);

  // yay!
  consume_map();

  if (is_active() || is_waiting_for_healthy())
    maybe_update_heartbeat_peers();

  if (!is_active()) {
    dout(10) << " not yet active; waiting for peering wq to drain" << dendl;
    peering_wq.drain();
  } else {
    activate_map();
  }

  if (m->newest_map && m->newest_map > last) {
    dout(10) << " msg say newest map is " << m->newest_map << ", requesting more" << dendl;
    osdmap_subscribe(osdmap->get_epoch()+1, true);
  }
  else if (is_booting()) {
    start_boot();  // retry
  }
  else if (do_restart)
    start_boot();

  if (do_shutdown)
    shutdown();

  m->put();
}

void OSD::check_osdmap_features(ObjectStore *fs)
{
  // adjust required feature bits?

  // we have to be a bit careful here, because we are accessing the
  // Policy structures without taking any lock.  in particular, only
  // modify integer values that can safely be read by a racing CPU.
  // since we are only accessing existing Policy structures a their
  // current memory location, and setting or clearing bits in integer
  // fields, and we are the only writer, this is not a problem.

  {
    Messenger::Policy p = client_messenger->get_default_policy();
    uint64_t mask;
    uint64_t features = osdmap->get_features(entity_name_t::TYPE_CLIENT, &mask);
    if ((p.features_required & mask) != features) {
      dout(0) << "crush map has features " << features
	      << ", adjusting msgr requires for clients" << dendl;
      p.features_required = (p.features_required & ~mask) | features;
      client_messenger->set_default_policy(p);
    }
  }
  {
    Messenger::Policy p = cluster_messenger->get_policy(entity_name_t::TYPE_MON);
    uint64_t mask;
    uint64_t features = osdmap->get_features(entity_name_t::TYPE_MON, &mask);
    if ((p.features_required & mask) != features) {
      dout(0) << "crush map has features " << features
	      << ", adjusting msgr requires for mons" << dendl;
      p.features_required = (p.features_required & ~mask) | features;
      client_messenger->set_policy(entity_name_t::TYPE_MON, p);
    }
  }
  {
    Messenger::Policy p = cluster_messenger->get_policy(entity_name_t::TYPE_OSD);
    uint64_t mask;
    uint64_t features = osdmap->get_features(entity_name_t::TYPE_OSD, &mask);

    if ((p.features_required & mask) != features) {
      dout(0) << "crush map has features " << features
	      << ", adjusting msgr requires for osds" << dendl;
      p.features_required = (p.features_required & ~mask) | features;
      cluster_messenger->set_policy(entity_name_t::TYPE_OSD, p);
    }

    if ((features & CEPH_FEATURE_OSD_ERASURE_CODES) &&
	!fs->get_allow_sharded_objects()) {
      dout(0) << __func__ << " enabling on-disk ERASURE CODES compat feature" << dendl;
      superblock.compat_features.incompat.insert(CEPH_OSD_FEATURE_INCOMPAT_SHARDS);
      ObjectStore::Transaction *t = new ObjectStore::Transaction;
      write_superblock(*t);
      int err = store->queue_transaction_and_cleanup(NULL, t);
      assert(err == 0);
      fs->set_allow_sharded_objects();
    }
  }
}

bool OSD::advance_pg(
  epoch_t osd_epoch, PG *pg,
  ThreadPool::TPHandle &handle,
  PG::RecoveryCtx *rctx,
  set<boost::intrusive_ptr<PG> > *new_pgs)
{
  assert(pg->is_locked());
  epoch_t next_epoch = pg->get_osdmap()->get_epoch() + 1;
  OSDMapRef lastmap = pg->get_osdmap();

  if (lastmap->get_epoch() == osd_epoch)
    return true;
  assert(lastmap->get_epoch() < osd_epoch);

  epoch_t min_epoch = service.get_min_pg_epoch();
  epoch_t max;
  if (min_epoch) {
    max = min_epoch + g_conf->osd_map_max_advance;
  } else {
    max = next_epoch + g_conf->osd_map_max_advance;
  }

  for (;
       next_epoch <= osd_epoch && next_epoch <= max;
       ++next_epoch) {
    OSDMapRef nextmap = service.try_get_map(next_epoch);
    if (!nextmap) {
      dout(20) << __func__ << " missing map " << next_epoch << dendl;
      // make sure max is bumped up so that we can get past any
      // gap in maps
      max = MAX(max, next_epoch + g_conf->osd_map_max_advance);
      continue;
    }

    vector<int> newup, newacting;
    int up_primary, acting_primary;
    nextmap->pg_to_up_acting_osds(
      pg->info.pgid.pgid,
      &newup, &up_primary,
      &newacting, &acting_primary);
    pg->handle_advance_map(
      nextmap, lastmap, newup, up_primary,
      newacting, acting_primary, rctx);

    // Check for split!
    set<spg_t> children;
    spg_t parent(pg->info.pgid);
    if (parent.is_split(
	lastmap->get_pg_num(pg->pool.id),
	nextmap->get_pg_num(pg->pool.id),
	&children)) {
      service.mark_split_in_progress(pg->info.pgid, children);
      split_pgs(
	pg, children, new_pgs, lastmap, nextmap,
	rctx);
    }

    lastmap = nextmap;
    handle.reset_tp_timeout();
  }
  service.pg_update_epoch(pg->info.pgid, lastmap->get_epoch());
  pg->handle_activate_map(rctx);
  if (next_epoch <= osd_epoch) {
    dout(10) << __func__ << " advanced to max " << max
	     << " past min epoch " << min_epoch
	     << " ... will requeue " << *pg << dendl;
    return false;
  }
  return true;
}

/** 
 * scan placement groups, initiate any replication
 * activities.
 */
void OSD::advance_map(ObjectStore::Transaction& t, C_Contexts *tfin)
{
  assert(osd_lock.is_locked());

  dout(7) << "advance_map epoch " << osdmap->get_epoch()
          << dendl;

  epoch_t up_epoch;
  epoch_t boot_epoch;
  service.retrieve_epochs(&boot_epoch, &up_epoch, NULL);
  if (!up_epoch &&
      osdmap->is_up(whoami) &&
      osdmap->get_inst(whoami) == client_messenger->get_myinst()) {
    up_epoch = osdmap->get_epoch();
    dout(10) << "up_epoch is " << up_epoch << dendl;
    if (!boot_epoch) {
      boot_epoch = osdmap->get_epoch();
      dout(10) << "boot_epoch is " << boot_epoch << dendl;
    }
    service.set_epochs(&boot_epoch, &up_epoch, NULL);
  }

  // scan pg creations
  ceph::unordered_map<spg_t, create_pg_info>::iterator n = creating_pgs.begin();
  while (n != creating_pgs.end()) {
    ceph::unordered_map<spg_t, create_pg_info>::iterator p = n++;
    spg_t pgid = p->first;

    // am i still primary?
    vector<int> acting;
    int primary;
    osdmap->pg_to_acting_osds(pgid.pgid, &acting, &primary);
    if (primary != whoami) {
      dout(10) << " no longer primary for " << pgid << ", stopping creation" << dendl;
      creating_pgs.erase(p);
    } else {
      /*
       * adding new ppl to our pg has no effect, since we're still primary,
       * and obviously haven't given the new nodes any data.
       */
      p->second.acting.swap(acting);  // keep the latest
    }
  }
}

void OSD::consume_map()
{
  assert(osd_lock.is_locked());
  dout(7) << "consume_map version " << osdmap->get_epoch() << dendl;

  int num_pg_primary = 0, num_pg_replica = 0, num_pg_stray = 0;
  list<PGRef> to_remove;

  // scan pg's
  {
    RWLock::RLocker l(pg_map_lock);
    for (ceph::unordered_map<spg_t,PG*>::iterator it = pg_map.begin();
        it != pg_map.end();
        ++it) {
      PG *pg = it->second;
      pg->lock();
      if (pg->is_primary())
        num_pg_primary++;
      else if (pg->is_replica())
        num_pg_replica++;
      else
        num_pg_stray++;

      if (!osdmap->have_pg_pool(pg->info.pgid.pool())) {
        //pool is deleted!
        to_remove.push_back(PGRef(pg));
      } else {
        service.init_splits_between(it->first, service.get_osdmap(), osdmap);
      }

      pg->unlock();
    }
  }

  for (list<PGRef>::iterator i = to_remove.begin();
       i != to_remove.end();
       to_remove.erase(i++)) {
    RWLock::WLocker locker(pg_map_lock);
    (*i)->lock();
    _remove_pg(&**i);
    (*i)->unlock();
  }
  to_remove.clear();

  service.expand_pg_num(service.get_osdmap(), osdmap);

  service.pre_publish_map(osdmap);
  service.await_reserved_maps();
  service.publish_map(osdmap);

  dispatch_sessions_waiting_on_map();

  // remove any PGs which we no longer host from the waiting_for_pg list
  set<spg_t> pgs_to_delete;
  {
    RWLock::RLocker l(pg_map_lock);
    map<spg_t, list<OpRequestRef> >::iterator p = waiting_for_pg.begin();
    while (p != waiting_for_pg.end()) {
      spg_t pgid = p->first;

      vector<int> acting;
      int nrep = osdmap->pg_to_acting_osds(pgid.pgid, acting);
      int role = osdmap->calc_pg_role(whoami, acting, nrep);

      if (role < 0) {
        pgs_to_delete.insert(p->first);
        /* we can delete list contents under the read lock because
         * nobody will be adding to them -- everybody is now using a map
         * new enough that they will simply drop ops instead of adding
         * them to the list. */
        dout(10) << " discarding waiting ops for " << pgid << dendl;
        while (!p->second.empty()) {
          p->second.pop_front();
        }
      }
      ++p;
    }
  }
  {
    RWLock::WLocker l(pg_map_lock);
    for (set<spg_t>::iterator i = pgs_to_delete.begin();
        i != pgs_to_delete.end();
        ++i) {
      map<spg_t, list<OpRequestRef> >::iterator p = waiting_for_pg.find(*i);
      assert(p->second.empty());
      waiting_for_pg.erase(p);
    }
  }


  // scan pg's
  {
    RWLock::RLocker l(pg_map_lock);
    for (ceph::unordered_map<spg_t,PG*>::iterator it = pg_map.begin();
        it != pg_map.end();
        ++it) {
      PG *pg = it->second;
      pg->lock();
      pg->queue_null(osdmap->get_epoch(), osdmap->get_epoch());
      pg->unlock();
    }

    logger->set(l_osd_pg, pg_map.size());
  }
  logger->set(l_osd_pg_primary, num_pg_primary);
  logger->set(l_osd_pg_replica, num_pg_replica);
  logger->set(l_osd_pg_stray, num_pg_stray);
}

void OSD::activate_map()
{
  assert(osd_lock.is_locked());

  dout(7) << "activate_map version " << osdmap->get_epoch() << dendl;

  if (osdmap->test_flag(CEPH_OSDMAP_FULL)) {
    dout(10) << " osdmap flagged full, doing onetime osdmap subscribe" << dendl;
    osdmap_subscribe(osdmap->get_epoch() + 1, true);
  }

  // norecover?
  if (osdmap->test_flag(CEPH_OSDMAP_NORECOVER)) {
    if (!paused_recovery) {
      dout(1) << "pausing recovery (NORECOVER flag set)" << dendl;
      paused_recovery = true;
      recovery_tp.pause_new();
    }
  } else {
    if (paused_recovery) {
      dout(1) << "resuming recovery (NORECOVER flag cleared)" << dendl;
      paused_recovery = false;
      recovery_tp.unpause();
    }
  }

  service.activate_map();

  // process waiters
  take_waiters(waiting_for_osdmap);
}


MOSDMap *OSDService::build_incremental_map_msg(epoch_t since, epoch_t to,
                                               OSDSuperblock& sblock)
{
  MOSDMap *m = new MOSDMap(monc->get_fsid());
  m->oldest_map = sblock.oldest_map;
  m->newest_map = sblock.newest_map;
  
  for (epoch_t e = to; e > since; e--) {
    bufferlist bl;
    if (e > m->oldest_map && get_inc_map_bl(e, bl)) {
      m->incremental_maps[e].claim(bl);
    } else if (get_map_bl(e, bl)) {
      m->maps[e].claim(bl);
      break;
    } else {
      derr << "since " << since << " to " << to
	   << " oldest " << m->oldest_map << " newest " << m->newest_map
	   << dendl;
      m->put();
      m = NULL;
      break;
    }
  }
  return m;
}

void OSDService::send_map(MOSDMap *m, Connection *con)
{
  Messenger *msgr = client_messenger;
  if (entity_name_t::TYPE_OSD == con->get_peer_type())
    msgr = cluster_messenger;
  msgr->send_message(m, con);
}

void OSDService::send_incremental_map(epoch_t since, Connection *con,
                                      OSDMapRef& osdmap)
{
  epoch_t to = osdmap->get_epoch();
  dout(10) << "send_incremental_map " << since << " -> " << to
           << " to " << con << " " << con->get_peer_addr() << dendl;

  MOSDMap *m = NULL;
  while (!m) {
    OSDSuperblock sblock(get_superblock());
    if (since < sblock.oldest_map) {
      // just send latest full map
      MOSDMap *m = new MOSDMap(monc->get_fsid());
      m->oldest_map = sblock.oldest_map;
      m->newest_map = sblock.newest_map;
      get_map_bl(to, m->maps[to]);
      send_map(m, con);
      return;
    }
    
    if (to > since && (int64_t)(to - since) > cct->_conf->osd_map_share_max_epochs) {
      dout(10) << "  " << (to - since) << " > max " << cct->_conf->osd_map_share_max_epochs
	       << ", only sending most recent" << dendl;
      since = to - cct->_conf->osd_map_share_max_epochs;
    }
    
    if (to - since > (epoch_t)cct->_conf->osd_map_message_max)
      to = since + cct->_conf->osd_map_message_max;
    m = build_incremental_map_msg(since, to, sblock);
  }
  send_map(m, con);
}

bool OSDService::_get_map_bl(epoch_t e, bufferlist& bl)
{
  bool found = map_bl_cache.lookup(e, &bl);
  if (found)
    return true;
  found = store->read(
    coll_t::META_COLL, OSD::get_osdmap_pobject_name(e), 0, 0, bl) >= 0;
  if (found)
    _add_map_bl(e, bl);
  return found;
}

bool OSDService::get_inc_map_bl(epoch_t e, bufferlist& bl)
{
  Mutex::Locker l(map_cache_lock);
  bool found = map_bl_inc_cache.lookup(e, &bl);
  if (found)
    return true;
  found = store->read(
    coll_t::META_COLL, OSD::get_inc_osdmap_pobject_name(e), 0, 0, bl) >= 0;
  if (found)
    _add_map_inc_bl(e, bl);
  return found;
}

void OSDService::_add_map_bl(epoch_t e, bufferlist& bl)
{
  dout(10) << "add_map_bl " << e << " " << bl.length() << " bytes" << dendl;
  map_bl_cache.add(e, bl);
}

void OSDService::_add_map_inc_bl(epoch_t e, bufferlist& bl)
{
  dout(10) << "add_map_inc_bl " << e << " " << bl.length() << " bytes" << dendl;
  map_bl_inc_cache.add(e, bl);
}

void OSDService::pin_map_inc_bl(epoch_t e, bufferlist &bl)
{
  Mutex::Locker l(map_cache_lock);
  map_bl_inc_cache.pin(e, bl);
}

void OSDService::pin_map_bl(epoch_t e, bufferlist &bl)
{
  Mutex::Locker l(map_cache_lock);
  map_bl_cache.pin(e, bl);
}

void OSDService::clear_map_bl_cache_pins(epoch_t e)
{
  Mutex::Locker l(map_cache_lock);
  map_bl_inc_cache.clear_pinned(e);
  map_bl_cache.clear_pinned(e);
}

OSDMapRef OSDService::_add_map(OSDMap *o)
{
  epoch_t e = o->get_epoch();

  if (cct->_conf->osd_map_dedup) {
    // Dedup against an existing map at a nearby epoch
    OSDMapRef for_dedup = map_cache.lower_bound(e);
    if (for_dedup) {
      OSDMap::dedup(for_dedup.get(), o);
    }
  }
  OSDMapRef l = map_cache.add(e, o);
  return l;
}

OSDMapRef OSDService::try_get_map(epoch_t epoch)
{
  Mutex::Locker l(map_cache_lock);
  OSDMapRef retval = map_cache.lookup(epoch);
  if (retval) {
    dout(30) << "get_map " << epoch << " -cached" << dendl;
    return retval;
  }

  OSDMap *map = new OSDMap;
  if (epoch > 0) {
    dout(20) << "get_map " << epoch << " - loading and decoding " << map << dendl;
    bufferlist bl;
    if (!_get_map_bl(epoch, bl)) {
      delete map;
      return OSDMapRef();
    }
    map->decode(bl);
  } else {
    dout(20) << "get_map " << epoch << " - return initial " << map << dendl;
  }
  return _add_map(map);
}

bool OSD::require_mon_peer(Message *m)
{
  if (!m->get_connection()->peer_is_mon()) {
    dout(0) << "require_mon_peer received from non-mon " << m->get_connection()->get_peer_addr()
	    << " " << *m << dendl;
    m->put();
    return false;
  }
  return true;
}

bool OSD::require_osd_peer(OpRequestRef op)
{
  if (!op->get_req()->get_connection()->peer_is_osd()) {
    dout(0) << "require_osd_peer received from non-osd " << op->get_req()->get_connection()->get_peer_addr()
	    << " " << *op->get_req() << dendl;
    return false;
  }
  return true;
}

/*
 * require that we have same (or newer) map, and that
 * the source is the pg primary.
 */
bool OSD::require_same_or_newer_map(OpRequestRef op, epoch_t epoch)
{
  Message *m = op->get_req();
  dout(15) << "require_same_or_newer_map " << epoch << " (i am " << osdmap->get_epoch() << ") " << m << dendl;

  assert(osd_lock.is_locked());

  // do they have a newer map?
  if (epoch > osdmap->get_epoch()) {
    dout(7) << "waiting for newer map epoch " << epoch << " > my " << osdmap->get_epoch() << " with " << m << dendl;
    wait_for_new_map(op);
    return false;
  }

  epoch_t up_epoch = service.get_up_epoch();
  if (epoch < up_epoch) {
    dout(7) << "from pre-up epoch " << epoch << " < " << up_epoch << dendl;
    return false;
  }

  // ok, our map is same or newer.. do they still exist?
  if (m->get_connection()->get_messenger() == cluster_messenger) {
    int from = m->get_source().num();
    if (!osdmap->have_inst(from) ||
	osdmap->get_cluster_addr(from) != m->get_source_inst().addr) {
      dout(5) << "from dead osd." << from << ", marking down, "
	      << " msg was " << m->get_source_inst().addr
	      << " expected " << (osdmap->have_inst(from) ? osdmap->get_cluster_addr(from) : entity_addr_t())
	      << dendl;
      ConnectionRef con = m->get_connection();
      cluster_messenger->mark_down(con.get());
      Session *s = static_cast<Session*>(con->get_priv());
      if (s) {
	s->session_dispatch_lock.Lock();
	clear_session_waiting_on_map(s);
	con->set_priv(NULL);   // break ref <-> session cycle, if any
	s->session_dispatch_lock.Unlock();
	s->put();
      }
      return false;
    }
  }

  // ok, we have at least as new a map as they do.  are we (re)booting?
  if (!is_active()) {
    dout(7) << "still in boot state, dropping message " << *m << dendl;
    return false;
  }

  return true;
}





// ----------------------------------------
// pg creation


bool OSD::can_create_pg(spg_t pgid)
{
  assert(creating_pgs.count(pgid));

  // priors empty?
  if (!creating_pgs[pgid].prior.empty()) {
    dout(10) << "can_create_pg " << pgid
	     << " - waiting for priors " << creating_pgs[pgid].prior << dendl;
    return false;
  }

  dout(10) << "can_create_pg " << pgid << " - can create now" << dendl;
  return true;
}

void OSD::split_pgs(
  PG *parent,
  const set<spg_t> &childpgids, set<boost::intrusive_ptr<PG> > *out_pgs,
  OSDMapRef curmap,
  OSDMapRef nextmap,
  PG::RecoveryCtx *rctx)
{
  unsigned pg_num = nextmap->get_pg_num(
    parent->pool.id);
  parent->update_snap_mapper_bits(
    parent->info.pgid.get_split_bits(pg_num)
    );

  vector<object_stat_sum_t> updated_stats(childpgids.size() + 1);
  parent->info.stats.stats.sum.split(updated_stats);

  vector<object_stat_sum_t>::iterator stat_iter = updated_stats.begin();
  for (set<spg_t>::const_iterator i = childpgids.begin();
       i != childpgids.end();
       ++i, ++stat_iter) {
    assert(stat_iter != updated_stats.end());
    dout(10) << "Splitting " << *parent << " into " << *i << dendl;
    assert(service.splitting(*i));
    PG* child = _make_pg(nextmap, *i);
    child->lock(true);
    out_pgs->insert(child);

    unsigned split_bits = i->get_split_bits(pg_num);
    dout(10) << "pg_num is " << pg_num << dendl;
    dout(10) << "m_seed " << i->ps() << dendl;
    dout(10) << "split_bits is " << split_bits << dendl;

    parent->split_colls(
      *i,
      split_bits,
      i->ps(),
      rctx->transaction);
    parent->split_into(
      i->pgid,
      child,
      split_bits);
    child->info.stats.stats.sum = *stat_iter;

    child->write_if_dirty(*(rctx->transaction));
    child->unlock();
  }
  assert(stat_iter != updated_stats.end());
  parent->info.stats.stats.sum = *stat_iter;
  parent->write_if_dirty(*(rctx->transaction));
}
  
/*
 * holding osd_lock
 */
void OSD::handle_pg_create(OpRequestRef op)
{
  MOSDPGCreate *m = (MOSDPGCreate*)op->get_req();
  assert(m->get_header().type == MSG_OSD_PG_CREATE);

  dout(10) << "handle_pg_create " << *m << dendl;

  // drop the next N pg_creates in a row?
  if (debug_drop_pg_create_left < 0 &&
      cct->_conf->osd_debug_drop_pg_create_probability >
      ((((double)(rand()%100))/100.0))) {
    debug_drop_pg_create_left = debug_drop_pg_create_duration;
  }
  if (debug_drop_pg_create_left >= 0) {
    --debug_drop_pg_create_left;
    if (debug_drop_pg_create_left >= 0) {
      dout(0) << "DEBUG dropping/ignoring pg_create, will drop the next "
	      << debug_drop_pg_create_left << " too" << dendl;
      return;
    }
  }

  /* we have to hack around require_mon_peer's interface limits, so
   * grab an extra reference before going in. If the peer isn't
   * a Monitor, the reference is put for us (and then cleared
   * up automatically by our OpTracker infrastructure). Otherwise,
   * we put the extra ref ourself.
   */
  if (!require_mon_peer(op->get_req()->get())) {
    return;
  }
  op->get_req()->put();

  if (!require_same_or_newer_map(op, m->epoch)) return;

  op->mark_started();

  int num_created = 0;

  for (map<pg_t,pg_create_t>::iterator p = m->mkpg.begin();
       p != m->mkpg.end();
       ++p) {
    epoch_t created = p->second.created;
    pg_t parent = p->second.parent;
    if (p->second.split_bits) // Skip split pgs
      continue;
    pg_t on = p->first;

    if (on.preferred() >= 0) {
      dout(20) << "ignoring localized pg " << on << dendl;
      continue;
    }

    if (!osdmap->have_pg_pool(on.pool())) {
      dout(20) << "ignoring pg on deleted pool " << on << dendl;
      continue;
    }

    dout(20) << "mkpg " << on << " e" << created << dendl;
   
    // is it still ours?
    vector<int> up, acting;
    int up_primary = -1;
    int acting_primary = -1;
    osdmap->pg_to_up_acting_osds(on, &up, &up_primary, &acting, &acting_primary);
    int role = osdmap->calc_pg_role(whoami, acting, acting.size());

    if (up_primary != whoami) {
      dout(10) << "mkpg " << on << "  not primary (role="
	       << role << "), skipping" << dendl;
      continue;
    }
    if (up != acting) {
      dout(10) << "mkpg " << on << "  up " << up
	       << " != acting " << acting << ", ignoring" << dendl;
      // we'll get a query soon anyway, since we know the pg
      // must exist. we can ignore this.
      continue;
    }

    spg_t pgid;
    bool mapped = osdmap->get_primary_shard(on, &pgid);
    assert(mapped);

    // does it already exist?
    if (_have_pg(pgid)) {
      dout(10) << "mkpg " << pgid << "  already exists, skipping" << dendl;
      continue;
    }

    // figure history
    pg_history_t history;
    history.epoch_created = created;
    history.last_epoch_clean = created;
    // Newly created PGs don't need to scrub immediately, so mark them
    // as scrubbed at creation time.
    utime_t now = ceph_clock_now(NULL);
    history.last_scrub_stamp = now;
    history.last_deep_scrub_stamp = now;
    bool valid_history = project_pg_history(
      pgid, history, created, up, up_primary, acting, acting_primary);
    /* the pg creation message must have come from a mon and therefore
     * cannot be on the other side of a map gap
     */
    assert(valid_history);
    
    // register.
    creating_pgs[pgid].history = history;
    creating_pgs[pgid].parent = parent;
    creating_pgs[pgid].acting.swap(acting);
    calc_priors_during(pgid, created, history.same_interval_since, 
		       creating_pgs[pgid].prior);

    PG::RecoveryCtx rctx = create_context();
    // poll priors
    set<pg_shard_t>& pset = creating_pgs[pgid].prior;
    dout(10) << "mkpg " << pgid << " e" << created
	     << " h " << history
	     << " : querying priors " << pset << dendl;
    for (set<pg_shard_t>::iterator p = pset.begin(); p != pset.end(); ++p)
      if (osdmap->is_up(p->osd))
	(*rctx.query_map)[p->osd][spg_t(pgid.pgid, p->shard)] =
	  pg_query_t(
	    pg_query_t::INFO,
	    p->shard, pgid.shard,
	    history,
	    osdmap->get_epoch());

    PG *pg = NULL;
    if (can_create_pg(pgid)) {
      pg_interval_map_t pi;
      rctx.transaction->create_collection(coll_t(pgid));
      pg = _create_lock_pg(
	osdmap, pgid, true, false, false,
	0, creating_pgs[pgid].acting, whoami,
	creating_pgs[pgid].acting, whoami,
	history, pi,
	*rctx.transaction);
      pg->info.last_epoch_started = pg->info.history.last_epoch_started;
      creating_pgs.erase(pgid);
      pg->handle_create(&rctx);
      pg->write_if_dirty(*rctx.transaction);
      pg->publish_stats_to_osd();
      pg->unlock();
      num_created++;
      wake_pg_waiters(pg, pgid);
    }
    dispatch_context(rctx, pg, osdmap);
  }

  maybe_update_heartbeat_peers();
}


// ----------------------------------------
// peering and recovery

PG::RecoveryCtx OSD::create_context()
{
  ObjectStore::Transaction *t = new ObjectStore::Transaction;
  C_Contexts *on_applied = new C_Contexts(cct);
  C_Contexts *on_safe = new C_Contexts(cct);
  map<int, map<spg_t,pg_query_t> > *query_map =
    new map<int, map<spg_t, pg_query_t> >;
  map<int,vector<pair<pg_notify_t, pg_interval_map_t> > > *notify_list =
    new map<int, vector<pair<pg_notify_t, pg_interval_map_t> > >;
  map<int,vector<pair<pg_notify_t, pg_interval_map_t> > > *info_map =
    new map<int,vector<pair<pg_notify_t, pg_interval_map_t> > >;
  PG::RecoveryCtx rctx(query_map, info_map, notify_list,
		       on_applied, on_safe, t);
  return rctx;
}

void OSD::dispatch_context_transaction(PG::RecoveryCtx &ctx, PG *pg,
                                       ThreadPool::TPHandle *handle)
{
  if (!ctx.transaction->empty()) {
    ctx.on_applied->add(new ObjectStore::C_DeleteTransaction(ctx.transaction));
    int tr = store->queue_transaction(
      pg->osr.get(),
      ctx.transaction, ctx.on_applied, ctx.on_safe, NULL,
      TrackedOpRef(), handle);
    assert(tr == 0);
    ctx.transaction = new ObjectStore::Transaction;
    ctx.on_applied = new C_Contexts(cct);
    ctx.on_safe = new C_Contexts(cct);
  }
}

bool OSD::compat_must_dispatch_immediately(PG *pg)
{
  assert(pg->is_locked());
  set<pg_shard_t> tmpacting;
  if (!pg->actingbackfill.empty()) {
    tmpacting = pg->actingbackfill;
  } else {
    for (unsigned i = 0; i < pg->acting.size(); ++i) {
      if (pg->acting[i] == CRUSH_ITEM_NONE)
	continue;
      tmpacting.insert(
	pg_shard_t(
	  pg->acting[i],
	  pg->pool.info.ec_pool() ? shard_id_t(i) : shard_id_t::NO_SHARD));
    }
  }

  for (set<pg_shard_t>::iterator i = tmpacting.begin();
       i != tmpacting.end();
       ++i) {
    if (i->osd == whoami || i->osd == CRUSH_ITEM_NONE)
      continue;
    ConnectionRef conn =
      service.get_con_osd_cluster(i->osd, pg->get_osdmap()->get_epoch());
    if (conn && !conn->has_feature(CEPH_FEATURE_INDEP_PG_MAP)) {
      return true;
    }
  }
  return false;
}

void OSD::dispatch_context(PG::RecoveryCtx &ctx, PG *pg, OSDMapRef curmap,
                           ThreadPool::TPHandle *handle)
{
  if (service.get_osdmap()->is_up(whoami) &&
      is_active()) {
    do_notifies(*ctx.notify_list, curmap);
    do_queries(*ctx.query_map, curmap);
    do_infos(*ctx.info_map, curmap);
  }
  delete ctx.notify_list;
  delete ctx.query_map;
  delete ctx.info_map;
  if ((ctx.on_applied->empty() &&
       ctx.on_safe->empty() &&
       ctx.transaction->empty()) || !pg) {
    delete ctx.transaction;
    delete ctx.on_applied;
    delete ctx.on_safe;
  } else {
    ctx.on_applied->add(new ObjectStore::C_DeleteTransaction(ctx.transaction));
    int tr = store->queue_transaction(
      pg->osr.get(),
      ctx.transaction, ctx.on_applied, ctx.on_safe, NULL, TrackedOpRef(),
      handle);
    assert(tr == 0);
  }
}

/** do_notifies
 * Send an MOSDPGNotify to a primary, with a list of PGs that I have
 * content for, and they are primary for.
 */

void OSD::do_notifies(
  map<int,vector<pair<pg_notify_t,pg_interval_map_t> > >& notify_list,
  OSDMapRef curmap)
{
  for (map<int,
	   vector<pair<pg_notify_t,pg_interval_map_t> > >::iterator it =
	 notify_list.begin();
       it != notify_list.end();
       ++it) {
    if (!curmap->is_up(it->first))
      continue;
    ConnectionRef con = service.get_con_osd_cluster(
      it->first, curmap->get_epoch());
    if (!con)
      continue;
    service.share_map_peer(it->first, con.get(), curmap);
    if (con->has_feature(CEPH_FEATURE_INDEP_PG_MAP)) {
      dout(7) << "do_notify osd " << it->first
	      << " on " << it->second.size() << " PGs" << dendl;
      MOSDPGNotify *m = new MOSDPGNotify(curmap->get_epoch(),
					 it->second);
      cluster_messenger->send_message(m, con.get());
    } else {
      dout(7) << "do_notify osd " << it->first
	      << " sending separate messages" << dendl;
      for (vector<pair<pg_notify_t, pg_interval_map_t> >::iterator i =
	     it->second.begin();
	   i != it->second.end();
	   ++i) {
	vector<pair<pg_notify_t, pg_interval_map_t> > list(1);
	list[0] = *i;
	MOSDPGNotify *m = new MOSDPGNotify(i->first.epoch_sent,
					   list);
	cluster_messenger->send_message(m, con.get());
      }
    }
  }
}


/** do_queries
 * send out pending queries for info | summaries
 */
void OSD::do_queries(map<int, map<spg_t,pg_query_t> >& query_map,
		     OSDMapRef curmap)
{
  for (map<int, map<spg_t,pg_query_t> >::iterator pit = query_map.begin();
       pit != query_map.end();
       ++pit) {
    if (!curmap->is_up(pit->first))
      continue;
    int who = pit->first;
    ConnectionRef con = service.get_con_osd_cluster(who, curmap->get_epoch());
    if (!con)
      continue;
    service.share_map_peer(who, con.get(), curmap);
    if (con->has_feature(CEPH_FEATURE_INDEP_PG_MAP)) {
      dout(7) << "do_queries querying osd." << who
	      << " on " << pit->second.size() << " PGs" << dendl;
      MOSDPGQuery *m = new MOSDPGQuery(curmap->get_epoch(), pit->second);
      cluster_messenger->send_message(m, con.get());
    } else {
      dout(7) << "do_queries querying osd." << who
	      << " sending saperate messages "
	      << " on " << pit->second.size() << " PGs" << dendl;
      for (map<spg_t, pg_query_t>::iterator i = pit->second.begin();
	   i != pit->second.end();
	   ++i) {
	map<spg_t, pg_query_t> to_send;
	to_send.insert(*i);
	MOSDPGQuery *m = new MOSDPGQuery(i->second.epoch_sent, to_send);
	cluster_messenger->send_message(m, con.get());
      }
    }
  }
}


void OSD::do_infos(map<int,
		       vector<pair<pg_notify_t, pg_interval_map_t> > >& info_map,
		   OSDMapRef curmap)
{
  for (map<int,
	   vector<pair<pg_notify_t, pg_interval_map_t> > >::iterator p =
	 info_map.begin();
       p != info_map.end();
       ++p) { 
    if (!curmap->is_up(p->first))
      continue;
    for (vector<pair<pg_notify_t,pg_interval_map_t> >::iterator i = p->second.begin();
	 i != p->second.end();
	 ++i) {
      dout(20) << "Sending info " << i->first.info
	       << " to shard " << p->first << dendl;
    }
    ConnectionRef con = service.get_con_osd_cluster(
      p->first, curmap->get_epoch());
    if (!con)
      continue;
    service.share_map_peer(p->first, con.get(), curmap);
    if (con->has_feature(CEPH_FEATURE_INDEP_PG_MAP)) {
      MOSDPGInfo *m = new MOSDPGInfo(curmap->get_epoch());
      m->pg_list = p->second;
      cluster_messenger->send_message(m, con.get());
    } else {
      for (vector<pair<pg_notify_t, pg_interval_map_t> >::iterator i =
	     p->second.begin();
	   i != p->second.end();
	   ++i) {
	vector<pair<pg_notify_t, pg_interval_map_t> > to_send(1);
	to_send[0] = *i;
	MOSDPGInfo *m = new MOSDPGInfo(i->first.epoch_sent);
	m->pg_list = to_send;
	cluster_messenger->send_message(m, con.get());
      }
    }
  }
  info_map.clear();
}


/** PGNotify
 * from non-primary to primary
 * includes pg_info_t.
 * NOTE: called with opqueue active.
 */
void OSD::handle_pg_notify(OpRequestRef op)
{
  MOSDPGNotify *m = (MOSDPGNotify*)op->get_req();
  assert(m->get_header().type == MSG_OSD_PG_NOTIFY);

  dout(7) << "handle_pg_notify from " << m->get_source() << dendl;
  int from = m->get_source().num();

  if (!require_osd_peer(op))
    return;

  if (!require_same_or_newer_map(op, m->get_epoch())) return;

  op->mark_started();

  for (vector<pair<pg_notify_t, pg_interval_map_t> >::iterator it = m->get_pg_list().begin();
       it != m->get_pg_list().end();
       ++it) {

    if (it->first.info.pgid.preferred() >= 0) {
      dout(20) << "ignoring localized pg " << it->first.info.pgid << dendl;
      continue;
    }

    handle_pg_peering_evt(
      spg_t(it->first.info.pgid.pgid, it->first.to),
      it->first.info, it->second,
      it->first.query_epoch, pg_shard_t(from, it->first.from), true,
      PG::CephPeeringEvtRef(
	new PG::CephPeeringEvt(
	  it->first.epoch_sent, it->first.query_epoch,
	  PG::MNotifyRec(pg_shard_t(from, it->first.from), it->first)))
      );
  }
}

void OSD::handle_pg_log(OpRequestRef op)
{
  MOSDPGLog *m = (MOSDPGLog*) op->get_req();
  assert(m->get_header().type == MSG_OSD_PG_LOG);
  dout(7) << "handle_pg_log " << *m << " from " << m->get_source() << dendl;

  if (!require_osd_peer(op))
    return;

  int from = m->get_source().num();
  if (!require_same_or_newer_map(op, m->get_epoch())) return;

  if (m->info.pgid.preferred() >= 0) {
    dout(10) << "ignoring localized pg " << m->info.pgid << dendl;
    return;
  }

  op->mark_started();
  handle_pg_peering_evt(
    spg_t(m->info.pgid.pgid, m->to),
    m->info, m->past_intervals, m->get_epoch(),
    pg_shard_t(from, m->from), false,
    PG::CephPeeringEvtRef(
      new PG::CephPeeringEvt(
	m->get_epoch(), m->get_query_epoch(),
	PG::MLogRec(pg_shard_t(from, m->from), m)))
    );
}

void OSD::handle_pg_info(OpRequestRef op)
{
  MOSDPGInfo *m = static_cast<MOSDPGInfo *>(op->get_req());
  assert(m->get_header().type == MSG_OSD_PG_INFO);
  dout(7) << "handle_pg_info " << *m << " from " << m->get_source() << dendl;

  if (!require_osd_peer(op))
    return;

  int from = m->get_source().num();
  if (!require_same_or_newer_map(op, m->get_epoch())) return;

  op->mark_started();

  for (vector<pair<pg_notify_t,pg_interval_map_t> >::iterator p = m->pg_list.begin();
       p != m->pg_list.end();
       ++p) {
    if (p->first.info.pgid.preferred() >= 0) {
      dout(10) << "ignoring localized pg " << p->first.info.pgid << dendl;
      continue;
    }

    handle_pg_peering_evt(
      spg_t(p->first.info.pgid.pgid, p->first.to),
      p->first.info, p->second, p->first.epoch_sent,
      pg_shard_t(from, p->first.from), false,
      PG::CephPeeringEvtRef(
	new PG::CephPeeringEvt(
	  p->first.epoch_sent, p->first.query_epoch,
	  PG::MInfoRec(
	    pg_shard_t(
	      from, p->first.from), p->first.info, p->first.epoch_sent)))
      );
  }
}

void OSD::handle_pg_trim(OpRequestRef op)
{
  MOSDPGTrim *m = (MOSDPGTrim *)op->get_req();
  assert(m->get_header().type == MSG_OSD_PG_TRIM);

  dout(7) << "handle_pg_trim " << *m << " from " << m->get_source() << dendl;

  if (!require_osd_peer(op))
    return;

  int from = m->get_source().num();
  if (!require_same_or_newer_map(op, m->epoch)) return;

  if (m->pgid.preferred() >= 0) {
    dout(10) << "ignoring localized pg " << m->pgid << dendl;
    return;
  }

  op->mark_started();

  if (!_have_pg(m->pgid)) {
    dout(10) << " don't have pg " << m->pgid << dendl;
  } else {
    PG *pg = _lookup_lock_pg(m->pgid);
    if (m->epoch < pg->info.history.same_interval_since) {
      dout(10) << *pg << " got old trim to " << m->trim_to << ", ignoring" << dendl;
      pg->unlock();
      return;
    }
    assert(pg);

    if (pg->is_primary()) {
      // peer is informing us of their last_complete_ondisk
      dout(10) << *pg << " replica osd." << from << " lcod " << m->trim_to << dendl;
      pg->peer_last_complete_ondisk[pg_shard_t(from, m->pgid.shard)] =
	m->trim_to;
      if (pg->calc_min_last_complete_ondisk()) {
	dout(10) << *pg << " min lcod now " << pg->min_last_complete_ondisk << dendl;
	pg->trim_peers();
      }
    } else {
      // primary is instructing us to trim
      ObjectStore::Transaction *t = new ObjectStore::Transaction;
      PG::PGLogEntryHandler handler;
      pg->pg_log.trim(&handler, m->trim_to, pg->info);
      handler.apply(pg, t);
      pg->dirty_info = true;
      pg->write_if_dirty(*t);
      int tr = store->queue_transaction(
	pg->osr.get(), t,
	new ObjectStore::C_DeleteTransaction(t));
      assert(tr == 0);
    }
    pg->unlock();
  }
}

void OSD::handle_pg_backfill_reserve(OpRequestRef op)
{
  MBackfillReserve *m = static_cast<MBackfillReserve*>(op->get_req());
  assert(m->get_header().type == MSG_OSD_BACKFILL_RESERVE);

  if (!require_osd_peer(op))
    return;
  if (!require_same_or_newer_map(op, m->query_epoch))
    return;

  PG::CephPeeringEvtRef evt;
  if (m->type == MBackfillReserve::REQUEST) {
    evt = PG::CephPeeringEvtRef(
      new PG::CephPeeringEvt(
	m->query_epoch,
	m->query_epoch,
	PG::RequestBackfillPrio(m->priority)));
  } else if (m->type == MBackfillReserve::GRANT) {
    evt = PG::CephPeeringEvtRef(
      new PG::CephPeeringEvt(
	m->query_epoch,
	m->query_epoch,
	PG::RemoteBackfillReserved()));
  } else if (m->type == MBackfillReserve::REJECT) {
    evt = PG::CephPeeringEvtRef(
      new PG::CephPeeringEvt(
	m->query_epoch,
	m->query_epoch,
	PG::RemoteReservationRejected()));
  } else {
    assert(0);
  }

  if (service.splitting(m->pgid)) {
    peering_wait_for_split[m->pgid].push_back(evt);
    return;
  }

  PG *pg = 0;
  if (!_have_pg(m->pgid))
    return;

  pg = _lookup_lock_pg(m->pgid);
  assert(pg);

  pg->queue_peering_event(evt);
  pg->unlock();
}

void OSD::handle_pg_recovery_reserve(OpRequestRef op)
{
  MRecoveryReserve *m = static_cast<MRecoveryReserve*>(op->get_req());
  assert(m->get_header().type == MSG_OSD_RECOVERY_RESERVE);

  if (!require_osd_peer(op))
    return;
  if (!require_same_or_newer_map(op, m->query_epoch))
    return;

  PG::CephPeeringEvtRef evt;
  if (m->type == MRecoveryReserve::REQUEST) {
    evt = PG::CephPeeringEvtRef(
      new PG::CephPeeringEvt(
	m->query_epoch,
	m->query_epoch,
	PG::RequestRecovery()));
  } else if (m->type == MRecoveryReserve::GRANT) {
    evt = PG::CephPeeringEvtRef(
      new PG::CephPeeringEvt(
	m->query_epoch,
	m->query_epoch,
	PG::RemoteRecoveryReserved()));
  } else if (m->type == MRecoveryReserve::RELEASE) {
    evt = PG::CephPeeringEvtRef(
      new PG::CephPeeringEvt(
	m->query_epoch,
	m->query_epoch,
	PG::RecoveryDone()));
  } else {
    assert(0);
  }

  if (service.splitting(m->pgid)) {
    peering_wait_for_split[m->pgid].push_back(evt);
    return;
  }

  PG *pg = 0;
  if (!_have_pg(m->pgid))
    return;

  pg = _lookup_lock_pg(m->pgid);
  assert(pg);

  pg->queue_peering_event(evt);
  pg->unlock();
}


/** PGQuery
 * from primary to replica | stray
 * NOTE: called with opqueue active.
 */
void OSD::handle_pg_query(OpRequestRef op)
{
  assert(osd_lock.is_locked());

  MOSDPGQuery *m = (MOSDPGQuery*)op->get_req();
  assert(m->get_header().type == MSG_OSD_PG_QUERY);

  if (!require_osd_peer(op))
    return;

  dout(7) << "handle_pg_query from " << m->get_source() << " epoch " << m->get_epoch() << dendl;
  int from = m->get_source().num();
  
  if (!require_same_or_newer_map(op, m->get_epoch())) return;

  op->mark_started();

  map< int, vector<pair<pg_notify_t, pg_interval_map_t> > > notify_list;
  
  for (map<spg_t,pg_query_t>::iterator it = m->pg_list.begin();
       it != m->pg_list.end();
       ++it) {
    spg_t pgid = it->first;

    if (pgid.preferred() >= 0) {
      dout(10) << "ignoring localized pg " << pgid << dendl;
      continue;
    }

    if (service.splitting(pgid)) {
      peering_wait_for_split[pgid].push_back(
	PG::CephPeeringEvtRef(
	  new PG::CephPeeringEvt(
	    it->second.epoch_sent, it->second.epoch_sent,
	    PG::MQuery(pg_shard_t(from, it->second.from),
		       it->second, it->second.epoch_sent))));
      continue;
    }

    {
      RWLock::RLocker l(pg_map_lock);
      if (pg_map.count(pgid)) {
        PG *pg = 0;
        pg = _lookup_lock_pg_with_map_lock_held(pgid);
        pg->queue_query(
            it->second.epoch_sent, it->second.epoch_sent,
            pg_shard_t(from, it->second.from), it->second);
        pg->unlock();
        continue;
      }
    }

    if (!osdmap->have_pg_pool(pgid.pool()))
      continue;

    // get active crush mapping
    int up_primary, acting_primary;
    vector<int> up, acting;
    osdmap->pg_to_up_acting_osds(
      pgid.pgid, &up, &up_primary, &acting, &acting_primary);

    // same primary?
    pg_history_t history = it->second.history;
    bool valid_history = project_pg_history(
      pgid, history, it->second.epoch_sent,
      up, up_primary, acting, acting_primary);

    if (!valid_history ||
        it->second.epoch_sent < history.same_interval_since) {
      dout(10) << " pg " << pgid << " dne, and pg has changed in "
	       << history.same_interval_since
	       << " (msg from " << it->second.epoch_sent << ")" << dendl;
      continue;
    }

    dout(10) << " pg " << pgid << " dne" << dendl;
    pg_info_t empty(spg_t(pgid.pgid, it->second.to));
    /* This is racy, but that should be ok: if we complete the deletion
     * before the pg is recreated, we'll just start it off backfilling
     * instead of just empty */
    if (service.deleting_pgs.lookup(pgid))
      empty.last_backfill = hobject_t();
    if (it->second.type == pg_query_t::LOG ||
	it->second.type == pg_query_t::FULLLOG) {
      ConnectionRef con = service.get_con_osd_cluster(from, osdmap->get_epoch());
      if (con) {
	MOSDPGLog *mlog = new MOSDPGLog(
	  it->second.from, it->second.to,
	  osdmap->get_epoch(), empty,
	  it->second.epoch_sent);
	service.share_map_peer(from, con.get(), osdmap);
	cluster_messenger->send_message(mlog, con.get());
      }
    } else {
      notify_list[from].push_back(
	make_pair(
	  pg_notify_t(
	    it->second.from, it->second.to,
	    it->second.epoch_sent,
	    osdmap->get_epoch(),
	    empty),
	  pg_interval_map_t()));
    }
  }
  do_notifies(notify_list, osdmap);
}


void OSD::handle_pg_remove(OpRequestRef op)
{
  MOSDPGRemove *m = (MOSDPGRemove *)op->get_req();
  assert(m->get_header().type == MSG_OSD_PG_REMOVE);
  assert(osd_lock.is_locked());

  if (!require_osd_peer(op))
    return;

  dout(7) << "handle_pg_remove from " << m->get_source() << " on "
	  << m->pg_list.size() << " pgs" << dendl;
  
  if (!require_same_or_newer_map(op, m->get_epoch())) return;
  
  op->mark_started();

  for (vector<spg_t>::iterator it = m->pg_list.begin();
       it != m->pg_list.end();
       ++it) {
    spg_t pgid = *it;
    if (pgid.preferred() >= 0) {
      dout(10) << "ignoring localized pg " << pgid << dendl;
      continue;
    }
    
    RWLock::WLocker l(pg_map_lock);
    if (pg_map.count(pgid) == 0) {
      dout(10) << " don't have pg " << pgid << dendl;
      continue;
    }
    dout(5) << "queue_pg_for_deletion: " << pgid << dendl;
    PG *pg = _lookup_lock_pg_with_map_lock_held(pgid);
    pg_history_t history = pg->info.history;
    int up_primary, acting_primary;
    vector<int> up, acting;
    osdmap->pg_to_up_acting_osds(
      pgid.pgid, &up, &up_primary, &acting, &acting_primary);
    bool valid_history = project_pg_history(
      pg->info.pgid, history, pg->get_osdmap()->get_epoch(),
      up, up_primary, acting, acting_primary);
    if (valid_history &&
        history.same_interval_since <= m->get_epoch()) {
      assert(pg->get_primary().osd == m->get_source().num());
      PGRef _pg(pg);
      _remove_pg(pg);
      pg->unlock();
    } else {
      dout(10) << *pg << " ignoring remove request, pg changed in epoch "
	       << history.same_interval_since
	       << " > " << m->get_epoch() << dendl;
      pg->unlock();
    }
  }
}

void OSD::_remove_pg(PG *pg)
{
  ObjectStore::Transaction *rmt = new ObjectStore::Transaction;

  // on_removal, which calls remove_watchers_and_notifies, and the erasure from
  // the pg_map must be done together without unlocking the pg lock,
  // to avoid racing with watcher cleanup in ms_handle_reset
  // and handle_notify_timeout
  pg->on_removal(rmt);

  service.cancel_pending_splits_for_parent(pg->info.pgid);

  store->queue_transaction(
    pg->osr.get(), rmt,
    new ObjectStore::C_DeleteTransactionHolder<
      SequencerRef>(rmt, pg->osr),
    new ContainerContext<
      SequencerRef>(pg->osr));

  DeletingStateRef deleting = service.deleting_pgs.lookup_or_create(
    pg->info.pgid,
    make_pair(
      pg->info.pgid,
      PGRef(pg))
    );
  remove_wq.queue(make_pair(PGRef(pg), deleting));

  service.pg_remove_epoch(pg->info.pgid);

  // remove from map
  pg_map.erase(pg->info.pgid);
  pg->put("PGMap"); // since we've taken it out of map
}


// =========================================================
// RECOVERY

/*
 * caller holds osd_lock
 */
void OSD::check_replay_queue()
{
  assert(osd_lock.is_locked());

  utime_t now = ceph_clock_now(cct);
  list< pair<spg_t,utime_t> > pgids;
  replay_queue_lock.Lock();
  while (!replay_queue.empty() &&
	 replay_queue.front().second <= now) {
    pgids.push_back(replay_queue.front());
    replay_queue.pop_front();
  }
  replay_queue_lock.Unlock();

  for (list< pair<spg_t,utime_t> >::iterator p = pgids.begin(); p != pgids.end(); ++p) {
    spg_t pgid = p->first;
    pg_map_lock.get_read();
    if (pg_map.count(pgid)) {
      PG *pg = _lookup_lock_pg_with_map_lock_held(pgid);
      pg_map_lock.unlock();
      dout(10) << "check_replay_queue " << *pg << dendl;
      if (pg->is_active() &&
          pg->is_replay() &&
          pg->is_primary() &&
          pg->replay_until == p->second) {
        pg->replay_queued_ops();
      }
      pg->unlock();
    } else {
      pg_map_lock.unlock();
      dout(10) << "check_replay_queue pgid " << pgid << " (not found)" << dendl;
    }
  }
}


bool OSDService::queue_for_recovery(PG *pg)
{
  bool b = recovery_wq.queue(pg);
  if (b)
    dout(10) << "queue_for_recovery queued " << *pg << dendl;
  else
    dout(10) << "queue_for_recovery already queued " << *pg << dendl;
  return b;
}

bool OSD::_recover_now()
{
  if (recovery_ops_active >= cct->_conf->osd_recovery_max_active) {
    dout(15) << "_recover_now active " << recovery_ops_active
	     << " >= max " << cct->_conf->osd_recovery_max_active << dendl;
    return false;
  }
  if (ceph_clock_now(cct) < defer_recovery_until) {
    dout(15) << "_recover_now defer until " << defer_recovery_until << dendl;
    return false;
  }

  return true;
}

void OSD::do_recovery(PG *pg, ThreadPool::TPHandle &handle)
{
  // see how many we should try to start.  note that this is a bit racy.
  recovery_wq.lock();
  int max = MIN(cct->_conf->osd_recovery_max_active - recovery_ops_active,
      cct->_conf->osd_recovery_max_single_start);
  if (max > 0) {
    dout(10) << "do_recovery can start " << max << " (" << recovery_ops_active << "/" << cct->_conf->osd_recovery_max_active
	     << " rops)" << dendl;
    recovery_ops_active += max;  // take them now, return them if we don't use them.
  } else {
    dout(10) << "do_recovery can start 0 (" << recovery_ops_active << "/" << cct->_conf->osd_recovery_max_active
	     << " rops)" << dendl;
  }
  recovery_wq.unlock();

  if (max <= 0) {
    dout(10) << "do_recovery raced and failed to start anything; requeuing " << *pg << dendl;
    recovery_wq.queue(pg);
    return;
  } else {
    pg->lock_suspend_timeout(handle);
    if (pg->deleting || !(pg->is_active() && pg->is_primary())) {
      pg->unlock();
      goto out;
    }
    
    dout(10) << "do_recovery starting " << max << " " << *pg << dendl;
#ifdef DEBUG_RECOVERY_OIDS
    dout(20) << "  active was " << recovery_oids[pg->info.pgid] << dendl;
#endif
    
    PG::RecoveryCtx rctx = create_context();

    int started;
    bool more = pg->start_recovery_ops(max, &rctx, handle, &started);
    dout(10) << "do_recovery started " << started << "/" << max << " on " << *pg << dendl;

    /*
     * if we couldn't start any recovery ops and things are still
     * unfound, see if we can discover more missing object locations.
     * It may be that our initial locations were bad and we errored
     * out while trying to pull.
     */
    if (!more && pg->have_unfound()) {
      pg->discover_all_missing(*rctx.query_map);
      if (rctx.query_map->empty()) {
	dout(10) << "do_recovery  no luck, giving up on this pg for now" << dendl;
	recovery_wq.lock();
	recovery_wq._dequeue(pg);
	recovery_wq.unlock();
      }
    }

    pg->write_if_dirty(*rctx.transaction);
    OSDMapRef curmap = pg->get_osdmap();
    pg->unlock();
    dispatch_context(rctx, pg, curmap);
  }

 out:
  recovery_wq.lock();
  if (max > 0) {
    assert(recovery_ops_active >= max);
    recovery_ops_active -= max;
  }
  recovery_wq._wake();
  recovery_wq.unlock();
}

void OSD::start_recovery_op(PG *pg, const hobject_t& soid)
{
  recovery_wq.lock();
  dout(10) << "start_recovery_op " << *pg << " " << soid
	   << " (" << recovery_ops_active << "/" << cct->_conf->osd_recovery_max_active << " rops)"
	   << dendl;
  assert(recovery_ops_active >= 0);
  recovery_ops_active++;

#ifdef DEBUG_RECOVERY_OIDS
  dout(20) << "  active was " << recovery_oids[pg->info.pgid] << dendl;
  assert(recovery_oids[pg->info.pgid].count(soid) == 0);
  recovery_oids[pg->info.pgid].insert(soid);
#endif

  recovery_wq.unlock();
}

void OSD::finish_recovery_op(PG *pg, const hobject_t& soid, bool dequeue)
{
  recovery_wq.lock();
  dout(10) << "finish_recovery_op " << *pg << " " << soid
	   << " dequeue=" << dequeue
	   << " (" << recovery_ops_active << "/" << cct->_conf->osd_recovery_max_active << " rops)"
	   << dendl;

  // adjust count
  recovery_ops_active--;
  assert(recovery_ops_active >= 0);

#ifdef DEBUG_RECOVERY_OIDS
  dout(20) << "  active oids was " << recovery_oids[pg->info.pgid] << dendl;
  assert(recovery_oids[pg->info.pgid].count(soid));
  recovery_oids[pg->info.pgid].erase(soid);
#endif

  if (dequeue)
    recovery_wq._dequeue(pg);
  else {
    recovery_wq._queue_front(pg);
  }

  recovery_wq._wake();
  recovery_wq.unlock();
}

// =========================================================
// OPS

void OSDService::reply_op_error(OpRequestRef op, int err)
{
  reply_op_error(op, err, eversion_t(), 0);
}

void OSDService::reply_op_error(OpRequestRef op, int err, eversion_t v,
                                version_t uv)
{
  MOSDOp *m = static_cast<MOSDOp*>(op->get_req());
  assert(m->get_header().type == CEPH_MSG_OSD_OP);
  int flags;
  flags = m->get_flags() & (CEPH_OSD_FLAG_ACK|CEPH_OSD_FLAG_ONDISK);

  MOSDOpReply *reply = new MOSDOpReply(m, err, osdmap->get_epoch(), flags,
				       true);
  reply->set_reply_versions(v, uv);
  m->get_connection()->get_messenger()->send_message(reply, m->get_connection());
}

void OSDService::handle_misdirected_op(PG *pg, OpRequestRef op)
{
  MOSDOp *m = static_cast<MOSDOp*>(op->get_req());
  assert(m->get_header().type == CEPH_MSG_OSD_OP);

  assert(m->get_map_epoch() >= pg->info.history.same_primary_since);

  if (pg->is_ec_pg()) {
    /**
       * OSD recomputes op target based on current OSDMap. With an EC pg, we
       * can get this result:
       * 1) client at map 512 sends an op to osd 3, pg_t 3.9 based on mapping
       *    [CRUSH_ITEM_NONE, 2, 3]/3
       * 2) OSD 3 at map 513 remaps op to osd 3, spg_t 3.9s0 based on mapping
       *    [3, 2, 3]/3
       * 3) PG 3.9s0 dequeues the op at epoch 512 and notices that it isn't primary
       *    -- misdirected op
       * 4) client resends and this time PG 3.9s0 having caught up to 513 gets
       *    it and fulfils it
       *
       * We can't compute the op target based on the sending map epoch due to
       * splitting.  The simplest thing is to detect such cases here and drop
       * them without an error (the client will resend anyway).
       */
    OSDMapRef opmap = try_get_map(m->get_map_epoch());
    if (!opmap) {
      dout(7) << __func__ << ": " << *pg << " no longer have map for "
	      << m->get_map_epoch() << ", dropping" << dendl;
      return;
    }
    pg_t _pgid = m->get_pg();
    spg_t pgid;
    if ((m->get_flags() & CEPH_OSD_FLAG_PGOP) == 0)
      _pgid = opmap->raw_pg_to_pg(_pgid);
    if (opmap->get_primary_shard(_pgid, &pgid) &&
	pgid.shard != pg->info.pgid.shard) {
      dout(7) << __func__ << ": " << *pg << " primary changed since "
	      << m->get_map_epoch() << ", dropping" << dendl;
      return;
    }
  }

  dout(7) << *pg << " misdirected op in " << m->get_map_epoch() << dendl;
  clog.warn() << m->get_source_inst() << " misdirected " << m->get_reqid()
	      << " pg " << m->get_pg()
	      << " to osd." << whoami
	      << " not " << pg->acting
	      << " in e" << m->get_map_epoch() << "/" << osdmap->get_epoch() << "\n";
  reply_op_error(op, -ENXIO);
}

class C_SendMap : public GenContext<ThreadPool::TPHandle&> {
  OSD *osd;
  entity_name_t name;
  ConnectionRef con;
  OSDMapRef osdmap;
  epoch_t map_epoch;

public:
  C_SendMap(OSD *osd, entity_name_t n, const ConnectionRef& con,
            OSDMapRef& osdmap, epoch_t map_epoch) :
    osd(osd), name(n), con(con), osdmap(osdmap), map_epoch(map_epoch) {
  }

  void finish(ThreadPool::TPHandle& tp) {
    OSD::Session *session = static_cast<OSD::Session *>(
        con->get_priv());
    if (session) {
      session->sent_epoch_lock.Lock();
    }
    osd->service.share_map(
	name,
        con.get(),
        map_epoch,
        osdmap,
        session ? &session->last_sent_epoch : NULL);
    if (session) {
      session->sent_epoch_lock.Unlock();
      session->put();
    }
  }
};

struct send_map_on_destruct {
  OSD *osd;
  entity_name_t name;
  ConnectionRef con;
  OSDMapRef osdmap;
  epoch_t map_epoch;
  bool should_send;
  send_map_on_destruct(OSD *osd, Message *m,
                       OSDMapRef& osdmap, epoch_t map_epoch)
    : osd(osd), name(m->get_source()), con(m->get_connection()),
      osdmap(osdmap), map_epoch(map_epoch),
      should_send(true) { }
  ~send_map_on_destruct() {
    if (!should_send)
      return;
    osd->service.op_gen_wq.queue(new C_SendMap(osd, name, con,
					       osdmap, map_epoch));
  }
};

void OSD::handle_op(OpRequestRef& op, OSDMapRef& osdmap)
{
  MOSDOp *m = static_cast<MOSDOp*>(op->get_req());
  assert(m->get_header().type == CEPH_MSG_OSD_OP);
  if (op_is_discardable(m)) {
    dout(10) << " discardable " << *m << dendl;
    return;
  }

  // we don't need encoded payload anymore
  m->clear_payload();

  // object name too long?
  unsigned max_name_len = MIN(g_conf->osd_max_object_name_len,
			      store->get_max_object_name_length());
  if (m->get_oid().name.size() > max_name_len) {
    dout(4) << "handle_op '" << m->get_oid().name << "' is longer than "
	    << max_name_len << " bytes" << dendl;
    service.reply_op_error(op, -ENAMETOOLONG);
    return;
  }

  // blacklisted?
  if (osdmap->is_blacklisted(m->get_source_addr())) {
    dout(4) << "handle_op " << m->get_source_addr() << " is blacklisted" << dendl;
    service.reply_op_error(op, -EBLACKLISTED);
    return;
  }

  // set up a map send if the Op gets blocked for some reason
  send_map_on_destruct share_map(this, m, osdmap, m->get_map_epoch());
  Session *client_session =
      static_cast<Session*>(m->get_connection()->get_priv());
  if (client_session) {
    client_session->sent_epoch_lock.Lock();
  }
  share_map.should_send = service.should_share_map(
      m->get_source(), m->get_connection().get(), m->get_map_epoch(),
      osdmap, &client_session->last_sent_epoch);
  if (client_session) {
    client_session->sent_epoch_lock.Unlock();
    client_session->put();
  }

  if (op->rmw_flags == 0) {
    int r = init_op_flags(op);
    if (r) {
      service.reply_op_error(op, r);
      return;
    }
  }

  if (cct->_conf->osd_debug_drop_op_probability > 0 &&
      !m->get_source().is_mds()) {
    if ((double)rand() / (double)RAND_MAX < cct->_conf->osd_debug_drop_op_probability) {
      dout(0) << "handle_op DEBUG artificially dropping op " << *m << dendl;
      return;
    }
  }

  if (op->may_write()) {
    // full?
    if ((service.check_failsafe_full() ||
	 osdmap->test_flag(CEPH_OSDMAP_FULL) ||
	 m->get_map_epoch() < superblock.last_map_marked_full) &&
	!m->get_source().is_mds()) {  // FIXME: we'll exclude mds writes for now.
      // Drop the request, since the client will retry when the full
      // flag is unset.
      return;
    }

    // invalid?
    if (m->get_snapid() != CEPH_NOSNAP) {
      service.reply_op_error(op, -EINVAL);
      return;
    }

    // too big?
    if (cct->_conf->osd_max_write_size &&
	m->get_data_len() > cct->_conf->osd_max_write_size << 20) {
      // journal can't hold commit!
      derr << "handle_op msg data len " << m->get_data_len()
	   << " > osd_max_write_size " << (cct->_conf->osd_max_write_size << 20)
	   << " on " << *m << dendl;
      service.reply_op_error(op, -OSD_WRITETOOBIG);
      return;
    }
  }

  // calc actual pgid
  pg_t _pgid = m->get_pg();
  int64_t pool = _pgid.pool();
  if ((m->get_flags() & CEPH_OSD_FLAG_PGOP) == 0 &&
      osdmap->have_pg_pool(pool))
    _pgid = osdmap->raw_pg_to_pg(_pgid);

  spg_t pgid;
  if (!osdmap->get_primary_shard(_pgid, &pgid)) {
    // missing pool or acting set empty -- drop
    return;
  }

  OSDMapRef send_map = service.try_get_map(m->get_map_epoch());
  // check send epoch
  if (!send_map) {

    dout(7) << "don't have sender's osdmap; assuming it was valid and that client will resend" << dendl;
    return;
  }
  if (!send_map->have_pg_pool(pgid.pool())) {
    dout(7) << "dropping request; pool did not exist" << dendl;
    clog.warn() << m->get_source_inst() << " invalid " << m->get_reqid()
		      << " pg " << m->get_pg()
		      << " to osd." << whoami
		      << " in e" << osdmap->get_epoch()
		      << ", client e" << m->get_map_epoch()
		      << " when pool " << m->get_pg().pool() << " did not exist"
		      << "\n";
    return;
  } else if (send_map->get_pg_acting_role(pgid.pgid, whoami) < 0) {
    dout(7) << "we are invalid target" << dendl;
    clog.warn() << m->get_source_inst() << " misdirected " << m->get_reqid()
		      << " pg " << m->get_pg()
		      << " to osd." << whoami
		      << " in e" << osdmap->get_epoch()
		      << ", client e" << m->get_map_epoch()
		      << " pg " << pgid
		      << " features " << m->get_connection()->get_features()
		      << "\n";
    service.reply_op_error(op, -ENXIO);
    return;
  }

  // check against current map too
  if (!osdmap->have_pg_pool(pgid.pool()) ||
      osdmap->get_pg_acting_role(pgid.pgid, whoami) < 0) {
    dout(7) << "dropping; no longer have PG (or pool); client will retarget" << dendl;
    return;
  }

  PG *pg = get_pg_or_queue_for_pg(pgid, op);
  if (pg) {
    op->send_map_update = share_map.should_send;
    op->sent_epoch = m->get_map_epoch();
    enqueue_op(pg, op);
    share_map.should_send = false;
  }
}

template<typename T, int MSGTYPE>
void OSD::handle_replica_op(OpRequestRef& op, OSDMapRef& osdmap)
{
  T *m = static_cast<T *>(op->get_req());
  assert(m->get_header().type == MSGTYPE);

  dout(10) << __func__ << " " << *m << " epoch " << m->map_epoch << dendl;
  epoch_t up_epoch = service.get_up_epoch();
  if (m->map_epoch < up_epoch) {
    dout(3) << "replica op from before up" << dendl;
    return;
  }

  if (!require_osd_peer(op))
    return;

  // must be a rep op.
  assert(m->get_source().is_osd());
  
  // share our map with sender, if they're old
  bool should_share_map = false;
  Session *peer_session =
      static_cast<Session*>(m->get_connection()->get_priv());
  if (peer_session) {
    peer_session->sent_epoch_lock.Lock();
  }
  should_share_map = service.should_share_map(
      m->get_source(), m->get_connection().get(), m->map_epoch,
      osdmap,
      peer_session ? &peer_session->last_sent_epoch : NULL);
  if (peer_session) {
    peer_session->sent_epoch_lock.Unlock();
    peer_session->put();
  }

  PG *pg = get_pg_or_queue_for_pg(m->pgid, op);
  if (pg) {
    op->send_map_update = should_share_map;
    op->sent_epoch = m->map_epoch;
    enqueue_op(pg, op);
  } else if (should_share_map) {
    C_SendMap *send_map = new C_SendMap(this, m->get_source(),
					m->get_connection(),
                                        osdmap, m->map_epoch);
    service.op_gen_wq.queue(send_map);
  }
}

bool OSD::op_is_discardable(MOSDOp *op)
{
  // drop client request if they are not connected and can't get the
  // reply anyway.  unless this is a replayed op, in which case we
  // want to do what we can to apply it.
  if (!op->get_connection()->is_connected() &&
      op->get_version().version == 0) {
    return true;
  }
  return false;
}

void OSD::enqueue_op(PG *pg, OpRequestRef& op)
{
  utime_t latency = ceph_clock_now(cct) - op->get_req()->get_recv_stamp();
  dout(15) << "enqueue_op " << op << " prio " << op->get_req()->get_priority()
	   << " cost " << op->get_req()->get_cost()
	   << " latency " << latency
	   << " " << *(op->get_req()) << dendl;
  pg->queue_op(op);
}

void OSD::ShardedOpWQ::_process(uint32_t thread_index, heartbeat_handle_d *hb ) {

  uint32_t shard_index = thread_index % num_shards;

  ShardData* sdata = shard_list[shard_index];
  assert(NULL != sdata);
  sdata->sdata_op_ordering_lock.Lock();
  if (sdata->pqueue.empty()) {
    sdata->sdata_op_ordering_lock.Unlock();
    osd->cct->get_heartbeat_map()->reset_timeout(hb, 4, 0);
    sdata->sdata_lock.Lock();
    sdata->sdata_cond.WaitInterval(osd->cct, sdata->sdata_lock, utime_t(2, 0));
    sdata->sdata_lock.Unlock();
    sdata->sdata_op_ordering_lock.Lock();
    if(sdata->pqueue.empty()) {
      sdata->sdata_op_ordering_lock.Unlock();
      return;
    }
  }
  pair<PGRef, OpRequestRef> item = sdata->pqueue.dequeue();
  sdata->pg_for_processing[&*(item.first)].push_back(item.second);
  sdata->sdata_op_ordering_lock.Unlock();
  ThreadPool::TPHandle tp_handle(osd->cct, hb, timeout_interval, 
    suicide_interval);

  (item.first)->lock_suspend_timeout(tp_handle);

  OpRequestRef op;
  {
    Mutex::Locker l(sdata->sdata_op_ordering_lock);
    if (!sdata->pg_for_processing.count(&*(item.first))) {
      (item.first)->unlock();
      return;
    }
    assert(sdata->pg_for_processing[&*(item.first)].size());
    op = sdata->pg_for_processing[&*(item.first)].front();
    sdata->pg_for_processing[&*(item.first)].pop_front();
    if (!(sdata->pg_for_processing[&*(item.first)].size()))
      sdata->pg_for_processing.erase(&*(item.first));
  }  

  // osd:opwq_process marks the point at which an operation has been dequeued
  // and will begin to be handled by a worker thread.
  {
    osd_reqid_t reqid = op->get_reqid();
    tracepoint(osd, opwq_process_start, reqid.name._type,
        reqid.name._num, reqid.tid, reqid.inc);
  }

  lgeneric_subdout(osd->cct, osd, 30) << "dequeue status: ";
  Formatter *f = new_formatter("json");
  f->open_object_section("q");
  dump(f);
  f->close_section();
  f->flush(*_dout);
  delete f;
  *_dout << dendl;

<<<<<<< HEAD
  osd->dequeue_op(pg, op, handle);

  {
    osd_reqid_t reqid = op->get_reqid();
    tracepoint(osd, opwq_process_finish, reqid.name._type,
        reqid.name._num, reqid.tid, reqid.inc);
  }

  pg->unlock();
=======
  osd->dequeue_op(item.first, op, tp_handle);
  (item.first)->unlock();

}

void OSD::ShardedOpWQ::_enqueue(pair<PGRef, OpRequestRef> item) {

  uint32_t shard_index = (((item.first)->get_pgid().ps())% shard_list.size());

  ShardData* sdata = shard_list[shard_index];
  assert (NULL != sdata);
  unsigned priority = item.second->get_req()->get_priority();
  unsigned cost = item.second->get_req()->get_cost();
  sdata->sdata_op_ordering_lock.Lock();
 
  if (priority >= CEPH_MSG_PRIO_LOW)
    sdata->pqueue.enqueue_strict(
      item.second->get_req()->get_source_inst(), priority, item);
  else
    sdata->pqueue.enqueue(item.second->get_req()->get_source_inst(),
      priority, cost, item);
  sdata->sdata_op_ordering_lock.Unlock();

  sdata->sdata_lock.Lock();
  sdata->sdata_cond.SignalOne();
  sdata->sdata_lock.Unlock();

>>>>>>> cd64a63d
}

void OSD::ShardedOpWQ::_enqueue_front(pair<PGRef, OpRequestRef> item) {

  uint32_t shard_index = (((item.first)->get_pgid().ps())% shard_list.size());

  ShardData* sdata = shard_list[shard_index];
  assert (NULL != sdata);
  sdata->sdata_op_ordering_lock.Lock();
  if (sdata->pg_for_processing.count(&*(item.first))) {
    sdata->pg_for_processing[&*(item.first)].push_front(item.second);
    item.second = sdata->pg_for_processing[&*(item.first)].back();
    sdata->pg_for_processing[&*(item.first)].pop_back();
  }
  unsigned priority = item.second->get_req()->get_priority();
  unsigned cost = item.second->get_req()->get_cost();
  if (priority >= CEPH_MSG_PRIO_LOW)
    sdata->pqueue.enqueue_strict_front(
      item.second->get_req()->get_source_inst(),priority, item);
  else
    sdata->pqueue.enqueue_front(item.second->get_req()->get_source_inst(),
      priority, cost, item);

  sdata->sdata_op_ordering_lock.Unlock();
  sdata->sdata_lock.Lock();
  sdata->sdata_cond.SignalOne();
  sdata->sdata_lock.Unlock();

}



void OSDService::dequeue_pg(PG *pg, list<OpRequestRef> *dequeued)
{
  osd->op_shardedwq.dequeue(pg, dequeued);
}

/*
 * NOTE: dequeue called in worker thread, with pg lock
 */
void OSD::dequeue_op(
  PGRef pg, OpRequestRef op,
  ThreadPool::TPHandle &handle)
{
  utime_t now = ceph_clock_now(cct);
  op->set_dequeued_time(now);
  utime_t latency = now - op->get_req()->get_recv_stamp();
  dout(10) << "dequeue_op " << op << " prio " << op->get_req()->get_priority()
	   << " cost " << op->get_req()->get_cost()
	   << " latency " << latency
	   << " " << *(op->get_req())
	   << " pg " << *pg << dendl;

  // share our map with sender, if they're old
  if (op->send_map_update) {
    Message *m = op->get_req();
    Session *session = static_cast<Session *>(m->get_connection()->get_priv());
    if (session) {
      session->sent_epoch_lock.Lock();
    }
    service.share_map(
        m->get_source(),
        m->get_connection().get(),
        op->sent_epoch,
        osdmap,
        session ? &session->last_sent_epoch : NULL);
    if (session) {
      session->sent_epoch_lock.Unlock();
      session->put();
    }
  }

  if (pg->deleting)
    return;

  op->mark_reached_pg();

  pg->do_request(op, handle);

  // finish
  dout(10) << "dequeue_op " << op << " finish" << dendl;
}


void OSDService::queue_for_peering(PG *pg)
{
  peering_wq.queue(pg);
}

struct C_CompleteSplits : public Context {
  OSD *osd;
  set<boost::intrusive_ptr<PG> > pgs;
  C_CompleteSplits(OSD *osd, const set<boost::intrusive_ptr<PG> > &in)
    : osd(osd), pgs(in) {}
  void finish(int r) {
    Mutex::Locker l(osd->osd_lock);
    if (osd->is_stopping())
      return;
    PG::RecoveryCtx rctx = osd->create_context();
    set<spg_t> to_complete;
    for (set<boost::intrusive_ptr<PG> >::iterator i = pgs.begin();
	 i != pgs.end();
	 ++i) {
      osd->pg_map_lock.get_write();
      (*i)->lock();
      osd->add_newly_split_pg(&**i, &rctx);
      if (!((*i)->deleting)) {
        to_complete.insert((*i)->info.pgid);
        osd->service.complete_split(to_complete);
      }
      osd->pg_map_lock.put_write();
      osd->dispatch_context_transaction(rctx, &**i);
	to_complete.insert((*i)->info.pgid);
      (*i)->unlock();
      to_complete.clear();
    }

    osd->dispatch_context(rctx, 0, osd->service.get_osdmap());
  }
};

void OSD::process_peering_events(
  const list<PG*> &pgs,
  ThreadPool::TPHandle &handle
  )
{
  bool need_up_thru = false;
  epoch_t same_interval_since = 0;
  OSDMapRef curmap = service.get_osdmap();
  PG::RecoveryCtx rctx = create_context();
  for (list<PG*>::const_iterator i = pgs.begin();
       i != pgs.end();
       ++i) {
    set<boost::intrusive_ptr<PG> > split_pgs;
    PG *pg = *i;
    pg->lock_suspend_timeout(handle);
    curmap = service.get_osdmap();
    if (pg->deleting) {
      pg->unlock();
      continue;
    }
    if (!advance_pg(curmap->get_epoch(), pg, handle, &rctx, &split_pgs)) {
      pg->queue_null(curmap->get_epoch(), curmap->get_epoch());
    } else if (!pg->peering_queue.empty()) {
      PG::CephPeeringEvtRef evt = pg->peering_queue.front();
      pg->peering_queue.pop_front();
      pg->handle_peering_event(evt, &rctx);
    }
    need_up_thru = pg->need_up_thru || need_up_thru;
    same_interval_since = MAX(pg->info.history.same_interval_since,
			      same_interval_since);
    pg->write_if_dirty(*rctx.transaction);
    if (!split_pgs.empty()) {
      rctx.on_applied->add(new C_CompleteSplits(this, split_pgs));
      split_pgs.clear();
    }
    if (compat_must_dispatch_immediately(pg)) {
      dispatch_context(rctx, pg, curmap, &handle);
      rctx = create_context();
    } else {
      dispatch_context_transaction(rctx, pg, &handle);
    }
    pg->unlock();
    handle.reset_tp_timeout();
  }
  if (need_up_thru)
    queue_want_up_thru(same_interval_since);
  dispatch_context(rctx, 0, curmap, &handle);

  service.send_pg_temp();
}

// --------------------------------

const char** OSD::get_tracked_conf_keys() const
{
  static const char* KEYS[] = {
    "osd_max_backfills",
    "osd_min_recovery_priority",
    "osd_op_complaint_time", "osd_op_log_threshold",
    "osd_op_history_size", "osd_op_history_duration",
    "osd_map_cache_size",
    "osd_map_max_advance",
    "osd_pg_epoch_persisted_max_stale",
    "osd_disk_thread_ioprio_class",
    "osd_disk_thread_ioprio_priority",
    NULL
  };
  return KEYS;
}

void OSD::handle_conf_change(const struct md_config_t *conf,
			     const std::set <std::string> &changed)
{
  if (changed.count("osd_max_backfills")) {
    service.local_reserver.set_max(cct->_conf->osd_max_backfills);
    service.remote_reserver.set_max(cct->_conf->osd_max_backfills);
  }
  if (changed.count("osd_min_recovery_priority")) {
    service.local_reserver.set_min_priority(cct->_conf->osd_min_recovery_priority);
    service.remote_reserver.set_min_priority(cct->_conf->osd_min_recovery_priority);
  }
  if (changed.count("osd_op_complaint_time") ||
      changed.count("osd_op_log_threshold")) {
    op_tracker.set_complaint_and_threshold(cct->_conf->osd_op_complaint_time,
                                           cct->_conf->osd_op_log_threshold);
  }
  if (changed.count("osd_op_history_size") ||
      changed.count("osd_op_history_duration")) {
    op_tracker.set_history_size_and_duration(cct->_conf->osd_op_history_size,
                                             cct->_conf->osd_op_history_duration);
  }
  if (changed.count("osd_disk_thread_ioprio_class") ||
      changed.count("osd_disk_thread_ioprio_priority")) {
    set_disk_tp_priority();
  }
  if (changed.count("osd_map_cache_size")) {
    service.map_cache.set_size(cct->_conf->osd_map_cache_size);
    service.map_bl_cache.set_size(cct->_conf->osd_map_cache_size);
    service.map_bl_inc_cache.set_size(cct->_conf->osd_map_cache_size);
  }

  check_config();
}

void OSD::check_config()
{
  // some sanity checks
  if (g_conf->osd_map_cache_size <= g_conf->osd_map_max_advance + 2) {
    clog.warn() << "osd_map_cache_size (" << g_conf->osd_map_cache_size << ")"
		<< " is not > osd_map_max_advance ("
		<< g_conf->osd_map_max_advance << ")";
  }
  if (g_conf->osd_map_cache_size <= (int)g_conf->osd_pg_epoch_persisted_max_stale + 2) {
    clog.warn() << "osd_map_cache_size (" << g_conf->osd_map_cache_size << ")"
		<< " is not > osd_pg_epoch_persisted_max_stale ("
		<< g_conf->osd_pg_epoch_persisted_max_stale << ")";
  }
}

void OSD::set_disk_tp_priority()
{
  dout(10) << __func__
	   << " class " << cct->_conf->osd_disk_thread_ioprio_class
	   << " priority " << cct->_conf->osd_disk_thread_ioprio_priority
	   << dendl;
  int cls =
    ceph_ioprio_string_to_class(cct->_conf->osd_disk_thread_ioprio_class);
  disk_tp.set_ioprio(cls, cct->_conf->osd_disk_thread_ioprio_priority);
}

// --------------------------------

int OSD::init_op_flags(OpRequestRef& op)
{
  MOSDOp *m = static_cast<MOSDOp*>(op->get_req());
  vector<OSDOp>::iterator iter;

  // client flags have no bearing on whether an op is a read, write, etc.
  op->rmw_flags = 0;

  // set bits based on op codes, called methods.
  for (iter = m->ops.begin(); iter != m->ops.end(); ++iter) {
    if (ceph_osd_op_mode_modify(iter->op.op))
      op->set_write();
    if (ceph_osd_op_mode_read(iter->op.op))
      op->set_read();

    // set READ flag if there are src_oids
    if (iter->soid.oid.name.length())
      op->set_read();

    // set PGOP flag if there are PG ops
    if (ceph_osd_op_type_pg(iter->op.op))
      op->set_pg_op();

    if (ceph_osd_op_mode_cache(iter->op.op))
      op->set_cache();

    switch (iter->op.op) {
    case CEPH_OSD_OP_CALL:
      {
	bufferlist::iterator bp = iter->indata.begin();
	int is_write, is_read;
	string cname, mname;
	bp.copy(iter->op.cls.class_len, cname);
	bp.copy(iter->op.cls.method_len, mname);

	ClassHandler::ClassData *cls;
	int r = class_handler->open_class(cname, &cls);
	if (r) {
	  derr << "class " << cname << " open got " << cpp_strerror(r) << dendl;
	  if (r == -ENOENT)
	    r = -EOPNOTSUPP;
	  else
	    r = -EIO;
	  return r;
	}
	int flags = cls->get_method_flags(mname.c_str());
	if (flags < 0) {
	  if (flags == -ENOENT)
	    r = -EOPNOTSUPP;
	  else
	    r = flags;
	  return r;
	}
	is_read = flags & CLS_METHOD_RD;
	is_write = flags & CLS_METHOD_WR;

	dout(10) << "class " << cname << " method " << mname
		<< " flags=" << (is_read ? "r" : "") << (is_write ? "w" : "") << dendl;
	if (is_read)
	  op->set_class_read();
	if (is_write)
	  op->set_class_write();
	break;
      }
    default:
      break;
    }
  }

  if (op->rmw_flags == 0)
    return -EINVAL;

  return 0;
}

bool OSD::RecoveryWQ::_enqueue(PG *pg) {
  if (!pg->recovery_item.is_on_list()) {
    pg->get("RecoveryWQ");
    osd->recovery_queue.push_back(&pg->recovery_item);

    if (osd->cct->_conf->osd_recovery_delay_start > 0) {
      osd->defer_recovery_until = ceph_clock_now(osd->cct);
      osd->defer_recovery_until += osd->cct->_conf->osd_recovery_delay_start;
    }
    return true;
  }
  return false;
}

void OSD::PeeringWQ::_dequeue(list<PG*> *out) {
  set<PG*> got;
  for (list<PG*>::iterator i = peering_queue.begin();
      i != peering_queue.end() &&
      out->size() < osd->cct->_conf->osd_peering_wq_batch_size;
      ) {
        if (in_use.count(*i)) {
          ++i;
        } else {
          out->push_back(*i);
          got.insert(*i);
          peering_queue.erase(i++);
        }
  }
  in_use.insert(got.begin(), got.end());
}<|MERGE_RESOLUTION|>--- conflicted
+++ resolved
@@ -8140,8 +8140,7 @@
   delete f;
   *_dout << dendl;
 
-<<<<<<< HEAD
-  osd->dequeue_op(pg, op, handle);
+  osd->dequeue_op(item.first, op, tp_handle);
 
   {
     osd_reqid_t reqid = op->get_reqid();
@@ -8149,9 +8148,6 @@
         reqid.name._num, reqid.tid, reqid.inc);
   }
 
-  pg->unlock();
-=======
-  osd->dequeue_op(item.first, op, tp_handle);
   (item.first)->unlock();
 
 }
@@ -8178,7 +8174,6 @@
   sdata->sdata_cond.SignalOne();
   sdata->sdata_lock.Unlock();
 
->>>>>>> cd64a63d
 }
 
 void OSD::ShardedOpWQ::_enqueue_front(pair<PGRef, OpRequestRef> item) {

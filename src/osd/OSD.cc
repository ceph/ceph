// -*- mode:C++; tab-width:8; c-basic-offset:2; indent-tabs-mode:t -*- 
// vim: ts=8 sw=2 smarttab
/*
 * Ceph - scalable distributed file system
 *
 * Copyright (C) 2004-2006 Sage Weil <sage@newdream.net>
 *
 * This is free software; you can redistribute it and/or
 * modify it under the terms of the GNU Lesser General Public
 * License version 2.1, as published by the Free Software 
 * Foundation.  See file COPYING.
 * 
 */
#include "acconfig.h"

#include <fstream>
#include <iostream>
#include <errno.h>
#include <sys/stat.h>
#include <signal.h>
#include <ctype.h>
#include <boost/scoped_ptr.hpp>

#ifdef HAVE_SYS_PARAM_H
#include <sys/param.h>
#endif

#ifdef HAVE_SYS_MOUNT_H
#include <sys/mount.h>
#endif

#include "osd/PG.h"

#include "include/types.h"
#include "include/compat.h"

#include "OSD.h"
#include "OSDMap.h"
#include "Watch.h"
#include "osdc/Objecter.h"

#include "common/ceph_argparse.h"
#include "common/version.h"
#include "common/io_priority.h"

#include "os/ObjectStore.h"

#include "ReplicatedPG.h"


#include "msg/Messenger.h"
#include "msg/Message.h"

#include "mon/MonClient.h"

#include "messages/MLog.h"

#include "messages/MGenericMessage.h"
#include "messages/MPing.h"
#include "messages/MOSDPing.h"
#include "messages/MOSDFailure.h"
#include "messages/MOSDMarkMeDown.h"
#include "messages/MOSDOp.h"
#include "messages/MOSDOpReply.h"
#include "messages/MOSDRepOp.h"
#include "messages/MOSDRepOpReply.h"
#include "messages/MOSDSubOp.h"
#include "messages/MOSDSubOpReply.h"
#include "messages/MOSDBoot.h"
#include "messages/MOSDPGTemp.h"

#include "messages/MOSDMap.h"
#include "messages/MMonGetOSDMap.h"
#include "messages/MOSDPGNotify.h"
#include "messages/MOSDPGQuery.h"
#include "messages/MOSDPGLog.h"
#include "messages/MOSDPGRemove.h"
#include "messages/MOSDPGInfo.h"
#include "messages/MOSDPGCreate.h"
#include "messages/MOSDPGTrim.h"
#include "messages/MOSDPGScan.h"
#include "messages/MOSDPGBackfill.h"
#include "messages/MOSDPGMissing.h"
#include "messages/MBackfillReserve.h"
#include "messages/MRecoveryReserve.h"
#include "messages/MOSDECSubOpWrite.h"
#include "messages/MOSDECSubOpWriteReply.h"
#include "messages/MOSDECSubOpRead.h"
#include "messages/MOSDECSubOpReadReply.h"

#include "messages/MOSDAlive.h"

#include "messages/MOSDScrub.h"
#include "messages/MOSDRepScrub.h"

#include "messages/MMonCommand.h"
#include "messages/MCommand.h"
#include "messages/MCommandReply.h"

#include "messages/MPGStats.h"
#include "messages/MPGStatsAck.h"

#include "messages/MWatchNotify.h"
#include "messages/MOSDPGPush.h"
#include "messages/MOSDPGPushReply.h"
#include "messages/MOSDPGPull.h"

#include "common/perf_counters.h"
#include "common/Timer.h"
#include "common/LogClient.h"
#include "common/HeartbeatMap.h"
#include "common/admin_socket.h"

#include "global/signal_handler.h"
#include "global/pidfile.h"

#include "include/color.h"
#include "perfglue/cpu_profiler.h"
#include "perfglue/heap_profiler.h"

#include "osd/ClassHandler.h"
#include "osd/OpRequest.h"

#include "auth/AuthAuthorizeHandler.h"

#include "common/errno.h"

#include "objclass/objclass.h"

#include "common/cmdparse.h"
#include "include/str_list.h"
#include "include/util.h"

#include "include/assert.h"
#include "common/config.h"

#ifdef WITH_LTTNG
#include "tracing/osd.h"
#else
#define tracepoint(...)
#endif

#define dout_subsys ceph_subsys_osd
#undef dout_prefix
#define dout_prefix _prefix(_dout, whoami, get_osdmap_epoch())

const double OSD::OSD_TICK_INTERVAL = 1.0;

static ostream& _prefix(std::ostream* _dout, int whoami, epoch_t epoch) {
  return *_dout << "osd." << whoami << " " << epoch << " ";
}

void PGQueueable::RunVis::operator()(OpRequestRef &op) {
  return osd->dequeue_op(pg, op, handle);
}

void PGQueueable::RunVis::operator()(PGSnapTrim &op) {
  return pg->snap_trimmer(op.epoch_queued);
}

void PGQueueable::RunVis::operator()(PGScrub &op) {
  return pg->scrub(op.epoch_queued, handle);
}

//Initial features in new superblock.
//Features here are also automatically upgraded
CompatSet OSD::get_osd_initial_compat_set() {
  CompatSet::FeatureSet ceph_osd_feature_compat;
  CompatSet::FeatureSet ceph_osd_feature_ro_compat;
  CompatSet::FeatureSet ceph_osd_feature_incompat;
  ceph_osd_feature_incompat.insert(CEPH_OSD_FEATURE_INCOMPAT_BASE);
  ceph_osd_feature_incompat.insert(CEPH_OSD_FEATURE_INCOMPAT_PGINFO);
  ceph_osd_feature_incompat.insert(CEPH_OSD_FEATURE_INCOMPAT_OLOC);
  ceph_osd_feature_incompat.insert(CEPH_OSD_FEATURE_INCOMPAT_LEC);
  ceph_osd_feature_incompat.insert(CEPH_OSD_FEATURE_INCOMPAT_CATEGORIES);
  ceph_osd_feature_incompat.insert(CEPH_OSD_FEATURE_INCOMPAT_HOBJECTPOOL);
  ceph_osd_feature_incompat.insert(CEPH_OSD_FEATURE_INCOMPAT_BIGINFO);
  ceph_osd_feature_incompat.insert(CEPH_OSD_FEATURE_INCOMPAT_LEVELDBINFO);
  ceph_osd_feature_incompat.insert(CEPH_OSD_FEATURE_INCOMPAT_LEVELDBLOG);
  ceph_osd_feature_incompat.insert(CEPH_OSD_FEATURE_INCOMPAT_SNAPMAPPER);
  ceph_osd_feature_incompat.insert(CEPH_OSD_FEATURE_INCOMPAT_HINTS);
  ceph_osd_feature_incompat.insert(CEPH_OSD_FEATURE_INCOMPAT_PGMETA);
  return CompatSet(ceph_osd_feature_compat, ceph_osd_feature_ro_compat,
		   ceph_osd_feature_incompat);
}

//Features are added here that this OSD supports.
CompatSet OSD::get_osd_compat_set() {
  CompatSet compat =  get_osd_initial_compat_set();
  //Any features here can be set in code, but not in initial superblock
  compat.incompat.insert(CEPH_OSD_FEATURE_INCOMPAT_SHARDS);
  return compat;
}

OSDService::OSDService(OSD *osd) :
  osd(osd),
  cct(osd->cct),
  meta_osr(new ObjectStore::Sequencer("meta")),
  whoami(osd->whoami), store(osd->store),
  log_client(osd->log_client), clog(osd->clog),
  pg_recovery_stats(osd->pg_recovery_stats),
  cluster_messenger(osd->cluster_messenger),
  client_messenger(osd->client_messenger),
  logger(osd->logger),
  recoverystate_perf(osd->recoverystate_perf),
  monc(osd->monc),
  op_wq(osd->op_shardedwq),
  peering_wq(osd->peering_wq),
  recovery_wq(osd->recovery_wq),
  recovery_gen_wq("recovery_gen_wq", cct->_conf->osd_recovery_thread_timeout,
		  &osd->recovery_tp),
  op_gen_wq("op_gen_wq", cct->_conf->osd_recovery_thread_timeout, &osd->osd_tp),
  class_handler(osd->class_handler),
  pg_epoch_lock("OSDService::pg_epoch_lock"),
  publish_lock("OSDService::publish_lock"),
  pre_publish_lock("OSDService::pre_publish_lock"),
  peer_map_epoch_lock("OSDService::peer_map_epoch_lock"),
  sched_scrub_lock("OSDService::sched_scrub_lock"), scrubs_pending(0),
  scrubs_active(0),
  agent_lock("OSD::agent_lock"),
  agent_valid_iterator(false),
  agent_ops(0),
  flush_mode_high_count(0),
  agent_active(true),
  agent_thread(this),
  agent_stop_flag(false),
  agent_timer_lock("OSD::agent_timer_lock"),
  agent_timer(osd->client_messenger->cct, agent_timer_lock),
  objecter(new Objecter(osd->client_messenger->cct, osd->objecter_messenger, osd->monc, NULL, 0, 0)),
  objecter_finisher(osd->client_messenger->cct),
  watch_lock("OSD::watch_lock"),
  watch_timer(osd->client_messenger->cct, watch_lock),
  next_notif_id(0),
  backfill_request_lock("OSD::backfill_request_lock"),
  backfill_request_timer(cct, backfill_request_lock, false),
  last_tid(0),
  tid_lock("OSDService::tid_lock"),
  reserver_finisher(cct),
  local_reserver(&reserver_finisher, cct->_conf->osd_max_backfills,
		 cct->_conf->osd_min_recovery_priority),
  remote_reserver(&reserver_finisher, cct->_conf->osd_max_backfills,
		  cct->_conf->osd_min_recovery_priority),
  pg_temp_lock("OSDService::pg_temp_lock"),
  map_cache_lock("OSDService::map_lock"),
  map_cache(cct, cct->_conf->osd_map_cache_size),
  map_bl_cache(cct->_conf->osd_map_cache_size),
  map_bl_inc_cache(cct->_conf->osd_map_cache_size),
  in_progress_split_lock("OSDService::in_progress_split_lock"),
  stat_lock("OSD::stat_lock"),
  full_status_lock("OSDService::full_status_lock"),
  cur_state(NONE),
  last_msg(0),
  cur_ratio(0),
  epoch_lock("OSDService::epoch_lock"),
  boot_epoch(0), up_epoch(0), bind_epoch(0),
  is_stopping_lock("OSDService::is_stopping_lock"),
  state(NOT_STOPPING)
#ifdef PG_DEBUG_REFS
  , pgid_lock("OSDService::pgid_lock")
#endif
{
  objecter->init();
}

OSDService::~OSDService()
{
  delete objecter;
}

void OSDService::_start_split(spg_t parent, const set<spg_t> &children)
{
  for (set<spg_t>::const_iterator i = children.begin();
       i != children.end();
       ++i) {
    dout(10) << __func__ << ": Starting split on pg " << *i
	     << ", parent=" << parent << dendl;
    assert(!pending_splits.count(*i));
    assert(!in_progress_splits.count(*i));
    pending_splits.insert(make_pair(*i, parent));

    assert(!rev_pending_splits[parent].count(*i));
    rev_pending_splits[parent].insert(*i);
  }
}

void OSDService::mark_split_in_progress(spg_t parent, const set<spg_t> &children)
{
  Mutex::Locker l(in_progress_split_lock);
  map<spg_t, set<spg_t> >::iterator piter = rev_pending_splits.find(parent);
  assert(piter != rev_pending_splits.end());
  for (set<spg_t>::const_iterator i = children.begin();
       i != children.end();
       ++i) {
    assert(piter->second.count(*i));
    assert(pending_splits.count(*i));
    assert(!in_progress_splits.count(*i));
    assert(pending_splits[*i] == parent);

    pending_splits.erase(*i);
    piter->second.erase(*i);
    in_progress_splits.insert(*i);
  }
  if (piter->second.empty())
    rev_pending_splits.erase(piter);
}

void OSDService::cancel_pending_splits_for_parent(spg_t parent)
{
  Mutex::Locker l(in_progress_split_lock);
  return _cancel_pending_splits_for_parent(parent);
}

void OSDService::_cancel_pending_splits_for_parent(spg_t parent)
{
  map<spg_t, set<spg_t> >::iterator piter = rev_pending_splits.find(parent);
  if (piter == rev_pending_splits.end())
    return;

  for (set<spg_t>::iterator i = piter->second.begin();
       i != piter->second.end();
       ++i) {
    assert(pending_splits.count(*i));
    assert(!in_progress_splits.count(*i));
    pending_splits.erase(*i);
    dout(10) << __func__ << ": Completing split on pg " << *i
	     << " for parent: " << parent << dendl;
    _cancel_pending_splits_for_parent(*i);
  }
  rev_pending_splits.erase(piter);
}

void OSDService::_maybe_split_pgid(OSDMapRef old_map,
				  OSDMapRef new_map,
				  spg_t pgid)
{
  assert(old_map->have_pg_pool(pgid.pool()));
  if (pgid.ps() < static_cast<unsigned>(old_map->get_pg_num(pgid.pool()))) {
    set<spg_t> children;
    pgid.is_split(old_map->get_pg_num(pgid.pool()),
		  new_map->get_pg_num(pgid.pool()), &children);
    _start_split(pgid, children);
  } else {
    assert(pgid.ps() < static_cast<unsigned>(new_map->get_pg_num(pgid.pool())));
  }
}

void OSDService::init_splits_between(spg_t pgid,
				     OSDMapRef frommap,
				     OSDMapRef tomap)
{
  // First, check whether we can avoid this potentially expensive check
  if (tomap->have_pg_pool(pgid.pool()) &&
      pgid.is_split(
	frommap->get_pg_num(pgid.pool()),
	tomap->get_pg_num(pgid.pool()),
	NULL)) {
    // Ok, a split happened, so we need to walk the osdmaps
    set<spg_t> new_pgs; // pgs to scan on each map
    new_pgs.insert(pgid);
    OSDMapRef curmap(get_map(frommap->get_epoch()));
    for (epoch_t e = frommap->get_epoch() + 1;
	 e <= tomap->get_epoch();
	 ++e) {
      OSDMapRef nextmap(try_get_map(e));
      if (!nextmap)
	continue;
      set<spg_t> even_newer_pgs; // pgs added in this loop
      for (set<spg_t>::iterator i = new_pgs.begin(); i != new_pgs.end(); ++i) {
	set<spg_t> split_pgs;
	if (i->is_split(curmap->get_pg_num(i->pool()),
			nextmap->get_pg_num(i->pool()),
			&split_pgs)) {
	  start_split(*i, split_pgs);
	  even_newer_pgs.insert(split_pgs.begin(), split_pgs.end());
	}
      }
      new_pgs.insert(even_newer_pgs.begin(), even_newer_pgs.end());
      curmap = nextmap;
    }
    assert(curmap == tomap); // we must have had both frommap and tomap
  }
}

void OSDService::expand_pg_num(OSDMapRef old_map,
			       OSDMapRef new_map)
{
  Mutex::Locker l(in_progress_split_lock);
  for (set<spg_t>::iterator i = in_progress_splits.begin();
       i != in_progress_splits.end();
    ) {
    if (!new_map->have_pg_pool(i->pool())) {
      in_progress_splits.erase(i++);
    } else {
      _maybe_split_pgid(old_map, new_map, *i);
      ++i;
    }
  }
  for (map<spg_t, spg_t>::iterator i = pending_splits.begin();
       i != pending_splits.end();
    ) {
    if (!new_map->have_pg_pool(i->first.pool())) {
      rev_pending_splits.erase(i->second);
      pending_splits.erase(i++);
    } else {
      _maybe_split_pgid(old_map, new_map, i->first);
      ++i;
    }
  }
}

bool OSDService::splitting(spg_t pgid)
{
  Mutex::Locker l(in_progress_split_lock);
  return in_progress_splits.count(pgid) ||
    pending_splits.count(pgid);
}

void OSDService::complete_split(const set<spg_t> &pgs)
{
  Mutex::Locker l(in_progress_split_lock);
  for (set<spg_t>::const_iterator i = pgs.begin();
       i != pgs.end();
       ++i) {
    dout(10) << __func__ << ": Completing split on pg " << *i << dendl;
    assert(!pending_splits.count(*i));
    assert(in_progress_splits.count(*i));
    in_progress_splits.erase(*i);
  }
}

void OSDService::need_heartbeat_peer_update()
{
  osd->need_heartbeat_peer_update();
}

void OSDService::pg_stat_queue_enqueue(PG *pg)
{
  osd->pg_stat_queue_enqueue(pg);
}

void OSDService::pg_stat_queue_dequeue(PG *pg)
{
  osd->pg_stat_queue_dequeue(pg);
}

void OSDService::start_shutdown()
{
  {
    Mutex::Locker l(agent_timer_lock);
    agent_timer.cancel_all_events();
    agent_timer.shutdown();
  }
}

void OSDService::shutdown()
{
  reserver_finisher.stop();
  {
    Mutex::Locker l(watch_lock);
    watch_timer.shutdown();
  }

  objecter->shutdown();
  objecter_finisher.stop();

  {
    Mutex::Locker l(backfill_request_lock);
    backfill_request_timer.shutdown();
  }
  osdmap = OSDMapRef();
  next_osdmap = OSDMapRef();
}

void OSDService::init()
{
  reserver_finisher.start();
  objecter_finisher.start();
  objecter->set_client_incarnation(0);
  objecter->start();
  watch_timer.init();
  agent_timer.init();

  agent_thread.create();
}

void OSDService::activate_map()
{
  // wake/unwake the tiering agent
  agent_lock.Lock();
  agent_active =
    !osdmap->test_flag(CEPH_OSDMAP_NOTIERAGENT) &&
    osd->is_active();
  agent_cond.Signal();
  agent_lock.Unlock();
}

class AgentTimeoutCB : public Context {
  PGRef pg;
public:
  AgentTimeoutCB(PGRef _pg) : pg(_pg) {}
  void finish(int) {
    pg->agent_choose_mode_restart();
  }
};

void OSDService::agent_entry()
{
  dout(10) << __func__ << " start" << dendl;
  agent_lock.Lock();

  while (!agent_stop_flag) {
    if (agent_queue.empty()) {
      dout(20) << __func__ << " empty queue" << dendl;
      agent_cond.Wait(agent_lock);
      continue;
    }
    uint64_t level = agent_queue.rbegin()->first;
    set<PGRef>& top = agent_queue.rbegin()->second;
    dout(10) << __func__
	     << " tiers " << agent_queue.size()
	     << ", top is " << level
	     << " with pgs " << top.size()
	     << ", ops " << agent_ops << "/"
	     << g_conf->osd_agent_max_ops
	     << (agent_active ? " active" : " NOT ACTIVE")
	     << dendl;
    dout(20) << __func__ << " oids " << agent_oids << dendl;
    if (agent_ops >= g_conf->osd_agent_max_ops || top.empty() ||
	!agent_active) {
      agent_cond.Wait(agent_lock);
      continue;
    }

    if (!agent_valid_iterator || agent_queue_pos == top.end()) {
      agent_queue_pos = top.begin();
      agent_valid_iterator = true;
    }
    PGRef pg = *agent_queue_pos;
    int max = g_conf->osd_agent_max_ops - agent_ops;
    int agent_flush_quota = max;
    if (!flush_mode_high_count)
      agent_flush_quota = g_conf->osd_agent_max_low_ops - agent_ops;
    dout(10) << "high_count " << flush_mode_high_count << " agent_ops " << agent_ops << " flush_quota " << agent_flush_quota << dendl;
    agent_lock.Unlock();
    if (!pg->agent_work(max, agent_flush_quota)) {
      dout(10) << __func__ << " " << *pg
	<< " no agent_work, delay for " << g_conf->osd_agent_delay_time
	<< " seconds" << dendl;

      osd->logger->inc(l_osd_tier_delay);
      // Queue a timer to call agent_choose_mode for this pg in 5 seconds
      agent_timer_lock.Lock();
      Context *cb = new AgentTimeoutCB(pg);
      agent_timer.add_event_after(g_conf->osd_agent_delay_time, cb);
      agent_timer_lock.Unlock();
    }
    agent_lock.Lock();
  }
  agent_lock.Unlock();
  dout(10) << __func__ << " finish" << dendl;
}

void OSDService::agent_stop()
{
  {
    Mutex::Locker l(agent_lock);

    // By this time all ops should be cancelled
    assert(agent_ops == 0);
    // By this time all PGs are shutdown and dequeued
    if (!agent_queue.empty()) {
      set<PGRef>& top = agent_queue.rbegin()->second;
      derr << "agent queue not empty, for example " << (*top.begin())->info.pgid << dendl;
      assert(0 == "agent queue not empty");
    }

    agent_stop_flag = true;
    agent_cond.Signal();
  }
  agent_thread.join();
}

// -------------------------------------

float OSDService::get_full_ratio()
{
  float full_ratio = cct->_conf->osd_failsafe_full_ratio;
  if (full_ratio > 1.0) full_ratio /= 100.0;
  return full_ratio;
}

float OSDService::get_nearfull_ratio()
{
  float nearfull_ratio = cct->_conf->osd_failsafe_nearfull_ratio;
  if (nearfull_ratio > 1.0) nearfull_ratio /= 100.0;
  return nearfull_ratio;
}

void OSDService::check_nearfull_warning(const osd_stat_t &osd_stat)
{
  Mutex::Locker l(full_status_lock);
  enum s_names new_state;

  time_t now = ceph_clock_gettime(NULL);

  // We base ratio on kb_avail rather than kb_used because they can
  // differ significantly e.g. on btrfs volumes with a large number of
  // chunks reserved for metadata, and for our purposes (avoiding
  // completely filling the disk) it's far more important to know how
  // much space is available to use than how much we've already used.
  float ratio = ((float)(osd_stat.kb - osd_stat.kb_avail)) / ((float)osd_stat.kb);
  float nearfull_ratio = get_nearfull_ratio();
  float full_ratio = get_full_ratio();
  cur_ratio = ratio;

  if (full_ratio > 0 && ratio > full_ratio) {
    new_state = FULL;
  } else if (nearfull_ratio > 0 && ratio > nearfull_ratio) {
    new_state = NEAR;
  } else {
    cur_state = NONE;
    return;
  }

  if (cur_state != new_state) {
    cur_state = new_state;
  } else if (now - last_msg < cct->_conf->osd_op_complaint_time) {
    return;
  }
  last_msg = now;
  if (cur_state == FULL)
    clog->error() << "OSD full dropping all updates " << (int)(ratio * 100) << "% full";
  else
    clog->warn() << "OSD near full (" << (int)(ratio * 100) << "%)";
}

bool OSDService::check_failsafe_full()
{
  Mutex::Locker l(full_status_lock);
  if (cur_state == FULL)
    return true;
  return false;
}

bool OSDService::too_full_for_backfill(double *_ratio, double *_max_ratio)
{
  Mutex::Locker l(full_status_lock);
  double max_ratio;
  max_ratio = cct->_conf->osd_backfill_full_ratio;
  if (_ratio)
    *_ratio = cur_ratio;
  if (_max_ratio)
    *_max_ratio = max_ratio;
  return cur_ratio >= max_ratio;
}

void OSDService::update_osd_stat(vector<int>& hb_peers)
{
  Mutex::Locker lock(stat_lock);

  // fill in osd stats too
  struct statfs stbuf;
  osd->store->statfs(&stbuf);

  uint64_t bytes = stbuf.f_blocks * stbuf.f_bsize;
  uint64_t used = (stbuf.f_blocks - stbuf.f_bfree) * stbuf.f_bsize;
  uint64_t avail = stbuf.f_bavail * stbuf.f_bsize;

  osd_stat.kb = bytes >> 10;
  osd_stat.kb_used = used >> 10;
  osd_stat.kb_avail = avail >> 10;

  osd->logger->set(l_osd_stat_bytes, bytes);
  osd->logger->set(l_osd_stat_bytes_used, used);
  osd->logger->set(l_osd_stat_bytes_avail, avail);

  osd_stat.hb_in.swap(hb_peers);
  osd_stat.hb_out.clear();

  check_nearfull_warning(osd_stat);

  osd->op_tracker.get_age_ms_histogram(&osd_stat.op_queue_age_hist);

  dout(20) << "update_osd_stat " << osd_stat << dendl;
}

void OSDService::send_message_osd_cluster(int peer, Message *m, epoch_t from_epoch)
{
  OSDMapRef next_map = get_nextmap_reserved();
  // service map is always newer/newest
  assert(from_epoch <= next_map->get_epoch());

  if (next_map->is_down(peer) ||
      next_map->get_info(peer).up_from > from_epoch) {
    m->put();
    release_map(next_map);
    return;
  }
  const entity_inst_t& peer_inst = next_map->get_cluster_inst(peer);
  ConnectionRef peer_con = osd->cluster_messenger->get_connection(peer_inst);
  share_map_peer(peer, peer_con.get(), next_map);
  peer_con->send_message(m);
  release_map(next_map);
}

ConnectionRef OSDService::get_con_osd_cluster(int peer, epoch_t from_epoch)
{
  OSDMapRef next_map = get_nextmap_reserved();
  // service map is always newer/newest
  assert(from_epoch <= next_map->get_epoch());

  if (next_map->is_down(peer) ||
      next_map->get_info(peer).up_from > from_epoch) {
    release_map(next_map);
    return NULL;
  }
  ConnectionRef con = osd->cluster_messenger->get_connection(next_map->get_cluster_inst(peer));
  release_map(next_map);
  return con;
}

pair<ConnectionRef,ConnectionRef> OSDService::get_con_osd_hb(int peer, epoch_t from_epoch)
{
  OSDMapRef next_map = get_nextmap_reserved();
  // service map is always newer/newest
  assert(from_epoch <= next_map->get_epoch());

  pair<ConnectionRef,ConnectionRef> ret;
  if (next_map->is_down(peer) ||
      next_map->get_info(peer).up_from > from_epoch) {
    release_map(next_map);
    return ret;
  }
  ret.first = osd->hbclient_messenger->get_connection(next_map->get_hb_back_inst(peer));
  if (next_map->get_hb_front_addr(peer) != entity_addr_t())
    ret.second = osd->hbclient_messenger->get_connection(next_map->get_hb_front_inst(peer));
  release_map(next_map);
  return ret;
}


void OSDService::queue_want_pg_temp(pg_t pgid, vector<int>& want)
{
  Mutex::Locker l(pg_temp_lock);
  pg_temp_wanted[pgid] = want;
}

void OSDService::send_pg_temp()
{
  Mutex::Locker l(pg_temp_lock);
  if (pg_temp_wanted.empty())
    return;
  dout(10) << "send_pg_temp " << pg_temp_wanted << dendl;
  MOSDPGTemp *m = new MOSDPGTemp(osdmap->get_epoch());
  m->pg_temp = pg_temp_wanted;
  monc->send_mon_message(m);
}


// --------------------------------------
// dispatch

epoch_t OSDService::get_peer_epoch(int peer)
{
  Mutex::Locker l(peer_map_epoch_lock);
  map<int,epoch_t>::iterator p = peer_map_epoch.find(peer);
  if (p == peer_map_epoch.end())
    return 0;
  return p->second;
}

epoch_t OSDService::note_peer_epoch(int peer, epoch_t e)
{
  Mutex::Locker l(peer_map_epoch_lock);
  map<int,epoch_t>::iterator p = peer_map_epoch.find(peer);
  if (p != peer_map_epoch.end()) {
    if (p->second < e) {
      dout(10) << "note_peer_epoch osd." << peer << " has " << e << dendl;
      p->second = e;
    } else {
      dout(30) << "note_peer_epoch osd." << peer << " has " << p->second << " >= " << e << dendl;
    }
    return p->second;
  } else {
    dout(10) << "note_peer_epoch osd." << peer << " now has " << e << dendl;
    peer_map_epoch[peer] = e;
    return e;
  }
}
 
void OSDService::forget_peer_epoch(int peer, epoch_t as_of)
{
  Mutex::Locker l(peer_map_epoch_lock);
  map<int,epoch_t>::iterator p = peer_map_epoch.find(peer);
  if (p != peer_map_epoch.end()) {
    if (p->second <= as_of) {
      dout(10) << "forget_peer_epoch osd." << peer << " as_of " << as_of
	       << " had " << p->second << dendl;
      peer_map_epoch.erase(p);
    } else {
      dout(10) << "forget_peer_epoch osd." << peer << " as_of " << as_of
	       << " has " << p->second << " - not forgetting" << dendl;
    }
  }
}

bool OSDService::should_share_map(entity_name_t name, Connection *con,
                                  epoch_t epoch, OSDMapRef& osdmap,
                                  const epoch_t *sent_epoch_p)
{
  bool should_send = false;
  dout(20) << "should_share_map "
           << name << " " << con->get_peer_addr()
           << " " << epoch << dendl;

  // does client have old map?
  if (name.is_client()) {
    bool message_sendmap = epoch < osdmap->get_epoch();
    if (message_sendmap && sent_epoch_p) {
      dout(20) << "client session last_sent_epoch: "
               << *sent_epoch_p
               << " versus osdmap epoch " << osdmap->get_epoch() << dendl;
      if (*sent_epoch_p < osdmap->get_epoch()) {
        should_send = true;
      } // else we don't need to send it out again
    }
  }

  if (con->get_messenger() == osd->cluster_messenger &&
      con != osd->cluster_messenger->get_loopback_connection() &&
      osdmap->is_up(name.num()) &&
      (osdmap->get_cluster_addr(name.num()) == con->get_peer_addr() ||
       osdmap->get_hb_back_addr(name.num()) == con->get_peer_addr())) {
    // remember
    epoch_t has = MAX(get_peer_epoch(name.num()), epoch);

    // share?
    if (has < osdmap->get_epoch()) {
      dout(10) << name << " " << con->get_peer_addr()
               << " has old map " << epoch << " < "
               << osdmap->get_epoch() << dendl;
      should_send = true;
    }
  }

  return should_send;
}

void OSDService::share_map(
    entity_name_t name,
    Connection *con,
    epoch_t epoch,
    OSDMapRef& osdmap,
    epoch_t *sent_epoch_p)
{
  dout(20) << "share_map "
	   << name << " " << con->get_peer_addr()
	   << " " << epoch << dendl;

  if ((!osd->is_active()) && (!osd->is_stopping())) {
    /*It is safe not to proceed as OSD is not in healthy state*/
    return;
  }

  bool want_shared = should_share_map(name, con, epoch,
                                      osdmap, sent_epoch_p);

  if (want_shared){
    if (name.is_client()) {
      dout(10) << name << " has old map " << epoch
          << " < " << osdmap->get_epoch() << dendl;
      // we know the Session is valid or we wouldn't be sending
      if (sent_epoch_p) {
	*sent_epoch_p = osdmap->get_epoch();
      }
      send_incremental_map(epoch, con, osdmap);
    } else if (con->get_messenger() == osd->cluster_messenger &&
        osdmap->is_up(name.num()) &&
        (osdmap->get_cluster_addr(name.num()) == con->get_peer_addr() ||
            osdmap->get_hb_back_addr(name.num()) == con->get_peer_addr())) {
      dout(10) << name << " " << con->get_peer_addr()
	               << " has old map " << epoch << " < "
	               << osdmap->get_epoch() << dendl;
      note_peer_epoch(name.num(), osdmap->get_epoch());
      send_incremental_map(epoch, con, osdmap);
    }
  }
}


void OSDService::share_map_peer(int peer, Connection *con, OSDMapRef map)
{
  if (!map)
    map = get_osdmap();

  // send map?
  epoch_t pe = get_peer_epoch(peer);
  if (pe) {
    if (pe < map->get_epoch()) {
      send_incremental_map(pe, con, map);
      note_peer_epoch(peer, map->get_epoch());
    } else
      dout(20) << "share_map_peer " << con << " already has epoch " << pe << dendl;
  } else {
    dout(20) << "share_map_peer " << con << " don't know epoch, doing nothing" << dendl;
    // no idea about peer's epoch.
    // ??? send recent ???
    // do nothing.
  }
}

bool OSDService::can_inc_scrubs_pending()
{
  bool can_inc = false;
  Mutex::Locker l(sched_scrub_lock);

  if (scrubs_pending + scrubs_active < cct->_conf->osd_max_scrubs) {
    dout(20) << __func__ << scrubs_pending << " -> " << (scrubs_pending+1)
	     << " (max " << cct->_conf->osd_max_scrubs << ", active " << scrubs_active << ")" << dendl;
    can_inc = true;
  } else {
    dout(20) << __func__ << scrubs_pending << " + " << scrubs_active << " active >= max " << cct->_conf->osd_max_scrubs << dendl;
  }

  return can_inc;
}

bool OSDService::inc_scrubs_pending()
{
  bool result = false;

  sched_scrub_lock.Lock();
  if (scrubs_pending + scrubs_active < cct->_conf->osd_max_scrubs) {
    dout(20) << "inc_scrubs_pending " << scrubs_pending << " -> " << (scrubs_pending+1)
	     << " (max " << cct->_conf->osd_max_scrubs << ", active " << scrubs_active << ")" << dendl;
    result = true;
    ++scrubs_pending;
  } else {
    dout(20) << "inc_scrubs_pending " << scrubs_pending << " + " << scrubs_active << " active >= max " << cct->_conf->osd_max_scrubs << dendl;
  }
  sched_scrub_lock.Unlock();

  return result;
}

void OSDService::dec_scrubs_pending()
{
  sched_scrub_lock.Lock();
  dout(20) << "dec_scrubs_pending " << scrubs_pending << " -> " << (scrubs_pending-1)
	   << " (max " << cct->_conf->osd_max_scrubs << ", active " << scrubs_active << ")" << dendl;
  --scrubs_pending;
  assert(scrubs_pending >= 0);
  sched_scrub_lock.Unlock();
}

void OSDService::inc_scrubs_active(bool reserved)
{
  sched_scrub_lock.Lock();
  ++(scrubs_active);
  if (reserved) {
    --(scrubs_pending);
    dout(20) << "inc_scrubs_active " << (scrubs_active-1) << " -> " << scrubs_active
	     << " (max " << cct->_conf->osd_max_scrubs
	     << ", pending " << (scrubs_pending+1) << " -> " << scrubs_pending << ")" << dendl;
    assert(scrubs_pending >= 0);
  } else {
    dout(20) << "inc_scrubs_active " << (scrubs_active-1) << " -> " << scrubs_active
	     << " (max " << cct->_conf->osd_max_scrubs
	     << ", pending " << scrubs_pending << ")" << dendl;
  }
  sched_scrub_lock.Unlock();
}

void OSDService::dec_scrubs_active()
{
  sched_scrub_lock.Lock();
  dout(20) << "dec_scrubs_active " << scrubs_active << " -> " << (scrubs_active-1)
	   << " (max " << cct->_conf->osd_max_scrubs << ", pending " << scrubs_pending << ")" << dendl;
  --scrubs_active;
  sched_scrub_lock.Unlock();
}

void OSDService::retrieve_epochs(epoch_t *_boot_epoch, epoch_t *_up_epoch,
                                 epoch_t *_bind_epoch) const
{
  Mutex::Locker l(epoch_lock);
  if (_boot_epoch)
    *_boot_epoch = boot_epoch;
  if (_up_epoch)
    *_up_epoch = up_epoch;
  if (_bind_epoch)
    *_bind_epoch = bind_epoch;
}

void OSDService::set_epochs(const epoch_t *_boot_epoch, const epoch_t *_up_epoch,
                            const epoch_t *_bind_epoch)
{
  Mutex::Locker l(epoch_lock);
  if (_boot_epoch) {
    assert(*_boot_epoch == 0 || *_boot_epoch >= boot_epoch);
    boot_epoch = *_boot_epoch;
  }
  if (_up_epoch) {
    assert(*_up_epoch == 0 || *_up_epoch >= up_epoch);
    up_epoch = *_up_epoch;
  }
  if (_bind_epoch) {
    assert(*_bind_epoch == 0 || *_bind_epoch >= bind_epoch);
    bind_epoch = *_bind_epoch;
  }
}

bool OSDService::prepare_to_stop()
{
  Mutex::Locker l(is_stopping_lock);
  if (state != NOT_STOPPING)
    return false;

  OSDMapRef osdmap = get_osdmap();
  if (osdmap && osdmap->is_up(whoami)) {
    dout(0) << __func__ << " telling mon we are shutting down" << dendl;
    state = PREPARING_TO_STOP;
    monc->send_mon_message(new MOSDMarkMeDown(monc->get_fsid(),
					      osdmap->get_inst(whoami),
					      osdmap->get_epoch(),
					      true  // request ack
					      ));
    utime_t now = ceph_clock_now(cct);
    utime_t timeout;
    timeout.set_from_double(now + cct->_conf->osd_mon_shutdown_timeout);
    while ((ceph_clock_now(cct) < timeout) &&
	   (state != STOPPING)) {
      is_stopping_cond.WaitUntil(is_stopping_lock, timeout);
    }
  }
  dout(0) << __func__ << " starting shutdown" << dendl;
  state = STOPPING;
  return true;
}

void OSDService::got_stop_ack()
{
  Mutex::Locker l(is_stopping_lock);
  if (state == PREPARING_TO_STOP) {
    dout(0) << __func__ << " starting shutdown" << dendl;
    state = STOPPING;
    is_stopping_cond.Signal();
  } else {
    dout(10) << __func__ << " ignoring msg" << dendl;
  }
}


MOSDMap *OSDService::build_incremental_map_msg(epoch_t since, epoch_t to,
                                               OSDSuperblock& sblock)
{
  MOSDMap *m = new MOSDMap(monc->get_fsid());
  m->oldest_map = sblock.oldest_map;
  m->newest_map = sblock.newest_map;
  
  for (epoch_t e = to; e > since; e--) {
    bufferlist bl;
    if (e > m->oldest_map && get_inc_map_bl(e, bl)) {
      m->incremental_maps[e].claim(bl);
    } else if (get_map_bl(e, bl)) {
      m->maps[e].claim(bl);
      break;
    } else {
      derr << "since " << since << " to " << to
	   << " oldest " << m->oldest_map << " newest " << m->newest_map
	   << dendl;
      m->put();
      m = NULL;
      break;
    }
  }
  return m;
}

void OSDService::send_map(MOSDMap *m, Connection *con)
{
  con->send_message(m);
}

void OSDService::send_incremental_map(epoch_t since, Connection *con,
                                      OSDMapRef& osdmap)
{
  epoch_t to = osdmap->get_epoch();
  dout(10) << "send_incremental_map " << since << " -> " << to
           << " to " << con << " " << con->get_peer_addr() << dendl;

  MOSDMap *m = NULL;
  while (!m) {
    OSDSuperblock sblock(get_superblock());
    if (since < sblock.oldest_map) {
      // just send latest full map
      MOSDMap *m = new MOSDMap(monc->get_fsid());
      m->oldest_map = sblock.oldest_map;
      m->newest_map = sblock.newest_map;
      get_map_bl(to, m->maps[to]);
      send_map(m, con);
      return;
    }
    
    if (to > since && (int64_t)(to - since) > cct->_conf->osd_map_share_max_epochs) {
      dout(10) << "  " << (to - since) << " > max " << cct->_conf->osd_map_share_max_epochs
	       << ", only sending most recent" << dendl;
      since = to - cct->_conf->osd_map_share_max_epochs;
    }
    
    if (to - since > (epoch_t)cct->_conf->osd_map_message_max)
      to = since + cct->_conf->osd_map_message_max;
    m = build_incremental_map_msg(since, to, sblock);
  }
  send_map(m, con);
}

bool OSDService::_get_map_bl(epoch_t e, bufferlist& bl)
{
  bool found = map_bl_cache.lookup(e, &bl);
  if (found)
    return true;
  found = store->read(coll_t::meta(),
		      OSD::get_osdmap_pobject_name(e), 0, 0, bl) >= 0;
  if (found)
    _add_map_bl(e, bl);
  return found;
}

bool OSDService::get_inc_map_bl(epoch_t e, bufferlist& bl)
{
  Mutex::Locker l(map_cache_lock);
  bool found = map_bl_inc_cache.lookup(e, &bl);
  if (found)
    return true;
  found = store->read(coll_t::meta(),
		      OSD::get_inc_osdmap_pobject_name(e), 0, 0, bl) >= 0;
  if (found)
    _add_map_inc_bl(e, bl);
  return found;
}

void OSDService::_add_map_bl(epoch_t e, bufferlist& bl)
{
  dout(10) << "add_map_bl " << e << " " << bl.length() << " bytes" << dendl;
  map_bl_cache.add(e, bl);
}

void OSDService::_add_map_inc_bl(epoch_t e, bufferlist& bl)
{
  dout(10) << "add_map_inc_bl " << e << " " << bl.length() << " bytes" << dendl;
  map_bl_inc_cache.add(e, bl);
}

void OSDService::pin_map_inc_bl(epoch_t e, bufferlist &bl)
{
  Mutex::Locker l(map_cache_lock);
  map_bl_inc_cache.pin(e, bl);
}

void OSDService::pin_map_bl(epoch_t e, bufferlist &bl)
{
  Mutex::Locker l(map_cache_lock);
  map_bl_cache.pin(e, bl);
}

void OSDService::clear_map_bl_cache_pins(epoch_t e)
{
  Mutex::Locker l(map_cache_lock);
  map_bl_inc_cache.clear_pinned(e);
  map_bl_cache.clear_pinned(e);
}

OSDMapRef OSDService::_add_map(OSDMap *o)
{
  epoch_t e = o->get_epoch();

  if (cct->_conf->osd_map_dedup) {
    // Dedup against an existing map at a nearby epoch
    OSDMapRef for_dedup = map_cache.lower_bound(e);
    if (for_dedup) {
      OSDMap::dedup(for_dedup.get(), o);
    }
  }
  bool existed;
  OSDMapRef l = map_cache.add(e, o, &existed);
  if (existed) {
    delete o;
  }
  return l;
}

OSDMapRef OSDService::try_get_map(epoch_t epoch)
{
  Mutex::Locker l(map_cache_lock);
  OSDMapRef retval = map_cache.lookup(epoch);
  if (retval) {
    dout(30) << "get_map " << epoch << " -cached" << dendl;
    return retval;
  }

  OSDMap *map = new OSDMap;
  if (epoch > 0) {
    dout(20) << "get_map " << epoch << " - loading and decoding " << map << dendl;
    bufferlist bl;
    if (!_get_map_bl(epoch, bl)) {
      delete map;
      return OSDMapRef();
    }
    map->decode(bl);
  } else {
    dout(20) << "get_map " << epoch << " - return initial " << map << dendl;
  }
  return _add_map(map);
}

bool OSDService::queue_for_recovery(PG *pg)
{
  bool b = recovery_wq.queue(pg);
  if (b)
    dout(10) << "queue_for_recovery queued " << *pg << dendl;
  else
    dout(10) << "queue_for_recovery already queued " << *pg << dendl;
  return b;
}


// ops


void OSDService::reply_op_error(OpRequestRef op, int err)
{
  reply_op_error(op, err, eversion_t(), 0);
}

void OSDService::reply_op_error(OpRequestRef op, int err, eversion_t v,
                                version_t uv)
{
  MOSDOp *m = static_cast<MOSDOp*>(op->get_req());
  assert(m->get_type() == CEPH_MSG_OSD_OP);
  int flags;
  flags = m->get_flags() & (CEPH_OSD_FLAG_ACK|CEPH_OSD_FLAG_ONDISK);

  MOSDOpReply *reply = new MOSDOpReply(m, err, osdmap->get_epoch(), flags,
				       true);
  reply->set_reply_versions(v, uv);
  m->get_connection()->send_message(reply);
}

void OSDService::handle_misdirected_op(PG *pg, OpRequestRef op)
{
  MOSDOp *m = static_cast<MOSDOp*>(op->get_req());
  assert(m->get_type() == CEPH_MSG_OSD_OP);

  assert(m->get_map_epoch() >= pg->info.history.same_primary_since);

  if (pg->is_ec_pg()) {
    /**
       * OSD recomputes op target based on current OSDMap. With an EC pg, we
       * can get this result:
       * 1) client at map 512 sends an op to osd 3, pg_t 3.9 based on mapping
       *    [CRUSH_ITEM_NONE, 2, 3]/3
       * 2) OSD 3 at map 513 remaps op to osd 3, spg_t 3.9s0 based on mapping
       *    [3, 2, 3]/3
       * 3) PG 3.9s0 dequeues the op at epoch 512 and notices that it isn't primary
       *    -- misdirected op
       * 4) client resends and this time PG 3.9s0 having caught up to 513 gets
       *    it and fulfils it
       *
       * We can't compute the op target based on the sending map epoch due to
       * splitting.  The simplest thing is to detect such cases here and drop
       * them without an error (the client will resend anyway).
       */
    OSDMapRef opmap = try_get_map(m->get_map_epoch());
    if (!opmap) {
      dout(7) << __func__ << ": " << *pg << " no longer have map for "
	      << m->get_map_epoch() << ", dropping" << dendl;
      return;
    }
    pg_t _pgid = m->get_pg();
    spg_t pgid;
    if ((m->get_flags() & CEPH_OSD_FLAG_PGOP) == 0)
      _pgid = opmap->raw_pg_to_pg(_pgid);
    if (opmap->get_primary_shard(_pgid, &pgid) &&
	pgid.shard != pg->info.pgid.shard) {
      dout(7) << __func__ << ": " << *pg << " primary changed since "
	      << m->get_map_epoch() << ", dropping" << dendl;
      return;
    }
  }

  dout(7) << *pg << " misdirected op in " << m->get_map_epoch() << dendl;
  clog->warn() << m->get_source_inst() << " misdirected " << m->get_reqid()
	      << " pg " << m->get_pg()
	      << " to osd." << whoami
	      << " not " << pg->acting
	      << " in e" << m->get_map_epoch() << "/" << osdmap->get_epoch() << "\n";
  reply_op_error(op, -ENXIO);
}


void OSDService::dequeue_pg(PG *pg, list<OpRequestRef> *dequeued)
{
  if (dequeued)
    osd->op_shardedwq.dequeue_and_get_ops(pg, dequeued);
  else
    osd->op_shardedwq.dequeue(pg);
}

void OSDService::queue_for_peering(PG *pg)
{
  peering_wq.queue(pg);
}


// ====================================================================
// OSD

#undef dout_prefix
#define dout_prefix *_dout

int OSD::mkfs(CephContext *cct, ObjectStore *store, const string &dev,
	      uuid_d fsid, int whoami)
{
  int ret;

  ceph::shared_ptr<ObjectStore::Sequencer> osr(
    new ObjectStore::Sequencer("mkfs"));

  try {
    // if we are fed a uuid for this osd, use it.
    store->set_fsid(cct->_conf->osd_uuid);

    ret = store->mkfs();
    if (ret) {
      derr << "OSD::mkfs: ObjectStore::mkfs failed with error " << ret << dendl;
      goto free_store;
    }

    ret = store->mount();
    if (ret) {
      derr << "OSD::mkfs: couldn't mount ObjectStore: error " << ret << dendl;
      goto free_store;
    }

    OSDSuperblock sb;
    bufferlist sbbl;
    ret = store->read(coll_t::meta(), OSD_SUPERBLOCK_POBJECT, 0, 0, sbbl);
    if (ret >= 0) {
      dout(0) << " have superblock" << dendl;
      if (whoami != sb.whoami) {
	derr << "provided osd id " << whoami << " != superblock's " << sb.whoami << dendl;
	ret = -EINVAL;
	goto umount_store;
      }
      if (fsid != sb.cluster_fsid) {
	derr << "provided cluster fsid " << fsid << " != superblock's " << sb.cluster_fsid << dendl;
	ret = -EINVAL;
	goto umount_store;
      }
    } else {
      // create superblock
      if (fsid.is_zero()) {
	derr << "must specify cluster fsid" << dendl;
	ret = -EINVAL;
	goto umount_store;
      }

      sb.cluster_fsid = fsid;
      sb.osd_fsid = store->get_fsid();
      sb.whoami = whoami;
      sb.compat_features = get_osd_initial_compat_set();

      bufferlist bl;
      ::encode(sb, bl);

      ObjectStore::Transaction t;
      t.create_collection(coll_t::meta(), 0);
      t.write(coll_t::meta(), OSD_SUPERBLOCK_POBJECT, 0, bl.length(), bl);
      ret = store->apply_transaction(osr.get(), t);
      if (ret) {
	derr << "OSD::mkfs: error while writing OSD_SUPERBLOCK_POBJECT: "
	     << "apply_transaction returned " << ret << dendl;
	goto umount_store;
      }
    }

    C_SaferCond waiter;
    if (!osr->flush_commit(&waiter)) {
      waiter.wait();
    }

    ret = write_meta(store, sb.cluster_fsid, sb.osd_fsid, whoami);
    if (ret) {
      derr << "OSD::mkfs: failed to write fsid file: error " << ret << dendl;
      goto umount_store;
    }

  }
  catch (const std::exception &se) {
    derr << "OSD::mkfs: caught exception " << se.what() << dendl;
    ret = 1000;
  }
  catch (...) {
    derr << "OSD::mkfs: caught unknown exception." << dendl;
    ret = 1000;
  }

umount_store:
  store->umount();
free_store:
  delete store;
  return ret;
}

int OSD::write_meta(ObjectStore *store, uuid_d& cluster_fsid, uuid_d& osd_fsid, int whoami)
{
  char val[80];
  int r;
  
  snprintf(val, sizeof(val), "%s", CEPH_OSD_ONDISK_MAGIC);
  r = store->write_meta("magic", val);
  if (r < 0)
    return r;

  snprintf(val, sizeof(val), "%d", whoami);
  r = store->write_meta("whoami", val);
  if (r < 0)
    return r;

  cluster_fsid.print(val);
  r = store->write_meta("ceph_fsid", val);
  if (r < 0)
    return r;

  r = store->write_meta("ready", "ready");
  if (r < 0)
    return r;

  return 0;
}

int OSD::peek_meta(ObjectStore *store, std::string& magic,
		   uuid_d& cluster_fsid, uuid_d& osd_fsid, int& whoami)
{
  string val;

  int r = store->read_meta("magic", &val);
  if (r < 0)
    return r;
  magic = val;

  r = store->read_meta("whoami", &val);
  if (r < 0)
    return r;
  whoami = atoi(val.c_str());

  r = store->read_meta("ceph_fsid", &val);
  if (r < 0)
    return r;
  r = cluster_fsid.parse(val.c_str());
  if (r < 0)
    return r;

  r = store->read_meta("fsid", &val);
  if (r < 0) {
    osd_fsid = uuid_d();
  } else {
    r = osd_fsid.parse(val.c_str());
    if (r < 0)
      return r;
  }

  return 0;
}


#undef dout_prefix
#define dout_prefix _prefix(_dout, whoami, get_osdmap_epoch())

// cons/des

OSD::OSD(CephContext *cct_, ObjectStore *store_,
	 int id,
	 Messenger *internal_messenger,
	 Messenger *external_messenger,
	 Messenger *hb_clientm,
	 Messenger *hb_front_serverm,
	 Messenger *hb_back_serverm,
	 Messenger *osdc_messenger,
	 MonClient *mc,
	 const std::string &dev, const std::string &jdev) :
  Dispatcher(cct_),
  osd_lock("OSD::osd_lock"),
  tick_timer(cct, osd_lock),
  tick_timer_lock("OSD::tick_timer_lock"),
  tick_timer_without_osd_lock(cct, tick_timer_lock),
  authorize_handler_cluster_registry(new AuthAuthorizeHandlerRegistry(cct,
								      cct->_conf->auth_supported.empty() ?
								      cct->_conf->auth_cluster_required :
								      cct->_conf->auth_supported)),
  authorize_handler_service_registry(new AuthAuthorizeHandlerRegistry(cct,
								      cct->_conf->auth_supported.empty() ?
								      cct->_conf->auth_service_required :
								      cct->_conf->auth_supported)),
  cluster_messenger(internal_messenger),
  client_messenger(external_messenger),
  objecter_messenger(osdc_messenger),
  monc(mc),
  logger(NULL),
  recoverystate_perf(NULL),
  store(store_),
  log_client(cct, client_messenger, &mc->monmap, LogClient::NO_FLAGS),
  clog(log_client.create_channel()),
  whoami(id),
  dev_path(dev), journal_path(jdev),
  dispatch_running(false),
  asok_hook(NULL),
  osd_compat(get_osd_compat_set()),
  state(STATE_INITIALIZING),
  osd_tp(cct, "OSD::osd_tp", cct->_conf->osd_op_threads, "osd_op_threads"),
  osd_op_tp(cct, "OSD::osd_op_tp", 
    cct->_conf->osd_op_num_threads_per_shard * cct->_conf->osd_op_num_shards),
  recovery_tp(cct, "OSD::recovery_tp", cct->_conf->osd_recovery_threads, "osd_recovery_threads"),
  disk_tp(cct, "OSD::disk_tp", cct->_conf->osd_disk_threads, "osd_disk_threads"),
  command_tp(cct, "OSD::command_tp", 1),
  paused_recovery(false),
  session_waiting_lock("OSD::session_waiting_lock"),
  heartbeat_lock("OSD::heartbeat_lock"),
  heartbeat_stop(false), heartbeat_update_lock("OSD::heartbeat_update_lock"),
  heartbeat_need_update(true), heartbeat_epoch(0),
  hbclient_messenger(hb_clientm),
  hb_front_server_messenger(hb_front_serverm),
  hb_back_server_messenger(hb_back_serverm),
  heartbeat_thread(this),
  heartbeat_dispatcher(this),
  finished_lock("OSD::finished_lock"),
  op_tracker(cct, cct->_conf->osd_enable_op_tracker, 
                  cct->_conf->osd_num_op_tracker_shard),
  test_ops_hook(NULL),
  op_shardedwq(
    cct->_conf->osd_op_num_shards,
    this,
    cct->_conf->osd_op_thread_timeout,
    cct->_conf->osd_op_thread_suicide_timeout,
    &osd_op_tp),
  peering_wq(
    this,
    cct->_conf->osd_op_thread_timeout,
    cct->_conf->osd_op_thread_suicide_timeout,
    &osd_tp),
  map_lock("OSD::map_lock"),
  pg_map_lock("OSD::pg_map_lock"),
  debug_drop_pg_create_probability(cct->_conf->osd_debug_drop_pg_create_probability),
  debug_drop_pg_create_duration(cct->_conf->osd_debug_drop_pg_create_duration),
  debug_drop_pg_create_left(-1),
  outstanding_pg_stats(false),
  timeout_mon_on_pg_stats(true),
  up_thru_wanted(0), up_thru_pending(0),
  requested_full_first(0),
  requested_full_last(0),
  pg_stat_queue_lock("OSD::pg_stat_queue_lock"),
  osd_stat_updated(false),
  pg_stat_tid(0), pg_stat_tid_flushed(0),
  command_wq(
    this,
    cct->_conf->osd_command_thread_timeout,
    cct->_conf->osd_command_thread_suicide_timeout,
    &command_tp),
  recovery_ops_active(0),
  recovery_wq(
    this,
    cct->_conf->osd_recovery_thread_timeout,
    cct->_conf->osd_recovery_thread_suicide_timeout,
    &recovery_tp),
  replay_queue_lock("OSD::replay_queue_lock"),
  remove_wq(
    store,
    cct->_conf->osd_remove_thread_timeout,
    cct->_conf->osd_remove_thread_suicide_timeout,
    &disk_tp),
  service(this)
{
  monc->set_messenger(client_messenger);
  op_tracker.set_complaint_and_threshold(cct->_conf->osd_op_complaint_time,
                                         cct->_conf->osd_op_log_threshold);
  op_tracker.set_history_size_and_duration(cct->_conf->osd_op_history_size,
                                           cct->_conf->osd_op_history_duration);
}

OSD::~OSD()
{
  delete authorize_handler_cluster_registry;
  delete authorize_handler_service_registry;
  delete class_handler;
  cct->get_perfcounters_collection()->remove(recoverystate_perf);
  cct->get_perfcounters_collection()->remove(logger);
  delete recoverystate_perf;
  delete logger;
  delete store;
}

void cls_initialize(ClassHandler *ch);

void OSD::handle_signal(int signum)
{
  assert(signum == SIGINT || signum == SIGTERM);
  derr << "*** Got signal " << sys_siglist[signum] << " ***" << dendl;
  shutdown();
}

int OSD::pre_init()
{
  Mutex::Locker lock(osd_lock);
  if (is_stopping())
    return 0;
  
  if (store->test_mount_in_use()) {
    derr << "OSD::pre_init: object store '" << dev_path << "' is "
         << "currently in use. (Is ceph-osd already running?)" << dendl;
    return -EBUSY;
  }

  cct->_conf->add_observer(this);
  return 0;
}

// asok

class OSDSocketHook : public AdminSocketHook {
  OSD *osd;
public:
  OSDSocketHook(OSD *o) : osd(o) {}
  bool call(std::string command, cmdmap_t& cmdmap, std::string format,
	    bufferlist& out) {
    stringstream ss;
    bool r = osd->asok_command(command, cmdmap, format, ss);
    out.append(ss);
    return r;
  }
};

bool OSD::asok_command(string command, cmdmap_t& cmdmap, string format,
		       ostream& ss)
{
  Formatter *f = Formatter::create(format, "json-pretty", "json-pretty");
  if (command == "status") {
    f->open_object_section("status");
    f->dump_stream("cluster_fsid") << superblock.cluster_fsid;
    f->dump_stream("osd_fsid") << superblock.osd_fsid;
    f->dump_unsigned("whoami", superblock.whoami);
    f->dump_string("state", get_state_name(get_state()));
    f->dump_unsigned("oldest_map", superblock.oldest_map);
    f->dump_unsigned("newest_map", superblock.newest_map);
    {
      RWLock::RLocker l(pg_map_lock);
      f->dump_unsigned("num_pgs", pg_map.size());
    }
    f->close_section();
  } else if (command == "flush_journal") {
    store->flush_journal();
  } else if (command == "dump_ops_in_flight" ||
	     command == "ops") {
    if (!op_tracker.tracking_enabled) {
      ss << "op_tracker tracking is not enabled";
    } else {
      op_tracker.dump_ops_in_flight(f);
    }
  } else if (command == "dump_historic_ops") {
    if (!op_tracker.tracking_enabled) {
      ss << "op_tracker tracking is not enabled";
    } else {
      op_tracker.dump_historic_ops(f);
    }
  } else if (command == "dump_op_pq_state") {
    f->open_object_section("pq");
    op_shardedwq.dump(f);
    f->close_section();
  } else if (command == "dump_blacklist") {
    list<pair<entity_addr_t,utime_t> > bl;
    OSDMapRef curmap = service.get_osdmap();

    f->open_array_section("blacklist");
    curmap->get_blacklist(&bl);
    for (list<pair<entity_addr_t,utime_t> >::iterator it = bl.begin();
	it != bl.end(); ++it) {
      f->open_array_section("entry");
      f->open_object_section("entity_addr_t");
      it->first.dump(f);
      f->close_section(); //entity_addr_t
      it->second.localtime(f->dump_stream("expire_time"));
      f->close_section(); //entry
    }
    f->close_section(); //blacklist
  } else if (command == "dump_watchers") {
    list<obj_watch_item_t> watchers;
    // scan pg's
    {
      Mutex::Locker l(osd_lock);
      RWLock::RLocker l2(pg_map_lock);
      for (ceph::unordered_map<spg_t,PG*>::iterator it = pg_map.begin();
          it != pg_map.end();
          ++it) {

        list<obj_watch_item_t> pg_watchers;
        PG *pg = it->second;
        pg->lock();
        pg->get_watchers(pg_watchers);
        pg->unlock();
        watchers.splice(watchers.end(), pg_watchers);
      }
    }

    f->open_array_section("watchers");
    for (list<obj_watch_item_t>::iterator it = watchers.begin();
	it != watchers.end(); ++it) {

      f->open_array_section("watch");

      f->dump_string("namespace", it->obj.nspace);
      f->dump_string("object", it->obj.oid.name);

      f->open_object_section("entity_name");
      it->wi.name.dump(f);
      f->close_section(); //entity_name_t

      f->dump_int("cookie", it->wi.cookie);
      f->dump_int("timeout", it->wi.timeout_seconds);

      f->open_object_section("entity_addr_t");
      it->wi.addr.dump(f);
      f->close_section(); //entity_addr_t

      f->close_section(); //watch
    }

    f->close_section(); //watches
  } else if (command == "dump_reservations") {
    f->open_object_section("reservations");
    f->open_object_section("local_reservations");
    service.local_reserver.dump(f);
    f->close_section();
    f->open_object_section("remote_reservations");
    service.remote_reserver.dump(f);
    f->close_section();
    f->close_section();
  } else if (command == "get_latest_osdmap") {
    get_latest_osdmap();
  } else {
    assert(0 == "broken asok registration");
  }
  f->flush(ss);
  delete f;
  return true;
}

class TestOpsSocketHook : public AdminSocketHook {
  OSDService *service;
  ObjectStore *store;
public:
  TestOpsSocketHook(OSDService *s, ObjectStore *st) : service(s), store(st) {}
  bool call(std::string command, cmdmap_t& cmdmap, std::string format,
	    bufferlist& out) {
    stringstream ss;
    test_ops(service, store, command, cmdmap, ss);
    out.append(ss);
    return true;
  }
  void test_ops(OSDService *service, ObjectStore *store, std::string command,
     cmdmap_t& cmdmap, ostream &ss);

};

int OSD::init()
{
  CompatSet initial, diff;
  Mutex::Locker lock(osd_lock);
  if (is_stopping())
    return 0;

  tick_timer.init();
  tick_timer_without_osd_lock.init();
  service.backfill_request_timer.init();

  // mount.
  dout(2) << "mounting " << dev_path << " "
	  << (journal_path.empty() ? "(no journal)" : journal_path) << dendl;
  assert(store);  // call pre_init() first!

  int r = store->mount();
  if (r < 0) {
    derr << "OSD:init: unable to mount object store" << dendl;
    return r;
  }

  dout(2) << "boot" << dendl;

  // read superblock
  r = read_superblock();
  if (r < 0) {
    derr << "OSD::init() : unable to read osd superblock" << dendl;
    r = -EINVAL;
    goto out;
  }

  if (!superblock.compat_features.incompat.contains(CEPH_OSD_FEATURE_INCOMPAT_PGMETA)) {
    derr << "OSD store does not have PGMETA feature." << dendl;
    derr << "You must first upgrade to hammer." << dendl;
    r = -EINVAL;
    goto out;
  }

  if (osd_compat.compare(superblock.compat_features) < 0) {
    derr << "The disk uses features unsupported by the executable." << dendl;
    derr << " ondisk features " << superblock.compat_features << dendl;
    derr << " daemon features " << osd_compat << dendl;

    if (osd_compat.writeable(superblock.compat_features)) {
      CompatSet diff = osd_compat.unsupported(superblock.compat_features);
      derr << "it is still writeable, though. Missing features: " << diff << dendl;
      r = -EOPNOTSUPP;
      goto out;
    }
    else {
      CompatSet diff = osd_compat.unsupported(superblock.compat_features);
      derr << "Cannot write to disk! Missing features: " << diff << dendl;
      r = -EOPNOTSUPP;
      goto out;
    }
  }

  assert_warn(whoami == superblock.whoami);
  if (whoami != superblock.whoami) {
    derr << "OSD::init: superblock says osd"
	 << superblock.whoami << " but i am osd." << whoami << dendl;
    r = -EINVAL;
    goto out;
  }

  initial = get_osd_initial_compat_set();
  diff = superblock.compat_features.unsupported(initial);
  if (superblock.compat_features.merge(initial)) {
    // We need to persist the new compat_set before we
    // do anything else
    dout(5) << "Upgrading superblock adding: " << diff << dendl;
    ObjectStore::Transaction t;
    write_superblock(t);
    r = store->apply_transaction(service.meta_osr.get(), t);
    if (r < 0)
      goto out;
  }

  // make sure snap mapper object exists
  if (!store->exists(coll_t::meta(), OSD::make_snapmapper_oid())) {
    dout(10) << "init creating/touching snapmapper object" << dendl;
    ObjectStore::Transaction t;
    t.touch(coll_t::meta(), OSD::make_snapmapper_oid());
    r = store->apply_transaction(service.meta_osr.get(), t);
    if (r < 0)
      goto out;
  }

  class_handler = new ClassHandler(cct);
  cls_initialize(class_handler);

  if (cct->_conf->osd_open_classes_on_start) {
    int r = class_handler->open_all_classes();
    if (r)
      dout(1) << "warning: got an error loading one or more classes: " << cpp_strerror(r) << dendl;
  }

  // load up "current" osdmap
  assert_warn(!osdmap);
  if (osdmap) {
    derr << "OSD::init: unable to read current osdmap" << dendl;
    r = -EINVAL;
    goto out;
  }
  osdmap = get_map(superblock.current_epoch);
  check_osdmap_features(store);

  create_recoverystate_perf();

  {
    epoch_t bind_epoch = osdmap->get_epoch();
    service.set_epochs(NULL, NULL, &bind_epoch);
  }

  clear_temp_objects();

  // load up pgs (as they previously existed)
  load_pgs();

  dout(2) << "superblock: i am osd." << superblock.whoami << dendl;

  create_logger();

  // i'm ready!
  client_messenger->add_dispatcher_head(this);
  cluster_messenger->add_dispatcher_head(this);

  hbclient_messenger->add_dispatcher_head(&heartbeat_dispatcher);
  hb_front_server_messenger->add_dispatcher_head(&heartbeat_dispatcher);
  hb_back_server_messenger->add_dispatcher_head(&heartbeat_dispatcher);

  objecter_messenger->add_dispatcher_head(service.objecter);

  monc->set_want_keys(CEPH_ENTITY_TYPE_MON | CEPH_ENTITY_TYPE_OSD);
  r = monc->init();
  if (r < 0)
    goto out;

  // tell monc about log_client so it will know about mon session resets
  monc->set_log_client(&log_client);
  update_log_config();

  osd_tp.start();
  osd_op_tp.start();
  recovery_tp.start();
  disk_tp.start();
  command_tp.start();

  set_disk_tp_priority();

  // start the heartbeat
  heartbeat_thread.create();

  // tick
  tick_timer.add_event_after(cct->_conf->osd_heartbeat_interval, new C_Tick(this));
  {
    Mutex::Locker l(tick_timer_lock);
    tick_timer_without_osd_lock.add_event_after(cct->_conf->osd_heartbeat_interval, new C_Tick_WithoutOSDLock(this));
  }

  service.init();
  service.publish_map(osdmap);
  service.publish_superblock(superblock);

  osd_lock.Unlock();

  r = monc->authenticate();
  if (r < 0) {
    osd_lock.Lock(); // locker is going to unlock this on function exit
    if (is_stopping())
      r =  0;
    goto monout;
  }

  while (monc->wait_auth_rotating(30.0) < 0) {
    derr << "unable to obtain rotating service keys; retrying" << dendl;
  }

  osd_lock.Lock();
  if (is_stopping())
    return 0;

  check_config();

  dout(10) << "ensuring pgs have consumed prior maps" << dendl;
  consume_map();
  peering_wq.drain();

  dout(0) << "done with init, starting boot process" << dendl;
  set_state(STATE_BOOTING);
  start_boot();

  return 0;
monout:
  monc->shutdown();

out:
  store->umount();
  delete store;
  return r;
}

void OSD::final_init()
{
  int r;
  AdminSocket *admin_socket = cct->get_admin_socket();
  asok_hook = new OSDSocketHook(this);
  r = admin_socket->register_command("status", "status", asok_hook,
				     "high-level status of OSD");
  assert(r == 0);
  r = admin_socket->register_command("flush_journal", "flush_journal",
                                     asok_hook,
                                     "flush the journal to permanent store");
  assert(r == 0);
  r = admin_socket->register_command("dump_ops_in_flight",
				     "dump_ops_in_flight", asok_hook,
				     "show the ops currently in flight");
  assert(r == 0);
  r = admin_socket->register_command("ops",
				     "ops", asok_hook,
				     "show the ops currently in flight");
  assert(r == 0);
  r = admin_socket->register_command("dump_historic_ops", "dump_historic_ops",
				     asok_hook,
				     "show slowest recent ops");
  assert(r == 0);
  r = admin_socket->register_command("dump_op_pq_state", "dump_op_pq_state",
				     asok_hook,
				     "dump op priority queue state");
  assert(r == 0);
  r = admin_socket->register_command("dump_blacklist", "dump_blacklist",
				     asok_hook,
				     "dump blacklisted clients and times");
  assert(r == 0);
  r = admin_socket->register_command("dump_watchers", "dump_watchers",
				     asok_hook,
				     "show clients which have active watches,"
				     " and on which objects");
  assert(r == 0);
  r = admin_socket->register_command("dump_reservations", "dump_reservations",
				     asok_hook,
				     "show recovery reservations");
  assert(r == 0);
  r = admin_socket->register_command("get_latest_osdmap", "get_latest_osdmap",
				     asok_hook,
				     "force osd to update the latest map from "
				     "the mon");
  assert(r == 0);

  test_ops_hook = new TestOpsSocketHook(&(this->service), this->store);
  // Note: pools are CephString instead of CephPoolname because
  // these commands traditionally support both pool names and numbers
  r = admin_socket->register_command(
   "setomapval",
   "setomapval " \
   "name=pool,type=CephString " \
   "name=objname,type=CephObjectname " \
   "name=key,type=CephString "\
   "name=val,type=CephString",
   test_ops_hook,
   "set omap key");
  assert(r == 0);
  r = admin_socket->register_command(
    "rmomapkey",
    "rmomapkey " \
    "name=pool,type=CephString " \
    "name=objname,type=CephObjectname " \
    "name=key,type=CephString",
    test_ops_hook,
    "remove omap key");
  assert(r == 0);
  r = admin_socket->register_command(
    "setomapheader",
    "setomapheader " \
    "name=pool,type=CephString " \
    "name=objname,type=CephObjectname " \
    "name=header,type=CephString",
    test_ops_hook,
    "set omap header");
  assert(r == 0);

  r = admin_socket->register_command(
    "getomap",
    "getomap " \
    "name=pool,type=CephString " \
    "name=objname,type=CephObjectname",
    test_ops_hook,
    "output entire object map");
  assert(r == 0);

  r = admin_socket->register_command(
    "truncobj",
    "truncobj " \
    "name=pool,type=CephString " \
    "name=objname,type=CephObjectname " \
    "name=len,type=CephInt",
    test_ops_hook,
    "truncate object to length");
  assert(r == 0);

  r = admin_socket->register_command(
    "injectdataerr",
    "injectdataerr " \
    "name=pool,type=CephString " \
    "name=objname,type=CephObjectname " \
    "name=shardid,type=CephInt,req=false,range=0|255",
    test_ops_hook,
    "inject data error to an object");
  assert(r == 0);

  r = admin_socket->register_command(
    "injectmdataerr",
    "injectmdataerr " \
    "name=pool,type=CephString " \
    "name=objname,type=CephObjectname " \
    "name=shardid,type=CephInt,req=false,range=0|255",
    test_ops_hook,
    "inject metadata error to an object");
  assert(r == 0);
  r = admin_socket->register_command(
    "set_recovery_delay",
    "set_recovery_delay " \
    "name=utime,type=CephInt,req=false",
    test_ops_hook,
     "Delay osd recovery by specified seconds");
  assert(r == 0);
}

void OSD::create_logger()
{
  dout(10) << "create_logger" << dendl;

  PerfCountersBuilder osd_plb(cct, "osd", l_osd_first, l_osd_last);

  osd_plb.add_u64(l_osd_op_wip, "op_wip",
      "Replication operations currently being processed (primary)");   // rep ops currently being processed (primary)
  osd_plb.add_u64_counter(l_osd_op,       "op",
      "Client operations", "ops");           // client ops
  osd_plb.add_u64_counter(l_osd_op_inb,   "op_in_bytes",
      "Client operations total write size", "wr");       // client op in bytes (writes)
  osd_plb.add_u64_counter(l_osd_op_outb,  "op_out_bytes",
      "Client operations total read size", "rd");      // client op out bytes (reads)
  osd_plb.add_time_avg(l_osd_op_lat,   "op_latency", 
      "Latency of client operations (including queue time)", "lat");       // client op latency
  osd_plb.add_time_avg(l_osd_op_process_lat, "op_process_latency", 
      "Latency of client operations (excluding queue time)");   // client op process latency

  osd_plb.add_u64_counter(l_osd_op_r,      "op_r", 
      "Client read operations");        // client reads
  osd_plb.add_u64_counter(l_osd_op_r_outb, "op_r_out_bytes", 
      "Client data read");   // client read out bytes
  osd_plb.add_time_avg(l_osd_op_r_lat,  "op_r_latency", 
      "Latency of read operation (including queue time)");    // client read latency
  osd_plb.add_time_avg(l_osd_op_r_process_lat, "op_r_process_latency", 
      "Latency of read operation (excluding queue time)");   // client read process latency
  osd_plb.add_u64_counter(l_osd_op_w,      "op_w", 
      "Client write operations");        // client writes
  osd_plb.add_u64_counter(l_osd_op_w_inb,  "op_w_in_bytes", 
      "Client data written");    // client write in bytes
  osd_plb.add_time_avg(l_osd_op_w_rlat, "op_w_rlat", 
      "Client write operation readable/applied latency");   // client write readable/applied latency
  osd_plb.add_time_avg(l_osd_op_w_lat,  "op_w_latency", 
      "Latency of write operation (including queue time)");    // client write latency
  osd_plb.add_time_avg(l_osd_op_w_process_lat, "op_w_process_latency", 
      "Latency of write operation (excluding queue time)");   // client write process latency
  osd_plb.add_u64_counter(l_osd_op_rw,     "op_rw", 
      "Client read-modify-write operations");       // client rmw
  osd_plb.add_u64_counter(l_osd_op_rw_inb, "op_rw_in_bytes", 
      "Client read-modify-write operations write in");   // client rmw in bytes
  osd_plb.add_u64_counter(l_osd_op_rw_outb,"op_rw_out_bytes", 
      "Client read-modify-write operations read out ");  // client rmw out bytes
  osd_plb.add_time_avg(l_osd_op_rw_rlat,"op_rw_rlat", 
      "Client read-modify-write operation readable/applied latency");  // client rmw readable/applied latency
  osd_plb.add_time_avg(l_osd_op_rw_lat, "op_rw_latency", 
      "Latency of read-modify-write operation (including queue time)");   // client rmw latency
  osd_plb.add_time_avg(l_osd_op_rw_process_lat, "op_rw_process_latency", 
      "Latency of read-modify-write operation (excluding queue time)");   // client rmw process latency

  osd_plb.add_u64_counter(l_osd_sop,       "subop", "Suboperations");         // subops
  osd_plb.add_u64_counter(l_osd_sop_inb,   "subop_in_bytes", "Suboperations total size");     // subop in bytes
  osd_plb.add_time_avg(l_osd_sop_lat,   "subop_latency", "Suboperations latency");     // subop latency

  osd_plb.add_u64_counter(l_osd_sop_w,     "subop_w", "Replicated writes");          // replicated (client) writes
  osd_plb.add_u64_counter(l_osd_sop_w_inb, "subop_w_in_bytes", "Replicated written data size");      // replicated write in bytes
  osd_plb.add_time_avg(l_osd_sop_w_lat, "subop_w_latency", "Replicated writes latency");      // replicated write latency
  osd_plb.add_u64_counter(l_osd_sop_pull,     "subop_pull", "Suboperations pull requests");       // pull request
  osd_plb.add_time_avg(l_osd_sop_pull_lat, "subop_pull_latency", "Suboperations pull latency");
  osd_plb.add_u64_counter(l_osd_sop_push,     "subop_push", "Suboperations push messages");       // push (write)
  osd_plb.add_u64_counter(l_osd_sop_push_inb, "subop_push_in_bytes", "Suboperations pushed size");
  osd_plb.add_time_avg(l_osd_sop_push_lat, "subop_push_latency", "Suboperations push latency");

  osd_plb.add_u64_counter(l_osd_pull,      "pull", "Pull requests sent");       // pull requests sent
  osd_plb.add_u64_counter(l_osd_push,      "push", "Push messages sent");       // push messages
  osd_plb.add_u64_counter(l_osd_push_outb, "push_out_bytes", "Pushed size");  // pushed bytes

  osd_plb.add_u64_counter(l_osd_push_in,    "push_in", "Inbound push messages");        // inbound push messages
  osd_plb.add_u64_counter(l_osd_push_inb,   "push_in_bytes", "Inbound pushed size");  // inbound pushed bytes

  osd_plb.add_u64_counter(l_osd_rop, "recovery_ops",
      "Started recovery operations", "recop");       // recovery ops (started)

  osd_plb.add_u64(l_osd_loadavg, "loadavg", "CPU load");
  osd_plb.add_u64(l_osd_buf, "buffer_bytes", "Total allocated buffer size");       // total ceph::buffer bytes

  osd_plb.add_u64(l_osd_pg, "numpg", "Placement groups");   // num pgs
  osd_plb.add_u64(l_osd_pg_primary, "numpg_primary", "Placement groups for which this osd is primary"); // num primary pgs
  osd_plb.add_u64(l_osd_pg_replica, "numpg_replica", "Placement groups for which this osd is replica"); // num replica pgs
  osd_plb.add_u64(l_osd_pg_stray, "numpg_stray", "Placement groups ready to be deleted from this osd");   // num stray pgs
  osd_plb.add_u64(l_osd_hb_to, "heartbeat_to_peers", "Heartbeat (ping) peers we send to");     // heartbeat peers we send to
  osd_plb.add_u64(l_osd_hb_from, "heartbeat_from_peers", "Heartbeat (ping) peers we recv from"); // heartbeat peers we recv from
  osd_plb.add_u64_counter(l_osd_map, "map_messages", "OSD map messages");           // osdmap messages
  osd_plb.add_u64_counter(l_osd_mape, "map_message_epochs", "OSD map epochs");         // osdmap epochs
  osd_plb.add_u64_counter(l_osd_mape_dup, "map_message_epoch_dups", "OSD map duplicates"); // dup osdmap epochs
  osd_plb.add_u64_counter(l_osd_waiting_for_map, "messages_delayed_for_map", "Operations waiting for OSD map"); // dup osdmap epochs

  osd_plb.add_u64(l_osd_stat_bytes, "stat_bytes", "OSD size");
  osd_plb.add_u64(l_osd_stat_bytes_used, "stat_bytes_used", "Used space");
  osd_plb.add_u64(l_osd_stat_bytes_avail, "stat_bytes_avail", "Available space");

  osd_plb.add_u64_counter(l_osd_copyfrom, "copyfrom", "Rados \"copy-from\" operations");

  osd_plb.add_u64_counter(l_osd_tier_promote, "tier_promote", "Tier promotions");
  osd_plb.add_u64_counter(l_osd_tier_flush, "tier_flush", "Tier flushes");
  osd_plb.add_u64_counter(l_osd_tier_flush_fail, "tier_flush_fail", "Failed tier flushes");
  osd_plb.add_u64_counter(l_osd_tier_try_flush, "tier_try_flush", "Tier flush attempts");
  osd_plb.add_u64_counter(l_osd_tier_try_flush_fail, "tier_try_flush_fail", "Failed tier flush attempts");
  osd_plb.add_u64_counter(l_osd_tier_evict, "tier_evict", "Tier evictions");
  osd_plb.add_u64_counter(l_osd_tier_whiteout, "tier_whiteout", "Tier whiteouts");
  osd_plb.add_u64_counter(l_osd_tier_dirty, "tier_dirty", "Dirty tier flag set");
  osd_plb.add_u64_counter(l_osd_tier_clean, "tier_clean", "Dirty tier flag cleaned");
  osd_plb.add_u64_counter(l_osd_tier_delay, "tier_delay", "Tier delays (agent waiting)");
  osd_plb.add_u64_counter(l_osd_tier_proxy_read, "tier_proxy_read", "Tier proxy reads");
  osd_plb.add_u64_counter(l_osd_tier_proxy_write, "tier_proxy_write", "Tier proxy writes");

  osd_plb.add_u64_counter(l_osd_agent_wake, "agent_wake", "Tiering agent wake up");
  osd_plb.add_u64_counter(l_osd_agent_skip, "agent_skip", "Objects skipped by agent");
  osd_plb.add_u64_counter(l_osd_agent_flush, "agent_flush", "Tiering agent flushes");
  osd_plb.add_u64_counter(l_osd_agent_evict, "agent_evict", "Tiering agent evictions");

  osd_plb.add_u64_counter(l_osd_object_ctx_cache_hit, "object_ctx_cache_hit", "Object context cache hits");
  osd_plb.add_u64_counter(l_osd_object_ctx_cache_total, "object_ctx_cache_total", "Object context cache lookups");

  osd_plb.add_u64_counter(l_osd_op_cache_hit, "op_cache_hit");
  osd_plb.add_time_avg(l_osd_tier_flush_lat, "osd_tier_flush_lat", "Object flush latency");
  osd_plb.add_time_avg(l_osd_tier_promote_lat, "osd_tier_promote_lat", "Object promote latency");
  osd_plb.add_time_avg(l_osd_tier_r_lat, "osd_tier_r_lat", "Object proxy read latency");

  logger = osd_plb.create_perf_counters();
  cct->get_perfcounters_collection()->add(logger);
}

void OSD::create_recoverystate_perf()
{
  dout(10) << "create_recoverystate_perf" << dendl;

  PerfCountersBuilder rs_perf(cct, "recoverystate_perf", rs_first, rs_last);

  rs_perf.add_time_avg(rs_initial_latency, "initial_latency", "Initial recovery state latency");
  rs_perf.add_time_avg(rs_started_latency, "started_latency", "Started recovery state latency");
  rs_perf.add_time_avg(rs_reset_latency, "reset_latency", "Reset recovery state latency");
  rs_perf.add_time_avg(rs_start_latency, "start_latency", "Start recovery state latency");
  rs_perf.add_time_avg(rs_primary_latency, "primary_latency", "Primary recovery state latency");
  rs_perf.add_time_avg(rs_peering_latency, "peering_latency", "Peering recovery state latency");
  rs_perf.add_time_avg(rs_backfilling_latency, "backfilling_latency", "Backfilling recovery state latency");
  rs_perf.add_time_avg(rs_waitremotebackfillreserved_latency, "waitremotebackfillreserved_latency", "Wait remote backfill reserved recovery state latency");
  rs_perf.add_time_avg(rs_waitlocalbackfillreserved_latency, "waitlocalbackfillreserved_latency", "Wait local backfill reserved recovery state latency");
  rs_perf.add_time_avg(rs_notbackfilling_latency, "notbackfilling_latency", "Notbackfilling recovery state latency");
  rs_perf.add_time_avg(rs_repnotrecovering_latency, "repnotrecovering_latency", "Repnotrecovering recovery state latency");
  rs_perf.add_time_avg(rs_repwaitrecoveryreserved_latency, "repwaitrecoveryreserved_latency", "Rep wait recovery reserved recovery state latency");
  rs_perf.add_time_avg(rs_repwaitbackfillreserved_latency, "repwaitbackfillreserved_latency", "Rep wait backfill reserved recovery state latency");
  rs_perf.add_time_avg(rs_RepRecovering_latency, "RepRecovering_latency", "RepRecovering recovery state latency");
  rs_perf.add_time_avg(rs_activating_latency, "activating_latency", "Activating recovery state latency");
  rs_perf.add_time_avg(rs_waitlocalrecoveryreserved_latency, "waitlocalrecoveryreserved_latency", "Wait local recovery reserved recovery state latency");
  rs_perf.add_time_avg(rs_waitremoterecoveryreserved_latency, "waitremoterecoveryreserved_latency", "Wait remote recovery reserved recovery state latency");
  rs_perf.add_time_avg(rs_recovering_latency, "recovering_latency", "Recovering recovery state latency");
  rs_perf.add_time_avg(rs_recovered_latency, "recovered_latency", "Recovered recovery state latency");
  rs_perf.add_time_avg(rs_clean_latency, "clean_latency", "Clean recovery state latency");
  rs_perf.add_time_avg(rs_active_latency, "active_latency", "Active recovery state latency");
  rs_perf.add_time_avg(rs_replicaactive_latency, "replicaactive_latency", "Replicaactive recovery state latency");
  rs_perf.add_time_avg(rs_stray_latency, "stray_latency", "Stray recovery state latency");
  rs_perf.add_time_avg(rs_getinfo_latency, "getinfo_latency", "Getinfo recovery state latency");
  rs_perf.add_time_avg(rs_getlog_latency, "getlog_latency", "Getlog recovery state latency");
  rs_perf.add_time_avg(rs_waitactingchange_latency, "waitactingchange_latency", "Waitactingchange recovery state latency");
  rs_perf.add_time_avg(rs_incomplete_latency, "incomplete_latency", "Incomplete recovery state latency");
  rs_perf.add_time_avg(rs_getmissing_latency, "getmissing_latency", "Getmissing recovery state latency");
  rs_perf.add_time_avg(rs_waitupthru_latency, "waitupthru_latency", "Waitupthru recovery state latency");

  recoverystate_perf = rs_perf.create_perf_counters();
  cct->get_perfcounters_collection()->add(recoverystate_perf);
}

int OSD::shutdown()
{
  if (!service.prepare_to_stop())
    return 0; // already shutting down
  osd_lock.Lock();
  if (is_stopping()) {
    osd_lock.Unlock();
    return 0;
  }
  derr << "shutdown" << dendl;

  set_state(STATE_STOPPING);

  // Debugging
  cct->_conf->set_val("debug_osd", "100");
  cct->_conf->set_val("debug_journal", "100");
  cct->_conf->set_val("debug_filestore", "100");
  cct->_conf->set_val("debug_ms", "100");
  cct->_conf->apply_changes(NULL);

  service.start_shutdown();

  clear_waiting_sessions();

  // Shutdown PGs
  {
    RWLock::RLocker l(pg_map_lock);
    for (ceph::unordered_map<spg_t, PG*>::iterator p = pg_map.begin();
        p != pg_map.end();
        ++p) {
      dout(20) << " kicking pg " << p->first << dendl;
      p->second->lock();
      p->second->on_shutdown();
      p->second->unlock();
      p->second->osr->flush();
    }
  }
  
  // finish ops
  op_shardedwq.drain(); // should already be empty except for lagard PGs
  {
    Mutex::Locker l(finished_lock);
    finished.clear(); // zap waiters (bleh, this is messy)
  }

  // unregister commands
  cct->get_admin_socket()->unregister_command("status");
  cct->get_admin_socket()->unregister_command("flush_journal");
  cct->get_admin_socket()->unregister_command("dump_ops_in_flight");
  cct->get_admin_socket()->unregister_command("ops");
  cct->get_admin_socket()->unregister_command("dump_historic_ops");
  cct->get_admin_socket()->unregister_command("dump_op_pq_state");
  cct->get_admin_socket()->unregister_command("dump_blacklist");
  cct->get_admin_socket()->unregister_command("dump_watchers");
  cct->get_admin_socket()->unregister_command("dump_reservations");
  cct->get_admin_socket()->unregister_command("get_latest_osdmap");
  delete asok_hook;
  asok_hook = NULL;

  cct->get_admin_socket()->unregister_command("setomapval");
  cct->get_admin_socket()->unregister_command("rmomapkey");
  cct->get_admin_socket()->unregister_command("setomapheader");
  cct->get_admin_socket()->unregister_command("getomap");
  cct->get_admin_socket()->unregister_command("truncobj");
  cct->get_admin_socket()->unregister_command("injectdataerr");
  cct->get_admin_socket()->unregister_command("injectmdataerr");
  cct->get_admin_socket()->unregister_command("set_recovery_delay");
  delete test_ops_hook;
  test_ops_hook = NULL;

  osd_lock.Unlock();

  heartbeat_lock.Lock();
  heartbeat_stop = true;
  heartbeat_cond.Signal();
  heartbeat_lock.Unlock();
  heartbeat_thread.join();

  recovery_tp.drain();
  recovery_tp.stop();
  dout(10) << "recovery tp stopped" << dendl;

  osd_tp.drain();
  peering_wq.clear();
  osd_tp.stop();
  dout(10) << "osd tp stopped" << dendl;

  osd_op_tp.drain();
  osd_op_tp.stop();
  dout(10) << "op sharded tp stopped" << dendl;

  command_tp.drain();
  command_tp.stop();
  dout(10) << "command tp stopped" << dendl;

  disk_tp.drain();
  disk_tp.stop();
  dout(10) << "disk tp paused (new)" << dendl;

  dout(10) << "stopping agent" << dendl;
  service.agent_stop();

  osd_lock.Lock();

  reset_heartbeat_peers();

  tick_timer.shutdown();

  {
    Mutex::Locker l(tick_timer_lock);
    tick_timer_without_osd_lock.shutdown();
  }

  // note unmount epoch
  dout(10) << "noting clean unmount in epoch " << osdmap->get_epoch() << dendl;
  superblock.mounted = service.get_boot_epoch();
  superblock.clean_thru = osdmap->get_epoch();
  ObjectStore::Transaction t;
  write_superblock(t);
  int r = store->apply_transaction(service.meta_osr.get(), t);
  if (r) {
    derr << "OSD::shutdown: error writing superblock: "
	 << cpp_strerror(r) << dendl;
  }

  dout(10) << "syncing store" << dendl;
  store->umount();
  delete store;
  store = 0;
  dout(10) << "Store synced" << dendl;

  {
    Mutex::Locker l(pg_stat_queue_lock);
    assert(pg_stat_queue.empty());
  }

  // Remove PGs
#ifdef PG_DEBUG_REFS
  service.dump_live_pgids();
#endif
  {
    RWLock::RLocker l(pg_map_lock);
    for (ceph::unordered_map<spg_t, PG*>::iterator p = pg_map.begin();
        p != pg_map.end();
        ++p) {
      dout(20) << " kicking pg " << p->first << dendl;
      p->second->lock();
      if (p->second->ref.read() != 1) {
        derr << "pgid " << p->first << " has ref count of "
            << p->second->ref.read() << dendl;
#ifdef PG_DEBUG_REFS
	p->second->dump_live_ids();
#endif
        assert(0);
      }
      p->second->unlock();
      p->second->put("PGMap");
    }
    pg_map.clear();
  }
#ifdef PG_DEBUG_REFS
  service.dump_live_pgids();
#endif
  cct->_conf->remove_observer(this);

  monc->shutdown();
  osd_lock.Unlock();

  osdmap = OSDMapRef();
  service.shutdown();
  op_tracker.on_shutdown();

  class_handler->shutdown();
  client_messenger->shutdown();
  cluster_messenger->shutdown();
  hbclient_messenger->shutdown();
  objecter_messenger->shutdown();
  hb_front_server_messenger->shutdown();
  hb_back_server_messenger->shutdown();

  peering_wq.clear();

  return r;
}

void OSD::write_superblock(ObjectStore::Transaction& t)
{
  dout(10) << "write_superblock " << superblock << dendl;

  //hack: at minimum it's using the baseline feature set
  if (!superblock.compat_features.incompat.contains(CEPH_OSD_FEATURE_INCOMPAT_BASE))
    superblock.compat_features.incompat.insert(CEPH_OSD_FEATURE_INCOMPAT_BASE);

  bufferlist bl;
  ::encode(superblock, bl);
  t.write(coll_t::meta(), OSD_SUPERBLOCK_POBJECT, 0, bl.length(), bl);
}

int OSD::read_superblock()
{
  bufferlist bl;
  int r = store->read(coll_t::meta(), OSD_SUPERBLOCK_POBJECT, 0, 0, bl);
  if (r < 0)
    return r;

  bufferlist::iterator p = bl.begin();
  ::decode(superblock, p);

  dout(10) << "read_superblock " << superblock << dendl;
  
  return 0;
}

void OSD::clear_temp_objects()
{
  dout(10) << __func__ << dendl;
  vector<coll_t> ls;
  store->list_collections(ls);
  for (vector<coll_t>::iterator p = ls.begin(); p != ls.end(); ++p) {
    spg_t pgid;
    if (!p->is_pg(&pgid))
      continue;

    // list temp objects
    dout(20) << " clearing temps in " << *p << " pgid " << pgid << dendl;

    vector<ghobject_t> temps;
    ghobject_t next;
    while (1) {
      vector<ghobject_t> objects;
      store->collection_list(*p, next, ghobject_t::get_max(), true,
			     store->get_ideal_list_max(),
			     &objects, &next);
      if (objects.empty())
	break;
      vector<ghobject_t>::iterator q;
      for (q = objects.begin(); q != objects.end(); ++q) {
	if (q->hobj.is_temp()) {
	  temps.push_back(*q);
	} else {
	  break;
	}
      }
      // If we saw a non-temp object and hit the break above we can
      // break out of the while loop too.
      if (q != objects.end())
	break;
    }
    if (!temps.empty()) {
      ObjectStore::Transaction t;
      for (vector<ghobject_t>::iterator q = temps.begin(); q != temps.end(); ++q) {
	dout(20) << "  removing " << *p << " object " << *q << dendl;
	t.remove(*p, *q);
      }
      store->apply_transaction(service.meta_osr.get(), t);
    }
  }
}

void OSD::recursive_remove_collection(ObjectStore *store, spg_t pgid, coll_t tmp)
{
  OSDriver driver(
    store,
    coll_t(),
    make_snapmapper_oid());

  ceph::shared_ptr<ObjectStore::Sequencer> osr(
    new ObjectStore::Sequencer("rm"));
  ObjectStore::Transaction t;
  SnapMapper mapper(&driver, 0, 0, 0, pgid.shard);

  vector<ghobject_t> objects;
  store->collection_list(tmp, ghobject_t(), ghobject_t::get_max(), true,
			 INT_MAX, &objects, 0);

  // delete them.
  unsigned removed = 0;
  for (vector<ghobject_t>::iterator p = objects.begin();
       p != objects.end();
       ++p, removed++) {
    OSDriver::OSTransaction _t(driver.get_transaction(&t));
    int r = mapper.remove_oid(p->hobj, &_t);
    if (r != 0 && r != -ENOENT)
      assert(0);
    t.remove(tmp, *p);
    if (removed > 300) {
      int r = store->apply_transaction(osr.get(), t);
      assert(r == 0);
      t = ObjectStore::Transaction();
      removed = 0;
    }
  }
  t.remove_collection(tmp);
  int r = store->apply_transaction(osr.get(), t);
  assert(r == 0);

  C_SaferCond waiter;
  if (!osr->flush_commit(&waiter)) {
    waiter.wait();
  }
}


// ======================================================
// PG's

PGPool OSD::_get_pool(int id, OSDMapRef createmap)
{
  if (!createmap->have_pg_pool(id)) {
    dout(5) << __func__ << ": the OSDmap does not contain a PG pool with id = "
	    << id << dendl;
    assert(0);
  }

  PGPool p = PGPool(id, createmap->get_pool_name(id),
		    createmap->get_pg_pool(id)->auid);
    
  const pg_pool_t *pi = createmap->get_pg_pool(id);
  p.info = *pi;
  p.snapc = pi->get_snap_context();

  pi->build_removed_snaps(p.cached_removed_snaps);
  dout(10) << "_get_pool " << p.id << dendl;
  return p;
}

PG *OSD::_open_lock_pg(
  OSDMapRef createmap,
  spg_t pgid, bool no_lockdep_check)
{
  assert(osd_lock.is_locked());

  PG* pg = _make_pg(createmap, pgid);
  {
    RWLock::WLocker l(pg_map_lock);
    pg->lock(no_lockdep_check);
    pg_map[pgid] = pg;
    pg->get("PGMap");  // because it's in pg_map
    service.pg_add_epoch(pg->info.pgid, createmap->get_epoch());
  }
  return pg;
}

PG* OSD::_make_pg(
  OSDMapRef createmap,
  spg_t pgid)
{
  dout(10) << "_open_lock_pg " << pgid << dendl;
  PGPool pool = _get_pool(pgid.pool(), createmap);

  // create
  PG *pg;
  if (createmap->get_pg_type(pgid.pgid) == pg_pool_t::TYPE_REPLICATED ||
      createmap->get_pg_type(pgid.pgid) == pg_pool_t::TYPE_ERASURE)
    pg = new ReplicatedPG(&service, createmap, pool, pgid);
  else 
    assert(0);

  return pg;
}


void OSD::add_newly_split_pg(PG *pg, PG::RecoveryCtx *rctx)
{
  epoch_t e(service.get_osdmap()->get_epoch());
  pg->get("PGMap");  // For pg_map
  pg_map[pg->info.pgid] = pg;
  service.pg_add_epoch(pg->info.pgid, pg->get_osdmap()->get_epoch());

  dout(10) << "Adding newly split pg " << *pg << dendl;
  vector<int> up, acting;
  pg->get_osdmap()->pg_to_up_acting_osds(pg->info.pgid.pgid, up, acting);
  int role = OSDMap::calc_pg_role(service.whoami, acting);
  pg->set_role(role);
  pg->reg_next_scrub();
  pg->handle_loaded(rctx);
  pg->write_if_dirty(*(rctx->transaction));
  pg->queue_null(e, e);
  map<spg_t, list<PG::CephPeeringEvtRef> >::iterator to_wake =
    peering_wait_for_split.find(pg->info.pgid);
  if (to_wake != peering_wait_for_split.end()) {
    for (list<PG::CephPeeringEvtRef>::iterator i =
	   to_wake->second.begin();
	 i != to_wake->second.end();
	 ++i) {
      pg->queue_peering_event(*i);
    }
    peering_wait_for_split.erase(to_wake);
  }
  if (!service.get_osdmap()->have_pg_pool(pg->info.pgid.pool()))
    _remove_pg(pg);
}

OSD::res_result OSD::_try_resurrect_pg(
  OSDMapRef curmap, spg_t pgid, spg_t *resurrected, PGRef *old_pg_state)
{
  assert(resurrected);
  assert(old_pg_state);
  // find nearest ancestor
  DeletingStateRef df;
  spg_t cur(pgid);
  while (true) {
    df = service.deleting_pgs.lookup(cur);
    if (df)
      break;
    if (!cur.ps())
      break;
    cur = cur.get_parent();
  }
  if (!df)
    return RES_NONE; // good to go

  df->old_pg_state->lock();
  OSDMapRef create_map = df->old_pg_state->get_osdmap();
  df->old_pg_state->unlock();

  set<spg_t> children;
  if (cur == pgid) {
    if (df->try_stop_deletion()) {
      dout(10) << __func__ << ": halted deletion on pg " << pgid << dendl;
      *resurrected = cur;
      *old_pg_state = df->old_pg_state;
      service.deleting_pgs.remove(pgid); // PG is no longer being removed!
      return RES_SELF;
    } else {
      // raced, ensure we don't see DeletingStateRef when we try to
      // delete this pg
      service.deleting_pgs.remove(pgid);
      return RES_NONE;
    }
  } else if (cur.is_split(create_map->get_pg_num(cur.pool()),
			  curmap->get_pg_num(cur.pool()),
			  &children) &&
	     children.count(pgid)) {
    if (df->try_stop_deletion()) {
      dout(10) << __func__ << ": halted deletion on ancestor pg " << pgid
	       << dendl;
      *resurrected = cur;
      *old_pg_state = df->old_pg_state;
      service.deleting_pgs.remove(cur); // PG is no longer being removed!
      return RES_PARENT;
    } else {
      /* this is not a problem, failing to cancel proves that all objects
       * have been removed, so no hobject_t overlap is possible
       */
      return RES_NONE;
    }
  }
  return RES_NONE;
}

PG *OSD::_create_lock_pg(
  OSDMapRef createmap,
  spg_t pgid,
  bool newly_created,
  bool hold_map_lock,
  bool backfill,
  int role,
  vector<int>& up, int up_primary,
  vector<int>& acting, int acting_primary,
  pg_history_t history,
  pg_interval_map_t& pi,
  ObjectStore::Transaction& t)
{
  assert(osd_lock.is_locked());
  dout(20) << "_create_lock_pg pgid " << pgid << dendl;

  PG *pg = _open_lock_pg(createmap, pgid, true);

  service.init_splits_between(pgid, pg->get_osdmap(), service.get_osdmap());

  pg->init(
    role,
    up,
    up_primary,
    acting,
    acting_primary,
    history,
    pi,
    backfill,
    &t);

  dout(7) << "_create_lock_pg " << *pg << dendl;
  return pg;
}

PG *OSD::get_pg_or_queue_for_pg(const spg_t& pgid, OpRequestRef& op)
{
  Session *session = static_cast<Session*>(
    op->get_req()->get_connection()->get_priv());
  if (!session)
    return NULL;
  // get_pg_or_queue_for_pg is only called from the fast_dispatch path where
  // the session_dispatch_lock must already be held.
  assert(session->session_dispatch_lock.is_locked());
  RWLock::RLocker l(pg_map_lock);

  ceph::unordered_map<spg_t, PG*>::iterator i = pg_map.find(pgid);
  if (i == pg_map.end())
    session->waiting_for_pg[pgid];

  map<spg_t, list<OpRequestRef> >::iterator wlistiter =
    session->waiting_for_pg.find(pgid);

  PG *out = NULL;
  if (wlistiter == session->waiting_for_pg.end()) {
    out = i->second;
  } else {
    wlistiter->second.push_back(op);
    register_session_waiting_on_pg(session, pgid);
  }
  session->put();
  return out;
}

bool OSD::_have_pg(spg_t pgid)
{
  RWLock::RLocker l(pg_map_lock);
  return pg_map.count(pgid);
}

PG *OSD::_lookup_lock_pg(spg_t pgid)
{
  RWLock::RLocker l(pg_map_lock);
  if (!pg_map.count(pgid))
    return NULL;
  PG *pg = pg_map[pgid];
  pg->lock();
  return pg;
}


PG *OSD::_lookup_pg(spg_t pgid)
{
  RWLock::RLocker l(pg_map_lock);
  if (!pg_map.count(pgid))
    return NULL;
  PG *pg = pg_map[pgid];
  return pg;
}

PG *OSD::_lookup_lock_pg_with_map_lock_held(spg_t pgid)
{
  assert(pg_map.count(pgid));
  PG *pg = pg_map[pgid];
  pg->lock();
  return pg;
}

void OSD::load_pgs()
{
  assert(osd_lock.is_locked());
  dout(0) << "load_pgs" << dendl;
  {
    RWLock::RLocker l(pg_map_lock);
    assert(pg_map.empty());
  }

  vector<coll_t> ls;
  int r = store->list_collections(ls);
  if (r < 0) {
    derr << "failed to list pgs: " << cpp_strerror(-r) << dendl;
  }

  bool has_upgraded = false;
    
  for (vector<coll_t>::iterator it = ls.begin();
       it != ls.end();
       ++it) {

    spg_t pgid;
    if (it->is_temp(&pgid) ||it->is_removal(&pgid) ||
	      (it->is_pg(&pgid) && PG::_has_removal_flag(store, pgid))) {
      dout(10) << "load_pgs " << *it << " clearing temp" << dendl;
      recursive_remove_collection(store, pgid, *it);
      continue;
    }

    if (!it->is_pg(&pgid)) {
      dout(10) << "load_pgs ignoring unrecognized " << *it << dendl;
      continue;
    }

    if (pgid.preferred() >= 0) {
      dout(10) << __func__ << ": skipping localized PG " << pgid << dendl;
      // FIXME: delete it too, eventually
      continue;
    }

    dout(10) << "pgid " << pgid << " coll " << coll_t(pgid) << dendl;
    bufferlist bl;
    epoch_t map_epoch = 0;
<<<<<<< HEAD
    ghobject_t pgmeta_oid(pgid.make_pgmeta_oid());
    int r = PG::peek_map_epoch(store, *it, &map_epoch, &bl, pgmeta_oid);
=======
    int r = PG::peek_map_epoch(store, pgid, &map_epoch, &bl);
>>>>>>> 3e487c34
    if (r < 0) {
      derr << __func__ << " unable to peek at " << pgid << " metadata, skipping"
	   << dendl;
      continue;
    }
<<<<<<< HEAD
=======

>>>>>>> 3e487c34
    PG *pg = NULL;
    if (map_epoch > 0) {
      OSDMapRef pgosdmap = service.try_get_map(map_epoch);
      if (!pgosdmap) {
	if (!osdmap->have_pg_pool(pgid.pool())) {
	  derr << __func__ << ": could not find map for epoch " << map_epoch
	       << " on pg " << pgid << ", but the pool is not present in the "
	       << "current map, so this is probably a result of bug 10617.  "
	       << "Skipping the pg for now, you can use ceph_objectstore_tool "
	       << "to clean it up later." << dendl;
	  continue;
	} else {
	  derr << __func__ << ": have pgid " << pgid << " at epoch "
	       << map_epoch << ", but missing map.  Crashing."
	       << dendl;
	  assert(0 == "Missing map in load_pgs");
	}
      }
      pg = _open_lock_pg(pgosdmap, pgid);
    } else {
      pg = _open_lock_pg(osdmap, pgid);
    }
    // there can be no waiters here, so we don't call wake_pg_waiters

    // read pg state, log
    pg->read_state(store, bl, pgmeta_oid);

    if (pg->must_upgrade()) {
      if (!pg->can_upgrade()) {
	derr << "PG needs upgrade, but on-disk data is too old; upgrade to"
	     << " an older version first." << dendl;
	assert(0 == "PG too old to upgrade");
      }
      if (!has_upgraded) {
	derr << "PGs are upgrading" << dendl;
	has_upgraded = true;
      }
      dout(10) << "PG " << pg->info.pgid
	       << " must upgrade..." << dendl;
      pg->upgrade(store);
    }

    OSDMapRef pgosdmap = pg->get_osdmap();
    service.init_splits_between(pg->info.pgid, pgosdmap, osdmap);

    // generate state for PG's current mapping
    int primary, up_primary;
    vector<int> acting, up;
    pgosdmap->pg_to_up_acting_osds(
      pgid.pgid, &up, &up_primary, &acting, &primary);
    pg->init_primary_up_acting(
      up,
      acting,
      up_primary,
      primary);
    int role = OSDMap::calc_pg_role(whoami, pg->acting);
    pg->set_role(role);

    pg->reg_next_scrub();

    PG::RecoveryCtx rctx(0, 0, 0, 0, 0, 0);
    pg->handle_loaded(&rctx);

    dout(10) << "load_pgs loaded " << *pg << " " << pg->pg_log.get_log() << dendl;
    pg->unlock();
  }
  {
    RWLock::RLocker l(pg_map_lock);
    dout(0) << "load_pgs opened " << pg_map.size() << " pgs" << dendl;
  }

  // clean up old infos object?
  if (has_upgraded && store->exists(coll_t::meta(), OSD::make_infos_oid())) {
    dout(1) << __func__ << " removing legacy infos object" << dendl;
    ObjectStore::Transaction t;
    t.remove(coll_t::meta(), OSD::make_infos_oid());
    int r = store->apply_transaction(service.meta_osr.get(), t);
    if (r != 0) {
      derr << __func__ << ": apply_transaction returned "
	   << cpp_strerror(r) << dendl;
      assert(0);
    }
  }
  
  build_past_intervals_parallel();
}


/*
 * build past_intervals efficiently on old, degraded, and buried
 * clusters.  this is important for efficiently catching up osds that
 * are way behind on maps to the current cluster state.
 *
 * this is a parallel version of PG::generate_past_intervals().
 * follow the same logic, but do all pgs at the same time so that we
 * can make a single pass across the osdmap history.
 */
struct pistate {
  epoch_t start, end;
  vector<int> old_acting, old_up;
  epoch_t same_interval_since;
  int primary;
  int up_primary;
};

void OSD::build_past_intervals_parallel()
{
  map<PG*,pistate> pis;

  // calculate junction of map range
  epoch_t end_epoch = superblock.oldest_map;
  epoch_t cur_epoch = superblock.newest_map;
  {
    RWLock::RLocker l(pg_map_lock);
    for (ceph::unordered_map<spg_t, PG*>::iterator i = pg_map.begin();
        i != pg_map.end();
        ++i) {
      PG *pg = i->second;

      epoch_t start, end;
      if (!pg->_calc_past_interval_range(&start, &end, superblock.oldest_map)) {
        if (pg->info.history.same_interval_since == 0)
          pg->info.history.same_interval_since = end;
        continue;
      }

      dout(10) << pg->info.pgid << " needs " << start << "-" << end << dendl;
      pistate& p = pis[pg];
      p.start = start;
      p.end = end;
      p.same_interval_since = 0;

      if (start < cur_epoch)
        cur_epoch = start;
      if (end > end_epoch)
        end_epoch = end;
    }
  }
  if (pis.empty()) {
    dout(10) << __func__ << " nothing to build" << dendl;
    return;
  }

  dout(1) << __func__ << " over " << cur_epoch << "-" << end_epoch << dendl;
  assert(cur_epoch <= end_epoch);

  OSDMapRef cur_map, last_map;
  for ( ; cur_epoch <= end_epoch; cur_epoch++) {
    dout(10) << __func__ << " epoch " << cur_epoch << dendl;
    last_map = cur_map;
    cur_map = get_map(cur_epoch);

    for (map<PG*,pistate>::iterator i = pis.begin(); i != pis.end(); ++i) {
      PG *pg = i->first;
      pistate& p = i->second;

      if (cur_epoch < p.start || cur_epoch > p.end)
	continue;

      vector<int> acting, up;
      int up_primary;
      int primary;
      pg_t pgid = pg->info.pgid.pgid;
      if (p.same_interval_since && last_map->get_pools().count(pgid.pool()))
	pgid = pgid.get_ancestor(last_map->get_pg_num(pgid.pool()));
      cur_map->pg_to_up_acting_osds(
	pgid, &up, &up_primary, &acting, &primary);

      if (p.same_interval_since == 0) {
	dout(10) << __func__ << " epoch " << cur_epoch << " pg " << pg->info.pgid
		 << " first map, acting " << acting
		 << " up " << up << ", same_interval_since = " << cur_epoch << dendl;
	p.same_interval_since = cur_epoch;
	p.old_up = up;
	p.old_acting = acting;
	p.primary = primary;
	p.up_primary = up_primary;
	continue;
      }
      assert(last_map);

      boost::scoped_ptr<IsPGRecoverablePredicate> recoverable(
        pg->get_is_recoverable_predicate());
      std::stringstream debug;
      bool new_interval = pg_interval_t::check_new_interval(
	p.primary,
	primary,
	p.old_acting, acting,
	p.up_primary,
	up_primary,
	p.old_up, up,
	p.same_interval_since,
	pg->info.history.last_epoch_clean,
	cur_map, last_map,
	pgid,
        recoverable.get(),
	&pg->past_intervals,
	&debug);
      if (new_interval) {
	dout(10) << __func__ << " epoch " << cur_epoch << " pg " << pg->info.pgid
		 << " " << debug.str() << dendl;
	p.old_up = up;
	p.old_acting = acting;
	p.same_interval_since = cur_epoch;
      }
    }
  }

  // Now that past_intervals have been recomputed let's fix the same_interval_since
  // if it was cleared by import.
  for (map<PG*,pistate>::iterator i = pis.begin(); i != pis.end(); ++i) {
    PG *pg = i->first;
    pistate& p = i->second;

    // Verify same_interval_since is correct
    if (pg->info.history.same_interval_since) {
      assert(pg->info.history.same_interval_since == p.same_interval_since);
    } else {
      assert(p.same_interval_since);
      dout(10) << __func__ << " fix same_interval_since " << p.same_interval_since << " pg " << *pg << dendl;
      dout(10) << __func__ << " past_intervals " << pg->past_intervals << dendl;
      // Fix it
      pg->info.history.same_interval_since = p.same_interval_since;
    }
  }

  // write info only at the end.  this is necessary because we check
  // whether the past_intervals go far enough back or forward in time,
  // but we don't check for holes.  we could avoid it by discarding
  // the previous past_intervals and rebuilding from scratch, or we
  // can just do this and commit all our work at the end.
  ObjectStore::Transaction t;
  int num = 0;
  for (map<PG*,pistate>::iterator i = pis.begin(); i != pis.end(); ++i) {
    PG *pg = i->first;
    pg->lock();
    pg->dirty_big_info = true;
    pg->dirty_info = true;
    pg->write_if_dirty(t);
    pg->unlock();

    // don't let the transaction get too big
    if (++num >= cct->_conf->osd_target_transaction_size) {
      store->apply_transaction(service.meta_osr.get(), t);
      t = ObjectStore::Transaction();
      num = 0;
    }
  }
  if (!t.empty())
    store->apply_transaction(service.meta_osr.get(), t);
}

/*
 * look up a pg.  if we have it, great.  if not, consider creating it IF the pg mapping
 * hasn't changed since the given epoch and we are the primary.
 */
void OSD::handle_pg_peering_evt(
  spg_t pgid,
  const pg_info_t& info,
  pg_interval_map_t& pi,
  epoch_t epoch,
  pg_shard_t from,
  bool primary,
  PG::CephPeeringEvtRef evt)
{
  if (service.splitting(pgid)) {
    peering_wait_for_split[pgid].push_back(evt);
    return;
  }

  if (!_have_pg(pgid)) {
    // same primary?
    if (!osdmap->have_pg_pool(pgid.pool()))
      return;
    int up_primary, acting_primary;
    vector<int> up, acting;
    osdmap->pg_to_up_acting_osds(
      pgid.pgid, &up, &up_primary, &acting, &acting_primary);
    int role = osdmap->calc_pg_role(whoami, acting, acting.size());

    pg_history_t history = info.history;
    bool valid_history = project_pg_history(
      pgid, history, epoch, up, up_primary, acting, acting_primary);

    if (!valid_history || epoch < history.same_interval_since) {
      dout(10) << "get_or_create_pg " << pgid << " acting changed in "
	       << history.same_interval_since << " (msg from " << epoch << ")" << dendl;
      return;
    }

    if (service.splitting(pgid)) {
      assert(0);
    }

    bool create = false;
    if (primary) {
      // DNE on source?
      if (info.dne()) {
	// is there a creation pending on this pg?
	if (creating_pgs.count(pgid)) {
	  creating_pgs[pgid].prior.erase(from);
	  if (!can_create_pg(pgid))
	    return;
	  history = creating_pgs[pgid].history;
	  create = true;
	} else {
	  dout(10) << "get_or_create_pg " << pgid
		   << " DNE on source, but creation probe, ignoring" << dendl;
	  return;
	}
      }
      creating_pgs.erase(pgid);
    } else {
      assert(!info.dne());  // pg exists if we are hearing about it
    }

    // do we need to resurrect a deleting pg?
    spg_t resurrected;
    PGRef old_pg_state;
    res_result result = _try_resurrect_pg(
      service.get_osdmap(),
      pgid,
      &resurrected,
      &old_pg_state);

    PG::RecoveryCtx rctx = create_context();
    switch (result) {
    case RES_NONE: {
      const pg_pool_t* pp = osdmap->get_pg_pool(pgid.pool());
      PG::_create(*rctx.transaction, pgid, pgid.get_split_bits(pp->get_pg_num()));
      PG::_init(*rctx.transaction, pgid, pp);

      PG *pg = _create_lock_pg(
	get_map(epoch),
	pgid, create, false, result == RES_SELF,
	role,
	up, up_primary,
	acting, acting_primary,
	history, pi,
	*rctx.transaction);
      pg->handle_create(&rctx);
      pg->write_if_dirty(*rctx.transaction);
      dispatch_context(rctx, pg, osdmap);

      dout(10) << *pg << " is new" << dendl;

      pg->queue_peering_event(evt);
      pg->unlock();
      wake_pg_waiters(pg, pgid);
      return;
    }
    case RES_SELF: {
      old_pg_state->lock();
      OSDMapRef old_osd_map = old_pg_state->get_osdmap();
      int old_role = old_pg_state->role;
      vector<int> old_up = old_pg_state->up;
      int old_up_primary = old_pg_state->up_primary.osd;
      vector<int> old_acting = old_pg_state->acting;
      int old_primary = old_pg_state->primary.osd;
      pg_history_t old_history = old_pg_state->info.history;
      pg_interval_map_t old_past_intervals = old_pg_state->past_intervals;
      old_pg_state->unlock();
      PG *pg = _create_lock_pg(
	old_osd_map,
	resurrected,
	false,
	false,
	true,
	old_role,
	old_up,
	old_up_primary,
	old_acting,
	old_primary,
	old_history,
	old_past_intervals,
	*rctx.transaction);
      pg->handle_create(&rctx);
      pg->write_if_dirty(*rctx.transaction);
      dispatch_context(rctx, pg, osdmap);

      dout(10) << *pg << " is new (resurrected)" << dendl;

      pg->queue_peering_event(evt);
      pg->unlock();
      wake_pg_waiters(pg, resurrected);
      return;
    }
    case RES_PARENT: {
      assert(old_pg_state);
      old_pg_state->lock();
      OSDMapRef old_osd_map = old_pg_state->get_osdmap();
      int old_role = old_pg_state->role;
      vector<int> old_up = old_pg_state->up;
      int old_up_primary = old_pg_state->up_primary.osd;
      vector<int> old_acting = old_pg_state->acting;
      int old_primary = old_pg_state->primary.osd;
      pg_history_t old_history = old_pg_state->info.history;
      pg_interval_map_t old_past_intervals = old_pg_state->past_intervals;
      old_pg_state->unlock();
      PG *parent = _create_lock_pg(
	old_osd_map,
	resurrected,
	false,
	false,
	true,
	old_role,
	old_up,
	old_up_primary,
	old_acting,
	old_primary,
	old_history,
	old_past_intervals,
	*rctx.transaction
	);
      parent->handle_create(&rctx);
      parent->write_if_dirty(*rctx.transaction);
      dispatch_context(rctx, parent, osdmap);

      dout(10) << *parent << " is new" << dendl;

      assert(service.splitting(pgid));
      peering_wait_for_split[pgid].push_back(evt);

      //parent->queue_peering_event(evt);
      parent->queue_null(osdmap->get_epoch(), osdmap->get_epoch());
      parent->unlock();
      wake_pg_waiters(parent, resurrected);
      return;
    }
    }
  } else {
    // already had it.  did the mapping change?
    PG *pg = _lookup_lock_pg(pgid);
    if (epoch < pg->info.history.same_interval_since) {
      dout(10) << *pg << " get_or_create_pg acting changed in "
	       << pg->info.history.same_interval_since
	       << " (msg from " << epoch << ")" << dendl;
      pg->unlock();
      return;
    }
    pg->queue_peering_event(evt);
    pg->unlock();
    return;
  }
}


/*
 * calculate prior pg members during an epoch interval [start,end)
 *  - from each epoch, include all osds up then AND now
 *  - if no osds from then are up now, include them all, even tho they're not reachable now
 */
void OSD::calc_priors_during(
  spg_t pgid, epoch_t start, epoch_t end, set<pg_shard_t>& pset)
{
  dout(15) << "calc_priors_during " << pgid << " [" << start
	   << "," << end << ")" << dendl;
  
  for (epoch_t e = start; e < end; e++) {
    OSDMapRef oldmap = get_map(e);
    vector<int> acting;
    oldmap->pg_to_acting_osds(pgid.pgid, acting);
    dout(20) << "  " << pgid << " in epoch " << e << " was " << acting << dendl;
    int up = 0;
    int actual_osds = 0;
    for (unsigned i=0; i<acting.size(); i++) {
      if (acting[i] != CRUSH_ITEM_NONE) {
	if (osdmap->is_up(acting[i])) {
	  if (acting[i] != whoami) {
	    pset.insert(
	      pg_shard_t(
		acting[i],
		osdmap->pg_is_ec(pgid.pgid) ? shard_id_t(i) : shard_id_t::NO_SHARD));
	  }
	  up++;
	}
	actual_osds++;
      }
    }
    if (!up && actual_osds) {
      // sucky.  add down osds, even tho we can't reach them right now.
      for (unsigned i=0; i<acting.size(); i++) {
	if (acting[i] != whoami && acting[i] != CRUSH_ITEM_NONE) {
	  pset.insert(
	    pg_shard_t(
	      acting[i],
	      osdmap->pg_is_ec(pgid.pgid) ? shard_id_t(i) : shard_id_t::NO_SHARD));
	}
      }
    }
  }
  dout(10) << "calc_priors_during " << pgid
	   << " [" << start << "," << end 
	   << ") = " << pset << dendl;
}


/**
 * Fill in the passed history so you know same_interval_since, same_up_since,
 * and same_primary_since.
 */
bool OSD::project_pg_history(spg_t pgid, pg_history_t& h, epoch_t from,
			     const vector<int>& currentup,
			     int currentupprimary,
			     const vector<int>& currentacting,
			     int currentactingprimary)
{
  dout(15) << "project_pg_history " << pgid
           << " from " << from << " to " << osdmap->get_epoch()
           << ", start " << h
           << dendl;

  epoch_t e;
  for (e = osdmap->get_epoch();
       e > from;
       e--) {
    // verify during intermediate epoch (e-1)
    OSDMapRef oldmap = service.try_get_map(e-1);
    if (!oldmap) {
      dout(15) << __func__ << ": found map gap, returning false" << dendl;
      return false;
    }
    assert(oldmap->have_pg_pool(pgid.pool()));

    int upprimary, actingprimary;
    vector<int> up, acting;
    oldmap->pg_to_up_acting_osds(
      pgid.pgid,
      &up,
      &upprimary,
      &acting,
      &actingprimary);

    // acting set change?
    if ((actingprimary != currentactingprimary ||
	 upprimary != currentupprimary ||
	 acting != currentacting ||
	 up != currentup) && e > h.same_interval_since) {
      dout(15) << "project_pg_history " << pgid << " acting|up changed in " << e 
	       << " from " << acting << "/" << up
	       << " " << actingprimary << "/" << upprimary
	       << " -> " << currentacting << "/" << currentup
	       << " " << currentactingprimary << "/" << currentupprimary 
	       << dendl;
      h.same_interval_since = e;
    }
    // split?
    if (pgid.is_split(oldmap->get_pg_num(pgid.pool()),
		      osdmap->get_pg_num(pgid.pool()),
		      0)) {
      h.same_interval_since = e;
    }
    // up set change?
    if ((up != currentup || upprimary != currentupprimary)
	&& e > h.same_up_since) {
      dout(15) << "project_pg_history " << pgid << " up changed in " << e 
	       << " from " << up << " " << upprimary
	       << " -> " << currentup << " " << currentupprimary << dendl;
      h.same_up_since = e;
    }

    // primary change?
    if (OSDMap::primary_changed(
	  actingprimary,
	  acting,
	  currentactingprimary,
	  currentacting) &&
        e > h.same_primary_since) {
      dout(15) << "project_pg_history " << pgid << " primary changed in " << e << dendl;
      h.same_primary_since = e;
    }

    if (h.same_interval_since >= e && h.same_up_since >= e && h.same_primary_since >= e)
      break;
  }

  // base case: these floors should be the creation epoch if we didn't
  // find any changes.
  if (e == h.epoch_created) {
    if (!h.same_interval_since)
      h.same_interval_since = e;
    if (!h.same_up_since)
      h.same_up_since = e;
    if (!h.same_primary_since)
      h.same_primary_since = e;
  }

  dout(15) << "project_pg_history end " << h << dendl;
  return true;
}



void OSD::_add_heartbeat_peer(int p)
{
  if (p == whoami)
    return;
  HeartbeatInfo *hi;

  map<int,HeartbeatInfo>::iterator i = heartbeat_peers.find(p);
  if (i == heartbeat_peers.end()) {
    pair<ConnectionRef,ConnectionRef> cons = service.get_con_osd_hb(p, osdmap->get_epoch());
    if (!cons.first)
      return;
    hi = &heartbeat_peers[p];
    hi->peer = p;
    HeartbeatSession *s = new HeartbeatSession(p);
    hi->con_back = cons.first.get();
    hi->con_back->set_priv(s->get());
    if (cons.second) {
      hi->con_front = cons.second.get();
      hi->con_front->set_priv(s->get());
      dout(10) << "_add_heartbeat_peer: new peer osd." << p
	       << " " << hi->con_back->get_peer_addr()
	       << " " << hi->con_front->get_peer_addr()
	       << dendl;
    } else {
      hi->con_front.reset(NULL);
      dout(10) << "_add_heartbeat_peer: new peer osd." << p
	       << " " << hi->con_back->get_peer_addr()
	       << dendl;
    }
    s->put();
  } else {
    hi = &i->second;
  }
  hi->epoch = osdmap->get_epoch();
}

void OSD::_remove_heartbeat_peer(int n)
{
  map<int,HeartbeatInfo>::iterator q = heartbeat_peers.find(n);
  assert(q != heartbeat_peers.end());
  dout(20) << " removing heartbeat peer osd." << n
	   << " " << q->second.con_back->get_peer_addr()
	   << " " << (q->second.con_front ? q->second.con_front->get_peer_addr() : entity_addr_t())
	   << dendl;
  q->second.con_back->mark_down();
  if (q->second.con_front) {
    q->second.con_front->mark_down();
  }
  heartbeat_peers.erase(q);
}

void OSD::need_heartbeat_peer_update()
{
  if (is_stopping())
    return;
  dout(20) << "need_heartbeat_peer_update" << dendl;
  heartbeat_set_peers_need_update();
}

void OSD::maybe_update_heartbeat_peers()
{
  assert(osd_lock.is_locked());

  if (is_waiting_for_healthy()) {
    utime_t now = ceph_clock_now(cct);
    if (last_heartbeat_resample == utime_t()) {
      last_heartbeat_resample = now;
      heartbeat_set_peers_need_update();
    } else if (!heartbeat_peers_need_update()) {
      utime_t dur = now - last_heartbeat_resample;
      if (dur > cct->_conf->osd_heartbeat_grace) {
	dout(10) << "maybe_update_heartbeat_peers forcing update after " << dur << " seconds" << dendl;
	heartbeat_set_peers_need_update();
	last_heartbeat_resample = now;
	reset_heartbeat_peers();   // we want *new* peers!
      }
    }
  }

  Mutex::Locker l(heartbeat_lock);
  if (!heartbeat_peers_need_update())
    return;
  heartbeat_need_update = false;

  dout(10) << "maybe_update_heartbeat_peers updating" << dendl;

  heartbeat_epoch = osdmap->get_epoch();

  // build heartbeat from set
  if (is_active()) {
    RWLock::RLocker l(pg_map_lock);
    for (ceph::unordered_map<spg_t, PG*>::iterator i = pg_map.begin();
	 i != pg_map.end();
	 ++i) {
      PG *pg = i->second;
      pg->heartbeat_peer_lock.Lock();
      dout(20) << i->first << " heartbeat_peers " << pg->heartbeat_peers << dendl;
      for (set<int>::iterator p = pg->heartbeat_peers.begin();
	   p != pg->heartbeat_peers.end();
	   ++p)
	if (osdmap->is_up(*p))
	  _add_heartbeat_peer(*p);
      for (set<int>::iterator p = pg->probe_targets.begin();
	   p != pg->probe_targets.end();
	   ++p)
	if (osdmap->is_up(*p))
	  _add_heartbeat_peer(*p);
      pg->heartbeat_peer_lock.Unlock();
    }
  }

  // include next and previous up osds to ensure we have a fully-connected set
  set<int> want, extras;
  int next = osdmap->get_next_up_osd_after(whoami);
  if (next >= 0)
    want.insert(next);
  int prev = osdmap->get_previous_up_osd_before(whoami);
  if (prev >= 0)
    want.insert(prev);

  for (set<int>::iterator p = want.begin(); p != want.end(); ++p) {
    dout(10) << " adding neighbor peer osd." << *p << dendl;
    extras.insert(*p);
    _add_heartbeat_peer(*p);
  }

  // remove down peers; enumerate extras
  map<int,HeartbeatInfo>::iterator p = heartbeat_peers.begin();
  while (p != heartbeat_peers.end()) {
    if (!osdmap->is_up(p->first)) {
      int o = p->first;
      ++p;
      _remove_heartbeat_peer(o);
      continue;
    }
    if (p->second.epoch < osdmap->get_epoch()) {
      extras.insert(p->first);
    }
    ++p;
  }

  // too few?
  int start = osdmap->get_next_up_osd_after(whoami);
  for (int n = start; n >= 0; ) {
    if ((int)heartbeat_peers.size() >= cct->_conf->osd_heartbeat_min_peers)
      break;
    if (!extras.count(n) && !want.count(n) && n != whoami) {
      dout(10) << " adding random peer osd." << n << dendl;
      extras.insert(n);
      _add_heartbeat_peer(n);
    }
    n = osdmap->get_next_up_osd_after(n);
    if (n == start)
      break;  // came full circle; stop
  }

  // too many?
  for (set<int>::iterator p = extras.begin();
       (int)heartbeat_peers.size() > cct->_conf->osd_heartbeat_min_peers && p != extras.end();
       ++p) {
    if (want.count(*p))
      continue;
    _remove_heartbeat_peer(*p);
  }

  dout(10) << "maybe_update_heartbeat_peers " << heartbeat_peers.size() << " peers, extras " << extras << dendl;
}

void OSD::reset_heartbeat_peers()
{
  assert(osd_lock.is_locked());
  dout(10) << "reset_heartbeat_peers" << dendl;
  Mutex::Locker l(heartbeat_lock);
  while (!heartbeat_peers.empty()) {
    HeartbeatInfo& hi = heartbeat_peers.begin()->second;
    hi.con_back->mark_down();
    if (hi.con_front) {
      hi.con_front->mark_down();
    }
    heartbeat_peers.erase(heartbeat_peers.begin());
  }
  failure_queue.clear();
}

void OSD::handle_osd_ping(MOSDPing *m)
{
  if (superblock.cluster_fsid != m->fsid) {
    dout(20) << "handle_osd_ping from " << m->get_source_inst()
	     << " bad fsid " << m->fsid << " != " << superblock.cluster_fsid << dendl;
    m->put();
    return;
  }

  int from = m->get_source().num();

  heartbeat_lock.Lock();
  if (is_stopping()) {
    heartbeat_lock.Unlock();
    m->put();
    return;
  }

  OSDMapRef curmap = service.get_osdmap();
  
  switch (m->op) {

  case MOSDPing::PING:
    {
      if (cct->_conf->osd_debug_drop_ping_probability > 0) {
	if (debug_heartbeat_drops_remaining.count(from)) {
	  if (debug_heartbeat_drops_remaining[from] == 0) {
	    debug_heartbeat_drops_remaining.erase(from);
	  } else {
	    debug_heartbeat_drops_remaining[from]--;
	    dout(5) << "Dropping heartbeat from " << from
		    << ", " << debug_heartbeat_drops_remaining[from]
		    << " remaining to drop" << dendl;
	    break;
	  }
	} else if (cct->_conf->osd_debug_drop_ping_probability >
	           ((((double)(rand()%100))/100.0))) {
	  debug_heartbeat_drops_remaining[from] =
	    cct->_conf->osd_debug_drop_ping_duration;
	  dout(5) << "Dropping heartbeat from " << from
		  << ", " << debug_heartbeat_drops_remaining[from]
		  << " remaining to drop" << dendl;
	  break;
	}
      }

      if (!cct->get_heartbeat_map()->is_healthy()) {
	dout(10) << "internal heartbeat not healthy, dropping ping request" << dendl;
	break;
      }

      Message *r = new MOSDPing(monc->get_fsid(),
				curmap->get_epoch(),
				MOSDPing::PING_REPLY,
				m->stamp);
      m->get_connection()->send_message(r);

      if (curmap->is_up(from)) {
	service.note_peer_epoch(from, m->map_epoch);
	if (is_active()) {
	  ConnectionRef con = service.get_con_osd_cluster(from, curmap->get_epoch());
	  if (con) {
	    service.share_map_peer(from, con.get());
	  }
	}
      } else if (!curmap->exists(from) ||
		 curmap->get_down_at(from) > m->map_epoch) {
	// tell them they have died
	Message *r = new MOSDPing(monc->get_fsid(),
				  curmap->get_epoch(),
				  MOSDPing::YOU_DIED,
				  m->stamp);
	m->get_connection()->send_message(r);
      }
    }
    break;

  case MOSDPing::PING_REPLY:
    {
      map<int,HeartbeatInfo>::iterator i = heartbeat_peers.find(from);
      if (i != heartbeat_peers.end()) {
	if (m->get_connection() == i->second.con_back) {
	  dout(25) << "handle_osd_ping got reply from osd." << from
		   << " first_rx " << i->second.first_tx
		   << " last_tx " << i->second.last_tx
		   << " last_rx_back " << i->second.last_rx_back << " -> " << m->stamp
		   << " last_rx_front " << i->second.last_rx_front
		   << dendl;
	  i->second.last_rx_back = m->stamp;
	  // if there is no front con, set both stamps.
	  if (i->second.con_front == NULL)
	    i->second.last_rx_front = m->stamp;
	} else if (m->get_connection() == i->second.con_front) {
	  dout(25) << "handle_osd_ping got reply from osd." << from
		   << " first_rx " << i->second.first_tx
		   << " last_tx " << i->second.last_tx
		   << " last_rx_back " << i->second.last_rx_back
		   << " last_rx_front " << i->second.last_rx_front << " -> " << m->stamp
		   << dendl;
	  i->second.last_rx_front = m->stamp;
	}
      }

      if (m->map_epoch &&
	  curmap->is_up(from)) {
	service.note_peer_epoch(from, m->map_epoch);
	if (is_active()) {
	  ConnectionRef con = service.get_con_osd_cluster(from, curmap->get_epoch());
	  if (con) {
	    service.share_map_peer(from, con.get());
	  }
	}
      }

      utime_t cutoff = ceph_clock_now(cct);
      cutoff -= cct->_conf->osd_heartbeat_grace;
      if (i->second.is_healthy(cutoff)) {
	// Cancel false reports
	if (failure_queue.count(from)) {
	  dout(10) << "handle_osd_ping canceling queued failure report for osd." << from<< dendl;
	  failure_queue.erase(from);
	}
	if (failure_pending.count(from)) {
	  dout(10) << "handle_osd_ping canceling in-flight failure report for osd." << from<< dendl;
	  send_still_alive(curmap->get_epoch(), failure_pending[from]);
	  failure_pending.erase(from);
	}
      }
    }
    break;

  case MOSDPing::YOU_DIED:
    dout(10) << "handle_osd_ping " << m->get_source_inst()
	     << " says i am down in " << m->map_epoch << dendl;
    osdmap_subscribe(curmap->get_epoch()+1, false);
    break;
  }

  heartbeat_lock.Unlock();
  m->put();
}

void OSD::heartbeat_entry()
{
  Mutex::Locker l(heartbeat_lock);
  if (is_stopping())
    return;
  while (!heartbeat_stop) {
    heartbeat();

    double wait = .5 + ((float)(rand() % 10)/10.0) * (float)cct->_conf->osd_heartbeat_interval;
    utime_t w;
    w.set_from_double(wait);
    dout(30) << "heartbeat_entry sleeping for " << wait << dendl;
    heartbeat_cond.WaitInterval(cct, heartbeat_lock, w);
    if (is_stopping())
      return;
    dout(30) << "heartbeat_entry woke up" << dendl;
  }
}

void OSD::heartbeat_check()
{
  assert(heartbeat_lock.is_locked());
  utime_t now = ceph_clock_now(cct);
  double age = hbclient_messenger->get_dispatch_queue_max_age(now);
  if (age > (cct->_conf->osd_heartbeat_grace / 2)) {
    derr << "skipping heartbeat_check, hbqueue max age: " << age << dendl;
    return; // hb dispatch is too backed up for our hb status to be meaningful
  }

  // check for incoming heartbeats (move me elsewhere?)
  utime_t cutoff = now;
  cutoff -= cct->_conf->osd_heartbeat_grace;
  for (map<int,HeartbeatInfo>::iterator p = heartbeat_peers.begin();
       p != heartbeat_peers.end();
       ++p) {
    dout(25) << "heartbeat_check osd." << p->first
	     << " first_tx " << p->second.first_tx
	     << " last_tx " << p->second.last_tx
	     << " last_rx_back " << p->second.last_rx_back
	     << " last_rx_front " << p->second.last_rx_front
	     << dendl;
    if (p->second.is_unhealthy(cutoff)) {
      if (p->second.last_rx_back == utime_t() ||
	  p->second.last_rx_front == utime_t()) {
	derr << "heartbeat_check: no reply from osd." << p->first
	     << " ever on either front or back, first ping sent " << p->second.first_tx
	     << " (cutoff " << cutoff << ")" << dendl;
	// fail
	failure_queue[p->first] = p->second.last_tx;
      } else {
	derr << "heartbeat_check: no reply from osd." << p->first
	     << " since back " << p->second.last_rx_back
	     << " front " << p->second.last_rx_front
	     << " (cutoff " << cutoff << ")" << dendl;
	// fail
	failure_queue[p->first] = MIN(p->second.last_rx_back, p->second.last_rx_front);
      }
    }
  }
}

void OSD::heartbeat()
{
  dout(30) << "heartbeat" << dendl;

  // get CPU load avg
  double loadavgs[1];
  if (getloadavg(loadavgs, 1) == 1)
    logger->set(l_osd_loadavg, 100 * loadavgs[0]);

  dout(30) << "heartbeat checking stats" << dendl;

  // refresh stats?
  vector<int> hb_peers;
  for (map<int,HeartbeatInfo>::iterator p = heartbeat_peers.begin();
       p != heartbeat_peers.end();
       ++p)
    hb_peers.push_back(p->first);
  service.update_osd_stat(hb_peers);

  dout(5) << "heartbeat: " << service.get_osd_stat() << dendl;

  utime_t now = ceph_clock_now(cct);

  // send heartbeats
  for (map<int,HeartbeatInfo>::iterator i = heartbeat_peers.begin();
       i != heartbeat_peers.end();
       ++i) {
    int peer = i->first;
    i->second.last_tx = now;
    if (i->second.first_tx == utime_t())
      i->second.first_tx = now;
    dout(30) << "heartbeat sending ping to osd." << peer << dendl;
    i->second.con_back->send_message(new MOSDPing(monc->get_fsid(),
					  service.get_osdmap()->get_epoch(),
					  MOSDPing::PING,
					  now));

    if (i->second.con_front)
      i->second.con_front->send_message(new MOSDPing(monc->get_fsid(),
					     service.get_osdmap()->get_epoch(),
						     MOSDPing::PING,
						     now));
  }

  dout(30) << "heartbeat check" << dendl;
  heartbeat_check();

  logger->set(l_osd_hb_to, heartbeat_peers.size());
  logger->set(l_osd_hb_from, 0);
  
  // hmm.. am i all alone?
  dout(30) << "heartbeat lonely?" << dendl;
  if (heartbeat_peers.empty()) {
    if (now - last_mon_heartbeat > cct->_conf->osd_mon_heartbeat_interval && is_active()) {
      last_mon_heartbeat = now;
      dout(10) << "i have no heartbeat peers; checking mon for new map" << dendl;
      osdmap_subscribe(osdmap->get_epoch() + 1, true);
    }
  }

  dout(30) << "heartbeat done" << dendl;
}

bool OSD::heartbeat_reset(Connection *con)
{
  HeartbeatSession *s = static_cast<HeartbeatSession*>(con->get_priv());
  if (s) {
    heartbeat_lock.Lock();
    if (is_stopping()) {
      heartbeat_lock.Unlock();
      s->put();
      return true;
    }
    map<int,HeartbeatInfo>::iterator p = heartbeat_peers.find(s->peer);
    if (p != heartbeat_peers.end() &&
	(p->second.con_back == con ||
	 p->second.con_front == con)) {
      dout(10) << "heartbeat_reset failed hb con " << con << " for osd." << p->second.peer
	       << ", reopening" << dendl;
      if (con != p->second.con_back) {
	p->second.con_back->mark_down();
      }
      p->second.con_back.reset(NULL);
      if (p->second.con_front && con != p->second.con_front) {
	p->second.con_front->mark_down();
      }
      p->second.con_front.reset(NULL);
      pair<ConnectionRef,ConnectionRef> newcon = service.get_con_osd_hb(p->second.peer, p->second.epoch);
      if (newcon.first) {
	p->second.con_back = newcon.first.get();
	p->second.con_back->set_priv(s->get());
	if (newcon.second) {
	  p->second.con_front = newcon.second.get();
	  p->second.con_front->set_priv(s->get());
	}
      } else {
	dout(10) << "heartbeat_reset failed hb con " << con << " for osd." << p->second.peer
		 << ", raced with osdmap update, closing out peer" << dendl;
	heartbeat_peers.erase(p);
      }
    } else {
      dout(10) << "heartbeat_reset closing (old) failed hb con " << con << dendl;
    }
    heartbeat_lock.Unlock();
    s->put();
  }
  return true;
}



// =========================================

void OSD::tick()
{
  assert(osd_lock.is_locked());
  dout(5) << "tick" << dendl;

  logger->set(l_osd_buf, buffer::get_total_alloc());

  if (is_active() || is_waiting_for_healthy()) {
    map_lock.get_read();

    maybe_update_heartbeat_peers();

    heartbeat_lock.Lock();
    heartbeat_check();
    heartbeat_lock.Unlock();

    // mon report?
    utime_t now = ceph_clock_now(cct);
    if (outstanding_pg_stats && timeout_mon_on_pg_stats &&
	(now - cct->_conf->osd_mon_ack_timeout) > last_pg_stats_ack) {
      dout(1) << "mon hasn't acked PGStats in " << now - last_pg_stats_ack
	      << " seconds, reconnecting elsewhere" << dendl;
      monc->reopen_session(new C_MonStatsAckTimer(this));
      timeout_mon_on_pg_stats = false;
      last_pg_stats_ack = ceph_clock_now(cct);  // reset clock
      last_pg_stats_sent = utime_t();
    }
    if (now - last_pg_stats_sent > cct->_conf->osd_mon_report_interval_max) {
      osd_stat_updated = true;
      do_mon_report();
    } else if (now - last_mon_report > cct->_conf->osd_mon_report_interval_min) {
      do_mon_report();
    }

    map_lock.put_read();
  }

  if (is_waiting_for_healthy()) {
    if (_is_healthy()) {
      dout(1) << "healthy again, booting" << dendl;
      set_state(STATE_BOOTING);
      start_boot();
    }
  }

  if (is_active()) {
    // periodically kick recovery work queue
    recovery_tp.wake();

    check_replay_queue();
  }

  // only do waiters if dispatch() isn't currently running.  (if it is,
  // it'll do the waiters, and doing them here may screw up ordering
  // of op_queue vs handle_osd_map.)
  if (!dispatch_running) {
    dispatch_running = true;
    do_waiters();
    dispatch_running = false;
    dispatch_cond.Signal();
  }

  check_ops_in_flight();

  tick_timer.add_event_after(OSD_TICK_INTERVAL, new C_Tick(this));
}

void OSD::tick_without_osd_lock()
{
  assert(tick_timer_lock.is_locked());
  dout(5) << "tick_without_osd_lock" << dendl;

  if (!scrub_random_backoff()) {
    sched_scrub();
  }
  tick_timer_without_osd_lock.add_event_after(OSD_TICK_INTERVAL, new C_Tick_WithoutOSDLock(this));
}

void OSD::check_ops_in_flight()
{
  vector<string> warnings;
  if (op_tracker.check_ops_in_flight(warnings)) {
    for (vector<string>::iterator i = warnings.begin();
        i != warnings.end();
        ++i) {
      clog->warn() << *i;
    }
  }
  return;
}

// Usage:
//   setomapval <pool-id> [namespace/]<obj-name> <key> <val>
//   rmomapkey <pool-id> [namespace/]<obj-name> <key>
//   setomapheader <pool-id> [namespace/]<obj-name> <header>
//   getomap <pool> [namespace/]<obj-name>
//   truncobj <pool-id> [namespace/]<obj-name> <newlen>
//   injectmdataerr [namespace/]<obj-name> [shardid]
//   injectdataerr [namespace/]<obj-name> [shardid]
//
//   set_recovery_delay [utime]
void TestOpsSocketHook::test_ops(OSDService *service, ObjectStore *store,
     std::string command, cmdmap_t& cmdmap, ostream &ss)
{
  //Test support
  //Support changing the omap on a single osd by using the Admin Socket to
  //directly request the osd make a change.
  if (command == "setomapval" || command == "rmomapkey" ||
      command == "setomapheader" || command == "getomap" ||
      command == "truncobj" || command == "injectmdataerr" ||
      command == "injectdataerr"
    ) {
    pg_t rawpg;
    int64_t pool;
    OSDMapRef curmap = service->get_osdmap();
    int r;

    string poolstr;

    cmd_getval(service->cct, cmdmap, "pool", poolstr);
    pool = curmap->lookup_pg_pool_name(poolstr);
    //If we can't find it by name then maybe id specified
    if (pool < 0 && isdigit(poolstr[0]))
      pool = atoll(poolstr.c_str());
    if (pool < 0) {
      ss << "Invalid pool" << poolstr;
      return;
    }
    r = -1;
    string objname, nspace;
    cmd_getval(service->cct, cmdmap, "objname", objname);
    std::size_t found = objname.find_first_of('/');
    if (found != string::npos) {
      nspace = objname.substr(0, found);
      objname = objname.substr(found+1);
    }
    object_locator_t oloc(pool, nspace);
    r = curmap->object_locator_to_pg(object_t(objname), oloc,  rawpg);

    if (r < 0) {
      ss << "Invalid namespace/objname";
      return;
    }

    int64_t shardid;
    cmd_getval(service->cct, cmdmap, "shardid", shardid, int64_t(shard_id_t::NO_SHARD));
    hobject_t obj(object_t(objname), string(""), CEPH_NOSNAP, rawpg.ps(), pool, nspace);
    ghobject_t gobj(obj, ghobject_t::NO_GEN, shard_id_t(uint8_t(shardid)));
    spg_t pgid(curmap->raw_pg_to_pg(rawpg), shard_id_t(shardid));
    if (curmap->pg_is_ec(rawpg)) {
        if ((command != "injectdataerr") && (command != "injectmdataerr")) {
            ss << "Must not call on ec pool, except injectdataerr or injectmdataerr";
            return;
        }
    }

    ObjectStore::Transaction t;

    if (command == "setomapval") {
      map<string, bufferlist> newattrs;
      bufferlist val;
      string key, valstr;
      cmd_getval(service->cct, cmdmap, "key", key);
      cmd_getval(service->cct, cmdmap, "val", valstr);

      val.append(valstr);
      newattrs[key] = val;
      t.omap_setkeys(coll_t(pgid), ghobject_t(obj), newattrs);
      r = store->apply_transaction(service->meta_osr.get(), t);
      if (r < 0)
        ss << "error=" << r;
      else
        ss << "ok";
    } else if (command == "rmomapkey") {
      string key;
      set<string> keys;
      cmd_getval(service->cct, cmdmap, "key", key);

      keys.insert(key);
      t.omap_rmkeys(coll_t(pgid), ghobject_t(obj), keys);
      r = store->apply_transaction(service->meta_osr.get(), t);
      if (r < 0)
        ss << "error=" << r;
      else
        ss << "ok";
    } else if (command == "setomapheader") {
      bufferlist newheader;
      string headerstr;

      cmd_getval(service->cct, cmdmap, "header", headerstr);
      newheader.append(headerstr);
      t.omap_setheader(coll_t(pgid), ghobject_t(obj), newheader);
      r = store->apply_transaction(service->meta_osr.get(), t);
      if (r < 0)
        ss << "error=" << r;
      else
        ss << "ok";
    } else if (command == "getomap") {
      //Debug: Output entire omap
      bufferlist hdrbl;
      map<string, bufferlist> keyvals;
      r = store->omap_get(coll_t(pgid), ghobject_t(obj), &hdrbl, &keyvals);
      if (r >= 0) {
          ss << "header=" << string(hdrbl.c_str(), hdrbl.length());
          for (map<string, bufferlist>::iterator it = keyvals.begin();
              it != keyvals.end(); ++it)
            ss << " key=" << (*it).first << " val="
               << string((*it).second.c_str(), (*it).second.length());
      } else {
          ss << "error=" << r;
      }
    } else if (command == "truncobj") {
      int64_t trunclen;
      cmd_getval(service->cct, cmdmap, "len", trunclen);
      t.truncate(coll_t(pgid), ghobject_t(obj), trunclen);
      r = store->apply_transaction(service->meta_osr.get(), t);
      if (r < 0)
	ss << "error=" << r;
      else
	ss << "ok";
    } else if (command == "injectdataerr") {
      store->inject_data_error(gobj);
      ss << "ok";
    } else if (command == "injectmdataerr") {
      store->inject_mdata_error(gobj);
      ss << "ok";
    }
    return;
  }
  if (command == "set_recovery_delay") {
    int64_t delay;
    cmd_getval(service->cct, cmdmap, "utime", delay, (int64_t)0);
    ostringstream oss;
    oss << delay;
    int r = service->cct->_conf->set_val("osd_recovery_delay_start",
					 oss.str().c_str());
    if (r != 0) {
      ss << "set_recovery_delay: error setting "
	 << "osd_recovery_delay_start to '" << delay << "': error "
	 << r;
      return;
    }
    service->cct->_conf->apply_changes(NULL);
    ss << "set_recovery_delay: set osd_recovery_delay_start "
       << "to " << service->cct->_conf->osd_recovery_delay_start;
    return;
  }
  ss << "Internal error - command=" << command;
  return;
}

// =========================================
bool remove_dir(
  CephContext *cct,
  ObjectStore *store, SnapMapper *mapper,
  OSDriver *osdriver,
  ObjectStore::Sequencer *osr,
  coll_t coll, DeletingStateRef dstate,
  bool *finished,
  ThreadPool::TPHandle &handle)
{
  vector<ghobject_t> olist;
  int64_t num = 0;
  ObjectStore::Transaction *t = new ObjectStore::Transaction;
  ghobject_t next;
  handle.reset_tp_timeout();
  store->collection_list(
    coll,
    next,
    ghobject_t::get_max(),
    true,
    store->get_ideal_list_max(),
    &olist,
    &next);
  for (vector<ghobject_t>::iterator i = olist.begin();
       i != olist.end();
       ++i, ++num) {
    if (i->is_pgmeta())
      continue;
    OSDriver::OSTransaction _t(osdriver->get_transaction(t));
    int r = mapper->remove_oid(i->hobj, &_t);
    if (r != 0 && r != -ENOENT) {
      assert(0);
    }
    t->remove(coll, *i);
    if (num >= cct->_conf->osd_target_transaction_size) {
      C_SaferCond waiter;
      store->queue_transaction(osr, t, &waiter);
      bool cont = dstate->pause_clearing();
      handle.suspend_tp_timeout();
      waiter.wait();
      handle.reset_tp_timeout();
      if (cont)
        cont = dstate->resume_clearing();
      delete t;
      if (!cont)
	return false;
      t = new ObjectStore::Transaction;
      num = 0;
    }
  }

  C_SaferCond waiter;
  store->queue_transaction(osr, t, &waiter);
  bool cont = dstate->pause_clearing();
  handle.suspend_tp_timeout();
  waiter.wait();
  handle.reset_tp_timeout();
  if (cont)
    cont = dstate->resume_clearing();
  delete t;
  // whether there are more objects to remove in the collection
  *finished = next.is_max();
  return cont;
}

void OSD::RemoveWQ::_process(
  pair<PGRef, DeletingStateRef> item,
  ThreadPool::TPHandle &handle)
{
  PGRef pg(item.first);
  SnapMapper &mapper = pg->snap_mapper;
  OSDriver &driver = pg->osdriver;
  coll_t coll = coll_t(pg->info.pgid);
  pg->osr->flush();
  bool finished = false;

  if (!item.second->start_or_resume_clearing())
    return;

  bool cont = remove_dir(
    pg->cct, store, &mapper, &driver, pg->osr.get(), coll, item.second,
    &finished, handle);
  if (!cont)
    return;
  if (!finished) {
    if (item.second->pause_clearing())
      queue_front(item);
    return;
  }

  if (!item.second->start_deleting())
    return;

  ObjectStore::Transaction *t = new ObjectStore::Transaction;
  PGLog::clear_info_log(pg->info.pgid, t);

  if (g_conf->osd_inject_failure_on_pg_removal) {
    generic_derr << "osd_inject_failure_on_pg_removal" << dendl;
    exit(1);
  }
  t->remove_collection(coll);

  // We need the sequencer to stick around until the op is complete
  store->queue_transaction(
    pg->osr.get(),
    t,
    0, // onapplied
    0, // oncommit
    0, // onreadable sync
    new ObjectStore::C_DeleteTransactionHolder<PGRef>(
      t, pg), // oncomplete
    TrackedOpRef());

  item.second->finish_deleting();
}
// =========================================

void OSD::do_mon_report()
{
  dout(7) << "do_mon_report" << dendl;

  utime_t now(ceph_clock_now(cct));
  last_mon_report = now;

  // do any pending reports
  send_alive();
  service.send_pg_temp();
  send_failures();
  send_pg_stats(now);
}

void OSD::ms_handle_connect(Connection *con)
{
  if (con->get_peer_type() == CEPH_ENTITY_TYPE_MON) {
    Mutex::Locker l(osd_lock);
    if (is_stopping())
      return;
    dout(10) << "ms_handle_connect on mon" << dendl;
    if (is_booting()) {
      start_boot();
    } else {
      utime_t now = ceph_clock_now(NULL);
      last_mon_report = now;

      // resend everything, it's a new session
      send_alive();
      service.send_pg_temp();
      send_failures();
      send_pg_stats(ceph_clock_now(cct));

      monc->sub_want("osd_pg_creates", 0, CEPH_SUBSCRIBE_ONETIME);
      monc->sub_want("osdmap", osdmap->get_epoch(), CEPH_SUBSCRIBE_ONETIME);
      monc->renew_subs();
    }

    // full map requests may happen while active or pre-boot
    if (requested_full_first) {
      epoch_t first = requested_full_first;
      epoch_t last = requested_full_last;
      requested_full_first = 0;
      requested_full_last = 0;
      request_full_map(first, last);
    }
  }
}

void OSD::ms_handle_fast_connect(Connection *con)
{
  if (con->get_peer_type() != CEPH_ENTITY_TYPE_MON) {
    Session *s = static_cast<Session*>(con->get_priv());
    if (!s) {
      s = new Session(cct);
      con->set_priv(s->get());
      s->con = con;
      dout(10) << " new session (outgoing) " << s << " con=" << s->con
          << " addr=" << s->con->get_peer_addr() << dendl;
      // we don't connect to clients
      assert(con->get_peer_type() == CEPH_ENTITY_TYPE_OSD);
      s->entity_name.set_type(CEPH_ENTITY_TYPE_OSD);
    }
    s->put();
  }
}

void OSD::ms_handle_fast_accept(Connection *con)
{
  if (con->get_peer_type() != CEPH_ENTITY_TYPE_MON) {
    Session *s = static_cast<Session*>(con->get_priv());
    if (!s) {
      s = new Session(cct);
      con->set_priv(s->get());
      s->con = con;
      dout(10) << "new session (incoming)" << s << " con=" << con
          << " addr=" << con->get_peer_addr()
          << " must have raced with connect" << dendl;
      assert(con->get_peer_type() == CEPH_ENTITY_TYPE_OSD);
      s->entity_name.set_type(CEPH_ENTITY_TYPE_OSD);
    }
    s->put();
  }
}

bool OSD::ms_handle_reset(Connection *con)
{
  OSD::Session *session = (OSD::Session *)con->get_priv();
  dout(1) << "ms_handle_reset con " << con << " session " << session << dendl;
  if (!session)
    return false;
  session->wstate.reset();
  session->con.reset(NULL);  // break con <-> session ref cycle
  session_handle_reset(session);
  session->put();
  return true;
}

struct C_OSD_GetVersion : public Context {
  OSD *osd;
  uint64_t oldest, newest;
  C_OSD_GetVersion(OSD *o) : osd(o), oldest(0), newest(0) {}
  void finish(int r) {
    if (r >= 0)
      osd->_maybe_boot(oldest, newest);
  }
};

void OSD::start_boot()
{
  dout(10) << "start_boot - have maps " << superblock.oldest_map
	   << ".." << superblock.newest_map << dendl;
  C_OSD_GetVersion *c = new C_OSD_GetVersion(this);
  monc->get_version("osdmap", &c->newest, &c->oldest, c);
}

void OSD::_maybe_boot(epoch_t oldest, epoch_t newest)
{
  Mutex::Locker l(osd_lock);
  if (is_stopping())
    return;
  dout(10) << "_maybe_boot mon has osdmaps " << oldest << ".." << newest << dendl;

  if (is_initializing()) {
    dout(10) << "still initializing" << dendl;
    return;
  }

  // if our map within recent history, try to add ourselves to the osdmap.
  if (osdmap->test_flag(CEPH_OSDMAP_NOUP)) {
    dout(5) << "osdmap NOUP flag is set, waiting for it to clear" << dendl;
  } else if (!osdmap->test_flag(CEPH_OSDMAP_SORTBITWISE) &&
	     !store->can_sort_nibblewise()) {
    dout(1) << "osdmap SORTBITWISE flag is NOT set but our backend does not support nibblewise sort" << dendl;
  } else if (osdmap->get_num_up_osds() &&
	     (osdmap->get_up_osd_features() & CEPH_FEATURE_HAMMER_0_94_4) == 0) {
    dout(1) << "osdmap indicates one or more pre-v0.94.4 hammer OSDs is running"
	    << dendl;
  } else if (is_waiting_for_healthy() || !_is_healthy()) {
    // if we are not healthy, do not mark ourselves up (yet)
    dout(1) << "not healthy; waiting to boot" << dendl;
    if (!is_waiting_for_healthy())
      start_waiting_for_healthy();
    // send pings sooner rather than later
    heartbeat_kick();
  } else if (osdmap->get_epoch() >= oldest - 1 &&
	     osdmap->get_epoch() + cct->_conf->osd_map_message_max > newest) {
    _send_boot();
    return;
  }
  
  // get all the latest maps
  if (osdmap->get_epoch() + 1 >= oldest)
    osdmap_subscribe(osdmap->get_epoch() + 1, true);
  else
    osdmap_subscribe(oldest - 1, true);
}

void OSD::start_waiting_for_healthy()
{
  dout(1) << "start_waiting_for_healthy" << dendl;
  set_state(STATE_WAITING_FOR_HEALTHY);
  last_heartbeat_resample = utime_t();
}

bool OSD::_is_healthy()
{
  if (!cct->get_heartbeat_map()->is_healthy()) {
    dout(1) << "is_healthy false -- internal heartbeat failed" << dendl;
    return false;
  }

  if (is_waiting_for_healthy()) {
    Mutex::Locker l(heartbeat_lock);
    utime_t cutoff = ceph_clock_now(cct);
    cutoff -= cct->_conf->osd_heartbeat_grace;
    int num = 0, up = 0;
    for (map<int,HeartbeatInfo>::iterator p = heartbeat_peers.begin();
	 p != heartbeat_peers.end();
	 ++p) {
      if (p->second.is_healthy(cutoff))
	++up;
      ++num;
    }
    if ((float)up < (float)num * cct->_conf->osd_heartbeat_min_healthy_ratio) {
      dout(1) << "is_healthy false -- only " << up << "/" << num << " up peers (less than 1/3)" << dendl;
      return false;
    }
  }

  return true;
}

void OSD::_send_boot()
{
  dout(10) << "_send_boot" << dendl;
  entity_addr_t cluster_addr = cluster_messenger->get_myaddr();
  Connection *local_connection = cluster_messenger->get_loopback_connection().get();
  if (cluster_addr.is_blank_ip()) {
    int port = cluster_addr.get_port();
    cluster_addr = client_messenger->get_myaddr();
    cluster_addr.set_port(port);
    cluster_messenger->set_addr_unknowns(cluster_addr);
    dout(10) << " assuming cluster_addr ip matches client_addr" << dendl;
  } else {
    Session *s = static_cast<Session*>(local_connection->get_priv());
    if (s)
      s->put();
    else
      cluster_messenger->ms_deliver_handle_fast_connect(local_connection);
  }

  entity_addr_t hb_back_addr = hb_back_server_messenger->get_myaddr();
  local_connection = hb_back_server_messenger->get_loopback_connection().get();
  if (hb_back_addr.is_blank_ip()) {
    int port = hb_back_addr.get_port();
    hb_back_addr = cluster_addr;
    hb_back_addr.set_port(port);
    hb_back_server_messenger->set_addr_unknowns(hb_back_addr);
    dout(10) << " assuming hb_back_addr ip matches cluster_addr" << dendl;
  } else {
    Session *s = static_cast<Session*>(local_connection->get_priv());
    if (s)
      s->put();
    else
      hb_back_server_messenger->ms_deliver_handle_fast_connect(local_connection);
  }

  entity_addr_t hb_front_addr = hb_front_server_messenger->get_myaddr();
  local_connection = hb_front_server_messenger->get_loopback_connection().get();
  if (hb_front_addr.is_blank_ip()) {
    int port = hb_front_addr.get_port();
    hb_front_addr = client_messenger->get_myaddr();
    hb_front_addr.set_port(port);
    hb_front_server_messenger->set_addr_unknowns(hb_front_addr);
    dout(10) << " assuming hb_front_addr ip matches client_addr" << dendl;
  } else {
    Session *s = static_cast<Session*>(local_connection->get_priv());
    if (s)
      s->put();
    else
      hb_front_server_messenger->ms_deliver_handle_fast_connect(local_connection);
  }

  MOSDBoot *mboot = new MOSDBoot(superblock, service.get_boot_epoch(),
                                 hb_back_addr, hb_front_addr, cluster_addr,
				 CEPH_FEATURES_ALL);
  dout(10) << " client_addr " << client_messenger->get_myaddr()
	   << ", cluster_addr " << cluster_addr
	   << ", hb_back_addr " << hb_back_addr
	   << ", hb_front_addr " << hb_front_addr
	   << dendl;
  _collect_metadata(&mboot->metadata);
  monc->send_mon_message(mboot);
}

void OSD::_collect_metadata(map<string,string> *pm)
{
  (*pm)["ceph_version"] = pretty_version_to_str();

  // config info
  (*pm)["osd_data"] = dev_path;
  (*pm)["osd_journal"] = journal_path;
  (*pm)["front_addr"] = stringify(client_messenger->get_myaddr());
  (*pm)["back_addr"] = stringify(cluster_messenger->get_myaddr());
  (*pm)["hb_front_addr"] = stringify(hb_front_server_messenger->get_myaddr());
  (*pm)["hb_back_addr"] = stringify(hb_back_server_messenger->get_myaddr());

  // backend
  (*pm)["osd_objectstore"] = g_conf->osd_objectstore;
  store->collect_metadata(pm);

  collect_sys_info(pm, g_ceph_context);

  dout(10) << __func__ << " " << *pm << dendl;
}

void OSD::queue_want_up_thru(epoch_t want)
{
  map_lock.get_read();
  epoch_t cur = osdmap->get_up_thru(whoami);
  if (want > up_thru_wanted) {
    dout(10) << "queue_want_up_thru now " << want << " (was " << up_thru_wanted << ")" 
	     << ", currently " << cur
	     << dendl;
    up_thru_wanted = want;

    // expedite, a bit.  WARNING this will somewhat delay other mon queries.
    last_mon_report = ceph_clock_now(cct);
    send_alive();
  } else {
    dout(10) << "queue_want_up_thru want " << want << " <= queued " << up_thru_wanted 
	     << ", currently " << cur
	     << dendl;
  }
  map_lock.put_read();
}

void OSD::send_alive()
{
  if (!osdmap->exists(whoami))
    return;
  epoch_t up_thru = osdmap->get_up_thru(whoami);
  dout(10) << "send_alive up_thru currently " << up_thru << " want " << up_thru_wanted << dendl;
  if (up_thru_wanted > up_thru) {
    up_thru_pending = up_thru_wanted;
    dout(10) << "send_alive want " << up_thru_wanted << dendl;
    monc->send_mon_message(new MOSDAlive(osdmap->get_epoch(), up_thru_wanted));
  }
}

void OSD::request_full_map(epoch_t first, epoch_t last)
{
  dout(10) << __func__ << " " << first << ".." << last
	   << ", previously requested "
	   << requested_full_first << ".." << requested_full_last << dendl;
  assert(osd_lock.is_locked());
  assert(first > 0 && last > 0);
  assert(first <= last);
  assert(first >= requested_full_first);  // we shouldn't ever ask for older maps
  if (requested_full_first == 0) {
    // first request
    requested_full_first = first;
    requested_full_last = last;
  } else if (last <= requested_full_last) {
    // dup
    return;
  } else {
    // additional request
    first = requested_full_last + 1;
    requested_full_last = last;
  }
  MMonGetOSDMap *req = new MMonGetOSDMap;
  req->request_full(first, last);
  monc->send_mon_message(req);
}

void OSD::got_full_map(epoch_t e)
{
  assert(requested_full_first <= requested_full_last);
  assert(osd_lock.is_locked());
  if (requested_full_first == 0) {
    dout(20) << __func__ << " " << e << ", nothing requested" << dendl;
    return;
  }
  if (e < requested_full_first) {
    dout(10) << __func__ << " " << e << ", requested " << requested_full_first
	     << ".." << requested_full_last
	     << ", ignoring" << dendl;
    return;
  }
  if (e > requested_full_first) {
    dout(10) << __func__ << " " << e << ", requested " << requested_full_first
	     << ".." << requested_full_last << ", resetting" << dendl;
    requested_full_first = requested_full_last = 0;
    return;
  }
  if (requested_full_first == requested_full_last) {
    dout(10) << __func__ << " " << e << ", requested " << requested_full_first
	     << ".." << requested_full_last
	     << ", now done" << dendl;
    requested_full_first = requested_full_last = 0;
  } else {
    dout(10) << __func__ << " " << e << ", requested " << requested_full_first
	     << ".." << requested_full_last
	     << ", still need more" << dendl;
    ++requested_full_first;
  }
}

void OSD::send_failures()
{
  assert(osd_lock.is_locked());
  bool locked = false;
  if (!failure_queue.empty()) {
    heartbeat_lock.Lock();
    locked = true;
  }
  utime_t now = ceph_clock_now(cct);
  while (!failure_queue.empty()) {
    int osd = failure_queue.begin()->first;
    int failed_for = (int)(double)(now - failure_queue.begin()->second);
    entity_inst_t i = osdmap->get_inst(osd);
    monc->send_mon_message(new MOSDFailure(monc->get_fsid(), i, failed_for, osdmap->get_epoch()));
    failure_pending[osd] = i;
    failure_queue.erase(osd);
  }
  if (locked) heartbeat_lock.Unlock();
}

void OSD::send_still_alive(epoch_t epoch, const entity_inst_t &i)
{
  MOSDFailure *m = new MOSDFailure(monc->get_fsid(), i, 0, epoch);
  m->is_failed = false;
  monc->send_mon_message(m);
}

void OSD::send_pg_stats(const utime_t &now)
{
  assert(osd_lock.is_locked());

  dout(20) << "send_pg_stats" << dendl;

  osd_stat_t cur_stat = service.get_osd_stat();

  cur_stat.fs_perf_stat = store->get_cur_stats();
   
  pg_stat_queue_lock.Lock();

  if (osd_stat_updated || !pg_stat_queue.empty()) {
    last_pg_stats_sent = now;
    osd_stat_updated = false;

    dout(10) << "send_pg_stats - " << pg_stat_queue.size() << " pgs updated" << dendl;

    utime_t had_for(now);
    had_for -= had_map_since;

    MPGStats *m = new MPGStats(monc->get_fsid(), osdmap->get_epoch(), had_for);
    m->set_tid(++pg_stat_tid);
    m->osd_stat = cur_stat;

    xlist<PG*>::iterator p = pg_stat_queue.begin();
    while (!p.end()) {
      PG *pg = *p;
      ++p;
      if (!pg->is_primary()) {  // we hold map_lock; role is stable.
	pg->stat_queue_item.remove_myself();
	pg->put("pg_stat_queue");
	continue;
      }
      pg->pg_stats_publish_lock.Lock();
      if (pg->pg_stats_publish_valid) {
	m->pg_stat[pg->info.pgid.pgid] = pg->pg_stats_publish;
	dout(25) << " sending " << pg->info.pgid << " " << pg->pg_stats_publish.reported_epoch << ":"
		 << pg->pg_stats_publish.reported_seq << dendl;
      } else {
	dout(25) << " NOT sending " << pg->info.pgid << " " << pg->pg_stats_publish.reported_epoch << ":"
		 << pg->pg_stats_publish.reported_seq << ", not valid" << dendl;
      }
      pg->pg_stats_publish_lock.Unlock();
    }

    if (!outstanding_pg_stats) {
      outstanding_pg_stats = true;
      last_pg_stats_ack = ceph_clock_now(cct);
    }
    monc->send_mon_message(m);
  }

  pg_stat_queue_lock.Unlock();
}

void OSD::handle_pg_stats_ack(MPGStatsAck *ack)
{
  dout(10) << "handle_pg_stats_ack " << dendl;

  if (!require_mon_peer(ack)) {
    ack->put();
    return;
  }

  last_pg_stats_ack = ceph_clock_now(cct);

  pg_stat_queue_lock.Lock();

  if (ack->get_tid() > pg_stat_tid_flushed) {
    pg_stat_tid_flushed = ack->get_tid();
    pg_stat_queue_cond.Signal();
  }

  xlist<PG*>::iterator p = pg_stat_queue.begin();
  while (!p.end()) {
    PG *pg = *p;
    PGRef _pg(pg);
    ++p;

    if (ack->pg_stat.count(pg->info.pgid.pgid)) {
      pair<version_t,epoch_t> acked = ack->pg_stat[pg->info.pgid.pgid];
      pg->pg_stats_publish_lock.Lock();
      if (acked.first == pg->pg_stats_publish.reported_seq &&
	  acked.second == pg->pg_stats_publish.reported_epoch) {
	dout(25) << " ack on " << pg->info.pgid << " " << pg->pg_stats_publish.reported_epoch
		 << ":" << pg->pg_stats_publish.reported_seq << dendl;
	pg->stat_queue_item.remove_myself();
	pg->put("pg_stat_queue");
      } else {
	dout(25) << " still pending " << pg->info.pgid << " " << pg->pg_stats_publish.reported_epoch
		 << ":" << pg->pg_stats_publish.reported_seq << " > acked " << acked << dendl;
      }
      pg->pg_stats_publish_lock.Unlock();
    } else {
      dout(30) << " still pending " << pg->info.pgid << " " << pg->pg_stats_publish.reported_epoch
	       << ":" << pg->pg_stats_publish.reported_seq << dendl;
    }
  }
  
  if (!pg_stat_queue.size()) {
    outstanding_pg_stats = false;
  }

  pg_stat_queue_lock.Unlock();

  ack->put();
}

void OSD::flush_pg_stats()
{
  dout(10) << "flush_pg_stats" << dendl;
  utime_t now = ceph_clock_now(cct);
  send_pg_stats(now);

  osd_lock.Unlock();

  pg_stat_queue_lock.Lock();
  uint64_t tid = pg_stat_tid;
  dout(10) << "flush_pg_stats waiting for stats tid " << tid << " to flush" << dendl;
  while (tid > pg_stat_tid_flushed)
    pg_stat_queue_cond.Wait(pg_stat_queue_lock);
  dout(10) << "flush_pg_stats finished waiting for stats tid " << tid << " to flush" << dendl;
  pg_stat_queue_lock.Unlock();

  osd_lock.Lock();
}


void OSD::handle_command(MMonCommand *m)
{
  if (!require_mon_peer(m))
    return;

  Command *c = new Command(m->cmd, m->get_tid(), m->get_data(), NULL);
  command_wq.queue(c);
  m->put();
}

void OSD::handle_command(MCommand *m)
{
  ConnectionRef con = m->get_connection();
  Session *session = static_cast<Session *>(con->get_priv());
  if (!session) {
    con->send_message(new MCommandReply(m, -EPERM));
    m->put();
    return;
  }

  OSDCap& caps = session->caps;
  session->put();

  if (!caps.allow_all() || m->get_source().is_mon()) {
    con->send_message(new MCommandReply(m, -EPERM));
    m->put();
    return;
  }

  Command *c = new Command(m->cmd, m->get_tid(), m->get_data(), con.get());
  command_wq.queue(c);

  m->put();
}

struct OSDCommand {
  string cmdstring;
  string helpstring;
  string module;
  string perm;
  string availability;
} osd_commands[] = {

#define COMMAND(parsesig, helptext, module, perm, availability) \
  {parsesig, helptext, module, perm, availability},

// yes, these are really pg commands, but there's a limit to how
// much work it's worth.  The OSD returns all of them.  Make this
// form (pg <pgid> <cmd>) valid only for the cli. 
// Rest uses "tell <pgid> <cmd>"

COMMAND("pg " \
	"name=pgid,type=CephPgid " \
	"name=cmd,type=CephChoices,strings=query", \
	"show details of a specific pg", "osd", "r", "cli")
COMMAND("pg " \
	"name=pgid,type=CephPgid " \
	"name=cmd,type=CephChoices,strings=mark_unfound_lost " \
	"name=mulcmd,type=CephChoices,strings=revert|delete", \
	"mark all unfound objects in this pg as lost, either removing or reverting to a prior version if one is available",
	"osd", "rw", "cli")
COMMAND("pg " \
	"name=pgid,type=CephPgid " \
	"name=cmd,type=CephChoices,strings=list_missing " \
	"name=offset,type=CephString,req=false",
	"list missing objects on this pg, perhaps starting at an offset given in JSON",
	"osd", "r", "cli")

// new form: tell <pgid> <cmd> for both cli and rest 

COMMAND("query",
	"show details of a specific pg", "osd", "r", "cli,rest")
COMMAND("mark_unfound_lost " \
	"name=mulcmd,type=CephChoices,strings=revert|delete", \
	"mark all unfound objects in this pg as lost, either removing or reverting to a prior version if one is available",
	"osd", "rw", "cli,rest")
COMMAND("list_missing " \
	"name=offset,type=CephString,req=false",
	"list missing objects on this pg, perhaps starting at an offset given in JSON",
	"osd", "r", "cli,rest")

// tell <osd.n> commands.  Validation of osd.n must be special-cased in client
COMMAND("version", "report version of OSD", "osd", "r", "cli,rest")
COMMAND("injectargs " \
	"name=injected_args,type=CephString,n=N",
	"inject configuration arguments into running OSD",
	"osd", "rw", "cli,rest")
COMMAND("cluster_log " \
	"name=level,type=CephChoices,strings=error,warning,info,debug " \
	"name=message,type=CephString,n=N",
	"log a message to the cluster log",
	"osd", "rw", "cli,rest")
COMMAND("bench " \
	"name=count,type=CephInt,req=false " \
	"name=size,type=CephInt,req=false " \
	"name=object_size,type=CephInt,req=false " \
	"name=object_num,type=CephInt,req=false ", \
	"OSD benchmark: write <count> <size>-byte objects, " \
	"(default 1G size 4MB). Results in log.",
	"osd", "rw", "cli,rest")
COMMAND("flush_pg_stats", "flush pg stats", "osd", "rw", "cli,rest")
COMMAND("heap " \
	"name=heapcmd,type=CephChoices,strings=dump|start_profiler|stop_profiler|release|stats", \
	"show heap usage info (available only if compiled with tcmalloc)", \
	"osd", "rw", "cli,rest")
COMMAND("debug dump_missing " \
	"name=filename,type=CephFilepath",
	"dump missing objects to a named file", "osd", "r", "cli,rest")
COMMAND("debug kick_recovery_wq " \
	"name=delay,type=CephInt,range=0",
	"set osd_recovery_delay_start to <val>", "osd", "rw", "cli,rest")
COMMAND("cpu_profiler " \
	"name=arg,type=CephChoices,strings=status|flush",
	"run cpu profiling on daemon", "osd", "rw", "cli,rest")
COMMAND("dump_pg_recovery_stats", "dump pg recovery statistics",
	"osd", "r", "cli,rest")
COMMAND("reset_pg_recovery_stats", "reset pg recovery statistics",
	"osd", "rw", "cli,rest")
};

void OSD::do_command(Connection *con, ceph_tid_t tid, vector<string>& cmd, bufferlist& data)
{
  int r = 0;
  stringstream ss, ds;
  string rs;
  bufferlist odata;

  dout(20) << "do_command tid " << tid << " " << cmd << dendl;

  map<string, cmd_vartype> cmdmap;
  string prefix;
  string format;
  string pgidstr;
  boost::scoped_ptr<Formatter> f;

  if (cmd.empty()) {
    ss << "no command given";
    goto out;
  }

  if (!cmdmap_from_json(cmd, &cmdmap, ss)) {
    r = -EINVAL;
    goto out;
  }

  cmd_getval(cct, cmdmap, "prefix", prefix);

  if (prefix == "get_command_descriptions") {
    int cmdnum = 0;
    JSONFormatter *f = new JSONFormatter();
    f->open_object_section("command_descriptions");
    for (OSDCommand *cp = osd_commands;
	 cp < &osd_commands[ARRAY_SIZE(osd_commands)]; cp++) {

      ostringstream secname;
      secname << "cmd" << setfill('0') << std::setw(3) << cmdnum;
      dump_cmddesc_to_json(f, secname.str(), cp->cmdstring, cp->helpstring,
			   cp->module, cp->perm, cp->availability);
      cmdnum++;
    }
    f->close_section();	// command_descriptions

    f->flush(ds);
    delete f;
    goto out;
  }

  cmd_getval(cct, cmdmap, "format", format);
  f.reset(Formatter::create(format));

  if (prefix == "version") {
    if (f) {
      f->open_object_section("version");
      f->dump_string("version", pretty_version_to_str());
      f->close_section();
      f->flush(ds);
    } else {
      ds << pretty_version_to_str();
    }
    goto out;
  }
  else if (prefix == "injectargs") {
    vector<string> argsvec;
    cmd_getval(cct, cmdmap, "injected_args", argsvec);

    if (argsvec.empty()) {
      r = -EINVAL;
      ss << "ignoring empty injectargs";
      goto out;
    }
    string args = argsvec.front();
    for (vector<string>::iterator a = ++argsvec.begin(); a != argsvec.end(); ++a)
      args += " " + *a;
    osd_lock.Unlock();
    cct->_conf->injectargs(args, &ss);
    osd_lock.Lock();
  }
  else if (prefix == "cluster_log") {
    vector<string> msg;
    cmd_getval(cct, cmdmap, "message", msg);
    if (msg.empty()) {
      r = -EINVAL;
      ss << "ignoring empty log message";
      goto out;
    }
    string message = msg.front();
    for (vector<string>::iterator a = ++msg.begin(); a != msg.end(); ++a)
      message += " " + *a;
    string lvl;
    cmd_getval(cct, cmdmap, "level", lvl);
    clog_type level = string_to_clog_type(lvl);
    if (level < 0) {
      r = -EINVAL;
      ss << "unknown level '" << lvl << "'";
      goto out;
    }
    clog->do_log(level, message);
  }

  // either 'pg <pgid> <command>' or
  // 'tell <pgid>' (which comes in without any of that prefix)?

  else if (prefix == "pg" ||
	   (cmd_getval(cct, cmdmap, "pgid", pgidstr) &&
	     (prefix == "query" ||
	      prefix == "mark_unfound_lost" ||
	      prefix == "list_missing")
	   )) {
    pg_t pgid;

    if (!cmd_getval(cct, cmdmap, "pgid", pgidstr)) {
      ss << "no pgid specified";
      r = -EINVAL;
    } else if (!pgid.parse(pgidstr.c_str())) {
      ss << "couldn't parse pgid '" << pgidstr << "'";
      r = -EINVAL;
    } else {
      spg_t pcand;
      if (osdmap->get_primary_shard(pgid, &pcand) &&
	  _have_pg(pcand)) {
	PG *pg = _lookup_lock_pg(pcand);
	assert(pg);
	if (pg->is_primary()) {
	  // simulate pg <pgid> cmd= for pg->do-command
	  if (prefix != "pg")
	    cmd_putval(cct, cmdmap, "cmd", prefix);
	  r = pg->do_command(cmdmap, ss, data, odata);
	} else {
	  ss << "not primary for pgid " << pgid;

	  // send them the latest diff to ensure they realize the mapping
	  // has changed.
	  service.send_incremental_map(osdmap->get_epoch() - 1, con, osdmap);

	  // do not reply; they will get newer maps and realize they
	  // need to resend.
	  pg->unlock();
	  return;
	}
	pg->unlock();
      } else {
	ss << "i don't have pgid " << pgid;
	r = -ENOENT;
      }
    }
  }

  else if (prefix == "bench") {
    int64_t count;
    int64_t bsize;
    int64_t osize, onum;
    // default count 1G, size 4MB
    cmd_getval(cct, cmdmap, "count", count, (int64_t)1 << 30);
    cmd_getval(cct, cmdmap, "size", bsize, (int64_t)4 << 20);
    cmd_getval(cct, cmdmap, "object_size", osize, (int64_t)0);
    cmd_getval(cct, cmdmap, "object_num", onum, (int64_t)0);

    ceph::shared_ptr<ObjectStore::Sequencer> osr(
      new ObjectStore::Sequencer("bench"));

    uint32_t duration = g_conf->osd_bench_duration;

    if (bsize > (int64_t) g_conf->osd_bench_max_block_size) {
      // let us limit the block size because the next checks rely on it
      // having a sane value.  If we allow any block size to be set things
      // can still go sideways.
      ss << "block 'size' values are capped at "
         << prettybyte_t(g_conf->osd_bench_max_block_size) << ". If you wish to use"
         << " a higher value, please adjust 'osd_bench_max_block_size'";
      r = -EINVAL;
      goto out;
    } else if (bsize < (int64_t) (1 << 20)) {
      // entering the realm of small block sizes.
      // limit the count to a sane value, assuming a configurable amount of
      // IOPS and duration, so that the OSD doesn't get hung up on this,
      // preventing timeouts from going off
      int64_t max_count =
        bsize * duration * g_conf->osd_bench_small_size_max_iops;
      if (count > max_count) {
        ss << "'count' values greater than " << max_count
           << " for a block size of " << prettybyte_t(bsize) << ", assuming "
           << g_conf->osd_bench_small_size_max_iops << " IOPS,"
           << " for " << duration << " seconds,"
           << " can cause ill effects on osd. "
           << " Please adjust 'osd_bench_small_size_max_iops' with a higher"
           << " value if you wish to use a higher 'count'.";
        r = -EINVAL;
        goto out;
      }
    } else {
      // 1MB block sizes are big enough so that we get more stuff done.
      // However, to avoid the osd from getting hung on this and having
      // timers being triggered, we are going to limit the count assuming
      // a configurable throughput and duration.
      // NOTE: max_count is the total amount of bytes that we believe we
      //       will be able to write during 'duration' for the given
      //       throughput.  The block size hardly impacts this unless it's
      //       way too big.  Given we already check how big the block size
      //       is, it's safe to assume everything will check out.
      int64_t max_count =
        g_conf->osd_bench_large_size_max_throughput * duration;
      if (count > max_count) {
        ss << "'count' values greater than " << max_count
           << " for a block size of " << prettybyte_t(bsize) << ", assuming "
           << prettybyte_t(g_conf->osd_bench_large_size_max_throughput) << "/s,"
           << " for " << duration << " seconds,"
           << " can cause ill effects on osd. "
           << " Please adjust 'osd_bench_large_size_max_throughput'"
           << " with a higher value if you wish to use a higher 'count'.";
        r = -EINVAL;
        goto out;
      }
    }

    dout(1) << " bench count " << count
            << " bsize " << prettybyte_t(bsize) << dendl;

    ObjectStore::Transaction *cleanupt = new ObjectStore::Transaction;

    if (osize && onum) {
      bufferlist bl;
      bufferptr bp(osize);
      bp.zero();
      bl.push_back(bp);
      bl.rebuild_page_aligned();
      for (int i=0; i<onum; ++i) {
	char nm[30];
	snprintf(nm, sizeof(nm), "disk_bw_test_%d", i);
	object_t oid(nm);
	hobject_t soid(sobject_t(oid, 0));
	ObjectStore::Transaction *t = new ObjectStore::Transaction;
	t->write(coll_t(), ghobject_t(soid), 0, osize, bl);
	store->queue_transaction_and_cleanup(osr.get(), t);
	cleanupt->remove(coll_t(), ghobject_t(soid));
      }
    }

    bufferlist bl;
    bufferptr bp(bsize);
    bp.zero();
    bl.push_back(bp);
    bl.rebuild_page_aligned();

    {
      C_SaferCond waiter;
      if (!osr->flush_commit(&waiter)) {
	waiter.wait();
      }
    }

    utime_t start = ceph_clock_now(cct);
    for (int64_t pos = 0; pos < count; pos += bsize) {
      char nm[30];
      unsigned offset = 0;
      if (onum && osize) {
	snprintf(nm, sizeof(nm), "disk_bw_test_%d", (int)(rand() % onum));
	offset = rand() % (osize / bsize) * bsize;
      } else {
	snprintf(nm, sizeof(nm), "disk_bw_test_%lld", (long long)pos);
      }
      object_t oid(nm);
      hobject_t soid(sobject_t(oid, 0));
      ObjectStore::Transaction *t = new ObjectStore::Transaction;
      t->write(coll_t::meta(), ghobject_t(soid), offset, bsize, bl);
      store->queue_transaction_and_cleanup(osr.get(), t);
      if (!onum || !osize)
	cleanupt->remove(coll_t::meta(), ghobject_t(soid));
    }

    {
      C_SaferCond waiter;
      if (!osr->flush_commit(&waiter)) {
	waiter.wait();
      }
    }
    utime_t end = ceph_clock_now(cct);

    // clean up
    store->queue_transaction_and_cleanup(osr.get(), cleanupt);
    {
      C_SaferCond waiter;
      if (!osr->flush_commit(&waiter)) {
	waiter.wait();
      }
    }

    uint64_t rate = (double)count / (end - start);
    if (f) {
      f->open_object_section("osd_bench_results");
      f->dump_int("bytes_written", count);
      f->dump_int("blocksize", bsize);
      f->dump_float("bytes_per_sec", rate);
      f->close_section();
      f->flush(ss);
    } else {
      ss << "bench: wrote " << prettybyte_t(count)
	 << " in blocks of " << prettybyte_t(bsize) << " in "
	 << (end-start) << " sec at " << prettybyte_t(rate) << "/sec";
    }
  }

  else if (prefix == "flush_pg_stats") {
    flush_pg_stats();
  }
  
  else if (prefix == "heap") {
    if (!ceph_using_tcmalloc()) {
      r = -EOPNOTSUPP;
      ss << "could not issue heap profiler command -- not using tcmalloc!";
    } else {
      string heapcmd;
      cmd_getval(cct, cmdmap, "heapcmd", heapcmd);
      // XXX 1-element vector, change at callee or make vector here?
      vector<string> heapcmd_vec;
      get_str_vec(heapcmd, heapcmd_vec);
      ceph_heap_profiler_handle_command(heapcmd_vec, ds);
    }
  }

  else if (prefix == "debug dump_missing") {
    string file_name;
    cmd_getval(cct, cmdmap, "filename", file_name);
    std::ofstream fout(file_name.c_str());
    if (!fout.is_open()) {
	ss << "failed to open file '" << file_name << "'";
	r = -EINVAL;
	goto out;
    }

    std::set <spg_t> keys;
    RWLock::RLocker l(pg_map_lock);
    for (ceph::unordered_map<spg_t, PG*>::const_iterator pg_map_e = pg_map.begin();
	 pg_map_e != pg_map.end(); ++pg_map_e) {
      keys.insert(pg_map_e->first);
    }

    fout << "*** osd " << whoami << ": dump_missing ***" << std::endl;
    for (std::set <spg_t>::iterator p = keys.begin();
	 p != keys.end(); ++p) {
      ceph::unordered_map<spg_t, PG*>::iterator q = pg_map.find(*p);
      assert(q != pg_map.end());
      PG *pg = q->second;
      pg->lock();

      fout << *pg << std::endl;
      std::map<hobject_t, pg_missing_t::item, hobject_t::BitwiseComparator>::const_iterator mend =
	pg->pg_log.get_missing().missing.end();
      std::map<hobject_t, pg_missing_t::item, hobject_t::BitwiseComparator>::const_iterator mi =
	pg->pg_log.get_missing().missing.begin();
      for (; mi != mend; ++mi) {
	fout << mi->first << " -> " << mi->second << std::endl;
	if (!pg->missing_loc.needs_recovery(mi->first))
	  continue;
	if (pg->missing_loc.is_unfound(mi->first))
	  fout << " unfound ";
	const set<pg_shard_t> &mls(pg->missing_loc.get_locations(mi->first));
	if (mls.empty())
	  continue;
	fout << "missing_loc: " << mls << std::endl;
      }
      pg->unlock();
      fout << std::endl;
    }

    fout.close();
  }
  else if (prefix == "debug kick_recovery_wq") {
    int64_t delay;
    cmd_getval(cct, cmdmap, "delay", delay);
    ostringstream oss;
    oss << delay;
    r = cct->_conf->set_val("osd_recovery_delay_start", oss.str().c_str());
    if (r != 0) {
      ss << "kick_recovery_wq: error setting "
	 << "osd_recovery_delay_start to '" << delay << "': error "
	 << r;
      goto out;
    }
    cct->_conf->apply_changes(NULL);
    ss << "kicking recovery queue. set osd_recovery_delay_start "
       << "to " << cct->_conf->osd_recovery_delay_start;
    defer_recovery_until = ceph_clock_now(cct);
    defer_recovery_until += cct->_conf->osd_recovery_delay_start;
    recovery_wq.wake();
  }

  else if (prefix == "cpu_profiler") {
    string arg;
    cmd_getval(cct, cmdmap, "arg", arg);
    vector<string> argvec;
    get_str_vec(arg, argvec);
    cpu_profiler_handle_command(argvec, ds);
  }

  else if (prefix == "dump_pg_recovery_stats") {
    stringstream s;
    if (f) {
      pg_recovery_stats.dump_formatted(f.get());
      f->flush(ds);
    } else {
      pg_recovery_stats.dump(s);
      ds << "dump pg recovery stats: " << s.str();
    }
  }

  else if (prefix == "reset_pg_recovery_stats") {
    ss << "reset pg recovery stats";
    pg_recovery_stats.reset();
  }

  else {
    ss << "unrecognized command! " << cmd;
    r = -EINVAL;
  }

 out:
  rs = ss.str();
  odata.append(ds);
  dout(0) << "do_command r=" << r << " " << rs << dendl;
  clog->info() << rs << "\n";
  if (con) {
    MCommandReply *reply = new MCommandReply(r, rs);
    reply->set_tid(tid);
    reply->set_data(odata);
    con->send_message(reply);
  }
  return;
}




bool OSD::heartbeat_dispatch(Message *m)
{
  dout(30) << "heartbeat_dispatch " << m << dendl;
  switch (m->get_type()) {
    
  case CEPH_MSG_PING:
    dout(10) << "ping from " << m->get_source_inst() << dendl;
    m->put();
    break;

  case MSG_OSD_PING:
    handle_osd_ping(static_cast<MOSDPing*>(m));
    break;

  case CEPH_MSG_OSD_MAP:
    {
      ConnectionRef self = cluster_messenger->get_loopback_connection();
      self->send_message(m);
    }
    break;

  default:
    dout(0) << "dropping unexpected message " << *m << " from " << m->get_source_inst() << dendl;
    m->put();
  }

  return true;
}

bool OSD::ms_dispatch(Message *m)
{
  if (m->get_type() == MSG_OSD_MARK_ME_DOWN) {
    service.got_stop_ack();
    m->put();
    return true;
  }

  // lock!

  osd_lock.Lock();
  if (is_stopping()) {
    osd_lock.Unlock();
    m->put();
    return true;
  }

  while (dispatch_running) {
    dout(10) << "ms_dispatch waiting for other dispatch thread to complete" << dendl;
    dispatch_cond.Wait(osd_lock);
  }
  dispatch_running = true;

  do_waiters();
  _dispatch(m);
  do_waiters();

  dispatch_running = false;
  dispatch_cond.Signal();

  osd_lock.Unlock();

  return true;
}

void OSD::dispatch_session_waiting(Session *session, OSDMapRef osdmap)
{
  assert(session->session_dispatch_lock.is_locked());
  assert(session->osdmap == osdmap);
  for (list<OpRequestRef>::iterator i = session->waiting_on_map.begin();
       i != session->waiting_on_map.end() && dispatch_op_fast(*i, osdmap);
       session->waiting_on_map.erase(i++));

  if (session->waiting_on_map.empty()) {
    clear_session_waiting_on_map(session);
  } else {
    register_session_waiting_on_map(session);
  }
}


void OSD::update_waiting_for_pg(Session *session, OSDMapRef newmap)
{
  assert(session->session_dispatch_lock.is_locked());
  if (!session->osdmap) {
    session->osdmap = newmap;
    return;
  }

  if (newmap->get_epoch() == session->osdmap->get_epoch())
    return;

  assert(newmap->get_epoch() > session->osdmap->get_epoch());

  map<spg_t, list<OpRequestRef> > from;
  from.swap(session->waiting_for_pg);

  for (map<spg_t, list<OpRequestRef> >::iterator i = from.begin();
       i != from.end();
       from.erase(i++)) {
    set<spg_t> children;
    if (!newmap->have_pg_pool(i->first.pool())) {
      // drop this wait list on the ground
      i->second.clear();
    } else {
      assert(session->osdmap->have_pg_pool(i->first.pool()));
      if (i->first.is_split(
	    session->osdmap->get_pg_num(i->first.pool()),
	    newmap->get_pg_num(i->first.pool()),
	    &children)) {
	for (set<spg_t>::iterator child = children.begin();
	     child != children.end();
	     ++child) {
	  unsigned split_bits = child->get_split_bits(
	    newmap->get_pg_num(child->pool()));
	  list<OpRequestRef> child_ops;
	  OSD::split_list(&i->second, &child_ops, child->ps(), split_bits);
	  if (!child_ops.empty()) {
	    session->waiting_for_pg[*child].swap(child_ops);
	    register_session_waiting_on_pg(session, *child);
	  }
	}
      }
    }
    if (i->second.empty()) {
      clear_session_waiting_on_pg(session, i->first);
    } else {
      session->waiting_for_pg[i->first].swap(i->second);
    }
  }

  session->osdmap = newmap;
}

void OSD::session_notify_pg_create(
  Session *session, OSDMapRef osdmap, spg_t pgid)
{
  assert(session->session_dispatch_lock.is_locked());
  update_waiting_for_pg(session, osdmap);
  map<spg_t, list<OpRequestRef> >::iterator i =
    session->waiting_for_pg.find(pgid);
  if (i != session->waiting_for_pg.end()) {
    session->waiting_on_map.splice(
      session->waiting_on_map.begin(),
      i->second);
    session->waiting_for_pg.erase(i);
  }
  clear_session_waiting_on_pg(session, pgid);
}

void OSD::session_notify_pg_cleared(
  Session *session, OSDMapRef osdmap, spg_t pgid)
{
  assert(session->session_dispatch_lock.is_locked());
  update_waiting_for_pg(session, osdmap);
  session->waiting_for_pg.erase(pgid);
  clear_session_waiting_on_pg(session, pgid);
}

void OSD::ms_fast_dispatch(Message *m)
{
  if (service.is_stopping()) {
    m->put();
    return;
  }
  OpRequestRef op = op_tracker.create_request<OpRequest>(m);
  {
#ifdef WITH_LTTNG
    osd_reqid_t reqid = op->get_reqid();
#endif
    tracepoint(osd, ms_fast_dispatch, reqid.name._type,
        reqid.name._num, reqid.tid, reqid.inc);
  }
  OSDMapRef nextmap = service.get_nextmap_reserved();
  Session *session = static_cast<Session*>(m->get_connection()->get_priv());
  if (session) {
    {
      Mutex::Locker l(session->session_dispatch_lock);
      update_waiting_for_pg(session, nextmap);
      session->waiting_on_map.push_back(op);
      dispatch_session_waiting(session, nextmap);
    }
    session->put();
  }
  service.release_map(nextmap);
}

void OSD::ms_fast_preprocess(Message *m)
{
  if (m->get_connection()->get_peer_type() == CEPH_ENTITY_TYPE_OSD) {
    if (m->get_type() == CEPH_MSG_OSD_MAP) {
      MOSDMap *mm = static_cast<MOSDMap*>(m);
      Session *s = static_cast<Session*>(m->get_connection()->get_priv());
      if (s) {
	s->received_map_lock.Lock();
	s->received_map_epoch = mm->get_last();
	s->received_map_lock.Unlock();
	s->put();
      }
    }
  }
}

bool OSD::ms_get_authorizer(int dest_type, AuthAuthorizer **authorizer, bool force_new)
{
  dout(10) << "OSD::ms_get_authorizer type=" << ceph_entity_type_name(dest_type) << dendl;

  if (dest_type == CEPH_ENTITY_TYPE_MON)
    return true;

  if (force_new) {
    /* the MonClient checks keys every tick(), so we should just wait for that cycle
       to get through */
    if (monc->wait_auth_rotating(10) < 0)
      return false;
  }

  *authorizer = monc->auth->build_authorizer(dest_type);
  return *authorizer != NULL;
}


bool OSD::ms_verify_authorizer(Connection *con, int peer_type,
			       int protocol, bufferlist& authorizer_data, bufferlist& authorizer_reply,
			       bool& isvalid, CryptoKey& session_key)
{
  AuthAuthorizeHandler *authorize_handler = 0;
  switch (peer_type) {
  case CEPH_ENTITY_TYPE_MDS:
    /*
     * note: mds is technically a client from our perspective, but
     * this makes the 'cluster' consistent w/ monitor's usage.
     */
  case CEPH_ENTITY_TYPE_OSD:
    authorize_handler = authorize_handler_cluster_registry->get_handler(protocol);
    break;
  default:
    authorize_handler = authorize_handler_service_registry->get_handler(protocol);
  }
  if (!authorize_handler) {
    dout(0) << "No AuthAuthorizeHandler found for protocol " << protocol << dendl;
    isvalid = false;
    return true;
  }

  AuthCapsInfo caps_info;
  EntityName name;
  uint64_t global_id;
  uint64_t auid = CEPH_AUTH_UID_DEFAULT;

  isvalid = authorize_handler->verify_authorizer(cct, monc->rotating_secrets,
						 authorizer_data, authorizer_reply, name, global_id, caps_info, session_key, &auid);

  if (isvalid) {
    Session *s = static_cast<Session *>(con->get_priv());
    if (!s) {
      s = new Session(cct);
      con->set_priv(s->get());
      s->con = con;
      dout(10) << " new session " << s << " con=" << s->con << " addr=" << s->con->get_peer_addr() << dendl;
    }

    s->entity_name = name;
    if (caps_info.allow_all)
      s->caps.set_allow_all();
    s->auid = auid;
 
    if (caps_info.caps.length() > 0) {
      bufferlist::iterator p = caps_info.caps.begin();
      string str;
      try {
	::decode(str, p);
      }
      catch (buffer::error& e) {
      }
      bool success = s->caps.parse(str);
      if (success)
	dout(10) << " session " << s << " " << s->entity_name << " has caps " << s->caps << " '" << str << "'" << dendl;
      else
	dout(10) << " session " << s << " " << s->entity_name << " failed to parse caps '" << str << "'" << dendl;
    }
    
    s->put();
  }
  return true;
}

void OSD::do_waiters()
{
  assert(osd_lock.is_locked());
  
  dout(10) << "do_waiters -- start" << dendl;
  finished_lock.Lock();
  while (!finished.empty()) {
    OpRequestRef next = finished.front();
    finished.pop_front();
    finished_lock.Unlock();
    dispatch_op(next);
    finished_lock.Lock();
  }
  finished_lock.Unlock();
  dout(10) << "do_waiters -- finish" << dendl;
}

template<typename T, int MSGTYPE>
epoch_t replica_op_required_epoch(OpRequestRef op)
{
  T *m = static_cast<T *>(op->get_req());
  assert(m->get_type() == MSGTYPE);
  return m->map_epoch;
}

epoch_t op_required_epoch(OpRequestRef op)
{
  switch (op->get_req()->get_type()) {
  case CEPH_MSG_OSD_OP: {
    MOSDOp *m = static_cast<MOSDOp*>(op->get_req());
    return m->get_map_epoch();
  }
  case MSG_OSD_SUBOP:
    return replica_op_required_epoch<MOSDSubOp, MSG_OSD_SUBOP>(op);
  case MSG_OSD_REPOP:
    return replica_op_required_epoch<MOSDRepOp, MSG_OSD_REPOP>(op);
  case MSG_OSD_SUBOPREPLY:
    return replica_op_required_epoch<MOSDSubOpReply, MSG_OSD_SUBOPREPLY>(
      op);
  case MSG_OSD_REPOPREPLY:
    return replica_op_required_epoch<MOSDRepOpReply, MSG_OSD_REPOPREPLY>(
      op);
  case MSG_OSD_PG_PUSH:
    return replica_op_required_epoch<MOSDPGPush, MSG_OSD_PG_PUSH>(
      op);
  case MSG_OSD_PG_PULL:
    return replica_op_required_epoch<MOSDPGPull, MSG_OSD_PG_PULL>(
      op);
  case MSG_OSD_PG_PUSH_REPLY:
    return replica_op_required_epoch<MOSDPGPushReply, MSG_OSD_PG_PUSH_REPLY>(
      op);
  case MSG_OSD_PG_SCAN:
    return replica_op_required_epoch<MOSDPGScan, MSG_OSD_PG_SCAN>(op);
  case MSG_OSD_PG_BACKFILL:
    return replica_op_required_epoch<MOSDPGBackfill, MSG_OSD_PG_BACKFILL>(
      op);
  case MSG_OSD_EC_WRITE:
    return replica_op_required_epoch<MOSDECSubOpWrite, MSG_OSD_EC_WRITE>(op);
  case MSG_OSD_EC_WRITE_REPLY:
    return replica_op_required_epoch<MOSDECSubOpWriteReply, MSG_OSD_EC_WRITE_REPLY>(op);
  case MSG_OSD_EC_READ:
    return replica_op_required_epoch<MOSDECSubOpRead, MSG_OSD_EC_READ>(op);
  case MSG_OSD_EC_READ_REPLY:
    return replica_op_required_epoch<MOSDECSubOpReadReply, MSG_OSD_EC_READ_REPLY>(op);
  case MSG_OSD_REP_SCRUB:
    return replica_op_required_epoch<MOSDRepScrub, MSG_OSD_REP_SCRUB>(op);
  default:
    assert(0);
    return 0;
  }
}

void OSD::dispatch_op(OpRequestRef op)
{
  switch (op->get_req()->get_type()) {

  case MSG_OSD_PG_CREATE:
    handle_pg_create(op);
    break;
  case MSG_OSD_PG_NOTIFY:
    handle_pg_notify(op);
    break;
  case MSG_OSD_PG_QUERY:
    handle_pg_query(op);
    break;
  case MSG_OSD_PG_LOG:
    handle_pg_log(op);
    break;
  case MSG_OSD_PG_REMOVE:
    handle_pg_remove(op);
    break;
  case MSG_OSD_PG_INFO:
    handle_pg_info(op);
    break;
  case MSG_OSD_PG_TRIM:
    handle_pg_trim(op);
    break;
  case MSG_OSD_PG_MISSING:
    assert(0 ==
	   "received MOSDPGMissing; this message is supposed to be unused!?!");
    break;

  case MSG_OSD_BACKFILL_RESERVE:
    handle_pg_backfill_reserve(op);
    break;
  case MSG_OSD_RECOVERY_RESERVE:
    handle_pg_recovery_reserve(op);
    break;
  }
}

bool OSD::dispatch_op_fast(OpRequestRef& op, OSDMapRef& osdmap)
{
  if (is_stopping()) {
    // we're shutting down, so drop the op
    return true;
  }

  epoch_t msg_epoch(op_required_epoch(op));
  if (msg_epoch > osdmap->get_epoch()) {
    Session *s = static_cast<Session*>(op->get_req()->
				       get_connection()->get_priv());
    if (s) {
      s->received_map_lock.Lock();
      epoch_t received_epoch = s->received_map_epoch;
      s->received_map_lock.Unlock();
      if (received_epoch < msg_epoch) {
	osdmap_subscribe(msg_epoch, false);
      }
      s->put();
    }
    return false;
  }

  switch(op->get_req()->get_type()) {
  // client ops
  case CEPH_MSG_OSD_OP:
    handle_op(op, osdmap);
    break;
    // for replication etc.
  case MSG_OSD_SUBOP:
    handle_replica_op<MOSDSubOp, MSG_OSD_SUBOP>(op, osdmap);
    break;
  case MSG_OSD_REPOP:
    handle_replica_op<MOSDRepOp, MSG_OSD_REPOP>(op, osdmap);
    break;
  case MSG_OSD_SUBOPREPLY:
    handle_replica_op<MOSDSubOpReply, MSG_OSD_SUBOPREPLY>(op, osdmap);
    break;
  case MSG_OSD_REPOPREPLY:
    handle_replica_op<MOSDRepOpReply, MSG_OSD_REPOPREPLY>(op, osdmap);
    break;
  case MSG_OSD_PG_PUSH:
    handle_replica_op<MOSDPGPush, MSG_OSD_PG_PUSH>(op, osdmap);
    break;
  case MSG_OSD_PG_PULL:
    handle_replica_op<MOSDPGPull, MSG_OSD_PG_PULL>(op, osdmap);
    break;
  case MSG_OSD_PG_PUSH_REPLY:
    handle_replica_op<MOSDPGPushReply, MSG_OSD_PG_PUSH_REPLY>(op, osdmap);
    break;
  case MSG_OSD_PG_SCAN:
    handle_replica_op<MOSDPGScan, MSG_OSD_PG_SCAN>(op, osdmap);
    break;
  case MSG_OSD_PG_BACKFILL:
    handle_replica_op<MOSDPGBackfill, MSG_OSD_PG_BACKFILL>(op, osdmap);
    break;
  case MSG_OSD_EC_WRITE:
    handle_replica_op<MOSDECSubOpWrite, MSG_OSD_EC_WRITE>(op, osdmap);
    break;
  case MSG_OSD_EC_WRITE_REPLY:
    handle_replica_op<MOSDECSubOpWriteReply, MSG_OSD_EC_WRITE_REPLY>(op, osdmap);
    break;
  case MSG_OSD_EC_READ:
    handle_replica_op<MOSDECSubOpRead, MSG_OSD_EC_READ>(op, osdmap);
    break;
  case MSG_OSD_EC_READ_REPLY:
    handle_replica_op<MOSDECSubOpReadReply, MSG_OSD_EC_READ_REPLY>(op, osdmap);
    break;
  case MSG_OSD_REP_SCRUB:
    handle_replica_op<MOSDRepScrub, MSG_OSD_REP_SCRUB>(op, osdmap);
    break;
  default:
    assert(0);
  }
  return true;
}

void OSD::_dispatch(Message *m)
{
  assert(osd_lock.is_locked());
  dout(20) << "_dispatch " << m << " " << *m << dendl;

  logger->set(l_osd_buf, buffer::get_total_alloc());

  switch (m->get_type()) {

    // -- don't need lock -- 
  case CEPH_MSG_PING:
    dout(10) << "ping from " << m->get_source() << dendl;
    m->put();
    break;

    // -- don't need OSDMap --

    // map and replication
  case CEPH_MSG_OSD_MAP:
    handle_osd_map(static_cast<MOSDMap*>(m));
    break;

    // osd
  case MSG_PGSTATSACK:
    handle_pg_stats_ack(static_cast<MPGStatsAck*>(m));
    break;

  case MSG_MON_COMMAND:
    handle_command(static_cast<MMonCommand*>(m));
    break;
  case MSG_COMMAND:
    handle_command(static_cast<MCommand*>(m));
    break;

  case MSG_OSD_SCRUB:
    handle_scrub(static_cast<MOSDScrub*>(m));
    break;

    // -- need OSDMap --

  default:
    {
      OpRequestRef op = op_tracker.create_request<OpRequest, Message*>(m);
      // no map?  starting up?
      if (!osdmap) {
        dout(7) << "no OSDMap, not booted" << dendl;
	logger->inc(l_osd_waiting_for_map);
        waiting_for_osdmap.push_back(op);
	op->mark_delayed("no osdmap");
        break;
      }
      
      // need OSDMap
      dispatch_op(op);
    }
  }

  logger->set(l_osd_buf, buffer::get_total_alloc());

}

void OSD::handle_scrub(MOSDScrub *m)
{
  dout(10) << "handle_scrub " << *m << dendl;
  if (!require_mon_peer(m))
    return;
  if (m->fsid != monc->get_fsid()) {
    dout(0) << "handle_scrub fsid " << m->fsid << " != " << monc->get_fsid() << dendl;
    m->put();
    return;
  }

  RWLock::RLocker l(pg_map_lock);
  if (m->scrub_pgs.empty()) {
    for (ceph::unordered_map<spg_t, PG*>::iterator p = pg_map.begin();
	 p != pg_map.end();
	 ++p) {
      PG *pg = p->second;
      pg->lock();
      if (pg->is_primary()) {
	pg->unreg_next_scrub();
	pg->scrubber.must_scrub = true;
	pg->scrubber.must_deep_scrub = m->deep || m->repair;
	pg->scrubber.must_repair = m->repair;
	pg->reg_next_scrub();
	dout(10) << "marking " << *pg << " for scrub" << dendl;
      }
      pg->unlock();
    }
  } else {
    for (vector<pg_t>::iterator p = m->scrub_pgs.begin();
	 p != m->scrub_pgs.end();
	 ++p) {
      spg_t pcand;
      if (osdmap->get_primary_shard(*p, &pcand) &&
	  pg_map.count(pcand)) {
	PG *pg = pg_map[pcand];
	pg->lock();
	if (pg->is_primary()) {
	  pg->unreg_next_scrub();
	  pg->scrubber.must_scrub = true;
	  pg->scrubber.must_deep_scrub = m->deep || m->repair;
	  pg->scrubber.must_repair = m->repair;
	  pg->reg_next_scrub();
	  dout(10) << "marking " << *pg << " for scrub" << dendl;
	}
	pg->unlock();
      }
    }
  }
  
  m->put();
}

bool OSD::scrub_random_backoff()
{
  bool coin_flip = (rand() % 3) == whoami % 3;
  if (!coin_flip) {
    dout(20) << "scrub_random_backoff lost coin flip, randomly backing off" << dendl;
    return true;
  }
  return false;
}

OSDService::ScrubJob::ScrubJob(const spg_t& pg, const utime_t& timestamp, bool must)
  : pgid(pg),
    sched_time(timestamp),
    deadline(timestamp)
{
  // if not explicitly requested, postpone the scrub with a random delay
  if (!must) {
    sched_time += g_conf->osd_scrub_min_interval;
    if (g_conf->osd_scrub_interval_randomize_ratio > 0) {
      sched_time += rand() % (int)(g_conf->osd_scrub_min_interval *
				   g_conf->osd_scrub_interval_randomize_ratio);
    }
    deadline += g_conf->osd_scrub_max_interval;
  }
}

bool OSDService::ScrubJob::ScrubJob::operator<(const OSDService::ScrubJob& rhs) const {
  if (sched_time < rhs.sched_time)
    return true;
  if (sched_time > rhs.sched_time)
    return false;
  return pgid < rhs.pgid;
}

bool OSD::scrub_time_permit(utime_t now)
{
  struct tm bdt; 
  time_t tt = now.sec();
  localtime_r(&tt, &bdt);
  bool time_permit = false;
  if (cct->_conf->osd_scrub_begin_hour < cct->_conf->osd_scrub_end_hour) {
    if (bdt.tm_hour >= cct->_conf->osd_scrub_begin_hour && bdt.tm_hour < cct->_conf->osd_scrub_end_hour) {
      time_permit = true;
    }    
  } else {
    if (bdt.tm_hour >= cct->_conf->osd_scrub_begin_hour || bdt.tm_hour < cct->_conf->osd_scrub_end_hour) {
      time_permit = true;
    }    
  }
  if (!time_permit) {
    dout(20) << __func__ << " should run between " << cct->_conf->osd_scrub_begin_hour
            << " - " << cct->_conf->osd_scrub_end_hour
            << " now " << bdt.tm_hour << " = no" << dendl;
  } else {
    dout(20) << __func__ << " should run between " << cct->_conf->osd_scrub_begin_hour
            << " - " << cct->_conf->osd_scrub_end_hour
            << " now " << bdt.tm_hour << " = yes" << dendl;
  }
  return time_permit;
}

bool OSD::scrub_load_below_threshold()
{
  double loadavgs[1];
  if (getloadavg(loadavgs, 1) != 1) {
    dout(10) << __func__ << " couldn't read loadavgs\n" << dendl;
    return false;
  }

  if (loadavgs[0] >= cct->_conf->osd_scrub_load_threshold) {
    dout(20) << __func__ << " loadavg " << loadavgs[0]
	     << " >= max " << cct->_conf->osd_scrub_load_threshold
	     << " = no, load too high" << dendl;
    return false;
  } else {
    dout(20) << __func__ << " loadavg " << loadavgs[0]
	     << " < max " << cct->_conf->osd_scrub_load_threshold
	     << " = yes" << dendl;
    return true;
  }
}

void OSD::sched_scrub()
{
  // if not permitted, fail fast
  if (!service.can_inc_scrubs_pending()) {
    return;
  }

  utime_t now = ceph_clock_now(cct);
  bool time_permit = scrub_time_permit(now);
  bool load_is_low = scrub_load_below_threshold();
  dout(20) << "sched_scrub load_is_low=" << (int)load_is_low << dendl;

  OSDService::ScrubJob scrub;
  if (service.first_scrub_stamp(&scrub)) {
    do {
      dout(30) << "sched_scrub examine " << scrub.pgid << " at " << scrub.sched_time << dendl;

      if (scrub.sched_time > now) {
	// save ourselves some effort
	dout(10) << "sched_scrub " << scrub.pgid << " schedued at " << scrub.sched_time
		 << " > " << now << dendl;
	break;
      }

      PG *pg = _lookup_lock_pg(scrub.pgid);
      if (!pg)
	continue;
      if (pg->get_pgbackend()->scrub_supported() && pg->is_active() &&
	  (scrub.deadline < now || (time_permit && load_is_low))) {
	dout(10) << "sched_scrub scrubbing " << scrub.pgid << " at " << scrub.sched_time
		 << (pg->scrubber.must_scrub ? ", explicitly requested" :
		     (load_is_low ? ", load_is_low" : " deadline < now"))
		 << dendl;
	if (pg->sched_scrub()) {
	  pg->unlock();
	  break;
	}
      }
      pg->unlock();
    } while (service.next_scrub_stamp(scrub, &scrub));
  }    
  dout(20) << "sched_scrub done" << dendl;
}



// =====================================================
// MAP

void OSD::wait_for_new_map(OpRequestRef op)
{
  // ask?
  if (waiting_for_osdmap.empty()) {
    osdmap_subscribe(osdmap->get_epoch() + 1, true);
  }
  
  logger->inc(l_osd_waiting_for_map);
  waiting_for_osdmap.push_back(op);
  op->mark_delayed("wait for new map");
}


/** update_map
 * assimilate new OSDMap(s).  scan pgs, etc.
 */

void OSD::note_down_osd(int peer)
{
  assert(osd_lock.is_locked());
  cluster_messenger->mark_down(osdmap->get_cluster_addr(peer));

  heartbeat_lock.Lock();
  failure_queue.erase(peer);
  failure_pending.erase(peer);
  map<int,HeartbeatInfo>::iterator p = heartbeat_peers.find(peer);
  if (p != heartbeat_peers.end()) {
    p->second.con_back->mark_down();
    if (p->second.con_front) {
      p->second.con_front->mark_down();
    }
    heartbeat_peers.erase(p);
  }
  heartbeat_lock.Unlock();
}

void OSD::note_up_osd(int peer)
{
  service.forget_peer_epoch(peer, osdmap->get_epoch() - 1);
}

struct C_OnMapApply : public Context {
  OSDService *service;
  boost::scoped_ptr<ObjectStore::Transaction> t;
  list<OSDMapRef> pinned_maps;
  epoch_t e;
  C_OnMapApply(OSDService *service,
	       ObjectStore::Transaction *t,
	       const list<OSDMapRef> &pinned_maps,
	       epoch_t e)
    : service(service), t(t), pinned_maps(pinned_maps), e(e) {}
  void finish(int r) {
    service->clear_map_bl_cache_pins(e);
  }
};

void OSD::osdmap_subscribe(version_t epoch, bool force_request)
{
  OSDMapRef osdmap = service.get_osdmap();
  if (osdmap->get_epoch() >= epoch)
    return;

  if (monc->sub_want_increment("osdmap", epoch, CEPH_SUBSCRIBE_ONETIME) ||
      force_request) {
    monc->renew_subs();
  }
}

void OSD::handle_osd_map(MOSDMap *m)
{
  assert(osd_lock.is_locked());
  list<OSDMapRef> pinned_maps;
  if (m->fsid != monc->get_fsid()) {
    dout(0) << "handle_osd_map fsid " << m->fsid << " != " << monc->get_fsid() << dendl;
    m->put();
    return;
  }
  if (is_initializing()) {
    dout(0) << "ignoring osdmap until we have initialized" << dendl;
    m->put();
    return;
  }

  Session *session = static_cast<Session *>(m->get_connection()->get_priv());
  if (session && !(session->entity_name.is_mon() || session->entity_name.is_osd())) {
    //not enough perms!
    dout(10) << "got osd map from Session " << session
             << " which we can't take maps from (not a mon or osd)" << dendl;
    m->put();
    session->put();
    return;
  }
  if (session)
    session->put();

  // share with the objecter
  service.objecter->handle_osd_map(m);

  epoch_t first = m->get_first();
  epoch_t last = m->get_last();
  dout(3) << "handle_osd_map epochs [" << first << "," << last << "], i have "
	  << osdmap->get_epoch()
	  << ", src has [" << m->oldest_map << "," << m->newest_map << "]"
	  << dendl;

  logger->inc(l_osd_map);
  logger->inc(l_osd_mape, last - first + 1);
  if (first <= osdmap->get_epoch())
    logger->inc(l_osd_mape_dup, osdmap->get_epoch() - first + 1);

  // make sure there is something new, here, before we bother flushing the queues and such
  if (last <= osdmap->get_epoch()) {
    dout(10) << " no new maps here, dropping" << dendl;
    m->put();
    return;
  }

  // missing some?
  bool skip_maps = false;
  if (first > osdmap->get_epoch() + 1) {
    dout(10) << "handle_osd_map message skips epochs " << osdmap->get_epoch() + 1
	     << ".." << (first-1) << dendl;
    if (m->oldest_map <= osdmap->get_epoch() + 1) {
      osdmap_subscribe(osdmap->get_epoch()+1, true);
      m->put();
      return;
    }
    // always try to get the full range of maps--as many as we can.  this
    //  1- is good to have
    //  2- is at present the only way to ensure that we get a *full* map as
    //     the first map!
    if (m->oldest_map < first) {
      osdmap_subscribe(m->oldest_map - 1, true);
      m->put();
      return;
    }
    skip_maps = true;
  }

  ObjectStore::Transaction *_t = new ObjectStore::Transaction;
  ObjectStore::Transaction &t = *_t;

  // store new maps: queue for disk and put in the osdmap cache
  epoch_t start = MAX(osdmap->get_epoch() + 1, first);
  for (epoch_t e = start; e <= last; e++) {
    map<epoch_t,bufferlist>::iterator p;
    p = m->maps.find(e);
    if (p != m->maps.end()) {
      dout(10) << "handle_osd_map  got full map for epoch " << e << dendl;
      OSDMap *o = new OSDMap;
      bufferlist& bl = p->second;
      
      o->decode(bl);

      ghobject_t fulloid = get_osdmap_pobject_name(e);
      t.write(coll_t::meta(), fulloid, 0, bl.length(), bl);
      pin_map_bl(e, bl);
      pinned_maps.push_back(add_map(o));

      got_full_map(e);
      continue;
    }

    p = m->incremental_maps.find(e);
    if (p != m->incremental_maps.end()) {
      dout(10) << "handle_osd_map  got inc map for epoch " << e << dendl;
      bufferlist& bl = p->second;
      ghobject_t oid = get_inc_osdmap_pobject_name(e);
      t.write(coll_t::meta(), oid, 0, bl.length(), bl);
      pin_map_inc_bl(e, bl);

      OSDMap *o = new OSDMap;
      if (e > 1) {
	bufferlist obl;
	get_map_bl(e - 1, obl);
	o->decode(obl);
      }

      OSDMap::Incremental inc;
      bufferlist::iterator p = bl.begin();
      inc.decode(p);
      if (o->apply_incremental(inc) < 0) {
	derr << "ERROR: bad fsid?  i have " << osdmap->get_fsid() << " and inc has " << inc.fsid << dendl;
	assert(0 == "bad fsid");
      }

      bufferlist fbl;
      o->encode(fbl, inc.encode_features | CEPH_FEATURE_RESERVED);

      bool injected_failure = false;
      if (g_conf->osd_inject_bad_map_crc_probability > 0 &&
	  (rand() % 10000) < g_conf->osd_inject_bad_map_crc_probability*10000.0) {
	derr << __func__ << " injecting map crc failure" << dendl;
	injected_failure = true;
      }

      if ((inc.have_crc && o->get_crc() != inc.full_crc) || injected_failure) {
	dout(2) << "got incremental " << e
		<< " but failed to encode full with correct crc; requesting"
		<< dendl;
	clog->warn() << "failed to encode map e" << e << " with expected crc\n";
	dout(20) << "my encoded map was:\n";
	fbl.hexdump(*_dout);
	*_dout << dendl;
	delete o;
	request_full_map(e, last);
	last = e - 1;
	break;
      }
      got_full_map(e);

      ghobject_t fulloid = get_osdmap_pobject_name(e);
      t.write(coll_t::meta(), fulloid, 0, fbl.length(), fbl);
      pin_map_bl(e, fbl);
      pinned_maps.push_back(add_map(o));
      continue;
    }

    assert(0 == "MOSDMap lied about what maps it had?");
  }

  // even if this map isn't from a mon, we may have satisfied our subscription
  monc->sub_got("osdmap", last);

  if (last <= osdmap->get_epoch()) {
    dout(10) << " no new maps here, dropping" << dendl;
    delete _t;
    m->put();
    return;
  }

  if (superblock.oldest_map) {
    int num = 0;
    epoch_t min(
      MIN(m->oldest_map,
	  service.map_cache.cached_key_lower_bound()));
    for (epoch_t e = superblock.oldest_map; e < min; ++e) {
      dout(20) << " removing old osdmap epoch " << e << dendl;
      t.remove(coll_t::meta(), get_osdmap_pobject_name(e));
      t.remove(coll_t::meta(), get_inc_osdmap_pobject_name(e));
      superblock.oldest_map = e+1;
      num++;
      if (num >= cct->_conf->osd_target_transaction_size &&
	  (uint64_t)num > (last - first))  // make sure we at least keep pace with incoming maps
	break;
    }
  }

  if (!superblock.oldest_map || skip_maps)
    superblock.oldest_map = first;
  superblock.newest_map = last;

  map_lock.get_write();

  // advance through the new maps
  for (epoch_t cur = start; cur <= superblock.newest_map; cur++) {
    dout(10) << " advance to epoch " << cur << " (<= newest " << superblock.newest_map << ")" << dendl;

    OSDMapRef newmap = get_map(cur);
    assert(newmap);  // we just cached it above!

    // start blacklisting messages sent to peers that go down.
    service.pre_publish_map(newmap);

    // kill connections to newly down osds
    bool waited_for_reservations = false;
    set<int> old;
    osdmap->get_all_osds(old);
    for (set<int>::iterator p = old.begin(); p != old.end(); ++p) {
      if (*p != whoami &&
	  osdmap->have_inst(*p) &&                        // in old map
	  (!newmap->exists(*p) || !newmap->is_up(*p))) {  // but not the new one
        if (!waited_for_reservations) {
          service.await_reserved_maps();
          waited_for_reservations = true;
        }
	note_down_osd(*p);
      }
    }
    
    osdmap = newmap;

    superblock.current_epoch = cur;
    advance_map();
    had_map_since = ceph_clock_now(cct);
  }

  epoch_t _bind_epoch = service.get_bind_epoch();
  if (osdmap->is_up(whoami) &&
      osdmap->get_addr(whoami) == client_messenger->get_myaddr() &&
      _bind_epoch < osdmap->get_up_from(whoami)) {

    if (is_booting()) {
      dout(1) << "state: booting -> active" << dendl;
      set_state(STATE_ACTIVE);

      // set incarnation so that osd_reqid_t's we generate for our
      // objecter requests are unique across restarts.
      service.objecter->set_client_incarnation(osdmap->get_epoch());
    }
  }

  bool do_shutdown = false;
  bool do_restart = false;
  if (osdmap->get_epoch() > 0 &&
      is_active()) {
    if (!osdmap->exists(whoami)) {
      dout(0) << "map says i do not exist.  shutting down." << dendl;
      do_shutdown = true;   // don't call shutdown() while we have everything paused
    } else if (!osdmap->is_up(whoami) ||
	       !osdmap->get_addr(whoami).probably_equals(client_messenger->get_myaddr()) ||
	       !osdmap->get_cluster_addr(whoami).probably_equals(cluster_messenger->get_myaddr()) ||
	       !osdmap->get_hb_back_addr(whoami).probably_equals(hb_back_server_messenger->get_myaddr()) ||
	       (osdmap->get_hb_front_addr(whoami) != entity_addr_t() &&
                !osdmap->get_hb_front_addr(whoami).probably_equals(hb_front_server_messenger->get_myaddr()))) {
      if (!osdmap->is_up(whoami)) {
	if (service.is_preparing_to_stop() || service.is_stopping()) {
	  service.got_stop_ack();
	} else {
	  clog->warn() << "map e" << osdmap->get_epoch()
		      << " wrongly marked me down";
	}
      }
      else if (!osdmap->get_addr(whoami).probably_equals(client_messenger->get_myaddr()))
	clog->error() << "map e" << osdmap->get_epoch()
		    << " had wrong client addr (" << osdmap->get_addr(whoami)
		     << " != my " << client_messenger->get_myaddr() << ")";
      else if (!osdmap->get_cluster_addr(whoami).probably_equals(cluster_messenger->get_myaddr()))
	clog->error() << "map e" << osdmap->get_epoch()
		    << " had wrong cluster addr (" << osdmap->get_cluster_addr(whoami)
		     << " != my " << cluster_messenger->get_myaddr() << ")";
      else if (!osdmap->get_hb_back_addr(whoami).probably_equals(hb_back_server_messenger->get_myaddr()))
	clog->error() << "map e" << osdmap->get_epoch()
		    << " had wrong hb back addr (" << osdmap->get_hb_back_addr(whoami)
		     << " != my " << hb_back_server_messenger->get_myaddr() << ")";
      else if (osdmap->get_hb_front_addr(whoami) != entity_addr_t() &&
               !osdmap->get_hb_front_addr(whoami).probably_equals(hb_front_server_messenger->get_myaddr()))
	clog->error() << "map e" << osdmap->get_epoch()
		    << " had wrong hb front addr (" << osdmap->get_hb_front_addr(whoami)
		     << " != my " << hb_front_server_messenger->get_myaddr() << ")";
      
      if (!service.is_stopping()) {
        epoch_t up_epoch = 0;
        epoch_t bind_epoch = osdmap->get_epoch();
        service.set_epochs(NULL,&up_epoch, &bind_epoch);
	do_restart = true;

	start_waiting_for_healthy();

	set<int> avoid_ports;
	avoid_ports.insert(cluster_messenger->get_myaddr().get_port());
	avoid_ports.insert(hb_back_server_messenger->get_myaddr().get_port());
	avoid_ports.insert(hb_front_server_messenger->get_myaddr().get_port());

	int r = cluster_messenger->rebind(avoid_ports);
	if (r != 0)
	  do_shutdown = true;  // FIXME: do_restart?

	r = hb_back_server_messenger->rebind(avoid_ports);
	if (r != 0)
	  do_shutdown = true;  // FIXME: do_restart?

	r = hb_front_server_messenger->rebind(avoid_ports);
	if (r != 0)
	  do_shutdown = true;  // FIXME: do_restart?

	hbclient_messenger->mark_down_all();

	reset_heartbeat_peers();
      }
    }
  }


  // note in the superblock that we were clean thru the prior epoch
  epoch_t boot_epoch = service.get_boot_epoch();
  if (boot_epoch && boot_epoch >= superblock.mounted) {
    superblock.mounted = boot_epoch;
    superblock.clean_thru = osdmap->get_epoch();
  }

  // superblock and commit
  write_superblock(t);
  store->queue_transaction(
    service.meta_osr.get(),
    _t,
    new C_OnMapApply(&service, _t, pinned_maps, osdmap->get_epoch()),
    0, 0);
  service.publish_superblock(superblock);

  map_lock.put_write();

  check_osdmap_features(store);

  // yay!
  consume_map();

  if (is_active() || is_waiting_for_healthy())
    maybe_update_heartbeat_peers();

  if (!is_active()) {
    dout(10) << " not yet active; waiting for peering wq to drain" << dendl;
    peering_wq.drain();
  } else {
    activate_map();
  }

  if (m->newest_map && m->newest_map > last) {
    dout(10) << " msg say newest map is " << m->newest_map << ", requesting more" << dendl;
    osdmap_subscribe(osdmap->get_epoch()+1, true);
  }
  else if (is_booting()) {
    start_boot();  // retry
  }
  else if (do_restart)
    start_boot();

  osd_lock.Unlock();
  if (do_shutdown)
    shutdown();
  osd_lock.Lock();

  m->put();
}

void OSD::check_osdmap_features(ObjectStore *fs)
{
  // adjust required feature bits?

  // we have to be a bit careful here, because we are accessing the
  // Policy structures without taking any lock.  in particular, only
  // modify integer values that can safely be read by a racing CPU.
  // since we are only accessing existing Policy structures a their
  // current memory location, and setting or clearing bits in integer
  // fields, and we are the only writer, this is not a problem.

  {
    Messenger::Policy p = client_messenger->get_default_policy();
    uint64_t mask;
    uint64_t features = osdmap->get_features(entity_name_t::TYPE_CLIENT, &mask);
    if ((p.features_required & mask) != features) {
      dout(0) << "crush map has features " << features
	      << ", adjusting msgr requires for clients" << dendl;
      p.features_required = (p.features_required & ~mask) | features;
      client_messenger->set_default_policy(p);
    }
  }
  {
    Messenger::Policy p = client_messenger->get_policy(entity_name_t::TYPE_MON);
    uint64_t mask;
    uint64_t features = osdmap->get_features(entity_name_t::TYPE_MON, &mask);
    if ((p.features_required & mask) != features) {
      dout(0) << "crush map has features " << features
	      << " was " << p.features_required
	      << ", adjusting msgr requires for mons" << dendl;
      p.features_required = (p.features_required & ~mask) | features;
      client_messenger->set_policy(entity_name_t::TYPE_MON, p);
    }
  }
  {
    Messenger::Policy p = cluster_messenger->get_policy(entity_name_t::TYPE_OSD);
    uint64_t mask;
    uint64_t features = osdmap->get_features(entity_name_t::TYPE_OSD, &mask);

    if ((p.features_required & mask) != features) {
      dout(0) << "crush map has features " << features
	      << ", adjusting msgr requires for osds" << dendl;
      p.features_required = (p.features_required & ~mask) | features;
      cluster_messenger->set_policy(entity_name_t::TYPE_OSD, p);
    }

    if ((features & CEPH_FEATURE_OSD_ERASURE_CODES) &&
	!fs->get_allow_sharded_objects()) {
      dout(0) << __func__ << " enabling on-disk ERASURE CODES compat feature" << dendl;
      superblock.compat_features.incompat.insert(CEPH_OSD_FEATURE_INCOMPAT_SHARDS);
      ObjectStore::Transaction *t = new ObjectStore::Transaction;
      write_superblock(*t);
      int err = store->queue_transaction_and_cleanup(service.meta_osr.get(), t);
      assert(err == 0);
      fs->set_allow_sharded_objects();
    }
  }
}

bool OSD::advance_pg(
  epoch_t osd_epoch, PG *pg,
  ThreadPool::TPHandle &handle,
  PG::RecoveryCtx *rctx,
  set<boost::intrusive_ptr<PG> > *new_pgs)
{
  assert(pg->is_locked());
  epoch_t next_epoch = pg->get_osdmap()->get_epoch() + 1;
  OSDMapRef lastmap = pg->get_osdmap();

  if (lastmap->get_epoch() == osd_epoch)
    return true;
  assert(lastmap->get_epoch() < osd_epoch);

  epoch_t min_epoch = service.get_min_pg_epoch();
  epoch_t max;
  if (min_epoch) {
    max = min_epoch + g_conf->osd_map_max_advance;
  } else {
    max = next_epoch + g_conf->osd_map_max_advance;
  }

  for (;
       next_epoch <= osd_epoch && next_epoch <= max;
       ++next_epoch) {
    OSDMapRef nextmap = service.try_get_map(next_epoch);
    if (!nextmap) {
      dout(20) << __func__ << " missing map " << next_epoch << dendl;
      // make sure max is bumped up so that we can get past any
      // gap in maps
      max = MAX(max, next_epoch + g_conf->osd_map_max_advance);
      continue;
    }

    vector<int> newup, newacting;
    int up_primary, acting_primary;
    nextmap->pg_to_up_acting_osds(
      pg->info.pgid.pgid,
      &newup, &up_primary,
      &newacting, &acting_primary);
    pg->handle_advance_map(
      nextmap, lastmap, newup, up_primary,
      newacting, acting_primary, rctx);

    // Check for split!
    set<spg_t> children;
    spg_t parent(pg->info.pgid);
    if (parent.is_split(
	lastmap->get_pg_num(pg->pool.id),
	nextmap->get_pg_num(pg->pool.id),
	&children)) {
      service.mark_split_in_progress(pg->info.pgid, children);
      split_pgs(
	pg, children, new_pgs, lastmap, nextmap,
	rctx);
    }

    lastmap = nextmap;
    handle.reset_tp_timeout();
  }
  service.pg_update_epoch(pg->info.pgid, lastmap->get_epoch());
  pg->handle_activate_map(rctx);
  if (next_epoch <= osd_epoch) {
    dout(10) << __func__ << " advanced to max " << max
	     << " past min epoch " << min_epoch
	     << " ... will requeue " << *pg << dendl;
    return false;
  }
  return true;
}

/** 
 * update service map; check pg creations
 */
void OSD::advance_map()
{
  assert(osd_lock.is_locked());

  dout(7) << "advance_map epoch " << osdmap->get_epoch()
          << dendl;

  epoch_t up_epoch;
  epoch_t boot_epoch;
  service.retrieve_epochs(&boot_epoch, &up_epoch, NULL);
  if (!up_epoch &&
      osdmap->is_up(whoami) &&
      osdmap->get_inst(whoami) == client_messenger->get_myinst()) {
    up_epoch = osdmap->get_epoch();
    dout(10) << "up_epoch is " << up_epoch << dendl;
    if (!boot_epoch) {
      boot_epoch = osdmap->get_epoch();
      dout(10) << "boot_epoch is " << boot_epoch << dendl;
    }
    service.set_epochs(&boot_epoch, &up_epoch, NULL);
  }

  // scan pg creations
  ceph::unordered_map<spg_t, create_pg_info>::iterator n = creating_pgs.begin();
  while (n != creating_pgs.end()) {
    ceph::unordered_map<spg_t, create_pg_info>::iterator p = n++;
    spg_t pgid = p->first;

    // am i still primary?
    vector<int> acting;
    int primary;
    osdmap->pg_to_acting_osds(pgid.pgid, &acting, &primary);
    if (primary != whoami) {
      dout(10) << " no longer primary for " << pgid << ", stopping creation" << dendl;
      creating_pgs.erase(p);
    } else {
      /*
       * adding new ppl to our pg has no effect, since we're still primary,
       * and obviously haven't given the new nodes any data.
       */
      p->second.acting.swap(acting);  // keep the latest
    }
  }
}

void OSD::consume_map()
{
  assert(osd_lock.is_locked());
  dout(7) << "consume_map version " << osdmap->get_epoch() << dendl;

  int num_pg_primary = 0, num_pg_replica = 0, num_pg_stray = 0;
  list<PGRef> to_remove;

  // scan pg's
  {
    RWLock::RLocker l(pg_map_lock);
    for (ceph::unordered_map<spg_t,PG*>::iterator it = pg_map.begin();
        it != pg_map.end();
        ++it) {
      PG *pg = it->second;
      pg->lock();
      if (pg->is_primary())
        num_pg_primary++;
      else if (pg->is_replica())
        num_pg_replica++;
      else
        num_pg_stray++;

      if (!osdmap->have_pg_pool(pg->info.pgid.pool())) {
        //pool is deleted!
        to_remove.push_back(PGRef(pg));
      } else {
        service.init_splits_between(it->first, service.get_osdmap(), osdmap);
      }

      pg->unlock();
    }
  }

  for (list<PGRef>::iterator i = to_remove.begin();
       i != to_remove.end();
       to_remove.erase(i++)) {
    RWLock::WLocker locker(pg_map_lock);
    (*i)->lock();
    _remove_pg(&**i);
    (*i)->unlock();
  }
  to_remove.clear();

  service.expand_pg_num(service.get_osdmap(), osdmap);

  service.pre_publish_map(osdmap);
  service.await_reserved_maps();
  service.publish_map(osdmap);

  dispatch_sessions_waiting_on_map();

  // remove any PGs which we no longer host from the session waiting_for_pg lists
  set<spg_t> pgs_to_check;
  get_pgs_with_waiting_sessions(&pgs_to_check);
  for (set<spg_t>::iterator p = pgs_to_check.begin();
       p != pgs_to_check.end();
       ++p) {
    vector<int> acting;
    int nrep = osdmap->pg_to_acting_osds(p->pgid, acting);
    int role = osdmap->calc_pg_role(whoami, acting, nrep);

    if (role < 0) {
      set<Session*> concerned_sessions;
      get_sessions_possibly_interested_in_pg(*p, &concerned_sessions);
      for (set<Session*>::iterator i = concerned_sessions.begin();
	   i != concerned_sessions.end();
	   ++i) {
	{
	  Mutex::Locker l((*i)->session_dispatch_lock);
	  session_notify_pg_cleared(*i, osdmap, *p);
	}
	(*i)->put();
      }
    }
  }

  // scan pg's
  {
    RWLock::RLocker l(pg_map_lock);
    for (ceph::unordered_map<spg_t,PG*>::iterator it = pg_map.begin();
        it != pg_map.end();
        ++it) {
      PG *pg = it->second;
      pg->lock();
      pg->queue_null(osdmap->get_epoch(), osdmap->get_epoch());
      pg->unlock();
    }

    logger->set(l_osd_pg, pg_map.size());
  }
  logger->set(l_osd_pg_primary, num_pg_primary);
  logger->set(l_osd_pg_replica, num_pg_replica);
  logger->set(l_osd_pg_stray, num_pg_stray);
}

void OSD::activate_map()
{
  assert(osd_lock.is_locked());

  dout(7) << "activate_map version " << osdmap->get_epoch() << dendl;

  if (osdmap->test_flag(CEPH_OSDMAP_FULL)) {
    dout(10) << " osdmap flagged full, doing onetime osdmap subscribe" << dendl;
    osdmap_subscribe(osdmap->get_epoch() + 1, true);
  }

  // norecover?
  if (osdmap->test_flag(CEPH_OSDMAP_NORECOVER)) {
    if (!paused_recovery) {
      dout(1) << "pausing recovery (NORECOVER flag set)" << dendl;
      paused_recovery = true;
      recovery_tp.pause_new();
    }
  } else {
    if (paused_recovery) {
      dout(1) << "resuming recovery (NORECOVER flag cleared)" << dendl;
      paused_recovery = false;
      recovery_tp.unpause();
    }
  }

  service.activate_map();

  // process waiters
  take_waiters(waiting_for_osdmap);
}

bool OSD::require_mon_peer(Message *m)
{
  if (!m->get_connection()->peer_is_mon()) {
    dout(0) << "require_mon_peer received from non-mon "
	    << m->get_connection()->get_peer_addr()
	    << " " << *m << dendl;
    m->put();
    return false;
  }
  return true;
}

bool OSD::require_osd_peer(Message *m)
{
  if (!m->get_connection()->peer_is_osd()) {
    dout(0) << "require_osd_peer received from non-osd "
	    << m->get_connection()->get_peer_addr()
	    << " " << *m << dendl;
    return false;
  }
  return true;
}

bool OSD::require_self_aliveness(Message *m, epoch_t epoch)
{
  epoch_t up_epoch = service.get_up_epoch();
  if (epoch < up_epoch) {
    dout(7) << "from pre-up epoch " << epoch << " < " << up_epoch << dendl;
    return false;
  }

  if (!is_active()) {
    dout(7) << "still in boot state, dropping message " << *m << dendl;
    return false;
  }

  return true;
}

bool OSD::require_same_peer_instance(Message *m, OSDMapRef& map,
				     bool is_fast_dispatch)
{
  int from = m->get_source().num();
  
  if (!map->have_inst(from) ||
      (map->get_cluster_addr(from) != m->get_source_inst().addr)) {
    dout(5) << "from dead osd." << from << ", marking down, "
	    << " msg was " << m->get_source_inst().addr
	    << " expected " << (map->have_inst(from) ?
				map->get_cluster_addr(from) : entity_addr_t())
	    << dendl;
    ConnectionRef con = m->get_connection();
    con->mark_down();
    Session *s = static_cast<Session*>(con->get_priv());
    if (s) {
      if (!is_fast_dispatch)
	s->session_dispatch_lock.Lock();
      clear_session_waiting_on_map(s);
      con->set_priv(NULL);   // break ref <-> session cycle, if any
      if (!is_fast_dispatch)
	s->session_dispatch_lock.Unlock();
      s->put();
    }
    return false;
  }
  return true;
}


/*
 * require that we have same (or newer) map, and that
 * the source is the pg primary.
 */
bool OSD::require_same_or_newer_map(OpRequestRef& op, epoch_t epoch,
				    bool is_fast_dispatch)
{
  Message *m = op->get_req();
  dout(15) << "require_same_or_newer_map " << epoch
	   << " (i am " << osdmap->get_epoch() << ") " << m << dendl;

  assert(osd_lock.is_locked());

  // do they have a newer map?
  if (epoch > osdmap->get_epoch()) {
    dout(7) << "waiting for newer map epoch " << epoch
	    << " > my " << osdmap->get_epoch() << " with " << m << dendl;
    wait_for_new_map(op);
    return false;
  }

  if (!require_self_aliveness(op->get_req(), epoch)) {
    return false;
  }

  // ok, our map is same or newer.. do they still exist?
  if (m->get_connection()->get_messenger() == cluster_messenger &&
      !require_same_peer_instance(op->get_req(), osdmap, is_fast_dispatch)) {
    return false;
  }

  return true;
}





// ----------------------------------------
// pg creation


bool OSD::can_create_pg(spg_t pgid)
{
  assert(creating_pgs.count(pgid));

  // priors empty?
  if (!creating_pgs[pgid].prior.empty()) {
    dout(10) << "can_create_pg " << pgid
	     << " - waiting for priors " << creating_pgs[pgid].prior << dendl;
    return false;
  }

  dout(10) << "can_create_pg " << pgid << " - can create now" << dendl;
  return true;
}

void OSD::split_pgs(
  PG *parent,
  const set<spg_t> &childpgids, set<boost::intrusive_ptr<PG> > *out_pgs,
  OSDMapRef curmap,
  OSDMapRef nextmap,
  PG::RecoveryCtx *rctx)
{
  unsigned pg_num = nextmap->get_pg_num(
    parent->pool.id);
  parent->update_snap_mapper_bits(
    parent->info.pgid.get_split_bits(pg_num)
    );

  vector<object_stat_sum_t> updated_stats(childpgids.size() + 1);
  parent->info.stats.stats.sum.split(updated_stats);

  vector<object_stat_sum_t>::iterator stat_iter = updated_stats.begin();
  for (set<spg_t>::const_iterator i = childpgids.begin();
       i != childpgids.end();
       ++i, ++stat_iter) {
    assert(stat_iter != updated_stats.end());
    dout(10) << "Splitting " << *parent << " into " << *i << dendl;
    assert(service.splitting(*i));
    PG* child = _make_pg(nextmap, *i);
    child->lock(true);
    out_pgs->insert(child);

    unsigned split_bits = i->get_split_bits(pg_num);
    dout(10) << "pg_num is " << pg_num << dendl;
    dout(10) << "m_seed " << i->ps() << dendl;
    dout(10) << "split_bits is " << split_bits << dendl;

    parent->split_colls(
      *i,
      split_bits,
      i->ps(),
      &child->pool.info,
      rctx->transaction);
    parent->split_into(
      i->pgid,
      child,
      split_bits);
    child->info.stats.stats.sum = *stat_iter;

    child->write_if_dirty(*(rctx->transaction));
    child->unlock();
  }
  assert(stat_iter != updated_stats.end());
  parent->info.stats.stats.sum = *stat_iter;
  parent->write_if_dirty(*(rctx->transaction));
}
  
/*
 * holding osd_lock
 */
void OSD::handle_pg_create(OpRequestRef op)
{
  MOSDPGCreate *m = (MOSDPGCreate*)op->get_req();
  assert(m->get_type() == MSG_OSD_PG_CREATE);

  dout(10) << "handle_pg_create " << *m << dendl;

  // drop the next N pg_creates in a row?
  if (debug_drop_pg_create_left < 0 &&
      cct->_conf->osd_debug_drop_pg_create_probability >
      ((((double)(rand()%100))/100.0))) {
    debug_drop_pg_create_left = debug_drop_pg_create_duration;
  }
  if (debug_drop_pg_create_left >= 0) {
    --debug_drop_pg_create_left;
    if (debug_drop_pg_create_left >= 0) {
      dout(0) << "DEBUG dropping/ignoring pg_create, will drop the next "
	      << debug_drop_pg_create_left << " too" << dendl;
      return;
    }
  }

  /* we have to hack around require_mon_peer's interface limits, so
   * grab an extra reference before going in. If the peer isn't
   * a Monitor, the reference is put for us (and then cleared
   * up automatically by our OpTracker infrastructure). Otherwise,
   * we put the extra ref ourself.
   */
  if (!require_mon_peer(op->get_req()->get())) {
    return;
  }
  op->get_req()->put();

  if (!require_same_or_newer_map(op, m->epoch, false))
    return;

  op->mark_started();

  int num_created = 0;

  map<pg_t,utime_t>::iterator ci = m->ctimes.begin();
  for (map<pg_t,pg_create_t>::iterator p = m->mkpg.begin();
       p != m->mkpg.end();
       ++p, ++ci) {
    assert(ci != m->ctimes.end() && ci->first == p->first);
    epoch_t created = p->second.created;
    pg_t parent = p->second.parent;
    if (p->second.split_bits) // Skip split pgs
      continue;
    pg_t on = p->first;

    if (on.preferred() >= 0) {
      dout(20) << "ignoring localized pg " << on << dendl;
      continue;
    }

    if (!osdmap->have_pg_pool(on.pool())) {
      dout(20) << "ignoring pg on deleted pool " << on << dendl;
      continue;
    }

    dout(20) << "mkpg " << on << " e" << created << "@" << ci->second << dendl;
   
    // is it still ours?
    vector<int> up, acting;
    int up_primary = -1;
    int acting_primary = -1;
    osdmap->pg_to_up_acting_osds(on, &up, &up_primary, &acting, &acting_primary);
    int role = osdmap->calc_pg_role(whoami, acting, acting.size());

    if (up_primary != whoami) {
      dout(10) << "mkpg " << on << "  not primary (role="
	       << role << "), skipping" << dendl;
      continue;
    }
    if (up != acting) {
      dout(10) << "mkpg " << on << "  up " << up
	       << " != acting " << acting << ", ignoring" << dendl;
      // we'll get a query soon anyway, since we know the pg
      // must exist. we can ignore this.
      continue;
    }

    spg_t pgid;
    bool mapped = osdmap->get_primary_shard(on, &pgid);
    assert(mapped);

    // does it already exist?
    if (_have_pg(pgid)) {
      dout(10) << "mkpg " << pgid << "  already exists, skipping" << dendl;
      continue;
    }

    // figure history
    pg_history_t history;
    history.epoch_created = created;
    history.last_epoch_clean = created;
    // Newly created PGs don't need to scrub immediately, so mark them
    // as scrubbed at creation time.
    if (ci->second == utime_t()) {
      // Older OSD doesn't send ctime, so just do what we did before
      // The repair_test.py can fail in a mixed cluster
      utime_t now = ceph_clock_now(NULL);
      history.last_scrub_stamp = now;
      history.last_deep_scrub_stamp = now;
    } else {
      history.last_scrub_stamp = ci->second;
      history.last_deep_scrub_stamp = ci->second;
    }
    bool valid_history = project_pg_history(
      pgid, history, created, up, up_primary, acting, acting_primary);
    /* the pg creation message must have come from a mon and therefore
     * cannot be on the other side of a map gap
     */
    assert(valid_history);
    
    // register.
    creating_pgs[pgid].history = history;
    creating_pgs[pgid].parent = parent;
    creating_pgs[pgid].acting.swap(acting);
    calc_priors_during(pgid, created, history.same_interval_since, 
		       creating_pgs[pgid].prior);

    PG::RecoveryCtx rctx = create_context();
    // poll priors
    set<pg_shard_t>& pset = creating_pgs[pgid].prior;
    dout(10) << "mkpg " << pgid << " e" << created
	     << " h " << history
	     << " : querying priors " << pset << dendl;
    for (set<pg_shard_t>::iterator p = pset.begin(); p != pset.end(); ++p)
      if (osdmap->is_up(p->osd))
	(*rctx.query_map)[p->osd][spg_t(pgid.pgid, p->shard)] =
	  pg_query_t(
	    pg_query_t::INFO,
	    p->shard, pgid.shard,
	    history,
	    osdmap->get_epoch());

    PG *pg = NULL;
    if (can_create_pg(pgid)) {
      const pg_pool_t* pp = osdmap->get_pg_pool(pgid.pool());
      PG::_create(*rctx.transaction, pgid, pgid.get_split_bits(pp->get_pg_num()));
      PG::_init(*rctx.transaction, pgid, pp);

      pg_interval_map_t pi;
      pg = _create_lock_pg(
	osdmap, pgid, true, false, false,
	0, creating_pgs[pgid].acting, whoami,
	creating_pgs[pgid].acting, whoami,
	history, pi,
	*rctx.transaction);
      pg->info.last_epoch_started = pg->info.history.last_epoch_started;
      creating_pgs.erase(pgid);
      pg->handle_create(&rctx);
      pg->write_if_dirty(*rctx.transaction);
      pg->publish_stats_to_osd();
      pg->unlock();
      num_created++;
      wake_pg_waiters(pg, pgid);
    }
    dispatch_context(rctx, pg, osdmap);
  }

  maybe_update_heartbeat_peers();
}


// ----------------------------------------
// peering and recovery

PG::RecoveryCtx OSD::create_context()
{
  ObjectStore::Transaction *t = new ObjectStore::Transaction;
  C_Contexts *on_applied = new C_Contexts(cct);
  C_Contexts *on_safe = new C_Contexts(cct);
  map<int, map<spg_t,pg_query_t> > *query_map =
    new map<int, map<spg_t, pg_query_t> >;
  map<int,vector<pair<pg_notify_t, pg_interval_map_t> > > *notify_list =
    new map<int, vector<pair<pg_notify_t, pg_interval_map_t> > >;
  map<int,vector<pair<pg_notify_t, pg_interval_map_t> > > *info_map =
    new map<int,vector<pair<pg_notify_t, pg_interval_map_t> > >;
  PG::RecoveryCtx rctx(query_map, info_map, notify_list,
		       on_applied, on_safe, t);
  return rctx;
}

void OSD::dispatch_context_transaction(PG::RecoveryCtx &ctx, PG *pg,
                                       ThreadPool::TPHandle *handle)
{
  if (!ctx.transaction->empty()) {
    ctx.on_applied->add(new ObjectStore::C_DeleteTransaction(ctx.transaction));
    int tr = store->queue_transaction(
      pg->osr.get(),
      ctx.transaction, ctx.on_applied, ctx.on_safe, NULL,
      TrackedOpRef(), handle);
    assert(tr == 0);
    ctx.transaction = new ObjectStore::Transaction;
    ctx.on_applied = new C_Contexts(cct);
    ctx.on_safe = new C_Contexts(cct);
  }
}

void OSD::dispatch_context(PG::RecoveryCtx &ctx, PG *pg, OSDMapRef curmap,
                           ThreadPool::TPHandle *handle)
{
  if (service.get_osdmap()->is_up(whoami) &&
      is_active()) {
    do_notifies(*ctx.notify_list, curmap);
    do_queries(*ctx.query_map, curmap);
    do_infos(*ctx.info_map, curmap);
  }
  delete ctx.notify_list;
  delete ctx.query_map;
  delete ctx.info_map;
  if ((ctx.on_applied->empty() &&
       ctx.on_safe->empty() &&
       ctx.transaction->empty()) || !pg) {
    delete ctx.transaction;
    delete ctx.on_applied;
    delete ctx.on_safe;
  } else {
    ctx.on_applied->add(new ObjectStore::C_DeleteTransaction(ctx.transaction));
    int tr = store->queue_transaction(
      pg->osr.get(),
      ctx.transaction, ctx.on_applied, ctx.on_safe, NULL, TrackedOpRef(),
      handle);
    assert(tr == 0);
  }
}

/** do_notifies
 * Send an MOSDPGNotify to a primary, with a list of PGs that I have
 * content for, and they are primary for.
 */

void OSD::do_notifies(
  map<int,vector<pair<pg_notify_t,pg_interval_map_t> > >& notify_list,
  OSDMapRef curmap)
{
  for (map<int,
	   vector<pair<pg_notify_t,pg_interval_map_t> > >::iterator it =
	 notify_list.begin();
       it != notify_list.end();
       ++it) {
    if (!curmap->is_up(it->first)) {
      dout(20) << __func__ << " skipping down osd." << it->first << dendl;
      continue;
    }
    ConnectionRef con = service.get_con_osd_cluster(
      it->first, curmap->get_epoch());
    if (!con) {
      dout(20) << __func__ << " skipping osd." << it->first
	       << " (NULL con)" << dendl;
      continue;
    }
    service.share_map_peer(it->first, con.get(), curmap);
    dout(7) << __func__ << " osd " << it->first
	    << " on " << it->second.size() << " PGs" << dendl;
    MOSDPGNotify *m = new MOSDPGNotify(curmap->get_epoch(),
				       it->second);
    con->send_message(m);
  }
}


/** do_queries
 * send out pending queries for info | summaries
 */
void OSD::do_queries(map<int, map<spg_t,pg_query_t> >& query_map,
		     OSDMapRef curmap)
{
  for (map<int, map<spg_t,pg_query_t> >::iterator pit = query_map.begin();
       pit != query_map.end();
       ++pit) {
    if (!curmap->is_up(pit->first)) {
      dout(20) << __func__ << " skipping down osd." << pit->first << dendl;
      continue;
    }
    int who = pit->first;
    ConnectionRef con = service.get_con_osd_cluster(who, curmap->get_epoch());
    if (!con) {
      dout(20) << __func__ << " skipping osd." << who
	       << " (NULL con)" << dendl;
      continue;
    }
    service.share_map_peer(who, con.get(), curmap);
    dout(7) << __func__ << " querying osd." << who
	    << " on " << pit->second.size() << " PGs" << dendl;
    MOSDPGQuery *m = new MOSDPGQuery(curmap->get_epoch(), pit->second);
    con->send_message(m);
  }
}


void OSD::do_infos(map<int,
		       vector<pair<pg_notify_t, pg_interval_map_t> > >& info_map,
		   OSDMapRef curmap)
{
  for (map<int,
	   vector<pair<pg_notify_t, pg_interval_map_t> > >::iterator p =
	 info_map.begin();
       p != info_map.end();
       ++p) { 
    if (!curmap->is_up(p->first)) {
      dout(20) << __func__ << " skipping down osd." << p->first << dendl;
      continue;
    }
    for (vector<pair<pg_notify_t,pg_interval_map_t> >::iterator i = p->second.begin();
	 i != p->second.end();
	 ++i) {
      dout(20) << __func__ << " sending info " << i->first.info
	       << " to shard " << p->first << dendl;
    }
    ConnectionRef con = service.get_con_osd_cluster(
      p->first, curmap->get_epoch());
    if (!con) {
      dout(20) << __func__ << " skipping osd." << p->first
	       << " (NULL con)" << dendl;
      continue;
    }
    service.share_map_peer(p->first, con.get(), curmap);
    MOSDPGInfo *m = new MOSDPGInfo(curmap->get_epoch());
    m->pg_list = p->second;
    con->send_message(m);
  }
  info_map.clear();
}


/** PGNotify
 * from non-primary to primary
 * includes pg_info_t.
 * NOTE: called with opqueue active.
 */
void OSD::handle_pg_notify(OpRequestRef op)
{
  MOSDPGNotify *m = (MOSDPGNotify*)op->get_req();
  assert(m->get_type() == MSG_OSD_PG_NOTIFY);

  dout(7) << "handle_pg_notify from " << m->get_source() << dendl;
  int from = m->get_source().num();

  if (!require_osd_peer(op->get_req()))
    return;

  if (!require_same_or_newer_map(op, m->get_epoch(), false))
    return;

  op->mark_started();

  for (vector<pair<pg_notify_t, pg_interval_map_t> >::iterator it = m->get_pg_list().begin();
       it != m->get_pg_list().end();
       ++it) {

    if (it->first.info.pgid.preferred() >= 0) {
      dout(20) << "ignoring localized pg " << it->first.info.pgid << dendl;
      continue;
    }

    handle_pg_peering_evt(
      spg_t(it->first.info.pgid.pgid, it->first.to),
      it->first.info, it->second,
      it->first.query_epoch, pg_shard_t(from, it->first.from), true,
      PG::CephPeeringEvtRef(
	new PG::CephPeeringEvt(
	  it->first.epoch_sent, it->first.query_epoch,
	  PG::MNotifyRec(pg_shard_t(from, it->first.from), it->first,
          op->get_req()->get_connection()->get_features())))
      );
  }
}

void OSD::handle_pg_log(OpRequestRef op)
{
  MOSDPGLog *m = (MOSDPGLog*) op->get_req();
  assert(m->get_type() == MSG_OSD_PG_LOG);
  dout(7) << "handle_pg_log " << *m << " from " << m->get_source() << dendl;

  if (!require_osd_peer(op->get_req()))
    return;

  int from = m->get_source().num();
  if (!require_same_or_newer_map(op, m->get_epoch(), false))
    return;

  if (m->info.pgid.preferred() >= 0) {
    dout(10) << "ignoring localized pg " << m->info.pgid << dendl;
    return;
  }

  op->mark_started();
  handle_pg_peering_evt(
    spg_t(m->info.pgid.pgid, m->to),
    m->info, m->past_intervals, m->get_epoch(),
    pg_shard_t(from, m->from), false,
    PG::CephPeeringEvtRef(
      new PG::CephPeeringEvt(
	m->get_epoch(), m->get_query_epoch(),
	PG::MLogRec(pg_shard_t(from, m->from), m)))
    );
}

void OSD::handle_pg_info(OpRequestRef op)
{
  MOSDPGInfo *m = static_cast<MOSDPGInfo *>(op->get_req());
  assert(m->get_type() == MSG_OSD_PG_INFO);
  dout(7) << "handle_pg_info " << *m << " from " << m->get_source() << dendl;

  if (!require_osd_peer(op->get_req()))
    return;

  int from = m->get_source().num();
  if (!require_same_or_newer_map(op, m->get_epoch(), false))
    return;

  op->mark_started();

  for (vector<pair<pg_notify_t,pg_interval_map_t> >::iterator p = m->pg_list.begin();
       p != m->pg_list.end();
       ++p) {
    if (p->first.info.pgid.preferred() >= 0) {
      dout(10) << "ignoring localized pg " << p->first.info.pgid << dendl;
      continue;
    }

    handle_pg_peering_evt(
      spg_t(p->first.info.pgid.pgid, p->first.to),
      p->first.info, p->second, p->first.epoch_sent,
      pg_shard_t(from, p->first.from), false,
      PG::CephPeeringEvtRef(
	new PG::CephPeeringEvt(
	  p->first.epoch_sent, p->first.query_epoch,
	  PG::MInfoRec(
	    pg_shard_t(
	      from, p->first.from), p->first.info, p->first.epoch_sent)))
      );
  }
}

void OSD::handle_pg_trim(OpRequestRef op)
{
  MOSDPGTrim *m = (MOSDPGTrim *)op->get_req();
  assert(m->get_type() == MSG_OSD_PG_TRIM);

  dout(7) << "handle_pg_trim " << *m << " from " << m->get_source() << dendl;

  if (!require_osd_peer(op->get_req()))
    return;

  int from = m->get_source().num();
  if (!require_same_or_newer_map(op, m->epoch, false))
    return;

  if (m->pgid.preferred() >= 0) {
    dout(10) << "ignoring localized pg " << m->pgid << dendl;
    return;
  }

  op->mark_started();

  if (!_have_pg(m->pgid)) {
    dout(10) << " don't have pg " << m->pgid << dendl;
  } else {
    PG *pg = _lookup_lock_pg(m->pgid);
    if (m->epoch < pg->info.history.same_interval_since) {
      dout(10) << *pg << " got old trim to " << m->trim_to << ", ignoring" << dendl;
      pg->unlock();
      return;
    }
    assert(pg);

    if (pg->is_primary()) {
      // peer is informing us of their last_complete_ondisk
      dout(10) << *pg << " replica osd." << from << " lcod " << m->trim_to << dendl;
      pg->peer_last_complete_ondisk[pg_shard_t(from, m->pgid.shard)] =
	m->trim_to;
      if (pg->calc_min_last_complete_ondisk()) {
	dout(10) << *pg << " min lcod now " << pg->min_last_complete_ondisk << dendl;
	pg->trim_peers();
      }
    } else {
      // primary is instructing us to trim
      ObjectStore::Transaction *t = new ObjectStore::Transaction;
      PG::PGLogEntryHandler handler;
      pg->pg_log.trim(&handler, m->trim_to, pg->info);
      handler.apply(pg, t);
      pg->dirty_info = true;
      pg->write_if_dirty(*t);
      int tr = store->queue_transaction(
	pg->osr.get(), t,
	new ObjectStore::C_DeleteTransaction(t));
      assert(tr == 0);
    }
    pg->unlock();
  }
}

void OSD::handle_pg_backfill_reserve(OpRequestRef op)
{
  MBackfillReserve *m = static_cast<MBackfillReserve*>(op->get_req());
  assert(m->get_type() == MSG_OSD_BACKFILL_RESERVE);

  if (!require_osd_peer(op->get_req()))
    return;
  if (!require_same_or_newer_map(op, m->query_epoch, false))
    return;

  PG::CephPeeringEvtRef evt;
  if (m->type == MBackfillReserve::REQUEST) {
    evt = PG::CephPeeringEvtRef(
      new PG::CephPeeringEvt(
	m->query_epoch,
	m->query_epoch,
	PG::RequestBackfillPrio(m->priority)));
  } else if (m->type == MBackfillReserve::GRANT) {
    evt = PG::CephPeeringEvtRef(
      new PG::CephPeeringEvt(
	m->query_epoch,
	m->query_epoch,
	PG::RemoteBackfillReserved()));
  } else if (m->type == MBackfillReserve::REJECT) {
    evt = PG::CephPeeringEvtRef(
      new PG::CephPeeringEvt(
	m->query_epoch,
	m->query_epoch,
	PG::RemoteReservationRejected()));
  } else {
    assert(0);
  }

  if (service.splitting(m->pgid)) {
    peering_wait_for_split[m->pgid].push_back(evt);
    return;
  }

  PG *pg = 0;
  if (!_have_pg(m->pgid))
    return;

  pg = _lookup_lock_pg(m->pgid);
  assert(pg);

  pg->queue_peering_event(evt);
  pg->unlock();
}

void OSD::handle_pg_recovery_reserve(OpRequestRef op)
{
  MRecoveryReserve *m = static_cast<MRecoveryReserve*>(op->get_req());
  assert(m->get_type() == MSG_OSD_RECOVERY_RESERVE);

  if (!require_osd_peer(op->get_req()))
    return;
  if (!require_same_or_newer_map(op, m->query_epoch, false))
    return;

  PG::CephPeeringEvtRef evt;
  if (m->type == MRecoveryReserve::REQUEST) {
    evt = PG::CephPeeringEvtRef(
      new PG::CephPeeringEvt(
	m->query_epoch,
	m->query_epoch,
	PG::RequestRecovery()));
  } else if (m->type == MRecoveryReserve::GRANT) {
    evt = PG::CephPeeringEvtRef(
      new PG::CephPeeringEvt(
	m->query_epoch,
	m->query_epoch,
	PG::RemoteRecoveryReserved()));
  } else if (m->type == MRecoveryReserve::RELEASE) {
    evt = PG::CephPeeringEvtRef(
      new PG::CephPeeringEvt(
	m->query_epoch,
	m->query_epoch,
	PG::RecoveryDone()));
  } else {
    assert(0);
  }

  if (service.splitting(m->pgid)) {
    peering_wait_for_split[m->pgid].push_back(evt);
    return;
  }

  PG *pg = 0;
  if (!_have_pg(m->pgid))
    return;

  pg = _lookup_lock_pg(m->pgid);
  assert(pg);

  pg->queue_peering_event(evt);
  pg->unlock();
}


/** PGQuery
 * from primary to replica | stray
 * NOTE: called with opqueue active.
 */
void OSD::handle_pg_query(OpRequestRef op)
{
  assert(osd_lock.is_locked());

  MOSDPGQuery *m = (MOSDPGQuery*)op->get_req();
  assert(m->get_type() == MSG_OSD_PG_QUERY);

  if (!require_osd_peer(op->get_req()))
    return;

  dout(7) << "handle_pg_query from " << m->get_source() << " epoch " << m->get_epoch() << dendl;
  int from = m->get_source().num();
  
  if (!require_same_or_newer_map(op, m->get_epoch(), false))
    return;

  op->mark_started();

  map< int, vector<pair<pg_notify_t, pg_interval_map_t> > > notify_list;
  
  for (map<spg_t,pg_query_t>::iterator it = m->pg_list.begin();
       it != m->pg_list.end();
       ++it) {
    spg_t pgid = it->first;

    if (pgid.preferred() >= 0) {
      dout(10) << "ignoring localized pg " << pgid << dendl;
      continue;
    }

    if (service.splitting(pgid)) {
      peering_wait_for_split[pgid].push_back(
	PG::CephPeeringEvtRef(
	  new PG::CephPeeringEvt(
	    it->second.epoch_sent, it->second.epoch_sent,
	    PG::MQuery(pg_shard_t(from, it->second.from),
		       it->second, it->second.epoch_sent))));
      continue;
    }

    {
      RWLock::RLocker l(pg_map_lock);
      if (pg_map.count(pgid)) {
        PG *pg = 0;
        pg = _lookup_lock_pg_with_map_lock_held(pgid);
        pg->queue_query(
            it->second.epoch_sent, it->second.epoch_sent,
            pg_shard_t(from, it->second.from), it->second);
        pg->unlock();
        continue;
      }
    }

    if (!osdmap->have_pg_pool(pgid.pool()))
      continue;

    // get active crush mapping
    int up_primary, acting_primary;
    vector<int> up, acting;
    osdmap->pg_to_up_acting_osds(
      pgid.pgid, &up, &up_primary, &acting, &acting_primary);

    // same primary?
    pg_history_t history = it->second.history;
    bool valid_history = project_pg_history(
      pgid, history, it->second.epoch_sent,
      up, up_primary, acting, acting_primary);

    if (!valid_history ||
        it->second.epoch_sent < history.same_interval_since) {
      dout(10) << " pg " << pgid << " dne, and pg has changed in "
	       << history.same_interval_since
	       << " (msg from " << it->second.epoch_sent << ")" << dendl;
      continue;
    }

    dout(10) << " pg " << pgid << " dne" << dendl;
    pg_info_t empty(spg_t(pgid.pgid, it->second.to));
    /* This is racy, but that should be ok: if we complete the deletion
     * before the pg is recreated, we'll just start it off backfilling
     * instead of just empty */
    if (service.deleting_pgs.lookup(pgid))
      empty.set_last_backfill(hobject_t(), true);
    if (it->second.type == pg_query_t::LOG ||
	it->second.type == pg_query_t::FULLLOG) {
      ConnectionRef con = service.get_con_osd_cluster(from, osdmap->get_epoch());
      if (con) {
	MOSDPGLog *mlog = new MOSDPGLog(
	  it->second.from, it->second.to,
	  osdmap->get_epoch(), empty,
	  it->second.epoch_sent);
	service.share_map_peer(from, con.get(), osdmap);
	con->send_message(mlog);
      }
    } else {
      notify_list[from].push_back(
	make_pair(
	  pg_notify_t(
	    it->second.from, it->second.to,
	    it->second.epoch_sent,
	    osdmap->get_epoch(),
	    empty),
	  pg_interval_map_t()));
    }
  }
  do_notifies(notify_list, osdmap);
}


void OSD::handle_pg_remove(OpRequestRef op)
{
  MOSDPGRemove *m = (MOSDPGRemove *)op->get_req();
  assert(m->get_type() == MSG_OSD_PG_REMOVE);
  assert(osd_lock.is_locked());

  if (!require_osd_peer(op->get_req()))
    return;

  dout(7) << "handle_pg_remove from " << m->get_source() << " on "
	  << m->pg_list.size() << " pgs" << dendl;
  
  if (!require_same_or_newer_map(op, m->get_epoch(), false))
    return;
  
  op->mark_started();

  for (vector<spg_t>::iterator it = m->pg_list.begin();
       it != m->pg_list.end();
       ++it) {
    spg_t pgid = *it;
    if (pgid.preferred() >= 0) {
      dout(10) << "ignoring localized pg " << pgid << dendl;
      continue;
    }
    
    RWLock::WLocker l(pg_map_lock);
    if (pg_map.count(pgid) == 0) {
      dout(10) << " don't have pg " << pgid << dendl;
      continue;
    }
    dout(5) << "queue_pg_for_deletion: " << pgid << dendl;
    PG *pg = _lookup_lock_pg_with_map_lock_held(pgid);
    pg_history_t history = pg->info.history;
    int up_primary, acting_primary;
    vector<int> up, acting;
    osdmap->pg_to_up_acting_osds(
      pgid.pgid, &up, &up_primary, &acting, &acting_primary);
    bool valid_history = project_pg_history(
      pg->info.pgid, history, pg->get_osdmap()->get_epoch(),
      up, up_primary, acting, acting_primary);
    if (valid_history &&
        history.same_interval_since <= m->get_epoch()) {
      assert(pg->get_primary().osd == m->get_source().num());
      PGRef _pg(pg);
      _remove_pg(pg);
      pg->unlock();
    } else {
      dout(10) << *pg << " ignoring remove request, pg changed in epoch "
	       << history.same_interval_since
	       << " > " << m->get_epoch() << dendl;
      pg->unlock();
    }
  }
}

void OSD::_remove_pg(PG *pg)
{
  ObjectStore::Transaction *rmt = new ObjectStore::Transaction;

  // on_removal, which calls remove_watchers_and_notifies, and the erasure from
  // the pg_map must be done together without unlocking the pg lock,
  // to avoid racing with watcher cleanup in ms_handle_reset
  // and handle_notify_timeout
  pg->on_removal(rmt);

  service.cancel_pending_splits_for_parent(pg->info.pgid);

  store->queue_transaction(
    pg->osr.get(), rmt,
    new ObjectStore::C_DeleteTransactionHolder<
      SequencerRef>(rmt, pg->osr),
    new ContainerContext<
      SequencerRef>(pg->osr));

  DeletingStateRef deleting = service.deleting_pgs.lookup_or_create(
    pg->info.pgid,
    make_pair(
      pg->info.pgid,
      PGRef(pg))
    );
  remove_wq.queue(make_pair(PGRef(pg), deleting));

  service.pg_remove_epoch(pg->info.pgid);

  // remove from map
  pg_map.erase(pg->info.pgid);
  pg->put("PGMap"); // since we've taken it out of map
}


// =========================================================
// RECOVERY

/*
 * caller holds osd_lock
 */
void OSD::check_replay_queue()
{
  assert(osd_lock.is_locked());

  utime_t now = ceph_clock_now(cct);
  list< pair<spg_t,utime_t> > pgids;
  replay_queue_lock.Lock();
  while (!replay_queue.empty() &&
	 replay_queue.front().second <= now) {
    pgids.push_back(replay_queue.front());
    replay_queue.pop_front();
  }
  replay_queue_lock.Unlock();

  for (list< pair<spg_t,utime_t> >::iterator p = pgids.begin(); p != pgids.end(); ++p) {
    spg_t pgid = p->first;
    pg_map_lock.get_read();
    if (pg_map.count(pgid)) {
      PG *pg = _lookup_lock_pg_with_map_lock_held(pgid);
      pg_map_lock.unlock();
      dout(10) << "check_replay_queue " << *pg << dendl;
      if (pg->is_active() &&
          pg->is_replay() &&
          pg->is_primary() &&
          pg->replay_until == p->second) {
        pg->replay_queued_ops();
      }
      pg->unlock();
    } else {
      pg_map_lock.unlock();
      dout(10) << "check_replay_queue pgid " << pgid << " (not found)" << dendl;
    }
  }
}

bool OSD::_recover_now()
{
  if (recovery_ops_active >= cct->_conf->osd_recovery_max_active) {
    dout(15) << "_recover_now active " << recovery_ops_active
	     << " >= max " << cct->_conf->osd_recovery_max_active << dendl;
    return false;
  }
  if (ceph_clock_now(cct) < defer_recovery_until) {
    dout(15) << "_recover_now defer until " << defer_recovery_until << dendl;
    return false;
  }

  return true;
}

void OSD::do_recovery(PG *pg, ThreadPool::TPHandle &handle)
{
  if (g_conf->osd_recovery_sleep > 0) {
    utime_t t;
    t.set_from_double(g_conf->osd_recovery_sleep);
    t.sleep();
    dout(20) << __func__ << " slept for " << t << dendl;
  }

  // see how many we should try to start.  note that this is a bit racy.
  recovery_wq.lock();
  int max = MIN(cct->_conf->osd_recovery_max_active - recovery_ops_active,
      cct->_conf->osd_recovery_max_single_start);
  if (max > 0) {
    dout(10) << "do_recovery can start " << max << " (" << recovery_ops_active << "/" << cct->_conf->osd_recovery_max_active
	     << " rops)" << dendl;
    recovery_ops_active += max;  // take them now, return them if we don't use them.
  } else {
    dout(10) << "do_recovery can start 0 (" << recovery_ops_active << "/" << cct->_conf->osd_recovery_max_active
	     << " rops)" << dendl;
  }
  recovery_wq.unlock();

  if (max <= 0) {
    dout(10) << "do_recovery raced and failed to start anything; requeuing " << *pg << dendl;
    recovery_wq.queue(pg);
    return;
  } else {
    pg->lock_suspend_timeout(handle);
    if (pg->deleting || !(pg->is_peered() && pg->is_primary())) {
      pg->unlock();
      goto out;
    }
    
    dout(10) << "do_recovery starting " << max << " " << *pg << dendl;
#ifdef DEBUG_RECOVERY_OIDS
    dout(20) << "  active was " << recovery_oids[pg->info.pgid] << dendl;
#endif
    
    int started;
    bool more = pg->start_recovery_ops(max, handle, &started);
    dout(10) << "do_recovery started " << started << "/" << max << " on " << *pg << dendl;
    // If no recovery op is started, don't bother to manipulate the RecoveryCtx
    if (!started && (more || !pg->have_unfound())) {
      pg->unlock();
      goto out;
    }

    PG::RecoveryCtx rctx = create_context();
    rctx.handle = &handle;

    /*
     * if we couldn't start any recovery ops and things are still
     * unfound, see if we can discover more missing object locations.
     * It may be that our initial locations were bad and we errored
     * out while trying to pull.
     */
    if (!more && pg->have_unfound()) {
      pg->discover_all_missing(*rctx.query_map);
      if (rctx.query_map->empty()) {
	dout(10) << "do_recovery  no luck, giving up on this pg for now" << dendl;
	recovery_wq.lock();
	recovery_wq._dequeue(pg);
	recovery_wq.unlock();
      }
    }

    pg->write_if_dirty(*rctx.transaction);
    OSDMapRef curmap = pg->get_osdmap();
    pg->unlock();
    dispatch_context(rctx, pg, curmap);
  }

 out:
  recovery_wq.lock();
  if (max > 0) {
    assert(recovery_ops_active >= max);
    recovery_ops_active -= max;
  }
  recovery_wq._wake();
  recovery_wq.unlock();
}

void OSD::start_recovery_op(PG *pg, const hobject_t& soid)
{
  recovery_wq.lock();
  dout(10) << "start_recovery_op " << *pg << " " << soid
	   << " (" << recovery_ops_active << "/" << cct->_conf->osd_recovery_max_active << " rops)"
	   << dendl;
  assert(recovery_ops_active >= 0);
  recovery_ops_active++;

#ifdef DEBUG_RECOVERY_OIDS
  dout(20) << "  active was " << recovery_oids[pg->info.pgid] << dendl;
  assert(recovery_oids[pg->info.pgid].count(soid) == 0);
  recovery_oids[pg->info.pgid].insert(soid);
#endif

  recovery_wq.unlock();
}

void OSD::finish_recovery_op(PG *pg, const hobject_t& soid, bool dequeue)
{
  recovery_wq.lock();
  dout(10) << "finish_recovery_op " << *pg << " " << soid
	   << " dequeue=" << dequeue
	   << " (" << recovery_ops_active << "/" << cct->_conf->osd_recovery_max_active << " rops)"
	   << dendl;

  // adjust count
  recovery_ops_active--;
  assert(recovery_ops_active >= 0);

#ifdef DEBUG_RECOVERY_OIDS
  dout(20) << "  active oids was " << recovery_oids[pg->info.pgid] << dendl;
  assert(recovery_oids[pg->info.pgid].count(soid));
  recovery_oids[pg->info.pgid].erase(soid);
#endif

  if (dequeue)
    recovery_wq._dequeue(pg);
  else {
    recovery_wq._queue_front(pg);
  }

  recovery_wq._wake();
  recovery_wq.unlock();
}

// =========================================================
// OPS

class C_SendMap : public GenContext<ThreadPool::TPHandle&> {
  OSD *osd;
  entity_name_t name;
  ConnectionRef con;
  OSDMapRef osdmap;
  epoch_t map_epoch;

public:
  C_SendMap(OSD *osd, entity_name_t n, const ConnectionRef& con,
            OSDMapRef& osdmap, epoch_t map_epoch) :
    osd(osd), name(n), con(con), osdmap(osdmap), map_epoch(map_epoch) {
  }

  void finish(ThreadPool::TPHandle& tp) {
    OSD::Session *session = static_cast<OSD::Session *>(
        con->get_priv());
    if (session) {
      session->sent_epoch_lock.Lock();
    }
    osd->service.share_map(
	name,
        con.get(),
        map_epoch,
        osdmap,
        session ? &session->last_sent_epoch : NULL);
    if (session) {
      session->sent_epoch_lock.Unlock();
      session->put();
    }
  }
};

struct send_map_on_destruct {
  OSD *osd;
  entity_name_t name;
  ConnectionRef con;
  OSDMapRef osdmap;
  epoch_t map_epoch;
  bool should_send;
  send_map_on_destruct(OSD *osd, Message *m,
                       OSDMapRef& osdmap, epoch_t map_epoch)
    : osd(osd), name(m->get_source()), con(m->get_connection()),
      osdmap(osdmap), map_epoch(map_epoch),
      should_send(true) { }
  ~send_map_on_destruct() {
    if (!should_send)
      return;
    osd->service.op_gen_wq.queue(new C_SendMap(osd, name, con,
					       osdmap, map_epoch));
  }
};

void OSD::handle_op(OpRequestRef& op, OSDMapRef& osdmap)
{
  MOSDOp *m = static_cast<MOSDOp*>(op->get_req());
  assert(m->get_type() == CEPH_MSG_OSD_OP);
  if (op_is_discardable(m)) {
    dout(10) << " discardable " << *m << dendl;
    return;
  }

  // set up a map send if the Op gets blocked for some reason
  send_map_on_destruct share_map(this, m, osdmap, m->get_map_epoch());
  Session *client_session =
      static_cast<Session*>(m->get_connection()->get_priv());
  if (client_session) {
    client_session->sent_epoch_lock.Lock();
  }
  share_map.should_send = service.should_share_map(
      m->get_source(), m->get_connection().get(), m->get_map_epoch(),
      osdmap, &client_session->last_sent_epoch);
  if (client_session) {
    client_session->sent_epoch_lock.Unlock();
    client_session->put();
  }

  if (cct->_conf->osd_debug_drop_op_probability > 0 &&
      !m->get_source().is_mds()) {
    if ((double)rand() / (double)RAND_MAX < cct->_conf->osd_debug_drop_op_probability) {
      dout(0) << "handle_op DEBUG artificially dropping op " << *m << dendl;
      return;
    }
  }

  // calc actual pgid
  pg_t _pgid = m->get_pg();
  int64_t pool = _pgid.pool();
<<<<<<< HEAD
  if (op->may_write()) {
    const pg_pool_t *pi = osdmap->get_pg_pool(pool);
    if (!pi) {
      return;
    }
    
    // invalid?
    if (m->get_snapid() != CEPH_NOSNAP) {
      service.reply_op_error(op, -EINVAL);
      return;
    }

    // too big?
    if (cct->_conf->osd_max_write_size &&
	m->get_data_len() > ((int64_t)g_conf->osd_max_write_size) << 20) {
      // journal can't hold commit!
      derr << "handle_op msg data len " << m->get_data_len()
	   << " > osd_max_write_size " << (cct->_conf->osd_max_write_size << 20)
	   << " on " << *m << dendl;
      service.reply_op_error(op, -OSD_WRITETOOBIG);
      return;
    }
  }
=======
>>>>>>> 3e487c34

  if ((m->get_flags() & CEPH_OSD_FLAG_PGOP) == 0 &&
      osdmap->have_pg_pool(pool))
    _pgid = osdmap->raw_pg_to_pg(_pgid);

  spg_t pgid;
  if (!osdmap->get_primary_shard(_pgid, &pgid)) {
    // missing pool or acting set empty -- drop
    return;
  }

  OSDMapRef send_map = service.try_get_map(m->get_map_epoch());
  // check send epoch
  if (!send_map) {
    dout(7) << "don't have sender's osdmap; assuming it was valid and that"
	    << " client will resend" << dendl;
    return;
  }
  if (!send_map->have_pg_pool(pgid.pool())) {
    dout(7) << "dropping request; pool did not exist" << dendl;
    clog->warn() << m->get_source_inst() << " invalid " << m->get_reqid()
		      << " pg " << m->get_pg()
		      << " to osd." << whoami
		      << " in e" << osdmap->get_epoch()
		      << ", client e" << m->get_map_epoch()
		      << " when pool " << m->get_pg().pool() << " did not exist"
		      << "\n";
    return;
  }
  if (!send_map->osd_is_valid_op_target(pgid.pgid, whoami)) {
    dout(7) << "we are invalid target" << dendl;
    clog->warn() << m->get_source_inst() << " misdirected " << m->get_reqid()
		      << " pg " << m->get_pg()
		      << " to osd." << whoami
		      << " in e" << osdmap->get_epoch()
		      << ", client e" << m->get_map_epoch()
		      << " pg " << pgid
		      << " features " << m->get_connection()->get_features()
		      << "\n";
    service.reply_op_error(op, -ENXIO);
    return;
  }

  // check against current map too
  if (!osdmap->have_pg_pool(pgid.pool()) ||
      !osdmap->osd_is_valid_op_target(pgid.pgid, whoami)) {
    dout(7) << "dropping; no longer have PG (or pool); client will retarget"
	    << dendl;
    return;
  }

  PG *pg = get_pg_or_queue_for_pg(pgid, op);
  if (pg) {
    op->send_map_update = share_map.should_send;
    op->sent_epoch = m->get_map_epoch();
    enqueue_op(pg, op);
    share_map.should_send = false;
  }
}

template<typename T, int MSGTYPE>
void OSD::handle_replica_op(OpRequestRef& op, OSDMapRef& osdmap)
{
  T *m = static_cast<T *>(op->get_req());
  assert(m->get_type() == MSGTYPE);

  dout(10) << __func__ << " " << *m << " epoch " << m->map_epoch << dendl;
  if (!require_self_aliveness(op->get_req(), m->map_epoch))
    return;
  if (!require_osd_peer(op->get_req()))
    return;
  if (osdmap->get_epoch() >= m->map_epoch &&
      !require_same_peer_instance(op->get_req(), osdmap, true))
    return;

  // must be a rep op.
  assert(m->get_source().is_osd());
  
  // share our map with sender, if they're old
  bool should_share_map = false;
  Session *peer_session =
      static_cast<Session*>(m->get_connection()->get_priv());
  if (peer_session) {
    peer_session->sent_epoch_lock.Lock();
  }
  should_share_map = service.should_share_map(
      m->get_source(), m->get_connection().get(), m->map_epoch,
      osdmap,
      peer_session ? &peer_session->last_sent_epoch : NULL);
  if (peer_session) {
    peer_session->sent_epoch_lock.Unlock();
    peer_session->put();
  }

  PG *pg = get_pg_or_queue_for_pg(m->pgid, op);
  if (pg) {
    op->send_map_update = should_share_map;
    op->sent_epoch = m->map_epoch;
    enqueue_op(pg, op);
  } else if (should_share_map && m->get_connection()->is_connected()) {
    C_SendMap *send_map = new C_SendMap(this, m->get_source(),
					m->get_connection(),
                                        osdmap, m->map_epoch);
    service.op_gen_wq.queue(send_map);
  }
}

bool OSD::op_is_discardable(MOSDOp *op)
{
  // drop client request if they are not connected and can't get the
  // reply anyway.  unless this is a replayed op, in which case we
  // want to do what we can to apply it.
  if (!op->get_connection()->is_connected() &&
      op->get_version().version == 0) {
    return true;
  }
  return false;
}

void OSD::enqueue_op(PG *pg, OpRequestRef& op)
{
  utime_t latency = ceph_clock_now(cct) - op->get_req()->get_recv_stamp();
  dout(15) << "enqueue_op " << op << " prio " << op->get_req()->get_priority()
	   << " cost " << op->get_req()->get_cost()
	   << " latency " << latency
	   << " " << *(op->get_req()) << dendl;
  pg->queue_op(op);
}

void OSD::ShardedOpWQ::_process(uint32_t thread_index, heartbeat_handle_d *hb ) {

  uint32_t shard_index = thread_index % num_shards;

  ShardData* sdata = shard_list[shard_index];
  assert(NULL != sdata);
  sdata->sdata_op_ordering_lock.Lock();
  if (sdata->pqueue.empty()) {
    sdata->sdata_op_ordering_lock.Unlock();
    osd->cct->get_heartbeat_map()->reset_timeout(hb, 4, 0);
    sdata->sdata_lock.Lock();
    sdata->sdata_cond.WaitInterval(osd->cct, sdata->sdata_lock, utime_t(2, 0));
    sdata->sdata_lock.Unlock();
    sdata->sdata_op_ordering_lock.Lock();
    if(sdata->pqueue.empty()) {
      sdata->sdata_op_ordering_lock.Unlock();
      return;
    }
  }
  pair<PGRef, PGQueueable> item = sdata->pqueue.dequeue();
  sdata->pg_for_processing[&*(item.first)].push_back(item.second);
  sdata->sdata_op_ordering_lock.Unlock();
  ThreadPool::TPHandle tp_handle(osd->cct, hb, timeout_interval, 
    suicide_interval);

  (item.first)->lock_suspend_timeout(tp_handle);

  boost::optional<PGQueueable> op;
  {
    Mutex::Locker l(sdata->sdata_op_ordering_lock);
    if (!sdata->pg_for_processing.count(&*(item.first))) {
      (item.first)->unlock();
      return;
    }
    assert(sdata->pg_for_processing[&*(item.first)].size());
    op = sdata->pg_for_processing[&*(item.first)].front();
    sdata->pg_for_processing[&*(item.first)].pop_front();
    if (!(sdata->pg_for_processing[&*(item.first)].size()))
      sdata->pg_for_processing.erase(&*(item.first));
  }  

  // osd:opwq_process marks the point at which an operation has been dequeued
  // and will begin to be handled by a worker thread.
  {
#ifdef WITH_LTTNG
    osd_reqid_t reqid;
    if (boost::optional<OpRequestRef> _op = op->maybe_get_op()) {
      reqid = (*_op)->get_reqid();
    }
#endif
    tracepoint(osd, opwq_process_start, reqid.name._type,
        reqid.name._num, reqid.tid, reqid.inc);
  }

  lgeneric_subdout(osd->cct, osd, 30) << "dequeue status: ";
  Formatter *f = Formatter::create("json");
  f->open_object_section("q");
  dump(f);
  f->close_section();
  f->flush(*_dout);
  delete f;
  *_dout << dendl;

  op->run(osd, item.first, tp_handle);

  {
#ifdef WITH_LTTNG
    osd_reqid_t reqid;
    if (boost::optional<OpRequestRef> _op = op->maybe_get_op()) {
      reqid = (*_op)->get_reqid();
    }
#endif
    tracepoint(osd, opwq_process_finish, reqid.name._type,
        reqid.name._num, reqid.tid, reqid.inc);
  }

  (item.first)->unlock();
}

void OSD::ShardedOpWQ::_enqueue(pair<PGRef, PGQueueable> item) {

  uint32_t shard_index = (((item.first)->get_pgid().ps())% shard_list.size());

  ShardData* sdata = shard_list[shard_index];
  assert (NULL != sdata);
  unsigned priority = item.second.get_priority();
  unsigned cost = item.second.get_cost();
  sdata->sdata_op_ordering_lock.Lock();
 
  if (priority >= CEPH_MSG_PRIO_LOW)
    sdata->pqueue.enqueue_strict(
      item.second.get_owner(), priority, item);
  else
    sdata->pqueue.enqueue(
      item.second.get_owner(),
      priority, cost, item);
  sdata->sdata_op_ordering_lock.Unlock();

  sdata->sdata_lock.Lock();
  sdata->sdata_cond.SignalOne();
  sdata->sdata_lock.Unlock();

}

void OSD::ShardedOpWQ::_enqueue_front(pair<PGRef, PGQueueable> item) {

  uint32_t shard_index = (((item.first)->get_pgid().ps())% shard_list.size());

  ShardData* sdata = shard_list[shard_index];
  assert (NULL != sdata);
  sdata->sdata_op_ordering_lock.Lock();
  if (sdata->pg_for_processing.count(&*(item.first))) {
    sdata->pg_for_processing[&*(item.first)].push_front(item.second);
    item.second = sdata->pg_for_processing[&*(item.first)].back();
    sdata->pg_for_processing[&*(item.first)].pop_back();
  }
  unsigned priority = item.second.get_priority();
  unsigned cost = item.second.get_cost();
  if (priority >= CEPH_MSG_PRIO_LOW)
    sdata->pqueue.enqueue_strict_front(
      item.second.get_owner(),
      priority, item);
  else
    sdata->pqueue.enqueue_front(
      item.second.get_owner(),
      priority, cost, item);

  sdata->sdata_op_ordering_lock.Unlock();
  sdata->sdata_lock.Lock();
  sdata->sdata_cond.SignalOne();
  sdata->sdata_lock.Unlock();

}


/*
 * NOTE: dequeue called in worker thread, with pg lock
 */
void OSD::dequeue_op(
  PGRef pg, OpRequestRef op,
  ThreadPool::TPHandle &handle)
{
  utime_t now = ceph_clock_now(cct);
  op->set_dequeued_time(now);
  utime_t latency = now - op->get_req()->get_recv_stamp();
  dout(10) << "dequeue_op " << op << " prio " << op->get_req()->get_priority()
	   << " cost " << op->get_req()->get_cost()
	   << " latency " << latency
	   << " " << *(op->get_req())
	   << " pg " << *pg << dendl;

  // share our map with sender, if they're old
  if (op->send_map_update) {
    Message *m = op->get_req();
    Session *session = static_cast<Session *>(m->get_connection()->get_priv());
    if (session) {
      session->sent_epoch_lock.Lock();
    }
    service.share_map(
        m->get_source(),
        m->get_connection().get(),
        op->sent_epoch,
        osdmap,
        session ? &session->last_sent_epoch : NULL);
    if (session) {
      session->sent_epoch_lock.Unlock();
      session->put();
    }
  }

  if (pg->deleting)
    return;

  op->mark_reached_pg();

  pg->do_request(op, handle);

  // finish
  dout(10) << "dequeue_op " << op << " finish" << dendl;
}


struct C_CompleteSplits : public Context {
  OSD *osd;
  set<boost::intrusive_ptr<PG> > pgs;
  C_CompleteSplits(OSD *osd, const set<boost::intrusive_ptr<PG> > &in)
    : osd(osd), pgs(in) {}
  void finish(int r) {
    Mutex::Locker l(osd->osd_lock);
    if (osd->is_stopping())
      return;
    PG::RecoveryCtx rctx = osd->create_context();
    set<spg_t> to_complete;
    for (set<boost::intrusive_ptr<PG> >::iterator i = pgs.begin();
	 i != pgs.end();
	 ++i) {
      osd->pg_map_lock.get_write();
      (*i)->lock();
      osd->add_newly_split_pg(&**i, &rctx);
      if (!((*i)->deleting)) {
        to_complete.insert((*i)->info.pgid);
        osd->service.complete_split(to_complete);
      }
      osd->pg_map_lock.put_write();
      osd->dispatch_context_transaction(rctx, &**i);
	to_complete.insert((*i)->info.pgid);
      (*i)->unlock();
      osd->wake_pg_waiters(&**i, (*i)->info.pgid);
      to_complete.clear();
    }

    osd->dispatch_context(rctx, 0, osd->service.get_osdmap());
  }
};

void OSD::process_peering_events(
  const list<PG*> &pgs,
  ThreadPool::TPHandle &handle
  )
{
  bool need_up_thru = false;
  epoch_t same_interval_since = 0;
  OSDMapRef curmap = service.get_osdmap();
  PG::RecoveryCtx rctx = create_context();
  rctx.handle = &handle;
  for (list<PG*>::const_iterator i = pgs.begin();
       i != pgs.end();
       ++i) {
    set<boost::intrusive_ptr<PG> > split_pgs;
    PG *pg = *i;
    pg->lock_suspend_timeout(handle);
    curmap = service.get_osdmap();
    if (pg->deleting) {
      pg->unlock();
      continue;
    }
    if (!advance_pg(curmap->get_epoch(), pg, handle, &rctx, &split_pgs)) {
      // we need to requeue the PG explicitly since we didn't actually
      // handle an event
      peering_wq.queue(pg);
    } else {
      assert(!pg->peering_queue.empty());
      PG::CephPeeringEvtRef evt = pg->peering_queue.front();
      pg->peering_queue.pop_front();
      pg->handle_peering_event(evt, &rctx);
    }
    need_up_thru = pg->need_up_thru || need_up_thru;
    same_interval_since = MAX(pg->info.history.same_interval_since,
			      same_interval_since);
    pg->write_if_dirty(*rctx.transaction);
    if (!split_pgs.empty()) {
      rctx.on_applied->add(new C_CompleteSplits(this, split_pgs));
      split_pgs.clear();
    }
    dispatch_context_transaction(rctx, pg, &handle);
    pg->unlock();
    handle.reset_tp_timeout();
  }
  if (need_up_thru)
    queue_want_up_thru(same_interval_since);
  dispatch_context(rctx, 0, curmap, &handle);

  service.send_pg_temp();
}

// --------------------------------

const char** OSD::get_tracked_conf_keys() const
{
  static const char* KEYS[] = {
    "osd_max_backfills",
    "osd_min_recovery_priority",
    "osd_op_complaint_time", "osd_op_log_threshold",
    "osd_op_history_size", "osd_op_history_duration",
    "osd_map_cache_size",
    "osd_map_max_advance",
    "osd_pg_epoch_persisted_max_stale",
    "osd_disk_thread_ioprio_class",
    "osd_disk_thread_ioprio_priority",
    // clog & admin clog
    "clog_to_monitors",
    "clog_to_syslog",
    "clog_to_syslog_facility",
    "clog_to_syslog_level",
    NULL
  };
  return KEYS;
}

void OSD::handle_conf_change(const struct md_config_t *conf,
			     const std::set <std::string> &changed)
{
  if (changed.count("osd_max_backfills")) {
    service.local_reserver.set_max(cct->_conf->osd_max_backfills);
    service.remote_reserver.set_max(cct->_conf->osd_max_backfills);
  }
  if (changed.count("osd_min_recovery_priority")) {
    service.local_reserver.set_min_priority(cct->_conf->osd_min_recovery_priority);
    service.remote_reserver.set_min_priority(cct->_conf->osd_min_recovery_priority);
  }
  if (changed.count("osd_op_complaint_time") ||
      changed.count("osd_op_log_threshold")) {
    op_tracker.set_complaint_and_threshold(cct->_conf->osd_op_complaint_time,
                                           cct->_conf->osd_op_log_threshold);
  }
  if (changed.count("osd_op_history_size") ||
      changed.count("osd_op_history_duration")) {
    op_tracker.set_history_size_and_duration(cct->_conf->osd_op_history_size,
                                             cct->_conf->osd_op_history_duration);
  }
  if (changed.count("osd_disk_thread_ioprio_class") ||
      changed.count("osd_disk_thread_ioprio_priority")) {
    set_disk_tp_priority();
  }
  if (changed.count("osd_map_cache_size")) {
    service.map_cache.set_size(cct->_conf->osd_map_cache_size);
    service.map_bl_cache.set_size(cct->_conf->osd_map_cache_size);
    service.map_bl_inc_cache.set_size(cct->_conf->osd_map_cache_size);
  }
  if (changed.count("clog_to_monitors") ||
      changed.count("clog_to_syslog") ||
      changed.count("clog_to_syslog_level") ||
      changed.count("clog_to_syslog_facility")) {
    update_log_config();
  }

  check_config();
}

void OSD::update_log_config()
{
  map<string,string> log_to_monitors;
  map<string,string> log_to_syslog;
  map<string,string> log_channel;
  map<string,string> log_prio;
  if (parse_log_client_options(g_ceph_context, log_to_monitors, log_to_syslog,
			       log_channel, log_prio) == 0)
    clog->update_config(log_to_monitors, log_to_syslog,
			log_channel, log_prio);
  derr << "log_to_monitors " << log_to_monitors << dendl;
}

void OSD::check_config()
{
  // some sanity checks
  if (g_conf->osd_map_cache_size <= g_conf->osd_map_max_advance + 2) {
    clog->warn() << "osd_map_cache_size (" << g_conf->osd_map_cache_size << ")"
		<< " is not > osd_map_max_advance ("
		<< g_conf->osd_map_max_advance << ")";
  }
  if (g_conf->osd_map_cache_size <= (int)g_conf->osd_pg_epoch_persisted_max_stale + 2) {
    clog->warn() << "osd_map_cache_size (" << g_conf->osd_map_cache_size << ")"
		<< " is not > osd_pg_epoch_persisted_max_stale ("
		<< g_conf->osd_pg_epoch_persisted_max_stale << ")";
  }
}

void OSD::set_disk_tp_priority()
{
  dout(10) << __func__
	   << " class " << cct->_conf->osd_disk_thread_ioprio_class
	   << " priority " << cct->_conf->osd_disk_thread_ioprio_priority
	   << dendl;
  if (cct->_conf->osd_disk_thread_ioprio_class.empty() ||
      cct->_conf->osd_disk_thread_ioprio_priority < 0)
    return;
  int cls =
    ceph_ioprio_string_to_class(cct->_conf->osd_disk_thread_ioprio_class);
  if (cls < 0)
    derr << __func__ << cpp_strerror(cls) << ": "
	 << "osd_disk_thread_ioprio_class is " << cct->_conf->osd_disk_thread_ioprio_class
	 << " but only the following values are allowed: idle, be or rt" << dendl;
  else
    disk_tp.set_ioprio(cls, cct->_conf->osd_disk_thread_ioprio_priority);
}

// --------------------------------

void OSD::get_latest_osdmap()
{
  dout(10) << __func__ << " -- start" << dendl;

  C_SaferCond cond;
  service.objecter->wait_for_latest_osdmap(&cond);
  cond.wait();

  dout(10) << __func__ << " -- finish" << dendl;
}

// --------------------------------

int OSD::init_op_flags(OpRequestRef& op)
{
  MOSDOp *m = static_cast<MOSDOp*>(op->get_req());
  vector<OSDOp>::iterator iter;

  // client flags have no bearing on whether an op is a read, write, etc.
  op->rmw_flags = 0;

  // set bits based on op codes, called methods.
  for (iter = m->ops.begin(); iter != m->ops.end(); ++iter) {
    if (ceph_osd_op_mode_modify(iter->op.op))
      op->set_write();
    if (ceph_osd_op_mode_read(iter->op.op))
      op->set_read();

    // set READ flag if there are src_oids
    if (iter->soid.oid.name.length())
      op->set_read();

    // set PGOP flag if there are PG ops
    if (ceph_osd_op_type_pg(iter->op.op))
      op->set_pg_op();

    if (ceph_osd_op_mode_cache(iter->op.op))
      op->set_cache();

    // check for ec base pool
    int64_t poolid = m->get_pg().pool();
    const pg_pool_t *pool = osdmap->get_pg_pool(poolid);
    if (pool && pool->is_tier()) {
      const pg_pool_t *base_pool = osdmap->get_pg_pool(pool->tier_of);
      if (base_pool && base_pool->require_rollback()) {
        if ((iter->op.op != CEPH_OSD_OP_READ) &&
            (iter->op.op != CEPH_OSD_OP_STAT) &&
            (iter->op.op != CEPH_OSD_OP_ISDIRTY) &&
            (iter->op.op != CEPH_OSD_OP_UNDIRTY) &&
            (iter->op.op != CEPH_OSD_OP_GETXATTR) &&
            (iter->op.op != CEPH_OSD_OP_GETXATTRS) &&
            (iter->op.op != CEPH_OSD_OP_CMPXATTR) &&
            (iter->op.op != CEPH_OSD_OP_SRC_CMPXATTR) &&
            (iter->op.op != CEPH_OSD_OP_ASSERT_VER) &&
            (iter->op.op != CEPH_OSD_OP_LIST_WATCHERS) &&
            (iter->op.op != CEPH_OSD_OP_LIST_SNAPS) &&
            (iter->op.op != CEPH_OSD_OP_ASSERT_SRC_VERSION) &&
            (iter->op.op != CEPH_OSD_OP_SETALLOCHINT) &&
            (iter->op.op != CEPH_OSD_OP_WRITEFULL) &&
            (iter->op.op != CEPH_OSD_OP_ROLLBACK) &&
            (iter->op.op != CEPH_OSD_OP_CREATE) &&
            (iter->op.op != CEPH_OSD_OP_DELETE) &&
            (iter->op.op != CEPH_OSD_OP_SETXATTR) &&
            (iter->op.op != CEPH_OSD_OP_RMXATTR) &&
            (iter->op.op != CEPH_OSD_OP_STARTSYNC) &&
            (iter->op.op != CEPH_OSD_OP_COPY_GET_CLASSIC) &&
            (iter->op.op != CEPH_OSD_OP_COPY_GET) &&
            (iter->op.op != CEPH_OSD_OP_COPY_FROM)) {
          op->set_promote();
        }
      }
    }

    switch (iter->op.op) {
    case CEPH_OSD_OP_CALL:
      {
	bufferlist::iterator bp = iter->indata.begin();
	int is_write, is_read;
	string cname, mname;
	bp.copy(iter->op.cls.class_len, cname);
	bp.copy(iter->op.cls.method_len, mname);

	ClassHandler::ClassData *cls;
	int r = class_handler->open_class(cname, &cls);
	if (r) {
	  derr << "class " << cname << " open got " << cpp_strerror(r) << dendl;
	  if (r == -ENOENT)
	    r = -EOPNOTSUPP;
	  else
	    r = -EIO;
	  return r;
	}
	int flags = cls->get_method_flags(mname.c_str());
	if (flags < 0) {
	  if (flags == -ENOENT)
	    r = -EOPNOTSUPP;
	  else
	    r = flags;
	  return r;
	}
	is_read = flags & CLS_METHOD_RD;
	is_write = flags & CLS_METHOD_WR;

	dout(10) << "class " << cname << " method " << mname
		<< " flags=" << (is_read ? "r" : "") << (is_write ? "w" : "") << dendl;
	if (is_read)
	  op->set_class_read();
	if (is_write)
	  op->set_class_write();
	break;
      }

    case CEPH_OSD_OP_WATCH:
      // force the read bit for watch since it is depends on previous
      // watch state (and may return early if the watch exists) or, in
      // the case of ping, is simply a read op.
      op->set_read();
      // fall through
    case CEPH_OSD_OP_NOTIFY:
    case CEPH_OSD_OP_NOTIFY_ACK:
      {
        op->set_promote();
        break;
      }

    case CEPH_OSD_OP_DELETE:
      // if we get a delete with FAILOK we can skip handle cache. without
      // FAILOK we still need to promote (or do something smarter) to
      // determine whether to return ENOENT or 0.
      if (iter == m->ops.begin() &&
	  iter->op.flags == CEPH_OSD_OP_FLAG_FAILOK) {
	op->set_skip_handle_cache();
      }
      // skip promotion when proxying a delete op
      if (m->ops.size() == 1) {
	op->set_skip_promote();
      }
      break;

    case CEPH_OSD_OP_CACHE_TRY_FLUSH:
    case CEPH_OSD_OP_CACHE_FLUSH:
    case CEPH_OSD_OP_CACHE_EVICT:
      // If try_flush/flush/evict is the only op, can skip handle cache.
      if (m->ops.size() == 1) {
	op->set_skip_handle_cache();
      }
      break;

    case CEPH_OSD_OP_READ:
    case CEPH_OSD_OP_SYNC_READ:
    case CEPH_OSD_OP_SPARSE_READ:
      if (m->ops.size() == 1 &&
          (iter->op.flags & CEPH_OSD_OP_FLAG_FADVISE_NOCACHE ||
           iter->op.flags & CEPH_OSD_OP_FLAG_FADVISE_DONTNEED)) {
        op->set_skip_promote();
      }
      break;
    default:
      break;
    }
  }

  if (op->rmw_flags == 0)
    return -EINVAL;

  return 0;
}

bool OSD::RecoveryWQ::_enqueue(PG *pg) {
  if (!pg->recovery_item.is_on_list()) {
    pg->get("RecoveryWQ");
    osd->recovery_queue.push_back(&pg->recovery_item);

    if (osd->cct->_conf->osd_recovery_delay_start > 0) {
      osd->defer_recovery_until = ceph_clock_now(osd->cct);
      osd->defer_recovery_until += osd->cct->_conf->osd_recovery_delay_start;
    }
    return true;
  }
  return false;
}

void OSD::PeeringWQ::_dequeue(list<PG*> *out) {
  set<PG*> got;
  for (list<PG*>::iterator i = peering_queue.begin();
      i != peering_queue.end() &&
      out->size() < osd->cct->_conf->osd_peering_wq_batch_size;
      ) {
        if (in_use.count(*i)) {
          ++i;
        } else {
          out->push_back(*i);
          got.insert(*i);
          peering_queue.erase(i++);
        }
  }
  in_use.insert(got.begin(), got.end());
}<|MERGE_RESOLUTION|>--- conflicted
+++ resolved
@@ -2855,21 +2855,13 @@
     dout(10) << "pgid " << pgid << " coll " << coll_t(pgid) << dendl;
     bufferlist bl;
     epoch_t map_epoch = 0;
-<<<<<<< HEAD
     ghobject_t pgmeta_oid(pgid.make_pgmeta_oid());
     int r = PG::peek_map_epoch(store, *it, &map_epoch, &bl, pgmeta_oid);
-=======
-    int r = PG::peek_map_epoch(store, pgid, &map_epoch, &bl);
->>>>>>> 3e487c34
     if (r < 0) {
       derr << __func__ << " unable to peek at " << pgid << " metadata, skipping"
 	   << dendl;
       continue;
     }
-<<<<<<< HEAD
-=======
-
->>>>>>> 3e487c34
     PG *pg = NULL;
     if (map_epoch > 0) {
       OSDMapRef pgosdmap = service.try_get_map(map_epoch);
@@ -8115,32 +8107,6 @@
   // calc actual pgid
   pg_t _pgid = m->get_pg();
   int64_t pool = _pgid.pool();
-<<<<<<< HEAD
-  if (op->may_write()) {
-    const pg_pool_t *pi = osdmap->get_pg_pool(pool);
-    if (!pi) {
-      return;
-    }
-    
-    // invalid?
-    if (m->get_snapid() != CEPH_NOSNAP) {
-      service.reply_op_error(op, -EINVAL);
-      return;
-    }
-
-    // too big?
-    if (cct->_conf->osd_max_write_size &&
-	m->get_data_len() > ((int64_t)g_conf->osd_max_write_size) << 20) {
-      // journal can't hold commit!
-      derr << "handle_op msg data len " << m->get_data_len()
-	   << " > osd_max_write_size " << (cct->_conf->osd_max_write_size << 20)
-	   << " on " << *m << dendl;
-      service.reply_op_error(op, -OSD_WRITETOOBIG);
-      return;
-    }
-  }
-=======
->>>>>>> 3e487c34
 
   if ((m->get_flags() & CEPH_OSD_FLAG_PGOP) == 0 &&
       osdmap->have_pg_pool(pool))

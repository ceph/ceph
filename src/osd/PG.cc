// -*- mode:C++; tab-width:8; c-basic-offset:2; indent-tabs-mode:t -*- 
// vim: ts=8 sw=2 smarttab
/*
 * Ceph - scalable distributed file system
 *
 * Copyright (C) 2004-2006 Sage Weil <sage@newdream.net>
 *
 * This is free software; you can redistribute it and/or
 * modify it under the terms of the GNU Lesser General Public
 * License version 2.1, as published by the Free Software 
 * Foundation.  See file COPYING.
 * 
 */

#include "PG.h"
#include "common/errno.h"
#include "common/config.h"
#include "OSD.h"
#include "OpRequest.h"

#include "common/Timer.h"

#include "messages/MOSDOp.h"
#include "messages/MOSDPGNotify.h"
#include "messages/MOSDPGLog.h"
#include "messages/MOSDPGRemove.h"
#include "messages/MOSDPGInfo.h"
#include "messages/MOSDPGTrim.h"
#include "messages/MOSDPGScan.h"
#include "messages/MOSDPGBackfill.h"
#include "messages/MBackfillReserve.h"
#include "messages/MRecoveryReserve.h"
#include "messages/MOSDPGPush.h"
#include "messages/MOSDPGPushReply.h"
#include "messages/MOSDPGPull.h"
#include "messages/MOSDECSubOpWrite.h"
#include "messages/MOSDECSubOpWriteReply.h"
#include "messages/MOSDECSubOpRead.h"
#include "messages/MOSDECSubOpReadReply.h"

#include "messages/MOSDSubOp.h"
#include "messages/MOSDRepOp.h"
#include "messages/MOSDSubOpReply.h"
#include "messages/MOSDRepOpReply.h"
#include "common/BackTrace.h"

#ifdef WITH_LTTNG
#include "tracing/pg.h"
#else
#define tracepoint(...)
#endif

#include <sstream>

#define dout_subsys ceph_subsys_osd
#undef dout_prefix
#define dout_prefix _prefix(_dout, this)

// prefix pgmeta_oid keys with _ so that PGLog::read_log() can
// easily skip them
const string infover_key("_infover");
const string info_key("_info");
const string biginfo_key("_biginfo");
const string epoch_key("_epoch");


template <class T>
static ostream& _prefix(std::ostream *_dout, T *t)
{
  return *_dout << t->gen_prefix();
}

void PG::get(const string &tag) 
{
  ref.inc();
#ifdef PG_DEBUG_REFS
  Mutex::Locker l(_ref_id_lock);
  if (!_tag_counts.count(tag)) {
    _tag_counts[tag] = 0;
  }
  _tag_counts[tag]++;
#endif
}

void PG::put(const string &tag)
{
#ifdef PG_DEBUG_REFS
  {
    Mutex::Locker l(_ref_id_lock);
    assert(_tag_counts.count(tag));
    _tag_counts[tag]--;
    if (_tag_counts[tag] == 0) {
      _tag_counts.erase(tag);
    }
  }
#endif
  if (ref.dec() == 0)
    delete this;
}

#ifdef PG_DEBUG_REFS
uint64_t PG::get_with_id()
{
  ref.inc();
  Mutex::Locker l(_ref_id_lock);
  uint64_t id = ++_ref_id;
  BackTrace bt(0);
  stringstream ss;
  bt.print(ss);
  dout(20) << __func__ << ": " << info.pgid << " got id " << id << dendl;
  assert(!_live_ids.count(id));
  _live_ids.insert(make_pair(id, ss.str()));
  return id;
}

void PG::put_with_id(uint64_t id)
{
  dout(20) << __func__ << ": " << info.pgid << " put id " << id << dendl;
  {
    Mutex::Locker l(_ref_id_lock);
    assert(_live_ids.count(id));
    _live_ids.erase(id);
  }
  if (ref.dec() == 0)
    delete this;
}

void PG::dump_live_ids()
{
  Mutex::Locker l(_ref_id_lock);
  dout(0) << "\t" << __func__ << ": " << info.pgid << " live ids:" << dendl;
  for (map<uint64_t, string>::iterator i = _live_ids.begin();
       i != _live_ids.end();
       ++i) {
    dout(0) << "\t\tid: " << *i << dendl;
  }
  dout(0) << "\t" << __func__ << ": " << info.pgid << " live tags:" << dendl;
  for (map<string, uint64_t>::iterator i = _tag_counts.begin();
       i != _tag_counts.end();
       ++i) {
    dout(0) << "\t\tid: " << *i << dendl;
  }
}
#endif

void PGPool::update(OSDMapRef map)
{
  const pg_pool_t *pi = map->get_pg_pool(id);
  assert(pi);
  info = *pi;
  auid = pi->auid;
  name = map->get_pool_name(id);
  if (pi->get_snap_epoch() == map->get_epoch()) {
    pi->build_removed_snaps(newly_removed_snaps);
    newly_removed_snaps.subtract(cached_removed_snaps);
    cached_removed_snaps.union_of(newly_removed_snaps);
    snapc = pi->get_snap_context();
  } else {
    newly_removed_snaps.clear();
  }
  lgeneric_subdout(g_ceph_context, osd, 20)
    << "PGPool::update cached_removed_snaps "
    << cached_removed_snaps
    << " newly_removed_snaps "
    << newly_removed_snaps
    << " snapc " << snapc
    << (pi->get_snap_epoch() == map->get_epoch() ?
	" (updated)":" (no change)")
    << dendl;
}

PG::PG(OSDService *o, OSDMapRef curmap,
       const PGPool &_pool, spg_t p) :
  osd(o),
  cct(o->cct),
  osdriver(osd->store, coll_t(), OSD::make_snapmapper_oid()),
  snap_mapper(
    &osdriver,
    p.ps(),
    p.get_split_bits(curmap->get_pg_num(_pool.id)),
    _pool.id,
    p.shard),
  map_lock("PG::map_lock"),
  osdmap_ref(curmap), last_persisted_osdmap_ref(curmap), pool(_pool),
  _lock("PG::_lock"),
  ref(0),
  #ifdef PG_DEBUG_REFS
  _ref_id_lock("PG::_ref_id_lock"), _ref_id(0),
  #endif
  deleting(false), dirty_info(false), dirty_big_info(false),
  info(p),
  info_struct_v(0),
  coll(p), pg_log(cct),
  pgmeta_oid(p.make_pgmeta_oid()),
  missing_loc(this),
  recovery_item(this), stat_queue_item(this),
  snap_trim_queued(false),
  scrub_queued(false),
  recovery_ops_active(0),
  role(0),
  state(0),
  send_notify(false),
  pg_whoami(osd->whoami, p.shard),
  need_up_thru(false),
  last_peering_reset(0),
  heartbeat_peer_lock("PG::heartbeat_peer_lock"),
  backfill_reserved(false),
  backfill_reserving(false),
  flushes_in_progress(0),
  pg_stats_publish_lock("PG::pg_stats_publish_lock"),
  pg_stats_publish_valid(false),
  osr(osd->osr_registry.lookup_or_create(p, (stringify(p)))),
  finish_sync_event(NULL),
  scrub_after_recovery(false),
  active_pushes(0),
  recovery_state(this),
  pg_id(p),
  peer_features(CEPH_FEATURES_SUPPORTED_DEFAULT),
  acting_features(CEPH_FEATURES_SUPPORTED_DEFAULT),
  upacting_features(CEPH_FEATURES_SUPPORTED_DEFAULT),
  do_sort_bitwise(false)
{
#ifdef PG_DEBUG_REFS
  osd->add_pgid(p, this);
#endif
}

PG::~PG()
{
#ifdef PG_DEBUG_REFS
  osd->remove_pgid(info.pgid, this);
#endif
}

void PG::lock_suspend_timeout(ThreadPool::TPHandle &handle)
{
  handle.suspend_tp_timeout();
  lock();
  handle.reset_tp_timeout();
}

void PG::lock(bool no_lockdep) const
{
  _lock.Lock(no_lockdep);
  // if we have unrecorded dirty state with the lock dropped, there is a bug
  assert(!dirty_info);
  assert(!dirty_big_info);

  dout(30) << "lock" << dendl;
}

std::string PG::gen_prefix() const
{
  stringstream out;
  OSDMapRef mapref = osdmap_ref;
  if (_lock.is_locked_by_me()) {
    out << "osd." << osd->whoami
	<< " pg_epoch: " << (mapref ? mapref->get_epoch():0)
	<< " " << *this << " ";
  } else {
    out << "osd." << osd->whoami
	<< " pg_epoch: " << (mapref ? mapref->get_epoch():0)
	<< " pg[" << info.pgid << "(unlocked)] ";
  }
  return out.str();
}
  
/********* PG **********/

void PG::proc_master_log(
  ObjectStore::Transaction& t, pg_info_t &oinfo,
  pg_log_t &olog, pg_missing_t& omissing, pg_shard_t from)
{
  dout(10) << "proc_master_log for osd." << from << ": "
	   << olog << " " << omissing << dendl;
  assert(!is_peered() && is_primary());

  // merge log into our own log to build master log.  no need to
  // make any adjustments to their missing map; we are taking their
  // log to be authoritative (i.e., their entries are by definitely
  // non-divergent).
  merge_log(t, oinfo, olog, from);
  peer_info[from] = oinfo;
  dout(10) << " peer osd." << from << " now " << oinfo << " " << omissing << dendl;
  might_have_unfound.insert(from);

  // See doc/dev/osd_internals/last_epoch_started
  if (oinfo.last_epoch_started > info.last_epoch_started)
    info.last_epoch_started = oinfo.last_epoch_started;
  info.history.merge(oinfo.history);
  assert(info.last_epoch_started >= info.history.last_epoch_started);

  peer_missing[from].swap(omissing);
}
    
void PG::proc_replica_log(
  ObjectStore::Transaction& t,
  pg_info_t &oinfo, pg_log_t &olog, pg_missing_t& omissing,
  pg_shard_t from)
{
  dout(10) << "proc_replica_log for osd." << from << ": "
	   << oinfo << " " << olog << " " << omissing << dendl;

  pg_log.proc_replica_log(t, oinfo, olog, omissing, from);

  peer_info[from] = oinfo;
  dout(10) << " peer osd." << from << " now " << oinfo << " " << omissing << dendl;
  might_have_unfound.insert(from);

  for (map<hobject_t, pg_missing_t::item, hobject_t::ComparatorWithDefault>::iterator i = omissing.missing.begin();
       i != omissing.missing.end();
       ++i) {
    dout(20) << " after missing " << i->first << " need " << i->second.need
	     << " have " << i->second.have << dendl;
  }
  peer_missing[from].swap(omissing);
}

bool PG::proc_replica_info(pg_shard_t from, const pg_info_t &oinfo)
{
  map<pg_shard_t, pg_info_t>::iterator p = peer_info.find(from);
  if (p != peer_info.end() && p->second.last_update == oinfo.last_update) {
    dout(10) << " got dup osd." << from << " info " << oinfo << ", identical to ours" << dendl;
    return false;
  }

  dout(10) << " got osd." << from << " " << oinfo << dendl;
  assert(is_primary());
  peer_info[from] = oinfo;
  might_have_unfound.insert(from);
  
  unreg_next_scrub();
  if (info.history.merge(oinfo.history))
    dirty_info = true;
  reg_next_scrub();
  
  // stray?
  if (!is_up(from) && !is_acting(from)) {
    dout(10) << " osd." << from << " has stray content: " << oinfo << dendl;
    stray_set.insert(from);
    if (is_clean()) {
      purge_strays();
    }
  }

  // was this a new info?  if so, update peers!
  if (p == peer_info.end())
    update_heartbeat_peers();

  return true;
}

void PG::remove_snap_mapped_object(
  ObjectStore::Transaction &t, const hobject_t &soid)
{
  t.remove(
    coll,
    ghobject_t(soid, ghobject_t::NO_GEN, pg_whoami.shard));
  clear_object_snap_mapping(&t, soid);
}

void PG::clear_object_snap_mapping(
  ObjectStore::Transaction *t, const hobject_t &soid)
{
  OSDriver::OSTransaction _t(osdriver.get_transaction(t));
  if (soid.snap < CEPH_MAXSNAP) {
    int r = snap_mapper.remove_oid(
      soid,
      &_t);
    if (!(r == 0 || r == -ENOENT)) {
      derr << __func__ << ": remove_oid returned " << cpp_strerror(r) << dendl;
      assert(0);
    }
  }
}

void PG::update_object_snap_mapping(
  ObjectStore::Transaction *t, const hobject_t &soid, const set<snapid_t> &snaps)
{
  OSDriver::OSTransaction _t(osdriver.get_transaction(t));
  assert(soid.snap < CEPH_MAXSNAP);
  int r = snap_mapper.remove_oid(
    soid,
    &_t);
  if (!(r == 0 || r == -ENOENT)) {
    derr << __func__ << ": remove_oid returned " << cpp_strerror(r) << dendl;
    assert(0);
  }
  snap_mapper.add_oid(
    soid,
    snaps,
    &_t);
}

void PG::merge_log(
  ObjectStore::Transaction& t, pg_info_t &oinfo, pg_log_t &olog, pg_shard_t from)
{
  PGLogEntryHandler rollbacker;
  pg_log.merge_log(
    t, oinfo, olog, from, info, &rollbacker, dirty_info, dirty_big_info);
  rollbacker.apply(this, &t);
}

void PG::rewind_divergent_log(ObjectStore::Transaction& t, eversion_t newhead)
{
  PGLogEntryHandler rollbacker;
  pg_log.rewind_divergent_log(
    t, newhead, info, &rollbacker, dirty_info, dirty_big_info);
  rollbacker.apply(this, &t);
}

/*
 * Process information from a replica to determine if it could have any
 * objects that i need.
 *
 * TODO: if the missing set becomes very large, this could get expensive.
 * Instead, we probably want to just iterate over our unfound set.
 */
bool PG::search_for_missing(
  const pg_info_t &oinfo, const pg_missing_t &omissing,
  pg_shard_t from,
  RecoveryCtx *ctx)
{
  unsigned num_unfound_before = missing_loc.num_unfound();
  bool found_missing = missing_loc.add_source_info(
    from, oinfo, omissing, get_sort_bitwise(), ctx->handle);
  if (found_missing && num_unfound_before != missing_loc.num_unfound())
    publish_stats_to_osd();
  if (found_missing &&
      (get_osdmap()->get_features(CEPH_ENTITY_TYPE_OSD, NULL) &
       CEPH_FEATURE_OSD_ERASURE_CODES)) {
    pg_info_t tinfo(oinfo);
    tinfo.pgid.shard = pg_whoami.shard;
    (*(ctx->info_map))[from.osd].push_back(
      make_pair(
	pg_notify_t(
	  from.shard, pg_whoami.shard,
	  get_osdmap()->get_epoch(),
	  get_osdmap()->get_epoch(),
	  tinfo),
	past_intervals));
  }
  return found_missing;
}

bool PG::MissingLoc::readable_with_acting(
  const hobject_t &hoid,
  const set<pg_shard_t> &acting) const {
  if (!needs_recovery(hoid)) return true;
  if (!missing_loc.count(hoid)) return false;
  const set<pg_shard_t> &locs = missing_loc.find(hoid)->second;
  dout(10) << __func__ << ": locs:" << locs << dendl;
  set<pg_shard_t> have_acting;
  for (set<pg_shard_t>::const_iterator i = locs.begin();
       i != locs.end();
       ++i) {
    if (acting.count(*i))
      have_acting.insert(*i);
  }
  return (*is_readable)(have_acting);
}

void PG::MissingLoc::add_batch_sources_info(
  const set<pg_shard_t> &sources)
{
  dout(10) << __func__ << ": adding sources in batch " << sources.size() << dendl;
  for (map<hobject_t, pg_missing_t::item, hobject_t::ComparatorWithDefault>::const_iterator i = needs_recovery_map.begin();
      i != needs_recovery_map.end();
      ++i) {
    missing_loc[i->first].insert(sources.begin(), sources.end());
    missing_loc_sources.insert(sources.begin(), sources.end());
  }
}

bool PG::MissingLoc::add_source_info(
  pg_shard_t fromosd,
  const pg_info_t &oinfo,
  const pg_missing_t &omissing,
  bool sort_bitwise,
  ThreadPool::TPHandle* handle)
{
  bool found_missing = false;
  // found items?
  for (map<hobject_t,pg_missing_t::item, hobject_t::ComparatorWithDefault>::const_iterator p = needs_recovery_map.begin();
       p != needs_recovery_map.end();
       ++p) {
    const hobject_t &soid(p->first);
    eversion_t need = p->second.need;
    if (handle) {
      handle->reset_tp_timeout();
    }
    if (oinfo.last_update < need) {
      dout(10) << "search_for_missing " << soid << " " << need
	       << " also missing on osd." << fromosd
	       << " (last_update " << oinfo.last_update << " < needed " << need << ")"
	       << dendl;
      continue;
    }
    if (oinfo.last_backfill != hobject_t::get_max() &&
	oinfo.last_backfill_bitwise != sort_bitwise) {
      dout(10) << "search_for_missing " << soid << " " << need
	       << " also missing on osd." << fromosd
	       << " (last_backfill " << oinfo.last_backfill
	       << " but with wrong sort order)"
	       << dendl;
      continue;
    }
    if (cmp(p->first, oinfo.last_backfill, sort_bitwise) >= 0) {
      // FIXME: this is _probably_ true, although it could conceivably
      // be in the undefined region!  Hmm!
      dout(10) << "search_for_missing " << soid << " " << need
	       << " also missing on osd." << fromosd
	       << " (past last_backfill " << oinfo.last_backfill << ")"
	       << dendl;
      continue;
    }
    if (oinfo.last_complete < need) {
      if (omissing.is_missing(soid)) {
	dout(10) << "search_for_missing " << soid << " " << need
		 << " also missing on osd." << fromosd << dendl;
	continue;
      }
    }

    dout(10) << "search_for_missing " << soid << " " << need
	     << " is on osd." << fromosd << dendl;

    missing_loc[soid].insert(fromosd);
    missing_loc_sources.insert(fromosd);
    found_missing = true;
  }

  dout(20) << "needs_recovery_map missing " << needs_recovery_map << dendl;
  return found_missing;
}

void PG::discover_all_missing(map<int, map<spg_t,pg_query_t> > &query_map)
{
  const pg_missing_t &missing = pg_log.get_missing();
  assert(have_unfound());

  dout(10) << __func__ << " "
	   << missing.num_missing() << " missing, "
	   << get_num_unfound() << " unfound"
	   << dendl;

  std::set<pg_shard_t>::const_iterator m = might_have_unfound.begin();
  std::set<pg_shard_t>::const_iterator mend = might_have_unfound.end();
  for (; m != mend; ++m) {
    pg_shard_t peer(*m);
    
    if (!get_osdmap()->is_up(peer.osd)) {
      dout(20) << __func__ << " skipping down osd." << peer << dendl;
      continue;
    }

    map<pg_shard_t, pg_info_t>::const_iterator iter = peer_info.find(peer);
    if (iter != peer_info.end() &&
        (iter->second.is_empty() || iter->second.dne())) {
      // ignore empty peers
      continue;
    }

    // If we've requested any of this stuff, the pg_missing_t information
    // should be on its way.
    // TODO: coalsce requested_* into a single data structure
    if (peer_missing.find(peer) != peer_missing.end()) {
      dout(20) << __func__ << ": osd." << peer
	       << ": we already have pg_missing_t" << dendl;
      continue;
    }
    if (peer_log_requested.find(peer) != peer_log_requested.end()) {
      dout(20) << __func__ << ": osd." << peer
	       << ": in peer_log_requested" << dendl;
      continue;
    }
    if (peer_missing_requested.find(peer) != peer_missing_requested.end()) {
      dout(20) << __func__ << ": osd." << peer
	       << ": in peer_missing_requested" << dendl;
      continue;
    }

    // Request missing
    dout(10) << __func__ << ": osd." << peer << ": requesting pg_missing_t"
	     << dendl;
    peer_missing_requested.insert(peer);
    query_map[peer.osd][spg_t(info.pgid.pgid, peer.shard)] =
      pg_query_t(
	pg_query_t::FULLLOG,
	peer.shard, pg_whoami.shard,
	info.history, get_osdmap()->get_epoch());
  }
}

/******* PG ***********/
bool PG::needs_recovery() const
{
  assert(is_primary());

  const pg_missing_t &missing = pg_log.get_missing();

  if (missing.num_missing()) {
    dout(10) << __func__ << " primary has " << missing.num_missing()
      << " missing" << dendl;
    return true;
  }

  assert(!actingbackfill.empty());
  set<pg_shard_t>::const_iterator end = actingbackfill.end();
  set<pg_shard_t>::const_iterator a = actingbackfill.begin();
  for (; a != end; ++a) {
    if (*a == get_primary()) continue;
    pg_shard_t peer = *a;
    map<pg_shard_t, pg_missing_t>::const_iterator pm = peer_missing.find(peer);
    if (pm == peer_missing.end()) {
      dout(10) << __func__ << " osd." << peer << " doesn't have missing set"
        << dendl;
      continue;
    }
    if (pm->second.num_missing()) {
      dout(10) << __func__ << " osd." << peer << " has "
        << pm->second.num_missing() << " missing" << dendl;
      return true;
    }
  }

  dout(10) << __func__ << " is recovered" << dendl;
  return false;
}

bool PG::needs_backfill() const
{
  assert(is_primary());

  bool ret = false;

  // We can assume that only possible osds that need backfill
  // are on the backfill_targets vector nodes.
  set<pg_shard_t>::const_iterator end = backfill_targets.end();
  set<pg_shard_t>::const_iterator a = backfill_targets.begin();
  for (; a != end; ++a) {
    pg_shard_t peer = *a;
    map<pg_shard_t, pg_info_t>::const_iterator pi = peer_info.find(peer);
    if (!pi->second.last_backfill.is_max()) {
      dout(10) << __func__ << " osd." << peer << " has last_backfill " << pi->second.last_backfill << dendl;
      ret = true;
    }
  }

  if (!ret)
    dout(10) << __func__ << " does not need backfill" << dendl;
  return ret;
}

bool PG::_calc_past_interval_range(epoch_t *start, epoch_t *end, epoch_t oldest_map)
{
  if (info.history.same_interval_since) {
    *end = info.history.same_interval_since;
  } else {
    // PG must be imported, so let's calculate the whole range.
    *end = osdmap_ref->get_epoch();
  }

  // Do we already have the intervals we want?
  map<epoch_t,pg_interval_t>::const_iterator pif = past_intervals.begin();
  if (pif != past_intervals.end()) {
    if (pif->first <= info.history.last_epoch_clean) {
      dout(10) << __func__ << ": already have past intervals back to "
	       << info.history.last_epoch_clean << dendl;
      return false;
    }
    *end = past_intervals.begin()->first;
  }

  *start = MAX(MAX(info.history.epoch_created,
		   info.history.last_epoch_clean),
	       oldest_map);
  if (*start >= *end) {
    dout(10) << __func__ << " start epoch " << *start << " >= end epoch " << *end
	     << ", nothing to do" << dendl;
    return false;
  }

  return true;
}


void PG::generate_past_intervals()
{
  epoch_t cur_epoch, end_epoch;
  if (!_calc_past_interval_range(&cur_epoch, &end_epoch,
      osd->get_superblock().oldest_map)) {
    if (info.history.same_interval_since == 0)
      info.history.same_interval_since = end_epoch;
    return;
  }

  OSDMapRef last_map, cur_map;
  int primary = -1;
  int up_primary = -1;
  vector<int> acting, up, old_acting, old_up;

  cur_map = osd->get_map(cur_epoch);
  cur_map->pg_to_up_acting_osds(
    get_pgid().pgid, &up, &up_primary, &acting, &primary);
  epoch_t same_interval_since = cur_epoch;
  dout(10) << __func__ << " over epochs " << cur_epoch << "-"
	   << end_epoch << dendl;
  ++cur_epoch;
  for (; cur_epoch <= end_epoch; ++cur_epoch) {
    int old_primary = primary;
    int old_up_primary = up_primary;
    last_map.swap(cur_map);
    old_up.swap(up);
    old_acting.swap(acting);

    cur_map = osd->get_map(cur_epoch);
    pg_t pgid = get_pgid().pgid;
    if (last_map->get_pools().count(pgid.pool()))
      pgid = pgid.get_ancestor(last_map->get_pg_num(pgid.pool()));
    cur_map->pg_to_up_acting_osds(pgid, &up, &up_primary, &acting, &primary);

    boost::scoped_ptr<IsPGRecoverablePredicate> recoverable(
      get_is_recoverable_predicate());
    std::stringstream debug;
    bool new_interval = pg_interval_t::check_new_interval(
      old_primary,
      primary,
      old_acting,
      acting,
      old_up_primary,
      up_primary,
      old_up,
      up,
      same_interval_since,
      info.history.last_epoch_clean,
      cur_map,
      last_map,
      pgid,
      recoverable.get(),
      &past_intervals,
      &debug);
    if (new_interval) {
      dout(10) << debug.str() << dendl;
      same_interval_since = cur_epoch;
    }
  }

  // Verify same_interval_since is correct
  if (info.history.same_interval_since) {
    assert(info.history.same_interval_since == same_interval_since);
  } else {
    assert(same_interval_since);
    dout(10) << __func__ << " fix same_interval_since " << same_interval_since << " pg " << *this << dendl;
    dout(10) << __func__ << " past_intervals " << past_intervals << dendl;
    // Fix it
    info.history.same_interval_since = same_interval_since;
  }

  // record our work.
  dirty_info = true;
  dirty_big_info = true;
}

/*
 * Trim past_intervals.
 *
 * This gets rid of all the past_intervals that happened before last_epoch_clean.
 */
void PG::trim_past_intervals()
{
  std::map<epoch_t,pg_interval_t>::iterator pif = past_intervals.begin();
  std::map<epoch_t,pg_interval_t>::iterator end = past_intervals.end();
  while (pif != end) {
    if (pif->second.last >= info.history.last_epoch_clean)
      return;
    dout(10) << __func__ << ": trimming " << pif->second << dendl;
    past_intervals.erase(pif++);
    dirty_big_info = true;
  }
}


bool PG::adjust_need_up_thru(const OSDMapRef osdmap)
{
  epoch_t up_thru = get_osdmap()->get_up_thru(osd->whoami);
  if (need_up_thru &&
      up_thru >= info.history.same_interval_since) {
    dout(10) << "adjust_need_up_thru now " << up_thru << ", need_up_thru now false" << dendl;
    need_up_thru = false;
    return true;
  }
  return false;
}

void PG::remove_down_peer_info(const OSDMapRef osdmap)
{
  // Remove any downed osds from peer_info
  bool removed = false;
  map<pg_shard_t, pg_info_t>::iterator p = peer_info.begin();
  while (p != peer_info.end()) {
    if (!osdmap->is_up(p->first.osd)) {
      dout(10) << " dropping down osd." << p->first << " info " << p->second << dendl;
      peer_missing.erase(p->first);
      peer_log_requested.erase(p->first);
      peer_missing_requested.erase(p->first);
      peer_info.erase(p++);
      removed = true;
    } else
      ++p;
  }

  // if we removed anyone, update peers (which include peer_info)
  if (removed)
    update_heartbeat_peers();
  check_recovery_sources(osdmap);
}

/*
 * Returns true unless there is a non-lost OSD in might_have_unfound.
 */
bool PG::all_unfound_are_queried_or_lost(const OSDMapRef osdmap) const
{
  assert(is_primary());

  set<pg_shard_t>::const_iterator peer = might_have_unfound.begin();
  set<pg_shard_t>::const_iterator mend = might_have_unfound.end();
  for (; peer != mend; ++peer) {
    if (peer_missing.count(*peer))
      continue;
    map<pg_shard_t, pg_info_t>::const_iterator iter = peer_info.find(*peer);
    if (iter != peer_info.end() &&
        (iter->second.is_empty() || iter->second.dne()))
      continue;
    if (!osdmap->exists(peer->osd))
      continue;
    const osd_info_t &osd_info(osdmap->get_info(peer->osd));
    if (osd_info.lost_at <= osd_info.up_from) {
      // If there is even one OSD in might_have_unfound that isn't lost, we
      // still might retrieve our unfound.
      return false;
    }
  }
  dout(10) << "all_unfound_are_queried_or_lost all of might_have_unfound " << might_have_unfound 
	   << " have been queried or are marked lost" << dendl;
  return true;
}

void PG::build_prior(std::unique_ptr<PriorSet> &prior_set)
{
  if (1) {
    // sanity check
    for (map<pg_shard_t,pg_info_t>::iterator it = peer_info.begin();
	 it != peer_info.end();
	 ++it) {
      assert(info.history.last_epoch_started >= it->second.history.last_epoch_started);
    }
  }
  prior_set.reset(
    new PriorSet(
      pool.info.ec_pool(),
      get_pgbackend()->get_is_recoverable_predicate(),
      *get_osdmap(),
      past_intervals,
      up,
      acting,
      info,
      this));
  PriorSet &prior(*prior_set.get());
				 
  if (prior.pg_down) {
    state_set(PG_STATE_DOWN);
  }

  if (get_osdmap()->get_up_thru(osd->whoami) < info.history.same_interval_since) {
    dout(10) << "up_thru " << get_osdmap()->get_up_thru(osd->whoami)
	     << " < same_since " << info.history.same_interval_since
	     << ", must notify monitor" << dendl;
    need_up_thru = true;
  } else {
    dout(10) << "up_thru " << get_osdmap()->get_up_thru(osd->whoami)
	     << " >= same_since " << info.history.same_interval_since
	     << ", all is well" << dendl;
    need_up_thru = false;
  }
  set_probe_targets(prior_set->probe);
}

void PG::clear_primary_state()
{
  dout(10) << "clear_primary_state" << dendl;

  // clear peering state
  stray_set.clear();
  peer_log_requested.clear();
  peer_missing_requested.clear();
  peer_info.clear();
  peer_missing.clear();
  need_up_thru = false;
  peer_last_complete_ondisk.clear();
  peer_activated.clear();
  min_last_complete_ondisk = eversion_t();
  pg_trim_to = eversion_t();
  stray_purged.clear();
  might_have_unfound.clear();

  last_update_ondisk = eversion_t();

  snap_trimq.clear();

  finish_sync_event = 0;  // so that _finish_recvoery doesn't go off in another thread

  missing_loc.clear();

  pg_log.reset_recovery_pointers();

  scrubber.reserved_peers.clear();
  scrub_after_recovery = false;

  osd->recovery_wq.dequeue(this);

  agent_clear();
}

/**
 * find_best_info
 *
 * Returns an iterator to the best info in infos sorted by:
 *  1) Prefer newer last_update
 *  2) Prefer longer tail if it brings another info into contiguity
 *  3) Prefer current primary
 */
map<pg_shard_t, pg_info_t>::const_iterator PG::find_best_info(
  const map<pg_shard_t, pg_info_t> &infos) const
{
  /* See doc/dev/osd_internals/last_epoch_started.rst before attempting
   * to make changes to this process.  Also, make sure to update it
   * when you find bugs! */
  eversion_t min_last_update_acceptable = eversion_t::max();
  epoch_t max_last_epoch_started_found = 0;
  for (map<pg_shard_t, pg_info_t>::const_iterator i = infos.begin();
       i != infos.end();
       ++i) {
    if (!cct->_conf->osd_find_best_info_ignore_history_les &&
	max_last_epoch_started_found < i->second.history.last_epoch_started) {
      min_last_update_acceptable = eversion_t::max();
      max_last_epoch_started_found = i->second.history.last_epoch_started;
    }
    if (!i->second.is_incomplete() &&
	max_last_epoch_started_found < i->second.last_epoch_started) {
      min_last_update_acceptable = eversion_t::max();
      max_last_epoch_started_found = i->second.last_epoch_started;
    }
  }
  for (map<pg_shard_t, pg_info_t>::const_iterator i = infos.begin();
       i != infos.end();
       ++i) {
    if (max_last_epoch_started_found <= i->second.last_epoch_started) {
      if (min_last_update_acceptable > i->second.last_update)
	min_last_update_acceptable = i->second.last_update;
    }
  }
  if (min_last_update_acceptable == eversion_t::max())
    return infos.end();

  map<pg_shard_t, pg_info_t>::const_iterator best = infos.end();
  // find osd with newest last_update (oldest for ec_pool).
  // if there are multiples, prefer
  //  - a longer tail, if it brings another peer into log contiguity
  //  - the current primary
  for (map<pg_shard_t, pg_info_t>::const_iterator p = infos.begin();
       p != infos.end();
       ++p) {
    // Only consider peers with last_update >= min_last_update_acceptable
    if (p->second.last_update < min_last_update_acceptable)
      continue;
    // disqualify anyone with a too old last_epoch_started
    if (p->second.last_epoch_started < max_last_epoch_started_found)
      continue;
    // Disquality anyone who is incomplete (not fully backfilled)
    if (p->second.is_incomplete())
      continue;
    if (best == infos.end()) {
      best = p;
      continue;
    }
    // Prefer newer last_update
    if (pool.info.require_rollback()) {
      if (p->second.last_update > best->second.last_update)
	continue;
      if (p->second.last_update < best->second.last_update) {
	best = p;
	continue;
      }
    } else {
      if (p->second.last_update < best->second.last_update)
	continue;
      if (p->second.last_update > best->second.last_update) {
	best = p;
	continue;
      }
    }

    // Prefer longer tail
    if (p->second.log_tail > best->second.log_tail) {
      continue;
    } else if (p->second.log_tail < best->second.log_tail) {
      best = p;
      continue;
    }

    // prefer current primary (usually the caller), all things being equal
    if (p->first == pg_whoami) {
      dout(10) << "calc_acting prefer osd." << p->first
	       << " because it is current primary" << dendl;
      best = p;
      continue;
    }
  }
  return best;
}

void PG::calc_ec_acting(
  map<pg_shard_t, pg_info_t>::const_iterator auth_log_shard,
  unsigned size,
  const vector<int> &acting,
  pg_shard_t acting_primary,
  const vector<int> &up,
  pg_shard_t up_primary,
  const map<pg_shard_t, pg_info_t> &all_info,
  bool compat_mode,
  vector<int> *_want,
  set<pg_shard_t> *backfill,
  set<pg_shard_t> *acting_backfill,
  pg_shard_t *want_primary,
  ostream &ss) {
  vector<int> want(size, CRUSH_ITEM_NONE);
  map<shard_id_t, set<pg_shard_t> > all_info_by_shard;
  unsigned usable = 0;
  for(map<pg_shard_t, pg_info_t>::const_iterator i = all_info.begin();
      i != all_info.end();
      ++i) {
    all_info_by_shard[i->first.shard].insert(i->first);
  }
  for (uint8_t i = 0; i < want.size(); ++i) {
    ss << "For position " << (unsigned)i << ": ";
    if (up.size() > (unsigned)i && up[i] != CRUSH_ITEM_NONE &&
	!all_info.find(pg_shard_t(up[i], shard_id_t(i)))->second.is_incomplete() &&
	all_info.find(pg_shard_t(up[i], shard_id_t(i)))->second.last_update >=
	auth_log_shard->second.log_tail) {
      ss << " selecting up[i]: " << pg_shard_t(up[i], shard_id_t(i)) << std::endl;
      want[i] = up[i];
      ++usable;
      continue;
    }
    if (up.size() > (unsigned)i && up[i] != CRUSH_ITEM_NONE) {
      ss << " backfilling up[i]: " << pg_shard_t(up[i], shard_id_t(i))
	 << " and ";
      backfill->insert(pg_shard_t(up[i], shard_id_t(i)));
    }

    if (acting.size() > (unsigned)i && acting[i] != CRUSH_ITEM_NONE &&
	!all_info.find(pg_shard_t(acting[i], shard_id_t(i)))->second.is_incomplete() &&
	all_info.find(pg_shard_t(acting[i], shard_id_t(i)))->second.last_update >=
	auth_log_shard->second.log_tail) {
      ss << " selecting acting[i]: " << pg_shard_t(acting[i], shard_id_t(i)) << std::endl;
      want[i] = acting[i];
      ++usable;
    } else {
      for (set<pg_shard_t>::iterator j = all_info_by_shard[shard_id_t(i)].begin();
	   j != all_info_by_shard[shard_id_t(i)].end();
	   ++j) {
	assert(j->shard == i);
	if (!all_info.find(*j)->second.is_incomplete() &&
	    all_info.find(*j)->second.last_update >=
	    auth_log_shard->second.log_tail) {
	  ss << " selecting stray: " << *j << std::endl;
	  want[i] = j->osd;
	  ++usable;
	  break;
	}
      }
      if (want[i] == CRUSH_ITEM_NONE)
	ss << " failed to fill position " << i << std::endl;
    }
  }

  bool found_primary = false;
  for (uint8_t i = 0; i < want.size(); ++i) {
    if (want[i] != CRUSH_ITEM_NONE) {
      acting_backfill->insert(pg_shard_t(want[i], shard_id_t(i)));
      if (!found_primary) {
	*want_primary = pg_shard_t(want[i], shard_id_t(i));
	found_primary = true;
      }
    }
  }
  acting_backfill->insert(backfill->begin(), backfill->end());
  _want->swap(want);
}

/**
 * calculate the desired acting set.
 *
 * Choose an appropriate acting set.  Prefer up[0], unless it is
 * incomplete, or another osd has a longer tail that allows us to
 * bring other up nodes up to date.
 */
void PG::calc_replicated_acting(
  map<pg_shard_t, pg_info_t>::const_iterator auth_log_shard,
  unsigned size,
  const vector<int> &acting,
  pg_shard_t acting_primary,
  const vector<int> &up,
  pg_shard_t up_primary,
  const map<pg_shard_t, pg_info_t> &all_info,
  bool compat_mode,
  vector<int> *want,
  set<pg_shard_t> *backfill,
  set<pg_shard_t> *acting_backfill,
  pg_shard_t *want_primary,
  ostream &ss)
{
  ss << "calc_acting newest update on osd." << auth_log_shard->first
     << " with " << auth_log_shard->second << std::endl;
  pg_shard_t auth_log_shard_id = auth_log_shard->first;
  
  // select primary
  map<pg_shard_t,pg_info_t>::const_iterator primary;
  if (up.size() &&
      !all_info.find(up_primary)->second.is_incomplete() &&
      all_info.find(up_primary)->second.last_update >=
        auth_log_shard->second.log_tail) {
    ss << "up_primary: " << up_primary << ") selected as primary" << std::endl;
    primary = all_info.find(up_primary); // prefer up[0], all thing being equal
  } else {
    assert(!auth_log_shard->second.is_incomplete());
    ss << "up[0] needs backfill, osd." << auth_log_shard_id
       << " selected as primary instead" << std::endl;
    primary = auth_log_shard;
  }

  ss << "calc_acting primary is osd." << primary->first
     << " with " << primary->second << std::endl;
  *want_primary = primary->first;
  want->push_back(primary->first.osd);
  acting_backfill->insert(primary->first);
  unsigned usable = 1;

  // select replicas that have log contiguity with primary.
  // prefer up, then acting, then any peer_info osds 
  for (vector<int>::const_iterator i = up.begin();
       i != up.end();
       ++i) {
    pg_shard_t up_cand = pg_shard_t(*i, shard_id_t::NO_SHARD);
    if (up_cand == primary->first)
      continue;
    const pg_info_t &cur_info = all_info.find(up_cand)->second;
    if (cur_info.is_incomplete() ||
      cur_info.last_update < MIN(
	primary->second.log_tail,
	auth_log_shard->second.log_tail)) {
      /* We include auth_log_shard->second.log_tail because in GetLog,
       * we will request logs back to the min last_update over our
       * acting_backfill set, which will result in our log being extended
       * as far backwards as necessary to pick up any peers which can
       * be log recovered by auth_log_shard's log */
      ss << " shard " << up_cand << " (up) backfill " << cur_info << std::endl;
      if (compat_mode) {
	if (backfill->empty()) {
	  backfill->insert(up_cand);
	  want->push_back(*i);
	  acting_backfill->insert(up_cand);
	}
      } else {
	backfill->insert(up_cand);
	acting_backfill->insert(up_cand);
      }
    } else {
      want->push_back(*i);
      acting_backfill->insert(up_cand);
      usable++;
      ss << " osd." << *i << " (up) accepted " << cur_info << std::endl;
    }
  }

  // This no longer has backfill OSDs, but they are covered above.
  for (vector<int>::const_iterator i = acting.begin();
       i != acting.end();
       ++i) {
    pg_shard_t acting_cand(*i, shard_id_t::NO_SHARD);
    if (usable >= size)
      break;

    // skip up osds we already considered above
    if (acting_cand == primary->first)
      continue;
    vector<int>::const_iterator up_it = find(up.begin(), up.end(), acting_cand.osd);
    if (up_it != up.end())
      continue;

    const pg_info_t &cur_info = all_info.find(acting_cand)->second;
    if (cur_info.is_incomplete() ||
	cur_info.last_update < primary->second.log_tail) {
      ss << " shard " << acting_cand << " (stray) REJECTED "
	       << cur_info << std::endl;
    } else {
      want->push_back(*i);
      acting_backfill->insert(acting_cand);
      ss << " shard " << acting_cand << " (stray) accepted "
	 << cur_info << std::endl;
      usable++;
    }
  }

  for (map<pg_shard_t,pg_info_t>::const_iterator i = all_info.begin();
       i != all_info.end();
       ++i) {
    if (usable >= size)
      break;

    // skip up osds we already considered above
    if (i->first == primary->first)
      continue;
    vector<int>::const_iterator up_it = find(up.begin(), up.end(), i->first.osd);
    if (up_it != up.end())
      continue;
    vector<int>::const_iterator acting_it = find(
      acting.begin(), acting.end(), i->first.osd);
    if (acting_it != acting.end())
      continue;

    if (i->second.is_incomplete() ||
	i->second.last_update < primary->second.log_tail) {
      ss << " shard " << i->first << " (stray) REJECTED "
	 << i->second << std::endl;
    } else {
      want->push_back(i->first.osd);
      acting_backfill->insert(i->first);
      ss << " shard " << i->first << " (stray) accepted "
	 << i->second << std::endl;
      usable++;
    }
  }
}

/**
 * choose acting
 *
 * calculate the desired acting, and request a change with the monitor
 * if it differs from the current acting.
 */
bool PG::choose_acting(pg_shard_t &auth_log_shard_id)
{
  map<pg_shard_t, pg_info_t> all_info(peer_info.begin(), peer_info.end());
  all_info[pg_whoami] = info;

  for (map<pg_shard_t, pg_info_t>::iterator p = all_info.begin();
       p != all_info.end();
       ++p) {
    dout(10) << "calc_acting osd." << p->first << " " << p->second << dendl;
  }

  map<pg_shard_t, pg_info_t>::const_iterator auth_log_shard =
    find_best_info(all_info);

  if (auth_log_shard == all_info.end()) {
    if (up != acting) {
      dout(10) << "choose_acting no suitable info found (incomplete backfills?),"
	       << " reverting to up" << dendl;
      want_acting = up;
      vector<int> empty;
      osd->queue_want_pg_temp(info.pgid.pgid, empty);
    } else {
      dout(10) << "choose_acting failed" << dendl;
      assert(want_acting.empty());
    }
    return false;
  }

  if ((up.size() &&
      !all_info.find(up_primary)->second.is_incomplete() &&
      all_info.find(up_primary)->second.last_update >=
       auth_log_shard->second.log_tail) &&
      auth_log_shard->second.is_incomplete()) {
    map<pg_shard_t, pg_info_t> complete_infos;
    for (map<pg_shard_t, pg_info_t>::const_iterator i = all_info.begin();
	 i != all_info.end();
	 ++i) {
      if (!i->second.is_incomplete())
	complete_infos.insert(*i);
    }
    map<pg_shard_t, pg_info_t>::const_iterator i = find_best_info(
      complete_infos);
    if (i != complete_infos.end()) {
      auth_log_shard = all_info.find(i->first);
    }
  }

  auth_log_shard_id = auth_log_shard->first;

  // Determine if compatibility needed
  bool compat_mode = !cct->_conf->osd_debug_override_acting_compat;
  if (compat_mode) {
    bool all_support = true;
    OSDMapRef osdmap = get_osdmap();

    for (map<pg_shard_t, pg_info_t>::iterator it = all_info.begin();
	 it != all_info.end();
	 ++it) {
      pg_shard_t peer = it->first;

      const osd_xinfo_t& xi = osdmap->get_xinfo(peer.osd);
      if (!(xi.features & CEPH_FEATURE_OSD_ERASURE_CODES)) {
	all_support = false;
	break;
      }
    }
    if (all_support)
      compat_mode = false;
  }

  set<pg_shard_t> want_backfill, want_acting_backfill;
  vector<int> want;
  pg_shard_t want_primary;
  stringstream ss;
  if (!pool.info.ec_pool())
    calc_replicated_acting(
      auth_log_shard,
      get_osdmap()->get_pg_size(info.pgid.pgid),
      acting,
      primary,
      up,
      up_primary,
      all_info,
      compat_mode,
      &want,
      &want_backfill,
      &want_acting_backfill,
      &want_primary,
      ss);
  else
    calc_ec_acting(
      auth_log_shard,
      get_osdmap()->get_pg_size(info.pgid.pgid),
      acting,
      primary,
      up,
      up_primary,
      all_info,
      compat_mode,
      &want,
      &want_backfill,
      &want_acting_backfill,
      &want_primary,
      ss);
  dout(10) << ss.str() << dendl;

  unsigned num_want_acting = 0;
  for (vector<int>::iterator i = want.begin();
       i != want.end();
       ++i) {
    if (*i != CRUSH_ITEM_NONE)
      ++num_want_acting;
  }

  // We go incomplete if below min_size for ec_pools since backfill
  // does not currently maintain rollbackability
  // Otherwise, we will go "peered", but not "active"
  if (num_want_acting < pool.info.min_size &&
      (pool.info.ec_pool() ||
       (!(get_min_peer_features() & CEPH_FEATURE_OSD_MIN_SIZE_RECOVERY)) ||
       !cct->_conf->osd_allow_recovery_below_min_size)) {
    want_acting.clear();
    dout(10) << "choose_acting failed, below min size" << dendl;
    return false;
  }

  /* Check whether we have enough acting shards to later perform recovery */
  boost::scoped_ptr<IsPGRecoverablePredicate> recoverable_predicate(
    get_pgbackend()->get_is_recoverable_predicate());
  set<pg_shard_t> have;
  for (int i = 0; i < (int)want.size(); ++i) {
    if (want[i] != CRUSH_ITEM_NONE)
      have.insert(
	pg_shard_t(
	  want[i],
	  pool.info.ec_pool() ? shard_id_t(i) : shard_id_t::NO_SHARD));
  }
  if (!(*recoverable_predicate)(have)) {
    want_acting.clear();
    dout(10) << "choose_acting failed, not recoverable" << dendl;
    return false;
  }

  if (want != acting) {
    dout(10) << "choose_acting want " << want << " != acting " << acting
	     << ", requesting pg_temp change" << dendl;
    want_acting = want;

    if (want_acting == up) {
      // There can't be any pending backfill if
      // want is the same as crush map up OSDs.
      assert(compat_mode || want_backfill.empty());
      vector<int> empty;
      osd->queue_want_pg_temp(info.pgid.pgid, empty);
    } else
      osd->queue_want_pg_temp(info.pgid.pgid, want);
    return false;
  }
  want_acting.clear();
  actingbackfill = want_acting_backfill;
  dout(10) << "actingbackfill is " << actingbackfill << dendl;
  assert(backfill_targets.empty() || backfill_targets == want_backfill);
  if (backfill_targets.empty()) {
    // Caller is GetInfo
    backfill_targets = want_backfill;
    for (set<pg_shard_t>::iterator i = backfill_targets.begin();
	 i != backfill_targets.end();
	 ++i) {
      assert(!stray_set.count(*i));
    }
  } else {
    // Will not change if already set because up would have had to change
    assert(backfill_targets == want_backfill);
    // Verify that nothing in backfill is in stray_set
    for (set<pg_shard_t>::iterator i = want_backfill.begin();
	 i != want_backfill.end();
	 ++i) {
      assert(stray_set.find(*i) == stray_set.end());
    }
  }
  dout(10) << "choose_acting want " << want << " (== acting) backfill_targets " 
	   << want_backfill << dendl;
  return true;
}

/* Build the might_have_unfound set.
 *
 * This is used by the primary OSD during recovery.
 *
 * This set tracks the OSDs which might have unfound objects that the primary
 * OSD needs. As we receive pg_missing_t from each OSD in might_have_unfound, we
 * will remove the OSD from the set.
 */
void PG::build_might_have_unfound()
{
  assert(might_have_unfound.empty());
  assert(is_primary());

  dout(10) << __func__ << dendl;

  // Make sure that we have past intervals.
  generate_past_intervals();

  // We need to decide who might have unfound objects that we need
  std::map<epoch_t,pg_interval_t>::const_reverse_iterator p = past_intervals.rbegin();
  std::map<epoch_t,pg_interval_t>::const_reverse_iterator end = past_intervals.rend();
  for (; p != end; ++p) {
    const pg_interval_t &interval(p->second);
    // We already have all the objects that exist at last_epoch_clean,
    // so there's no need to look at earlier intervals.
    if (interval.last < info.history.last_epoch_clean)
      break;

    // If nothing changed, we don't care about this interval.
    if (!interval.maybe_went_rw)
      continue;

    int i = 0;
    std::vector<int>::const_iterator a = interval.acting.begin();
    std::vector<int>::const_iterator a_end = interval.acting.end();
    for (; a != a_end; ++a, ++i) {
      pg_shard_t shard(*a, pool.info.ec_pool() ? shard_id_t(i) : shard_id_t::NO_SHARD);
      if (*a != CRUSH_ITEM_NONE && shard != pg_whoami)
	might_have_unfound.insert(shard);
    }
  }

  // include any (stray) peers
  for (map<pg_shard_t, pg_info_t>::iterator p = peer_info.begin();
       p != peer_info.end();
       ++p)
    might_have_unfound.insert(p->first);

  dout(15) << __func__ << ": built " << might_have_unfound << dendl;
}

struct C_PG_ActivateCommitted : public Context {
  PGRef pg;
  epoch_t epoch;
  epoch_t activation_epoch;
  C_PG_ActivateCommitted(PG *p, epoch_t e, epoch_t ae)
    : pg(p), epoch(e), activation_epoch(ae) {}
  void finish(int r) {
    pg->_activate_committed(epoch, activation_epoch);
  }
};

void PG::activate(ObjectStore::Transaction& t,
		  epoch_t activation_epoch,
		  list<Context*>& tfin,
		  map<int, map<spg_t,pg_query_t> >& query_map,
		  map<int,
		      vector<
			pair<pg_notify_t,
			     pg_interval_map_t> > > *activator_map,
                  RecoveryCtx *ctx)
{
  assert(!is_peered());
  assert(scrubber.callbacks.empty());
  assert(callbacks_for_degraded_object.empty());

  // -- crash recovery?
  if (acting.size() >= pool.info.min_size &&
      is_primary() &&
      pool.info.crash_replay_interval > 0 &&
      may_need_replay(get_osdmap())) {
    replay_until = ceph_clock_now(cct);
    replay_until += pool.info.crash_replay_interval;
    dout(10) << "activate starting replay interval for " << pool.info.crash_replay_interval
	     << " until " << replay_until << dendl;
    state_set(PG_STATE_REPLAY);

    // TODOSAM: osd->osd-> is no good
    osd->osd->replay_queue_lock.Lock();
    osd->osd->replay_queue.push_back(pair<spg_t,utime_t>(
	info.pgid, replay_until));
    osd->osd->replay_queue_lock.Unlock();
  }

  // twiddle pg state
  state_clear(PG_STATE_DOWN);

  send_notify = false;

  if (is_primary()) {
    // only update primary last_epoch_started if we will go active
    if (acting.size() >= pool.info.min_size) {
      assert(cct->_conf->osd_find_best_info_ignore_history_les ||
	     info.last_epoch_started <= activation_epoch);
      info.last_epoch_started = activation_epoch;
    }
  } else if (is_acting(pg_whoami)) {
    /* update last_epoch_started on acting replica to whatever the primary sent
     * unless it's smaller (could happen if we are going peered rather than
     * active, see doc/dev/osd_internals/last_epoch_started.rst) */
    if (info.last_epoch_started < activation_epoch)
      info.last_epoch_started = activation_epoch;
  }

  const pg_missing_t &missing = pg_log.get_missing();

  if (is_primary()) {
    last_update_ondisk = info.last_update;
    min_last_complete_ondisk = eversion_t(0,0);  // we don't know (yet)!
  }
  last_update_applied = info.last_update;
  last_rollback_info_trimmed_to_applied = pg_log.get_rollback_trimmed_to();

  need_up_thru = false;

  // write pg info, log
  dirty_info = true;
  dirty_big_info = true; // maybe

  // find out when we commit
  t.register_on_complete(
    new C_PG_ActivateCommitted(
      this,
      get_osdmap()->get_epoch(),
      activation_epoch));
  
  // initialize snap_trimq
  if (is_primary()) {
    dout(20) << "activate - purged_snaps " << info.purged_snaps
	     << " cached_removed_snaps " << pool.cached_removed_snaps << dendl;
    snap_trimq = pool.cached_removed_snaps;
    snap_trimq.subtract(info.purged_snaps);
    dout(10) << "activate - snap_trimq " << snap_trimq << dendl;
    if (!snap_trimq.empty() && is_clean())
      queue_snap_trim();
  }

  // init complete pointer
  if (missing.num_missing() == 0) {
    dout(10) << "activate - no missing, moving last_complete " << info.last_complete 
	     << " -> " << info.last_update << dendl;
    info.last_complete = info.last_update;
    pg_log.reset_recovery_pointers();
  } else {
    dout(10) << "activate - not complete, " << missing << dendl;
    pg_log.activate_not_complete(info);
  }
    
  log_weirdness();

  // if primary..
  if (is_primary()) {
    assert(ctx);
    // start up replicas

    assert(!actingbackfill.empty());
    for (set<pg_shard_t>::iterator i = actingbackfill.begin();
	 i != actingbackfill.end();
	 ++i) {
      if (*i == pg_whoami) continue;
      pg_shard_t peer = *i;
      assert(peer_info.count(peer));
      pg_info_t& pi = peer_info[peer];

      dout(10) << "activate peer osd." << peer << " " << pi << dendl;

      MOSDPGLog *m = 0;
      pg_missing_t& pm = peer_missing[peer];

      bool needs_past_intervals = pi.dne();

      /*
       * cover case where peer sort order was different and
       * last_backfill cannot be interpreted
       */
      bool force_restart_backfill =
	!pi.last_backfill.is_max() &&
	pi.last_backfill_bitwise != get_sort_bitwise();

      if (pi.last_update == info.last_update && !force_restart_backfill) {
        // empty log
	if (!pi.last_backfill.is_max())
	  osd->clog->info() << info.pgid << " continuing backfill to osd."
			    << peer
			    << " from (" << pi.log_tail << "," << pi.last_update
			    << "] " << pi.last_backfill
			    << " to " << info.last_update;
	if (!pi.is_empty() && activator_map) {
	  dout(10) << "activate peer osd." << peer << " is up to date, queueing in pending_activators" << dendl;
	  (*activator_map)[peer.osd].push_back(
	    make_pair(
	      pg_notify_t(
		peer.shard, pg_whoami.shard,
		get_osdmap()->get_epoch(),
		get_osdmap()->get_epoch(),
		info),
	      past_intervals));
	} else {
	  dout(10) << "activate peer osd." << peer << " is up to date, but sending pg_log anyway" << dendl;
	  m = new MOSDPGLog(
	    i->shard, pg_whoami.shard,
	    get_osdmap()->get_epoch(), info);
	}
      } else if (
	pg_log.get_tail() > pi.last_update ||
	pi.last_backfill == hobject_t() ||
	force_restart_backfill ||
	(backfill_targets.count(*i) && pi.last_backfill.is_max())) {
	/* ^ This last case covers a situation where a replica is not contiguous
	 * with the auth_log, but is contiguous with this replica.  Reshuffling
	 * the active set to handle this would be tricky, so instead we just go
	 * ahead and backfill it anyway.  This is probably preferrable in any
	 * case since the replica in question would have to be significantly
	 * behind.
	 */
	// backfill
	osd->clog->info() << info.pgid << " starting backfill to osd." << peer
			 << " from (" << pi.log_tail << "," << pi.last_update
			  << "] " << pi.last_backfill
			 << " to " << info.last_update;

	pi.last_update = info.last_update;
	pi.last_complete = info.last_update;
	pi.set_last_backfill(hobject_t(), get_sort_bitwise());
	pi.last_epoch_started = info.last_epoch_started;
	pi.history = info.history;
	pi.hit_set = info.hit_set;
	pi.stats.stats.clear();

	// initialize peer with our purged_snaps.
	pi.purged_snaps = info.purged_snaps;

	m = new MOSDPGLog(
	  i->shard, pg_whoami.shard,
	  get_osdmap()->get_epoch(), pi);

	// send some recent log, so that op dup detection works well.
	m->log.copy_up_to(pg_log.get_log(), cct->_conf->osd_min_pg_log_entries);
	m->info.log_tail = m->log.tail;
	pi.log_tail = m->log.tail;  // sigh...

	pm.clear();
      } else {
	// catch up
	assert(pg_log.get_tail() <= pi.last_update);
	m = new MOSDPGLog(
	  i->shard, pg_whoami.shard,
	  get_osdmap()->get_epoch(), info);
	// send new stuff to append to replicas log
	m->log.copy_after(pg_log.get_log(), pi.last_update);
      }

      // share past_intervals if we are creating the pg on the replica
      // based on whether our info for that peer was dne() *before*
      // updating pi.history in the backfill block above.
      if (needs_past_intervals)
	m->past_intervals = past_intervals;

      // update local version of peer's missing list!
      if (m && pi.last_backfill != hobject_t()) {
        for (list<pg_log_entry_t>::iterator p = m->log.log.begin();
             p != m->log.log.end();
             ++p)
	  if (cmp(p->soid, pi.last_backfill, get_sort_bitwise()) <= 0)
	    pm.add_next_event(*p);
      }
      
      if (m) {
	dout(10) << "activate peer osd." << peer << " sending " << m->log << dendl;
	//m->log.print(cout);
	osd->send_message_osd_cluster(peer.osd, m, get_osdmap()->get_epoch());
      }

      // peer now has 
      pi.last_update = info.last_update;

      // update our missing
      if (pm.num_missing() == 0) {
	pi.last_complete = pi.last_update;
        dout(10) << "activate peer osd." << peer << " " << pi << " uptodate" << dendl;
      } else {
        dout(10) << "activate peer osd." << peer << " " << pi << " missing " << pm << dendl;
      }
    }

    // Set up missing_loc
    set<pg_shard_t> complete_shards;
    for (set<pg_shard_t>::iterator i = actingbackfill.begin();
	 i != actingbackfill.end();
	 ++i) {
      if (*i == get_primary()) {
	missing_loc.add_active_missing(missing);
        if (!missing.have_missing())
          complete_shards.insert(*i);
      } else {
	assert(peer_missing.count(*i));
	missing_loc.add_active_missing(peer_missing[*i]);
        if (!peer_missing[*i].have_missing() && peer_info[*i].last_backfill == hobject_t::get_max())
          complete_shards.insert(*i);
      }
    }
    // If necessary, create might_have_unfound to help us find our unfound objects.
    // NOTE: It's important that we build might_have_unfound before trimming the
    // past intervals.
    might_have_unfound.clear();
    if (needs_recovery()) {
      // If only one shard has missing, we do a trick to add all others as recovery
      // source, this is considered safe since the PGLogs have been merged locally,
      // and covers vast majority of the use cases, like one OSD/host is down for
      // a while for hardware repairing
      if (complete_shards.size() + 1 == actingbackfill.size()) {
        missing_loc.add_batch_sources_info(complete_shards);
      } else {
        missing_loc.add_source_info(pg_whoami, info, pg_log.get_missing(),
				    get_sort_bitwise(), ctx->handle);
        for (set<pg_shard_t>::iterator i = actingbackfill.begin();
	     i != actingbackfill.end();
	     ++i) {
	  if (*i == pg_whoami) continue;
	  dout(10) << __func__ << ": adding " << *i << " as a source" << dendl;
	  assert(peer_missing.count(*i));
	  assert(peer_info.count(*i));
	  missing_loc.add_source_info(
	    *i,
	    peer_info[*i],
	    peer_missing[*i],
	    get_sort_bitwise(),
            ctx->handle);
        }
      }
      for (map<pg_shard_t, pg_missing_t>::iterator i = peer_missing.begin();
	   i != peer_missing.end();
	   ++i) {
	if (is_actingbackfill(i->first))
	  continue;
	assert(peer_info.count(i->first));
	search_for_missing(
	  peer_info[i->first],
	  i->second,
	  i->first,
	  ctx);
      }

      build_might_have_unfound();

      state_set(PG_STATE_DEGRADED);
      dout(10) << "activate - starting recovery" << dendl;
      osd->queue_for_recovery(this);
      if (have_unfound())
	discover_all_missing(query_map);
    }

    // degraded?
    if (get_osdmap()->get_pg_size(info.pgid.pgid) > actingset.size()) {
      state_set(PG_STATE_DEGRADED);
      state_set(PG_STATE_UNDERSIZED);
    }

    state_set(PG_STATE_ACTIVATING);
  }
}

bool PG::op_has_sufficient_caps(OpRequestRef& op)
{
  // only check MOSDOp
  if (op->get_req()->get_type() != CEPH_MSG_OSD_OP)
    return true;

  MOSDOp *req = static_cast<MOSDOp*>(op->get_req());

  OSD::Session *session = (OSD::Session *)req->get_connection()->get_priv();
  if (!session) {
    dout(0) << "op_has_sufficient_caps: no session for op " << *req << dendl;
    return false;
  }
  OSDCap& caps = session->caps;
  session->put();

  string key = req->get_object_locator().key;
  if (key.length() == 0)
    key = req->get_oid().name;

  bool cap = caps.is_capable(pool.name, req->get_object_locator().nspace,
                             pool.auid, key,
			     op->need_read_cap(),
			     op->need_write_cap(),
			     op->need_class_read_cap(),
			     op->need_class_write_cap());

  dout(20) << "op_has_sufficient_caps pool=" << pool.id << " (" << pool.name
		   << " " << req->get_object_locator().nspace
	   << ") owner=" << pool.auid
	   << " need_read_cap=" << op->need_read_cap()
	   << " need_write_cap=" << op->need_write_cap()
	   << " need_class_read_cap=" << op->need_class_read_cap()
	   << " need_class_write_cap=" << op->need_class_write_cap()
	   << " -> " << (cap ? "yes" : "NO")
	   << dendl;
  return cap;
}

void PG::take_op_map_waiters()
{
  Mutex::Locker l(map_lock);
  for (list<OpRequestRef>::iterator i = waiting_for_map.begin();
       i != waiting_for_map.end();
       ) {
    if (op_must_wait_for_map(get_osdmap_with_maplock()->get_epoch(), *i)) {
      break;
    } else {
      osd->op_wq.queue(make_pair(PGRef(this), *i));
      waiting_for_map.erase(i++);
    }
  }
}

void PG::queue_op(OpRequestRef& op)
{
  Mutex::Locker l(map_lock);
  if (!waiting_for_map.empty()) {
    // preserve ordering
    waiting_for_map.push_back(op);
    op->mark_delayed("waiting_for_map not empty");
    return;
  }
  if (op_must_wait_for_map(get_osdmap_with_maplock()->get_epoch(), op)) {
    waiting_for_map.push_back(op);
    op->mark_delayed("op must wait for map");
    return;
  }
  op->mark_queued_for_pg();
  osd->op_wq.queue(make_pair(PGRef(this), op));
  {
    // after queue() to include any locking costs
#ifdef WITH_LTTNG
    osd_reqid_t reqid = op->get_reqid();
#endif
    tracepoint(pg, queue_op, reqid.name._type,
        reqid.name._num, reqid.tid, reqid.inc, op->rmw_flags);
  }
}

void PG::replay_queued_ops()
{
  assert(is_replay());
  eversion_t c = info.last_update;
  list<OpRequestRef> replay;
  dout(10) << "replay_queued_ops" << dendl;
  state_clear(PG_STATE_REPLAY);

  for (map<eversion_t,OpRequestRef>::iterator p = replay_queue.begin();
       p != replay_queue.end();
       ++p) {
    if (p->first.version != c.version+1) {
      dout(10) << "activate replay " << p->first
	       << " skipping " << c.version+1 - p->first.version 
	       << " ops"
	       << dendl;      
      c = p->first;
    }
    dout(10) << "activate replay " << p->first << " "
             << *p->second->get_req() << dendl;
    replay.push_back(p->second);
  }
  replay_queue.clear();
  requeue_ops(replay);
  requeue_ops(waiting_for_active);
  assert(waiting_for_peered.empty());

  publish_stats_to_osd();
}

void PG::_activate_committed(epoch_t epoch, epoch_t activation_epoch)
{
  lock();
  if (pg_has_reset_since(epoch)) {
    dout(10) << "_activate_committed " << epoch
	     << ", that was an old interval" << dendl;
  } else if (is_primary()) {
    peer_activated.insert(pg_whoami);
    dout(10) << "_activate_committed " << epoch
	     << " peer_activated now " << peer_activated 
	     << " last_epoch_started " << info.history.last_epoch_started
	     << " same_interval_since " << info.history.same_interval_since << dendl;
    assert(!actingbackfill.empty());
    if (peer_activated.size() == actingbackfill.size())
      all_activated_and_committed();
  } else {
    dout(10) << "_activate_committed " << epoch << " telling primary" << dendl;
    MOSDPGInfo *m = new MOSDPGInfo(epoch);
    pg_notify_t i = pg_notify_t(
      get_primary().shard, pg_whoami.shard,
      get_osdmap()->get_epoch(),
      get_osdmap()->get_epoch(),
      info);

    i.info.history.last_epoch_started = activation_epoch;
    if (acting.size() >= pool.info.min_size) {
      state_set(PG_STATE_ACTIVE);
    } else {
      state_set(PG_STATE_PEERED);
    }

    m->pg_list.push_back(make_pair(i, pg_interval_map_t()));
    osd->send_message_osd_cluster(get_primary().osd, m, get_osdmap()->get_epoch());

    // waiters
    if (flushes_in_progress == 0) {
      requeue_ops(waiting_for_peered);
    }
  }

  if (dirty_info) {
    ObjectStore::Transaction *t = new ObjectStore::Transaction;
    write_if_dirty(*t);
    int tr = osd->store->queue_transaction_and_cleanup(osr.get(), t);
    assert(tr == 0);
  }

  unlock();
}

/*
 * update info.history.last_epoch_started ONLY after we and all
 * replicas have activated AND committed the activate transaction
 * (i.e. the peering results are stable on disk).
 */
void PG::all_activated_and_committed()
{
  dout(10) << "all_activated_and_committed" << dendl;
  assert(is_primary());
  assert(peer_activated.size() == actingbackfill.size());
  assert(!actingbackfill.empty());
  assert(blocked_by.empty());

  queue_peering_event(
    CephPeeringEvtRef(
      new CephPeeringEvt(
        get_osdmap()->get_epoch(),
        get_osdmap()->get_epoch(),
        AllReplicasActivated())));
}

void PG::queue_snap_trim()
{
  if (snap_trim_queued) {
    dout(10) << "queue_snap_trim -- already queued" << dendl;
  } else {
    dout(10) << "queue_snap_trim -- queuing" << dendl;
    snap_trim_queued = true;
    osd->queue_for_snap_trim(this);
  }
}

bool PG::requeue_scrub()
{
  assert(is_locked());
  if (scrub_queued) {
    dout(10) << __func__ << ": already queued" << dendl;
    return false;
  } else {
    dout(10) << __func__ << ": queueing" << dendl;
    scrub_queued = true;
    osd->queue_for_scrub(this);
    return true;
  }
}

bool PG::queue_scrub()
{
  assert(_lock.is_locked());
  if (is_scrubbing()) {
    return false;
  }
  scrubber.must_scrub = false;
  state_set(PG_STATE_SCRUBBING);
  if (scrubber.must_deep_scrub) {
    state_set(PG_STATE_DEEP_SCRUB);
    scrubber.must_deep_scrub = false;
  }
  if (scrubber.must_repair) {
    state_set(PG_STATE_REPAIR);
    scrubber.must_repair = false;
  }
  requeue_scrub();
  return true;
}

struct C_PG_FinishRecovery : public Context {
  PGRef pg;
  C_PG_FinishRecovery(PG *p) : pg(p) {}
  void finish(int r) {
    pg->_finish_recovery(this);
  }
};

void PG::mark_clean()
{
  // only mark CLEAN if we have the desired number of replicas AND we
  // are not remapped.
  if (actingset.size() == get_osdmap()->get_pg_size(info.pgid.pgid) &&
      up == acting)
    state_set(PG_STATE_CLEAN);

  // NOTE: this is actually a bit premature: we haven't purged the
  // strays yet.
  info.history.last_epoch_clean = get_osdmap()->get_epoch();

  trim_past_intervals();

  if (is_clean() && !snap_trimq.empty())
    queue_snap_trim();

  dirty_info = true;
}

unsigned PG::get_recovery_priority()
{
  // a higher value -> a higher priority
  return OSD_RECOVERY_PRIORITY_MAX;
}

unsigned PG::get_backfill_priority()
{
  // a higher value -> a higher priority

  // undersized: 200 + num missing replicas
  if (is_undersized()) {
    assert(pool.info.size > actingset.size());
    return 200 + (pool.info.size - actingset.size());
  }

  // degraded: baseline degraded
  if (is_degraded()) {
    return 200;
  }

  // baseline
  return 1;
}

void PG::finish_recovery(list<Context*>& tfin)
{
  dout(10) << "finish_recovery" << dendl;
  assert(info.last_complete == info.last_update);

  clear_recovery_state();

  /*
   * sync all this before purging strays.  but don't block!
   */
  finish_sync_event = new C_PG_FinishRecovery(this);
  tfin.push_back(finish_sync_event);
}

void PG::_finish_recovery(Context *c)
{
  lock();
  if (deleting) {
    unlock();
    return;
  }
  if (c == finish_sync_event) {
    dout(10) << "_finish_recovery" << dendl;
    finish_sync_event = 0;
    purge_strays();

    publish_stats_to_osd();

    if (scrub_after_recovery) {
      dout(10) << "_finish_recovery requeueing for scrub" << dendl;
      scrub_after_recovery = false;
      scrubber.must_deep_scrub = true;
      queue_scrub();
    }
  } else {
    dout(10) << "_finish_recovery -- stale" << dendl;
  }
  unlock();
}

void PG::start_recovery_op(const hobject_t& soid)
{
  dout(10) << "start_recovery_op " << soid
#ifdef DEBUG_RECOVERY_OIDS
	   << " (" << recovering_oids << ")"
#endif
	   << dendl;
  assert(recovery_ops_active >= 0);
  recovery_ops_active++;
#ifdef DEBUG_RECOVERY_OIDS
  assert(recovering_oids.count(soid) == 0);
  recovering_oids.insert(soid);
#endif
  // TODOSAM: osd->osd-> not good
  osd->osd->start_recovery_op(this, soid);
}

void PG::finish_recovery_op(const hobject_t& soid, bool dequeue)
{
  dout(10) << "finish_recovery_op " << soid
#ifdef DEBUG_RECOVERY_OIDS
	   << " (" << recovering_oids << ")" 
#endif
	   << dendl;
  assert(recovery_ops_active > 0);
  recovery_ops_active--;
#ifdef DEBUG_RECOVERY_OIDS
  assert(recovering_oids.count(soid));
  recovering_oids.erase(soid);
#endif
  // TODOSAM: osd->osd-> not good
  osd->osd->finish_recovery_op(this, soid, dequeue);
}

static void split_replay_queue(
  map<eversion_t, OpRequestRef> *from,
  map<eversion_t, OpRequestRef> *to,
  unsigned match,
  unsigned bits)
{
  for (map<eversion_t, OpRequestRef>::iterator i = from->begin();
       i != from->end();
       ) {
    if (OSD::split_request(i->second, match, bits)) {
      to->insert(*i);
      from->erase(i++);
    } else {
      ++i;
    }
  }
}

void PG::split_ops(PG *child, unsigned split_bits) {
  unsigned match = child->info.pgid.ps();
  assert(waiting_for_all_missing.empty());
  assert(waiting_for_cache_not_full.empty());
  assert(waiting_for_unreadable_object.empty());
  assert(waiting_for_degraded_object.empty());
  assert(waiting_for_ack.empty());
  assert(waiting_for_ondisk.empty());
  assert(waiting_for_active.empty());
  split_replay_queue(&replay_queue, &(child->replay_queue), match, split_bits);

  snap_trim_queued = false;
  osd->dequeue_pg(this, &waiting_for_peered);

  OSD::split_list(
    &waiting_for_peered, &(child->waiting_for_peered), match, split_bits);
  {
    Mutex::Locker l(map_lock); // to avoid a race with the osd dispatch
    OSD::split_list(
      &waiting_for_map, &(child->waiting_for_map), match, split_bits);
  }
}

void PG::split_into(pg_t child_pgid, PG *child, unsigned split_bits)
{
  child->update_snap_mapper_bits(split_bits);
  child->update_osdmap_ref(get_osdmap());

  child->pool = pool;

  // Log
  pg_log.split_into(child_pgid, split_bits, &(child->pg_log));
  child->info.last_complete = info.last_complete;

  info.last_update = pg_log.get_head();
  child->info.last_update = child->pg_log.get_head();

  child->info.last_user_version = info.last_user_version;

  info.log_tail = pg_log.get_tail();
  child->info.log_tail = child->pg_log.get_tail();

  if (info.last_complete < pg_log.get_tail())
    info.last_complete = pg_log.get_tail();
  if (child->info.last_complete < child->pg_log.get_tail())
    child->info.last_complete = child->pg_log.get_tail();

  // Info
  child->info.history = info.history;
  child->info.purged_snaps = info.purged_snaps;
  child->info.set_last_backfill(info.last_backfill, info.last_backfill_bitwise);

  child->info.stats = info.stats;
  info.stats.stats_invalid = true;
  child->info.stats.stats_invalid = true;
  child->info.last_epoch_started = info.last_epoch_started;

  child->snap_trimq = snap_trimq;

  // There can't be recovery/backfill going on now
  int primary, up_primary;
  vector<int> newup, newacting;
  get_osdmap()->pg_to_up_acting_osds(
    child->info.pgid.pgid, &newup, &up_primary, &newacting, &primary);
  child->init_primary_up_acting(
    newup,
    newacting,
    up_primary,
    primary);
  child->role = OSDMap::calc_pg_role(osd->whoami, child->acting);

  // this comparison includes primary rank via pg_shard_t
  if (get_primary() != child->get_primary())
    child->info.history.same_primary_since = get_osdmap()->get_epoch();

  // History
  child->past_intervals = past_intervals;

  split_ops(child, split_bits);
  _split_into(child_pgid, child, split_bits);

  child->dirty_info = true;
  child->dirty_big_info = true;
  dirty_info = true;
  dirty_big_info = true;
}

void PG::clear_recovery_state() 
{
  dout(10) << "clear_recovery_state" << dendl;

  pg_log.reset_recovery_pointers();
  finish_sync_event = 0;

  hobject_t soid;
  while (recovery_ops_active > 0) {
#ifdef DEBUG_RECOVERY_OIDS
    soid = *recovering_oids.begin();
#endif
    finish_recovery_op(soid, true);
  }

  backfill_targets.clear();
  backfill_info.clear();
  peer_backfill_info.clear();
  waiting_on_backfill.clear();
  _clear_recovery_state();  // pg impl specific hook
}

void PG::cancel_recovery()
{
  dout(10) << "cancel_recovery" << dendl;
  clear_recovery_state();
}


void PG::purge_strays()
{
  dout(10) << "purge_strays " << stray_set << dendl;
  
  bool removed = false;
  for (set<pg_shard_t>::iterator p = stray_set.begin();
       p != stray_set.end();
       ++p) {
    assert(!is_actingbackfill(*p));
    if (get_osdmap()->is_up(p->osd)) {
      dout(10) << "sending PGRemove to osd." << *p << dendl;
      vector<spg_t> to_remove;
      to_remove.push_back(spg_t(info.pgid.pgid, p->shard));
      MOSDPGRemove *m = new MOSDPGRemove(
	get_osdmap()->get_epoch(),
	to_remove);
      osd->send_message_osd_cluster(p->osd, m, get_osdmap()->get_epoch());
      stray_purged.insert(*p);
    } else {
      dout(10) << "not sending PGRemove to down osd." << *p << dendl;
    }
    peer_missing.erase(*p);
    peer_info.erase(*p);
    peer_purged.insert(*p);
    removed = true;
  }

  // if we removed anyone, update peers (which include peer_info)
  if (removed)
    update_heartbeat_peers();

  stray_set.clear();

  // clear _requested maps; we may have to peer() again if we discover
  // (more) stray content
  peer_log_requested.clear();
  peer_missing_requested.clear();
}

void PG::set_probe_targets(const set<pg_shard_t> &probe_set)
{
  Mutex::Locker l(heartbeat_peer_lock);
  probe_targets.clear();
  for (set<pg_shard_t>::iterator i = probe_set.begin();
       i != probe_set.end();
       ++i) {
    probe_targets.insert(i->osd);
  }
}

void PG::clear_probe_targets()
{
  Mutex::Locker l(heartbeat_peer_lock);
  probe_targets.clear();
}

void PG::update_heartbeat_peers()
{
  assert(is_locked());

  set<int> new_peers;
  if (is_primary()) {
    for (unsigned i=0; i<acting.size(); i++) {
      if (acting[i] != CRUSH_ITEM_NONE)
	new_peers.insert(acting[i]);
    }
    for (unsigned i=0; i<up.size(); i++) {
      if (up[i] != CRUSH_ITEM_NONE)
	new_peers.insert(up[i]);
    }
    for (map<pg_shard_t,pg_info_t>::iterator p = peer_info.begin();
	 p != peer_info.end();
	 ++p)
      new_peers.insert(p->first.osd);
  }

  bool need_update = false;
  heartbeat_peer_lock.Lock();
  if (new_peers == heartbeat_peers) {
    dout(10) << "update_heartbeat_peers " << heartbeat_peers << " unchanged" << dendl;
  } else {
    dout(10) << "update_heartbeat_peers " << heartbeat_peers << " -> " << new_peers << dendl;
    heartbeat_peers.swap(new_peers);
    need_update = true;
  }
  heartbeat_peer_lock.Unlock();

  if (need_update)
    osd->need_heartbeat_peer_update();
}

void PG::_update_calc_stats()
{
  info.stats.version = info.last_update;
  info.stats.created = info.history.epoch_created;
  info.stats.last_scrub = info.history.last_scrub;
  info.stats.last_scrub_stamp = info.history.last_scrub_stamp;
  info.stats.last_deep_scrub = info.history.last_deep_scrub;
  info.stats.last_deep_scrub_stamp = info.history.last_deep_scrub_stamp;
  info.stats.last_clean_scrub_stamp = info.history.last_clean_scrub_stamp;
  info.stats.last_epoch_clean = info.history.last_epoch_clean;

  info.stats.log_size = pg_log.get_head().version - pg_log.get_tail().version;
  info.stats.ondisk_log_size =
    pg_log.get_head().version - pg_log.get_tail().version;
  info.stats.log_start = pg_log.get_tail();
  info.stats.ondisk_log_start = pg_log.get_tail();

  // calc copies, degraded
  unsigned target = get_osdmap()->get_pg_size(info.pgid.pgid);
  info.stats.stats.calc_copies(MAX(target, actingbackfill.size()));
  info.stats.stats.sum.num_objects_degraded = 0;
  info.stats.stats.sum.num_objects_misplaced = 0;
  if ((is_degraded() || is_undersized() || !is_clean()) && is_peered()) {
    // NOTE: we only generate copies, degraded, unfound values for
    // the summation, not individual stat categories.
    uint64_t num_objects = info.stats.stats.sum.num_objects;

    // a degraded objects has fewer replicas or EC shards than the
    // pool specifies
    int64_t degraded = 0;

    // if acting is smaller than desired, add in those missing replicas
    if (actingset.size() < target)
      degraded += (target - actingset.size()) * num_objects;

    // missing on primary
    info.stats.stats.sum.num_objects_missing_on_primary =
      pg_log.get_missing().num_missing();
    degraded += pg_log.get_missing().num_missing();

    assert(!acting.empty());
    for (set<pg_shard_t>::iterator i = actingset.begin();
	 i != actingset.end();
	 ++i) {
      if (*i == pg_whoami) continue;
      assert(peer_missing.count(*i));

      // in missing set
      degraded += peer_missing[*i].num_missing();

      // not yet backfilled
      int64_t diff = num_objects - peer_info[*i].stats.stats.sum.num_objects;
      if (diff > 0)
        degraded += diff;
    }
    info.stats.stats.sum.num_objects_degraded = degraded;
    info.stats.stats.sum.num_objects_unfound = get_num_unfound();

    // a misplaced object is not stored on the correct OSD
    uint64_t misplaced = 0;
    unsigned i = 0;
    unsigned in_place = 0;
    for (vector<int>::iterator p = up.begin(); p != up.end(); ++p, ++i) {
      pg_shard_t s(*p,
		   pool.info.ec_pool() ? shard_id_t(i) : shard_id_t::NO_SHARD);
      if (actingset.count(s)) {
	++in_place;
      } else {
	// not where it should be
	misplaced += num_objects;
	if (actingbackfill.count(s)) {
	  // ...but partially backfilled
	  misplaced -= peer_info[s].stats.stats.sum.num_objects;
	  dout(20) << __func__ << " osd." << *p << " misplaced "
		   << num_objects << " but partially backfilled "
		   << peer_info[s].stats.stats.sum.num_objects
		   << dendl;
	} else {
	  dout(20) << __func__ << " osd." << *p << " misplaced "
		   << num_objects << " but partially backfilled "
		   << dendl;
	}
      }
    }
    // count extra replicas in acting but not in up as misplaced
    if (in_place < actingset.size())
      misplaced += (actingset.size() - in_place) * num_objects;
    info.stats.stats.sum.num_objects_misplaced = misplaced;
  }
}

void PG::_update_blocked_by()
{
  // set a max on the number of blocking peers we report. if we go
  // over, report a random subset.  keep the result sorted.
  unsigned keep = MIN(blocked_by.size(), g_conf->osd_max_pg_blocked_by);
  unsigned skip = blocked_by.size() - keep;
  info.stats.blocked_by.clear();
  info.stats.blocked_by.resize(keep);
  unsigned pos = 0;
  for (set<int>::iterator p = blocked_by.begin();
       p != blocked_by.end() && keep > 0;
       ++p) {
    if (skip > 0 && (rand() % (skip + keep) < skip)) {
      --skip;
    } else {
      info.stats.blocked_by[pos++] = *p;
      --keep;
    }
  }
}

void PG::publish_stats_to_osd()
{
  if (!is_primary())
    return;

  pg_stats_publish_lock.Lock();

  if (info.stats.stats.sum.num_scrub_errors)
    state_set(PG_STATE_INCONSISTENT);
  else
    state_clear(PG_STATE_INCONSISTENT);

  utime_t now = ceph_clock_now(cct);
  if (info.stats.state != state) {
    info.stats.state = state;
    info.stats.last_change = now;
    if ((state & PG_STATE_ACTIVE) &&
	!(info.stats.state & PG_STATE_ACTIVE))
      info.stats.last_became_active = now;
    if ((state & (PG_STATE_ACTIVE|PG_STATE_PEERED)) &&
	!(info.stats.state & (PG_STATE_ACTIVE|PG_STATE_PEERED)))
      info.stats.last_became_peered = now;
  }

  _update_calc_stats();
  _update_blocked_by();

  bool publish = false;
  utime_t cutoff = now;
  cutoff -= g_conf->osd_pg_stat_report_interval_max;
  if (pg_stats_publish_valid && info.stats == pg_stats_publish &&
      info.stats.last_fresh > cutoff) {
    dout(15) << "publish_stats_to_osd " << pg_stats_publish.reported_epoch
	     << ": no change since" << dendl;
  } else {
    // update our stat summary and timestamps
    info.stats.reported_epoch = get_osdmap()->get_epoch();
    ++info.stats.reported_seq;

    info.stats.last_fresh = now;

    if (info.stats.state & PG_STATE_CLEAN)
      info.stats.last_clean = now;
    if (info.stats.state & PG_STATE_ACTIVE)
      info.stats.last_active = now;
    if (info.stats.state & (PG_STATE_ACTIVE|PG_STATE_PEERED))
      info.stats.last_peered = now;
    info.stats.last_unstale = now;
    if ((info.stats.state & PG_STATE_DEGRADED) == 0)
      info.stats.last_undegraded = now;
    if ((info.stats.state & PG_STATE_UNDERSIZED) == 0)
      info.stats.last_fullsized = now;

    publish = true;
    pg_stats_publish_valid = true;
    pg_stats_publish = info.stats;
    pg_stats_publish.stats.add(unstable_stats);

    dout(15) << "publish_stats_to_osd " << pg_stats_publish.reported_epoch
	     << ":" << pg_stats_publish.reported_seq << dendl;
  }
  pg_stats_publish_lock.Unlock();

  if (publish)
    osd->pg_stat_queue_enqueue(this);
}

void PG::clear_publish_stats()
{
  dout(15) << "clear_stats" << dendl;
  pg_stats_publish_lock.Lock();
  pg_stats_publish_valid = false;
  pg_stats_publish_lock.Unlock();

  osd->pg_stat_queue_dequeue(this);
}

/**
 * initialize a newly instantiated pg
 *
 * Initialize PG state, as when a PG is initially created, or when it
 * is first instantiated on the current node.
 *
 * @param role our role/rank
 * @param newup up set
 * @param newacting acting set
 * @param history pg history
 * @param pi past_intervals
 * @param backfill true if info should be marked as backfill
 * @param t transaction to write out our new state in
 */
void PG::init(
  int role,
  const vector<int>& newup, int new_up_primary,
  const vector<int>& newacting, int new_acting_primary,
  const pg_history_t& history,
  pg_interval_map_t& pi,
  bool backfill,
  ObjectStore::Transaction *t)
{
  dout(10) << "init role " << role << " up " << newup << " acting " << newacting
	   << " history " << history
	   << " " << pi.size() << " past_intervals"
	   << dendl;

  set_role(role);
  acting = newacting;
  up = newup;
  init_primary_up_acting(
    newup,
    newacting,
    new_up_primary,
    new_acting_primary);

  info.history = history;
  past_intervals.swap(pi);

  info.stats.up = up;
  info.stats.up_primary = new_up_primary;
  info.stats.acting = acting;
  info.stats.acting_primary = new_acting_primary;
  info.stats.mapping_epoch = info.history.same_interval_since;

  if (backfill) {
    dout(10) << __func__ << ": Setting backfill" << dendl;
    info.set_last_backfill(hobject_t(), get_sort_bitwise());
    info.last_complete = info.last_update;
    pg_log.mark_log_for_rewrite();
  }

  on_new_interval();

  dirty_info = true;
  dirty_big_info = true;
  write_if_dirty(*t);
}

void PG::upgrade(ObjectStore *store)
{
  assert(info_struct_v <= 8);
  ObjectStore::Transaction t;

  assert(0 == "no support for pre v8");
}

int PG::_prepare_write_info(map<string,bufferlist> *km,
			    epoch_t epoch,
			    pg_info_t &info, coll_t coll,
			    map<epoch_t,pg_interval_t> &past_intervals,
			    ghobject_t &pgmeta_oid,
			    bool dirty_big_info)
{
  // info.  store purged_snaps separately.
  interval_set<snapid_t> purged_snaps;
  ::encode(epoch, (*km)[epoch_key]);
  purged_snaps.swap(info.purged_snaps);
  ::encode(info, (*km)[info_key]);
  purged_snaps.swap(info.purged_snaps);

  if (dirty_big_info) {
    // potentially big stuff
    bufferlist& bigbl = (*km)[biginfo_key];
    ::encode(past_intervals, bigbl);
    ::encode(info.purged_snaps, bigbl);
    //dout(20) << "write_info bigbl " << bigbl.length() << dendl;
  }

  return 0;
}

void PG::_create(ObjectStore::Transaction& t, spg_t pgid, int bits)
{
  coll_t coll(pgid);
  t.create_collection(coll, bits);
}

void PG::_init(ObjectStore::Transaction& t, spg_t pgid, const pg_pool_t *pool)
{
  coll_t coll(pgid);

  if (pool) {
    // Give a hint to the PG collection
    bufferlist hint;
    uint32_t pg_num = pool->get_pg_num();
    uint64_t expected_num_objects_pg = pool->expected_num_objects / pg_num;
    ::encode(pg_num, hint);
    ::encode(expected_num_objects_pg, hint);
    uint32_t hint_type = ObjectStore::Transaction::COLL_HINT_EXPECTED_NUM_OBJECTS;
    t.collection_hint(coll, hint_type, hint);
  }

  ghobject_t pgmeta_oid(pgid.make_pgmeta_oid());
  t.touch(coll, pgmeta_oid);
  map<string,bufferlist> values;
  __u8 struct_v = cur_struct_v;
  ::encode(struct_v, values[infover_key]);
  t.omap_setkeys(coll, pgmeta_oid, values);
}

void PG::prepare_write_info(map<string,bufferlist> *km)
{
  info.stats.stats.add(unstable_stats);
  unstable_stats.clear();

  int ret = _prepare_write_info(km, get_osdmap()->get_epoch(), info, coll,
				past_intervals, pgmeta_oid,
				dirty_big_info);
  assert(ret == 0);
  last_persisted_osdmap_ref = osdmap_ref;

  dirty_info = false;
  dirty_big_info = false;
}

bool PG::_has_removal_flag(ObjectStore *store,
			   spg_t pgid)
{
  coll_t coll(pgid);
  ghobject_t pgmeta_oid(pgid.make_pgmeta_oid());

  // first try new way
  set<string> keys;
  keys.insert("_remove");
  map<string,bufferlist> values;
  if (store->omap_get_values(coll, pgmeta_oid, keys, &values) == 0 &&
      values.size() == 1)
    return true;

  return false;
}

int PG::peek_map_epoch(ObjectStore *store,
<<<<<<< HEAD
               coll_t& coll,
		       epoch_t *pepoch,
               bufferlist *bl,
		       ghobject_t& pgmeta_oid)
=======
		       spg_t pgid,
		       epoch_t *pepoch,
		       bufferlist *bl)
>>>>>>> 3e487c34
{
  ghobject_t legacy_infos_oid(OSD::make_infos_oid());
  epoch_t cur_epoch = 0;

  assert(bl);
  {
    // validate collection name
    assert(coll.is_pg());
  }

  // try for v8
  set<string> keys;
  keys.insert(infover_key);
  keys.insert(epoch_key);
  map<string,bufferlist> values;
  int r = store->omap_get_values(coll, pgmeta_oid, keys, &values);
  if (r != 0) {
    // probably bug 10617; see OSD::load_pgs()
    return -1;
  }
  assert(values.size() == 2);

  // sanity check version
  bufferlist::iterator bp = values[infover_key].begin();
  __u8 struct_v = 0;
  ::decode(struct_v, bp);
  assert(struct_v >= 8);

  // get epoch
  bp = values[epoch_key].begin();
  ::decode(cur_epoch, bp);

  *pepoch = cur_epoch;
  return 0;
}

void PG::write_if_dirty(ObjectStore::Transaction& t)
{
  map<string,bufferlist> km;
  if (dirty_big_info || dirty_info)
    prepare_write_info(&km);
  pg_log.write_log(t, &km, coll, pgmeta_oid);
  if (!km.empty())
    t.omap_setkeys(coll, pgmeta_oid, km);
}

void PG::trim_peers()
{
  assert(is_primary());
  calc_trim_to();
  dout(10) << "trim_peers " << pg_trim_to << dendl;
  if (pg_trim_to != eversion_t()) {
    assert(!actingbackfill.empty());
    for (set<pg_shard_t>::iterator i = actingbackfill.begin();
	 i != actingbackfill.end();
	 ++i) {
      if (*i == pg_whoami) continue;
      osd->send_message_osd_cluster(
	i->osd,
	new MOSDPGTrim(
	  get_osdmap()->get_epoch(),
	  spg_t(info.pgid.pgid, i->shard),
	  pg_trim_to),
	get_osdmap()->get_epoch());
    }
  }
}

void PG::add_log_entry(const pg_log_entry_t& e)
{
  // raise last_complete only if we were previously up to date
  if (info.last_complete == info.last_update)
    info.last_complete = e.version;
  
  // raise last_update.
  assert(e.version > info.last_update);
  info.last_update = e.version;

  // raise user_version, if it increased (it may have not get bumped
  // by all logged updates)
  if (e.user_version > info.last_user_version)
    info.last_user_version = e.user_version;

  // log mutation
  pg_log.add(e);
  dout(10) << "add_log_entry " << e << dendl;
}


void PG::append_log(
  const vector<pg_log_entry_t>& logv,
  eversion_t trim_to,
  eversion_t trim_rollback_to,
  ObjectStore::Transaction &t,
  bool transaction_applied)
{
  if (transaction_applied)
    update_snap_map(logv, t);

  /* The primary has sent an info updating the history, but it may not
   * have arrived yet.  We want to make sure that we cannot remember this
   * write without remembering that it happened in an interval which went
   * active in epoch history.last_epoch_started.
   */
  if (info.last_epoch_started != info.history.last_epoch_started) {
    info.history.last_epoch_started = info.last_epoch_started;
  }
  dout(10) << "append_log " << pg_log.get_log() << " " << logv << dendl;

  for (vector<pg_log_entry_t>::const_iterator p = logv.begin();
       p != logv.end();
       ++p) {
    add_log_entry(*p);
  }

  PGLogEntryHandler handler;
  if (!transaction_applied) {
    pg_log.clear_can_rollback_to(&handler);
    t.register_on_applied(
      new C_UpdateLastRollbackInfoTrimmedToApplied(
	this,
	get_osdmap()->get_epoch(),
	info.last_update));
  } else if (trim_rollback_to > pg_log.get_rollback_trimmed_to()) {
    pg_log.trim_rollback_info(
      trim_rollback_to,
      &handler);
    t.register_on_applied(
      new C_UpdateLastRollbackInfoTrimmedToApplied(
	this,
	get_osdmap()->get_epoch(),
	trim_rollback_to));
  }

  pg_log.trim(&handler, trim_to, info);

  dout(10) << __func__ << ": trimming to " << trim_rollback_to
	   << " entries " << handler.to_trim << dendl;
  handler.apply(this, &t);

  // update the local pg, pg log
  dirty_info = true;
  write_if_dirty(t);
}

bool PG::check_log_for_corruption(ObjectStore *store)
{
  /// TODO: this method needs to work with the omap log
  return true;
}

//! Get the name we're going to save our corrupt page log as
std::string PG::get_corrupt_pg_log_name() const
{
  const int MAX_BUF = 512;
  char buf[MAX_BUF];
  struct tm tm_buf;
  time_t my_time(time(NULL));
  const struct tm *t = localtime_r(&my_time, &tm_buf);
  int ret = strftime(buf, sizeof(buf), "corrupt_log_%Y-%m-%d_%k:%M_", t);
  if (ret == 0) {
    dout(0) << "strftime failed" << dendl;
    return "corrupt_log_unknown_time";
  }
  string out(buf);
  out += stringify(info.pgid);
  return out;
}

int PG::read_info(
  ObjectStore *store, spg_t pgid, const coll_t &coll, bufferlist &bl,
  pg_info_t &info, map<epoch_t,pg_interval_t> &past_intervals,
  __u8 &struct_v, ghobject_t& pgmeta_oid)
{
  // try for v8 or later
  set<string> keys;
  keys.insert(infover_key);
  keys.insert(info_key);
  keys.insert(biginfo_key);
  map<string,bufferlist> values;
  int r = store->omap_get_values(coll, pgmeta_oid, keys, &values);
  if (r == 0) {
    assert(values.size() == 3);

    bufferlist::iterator p = values[infover_key].begin();
    ::decode(struct_v, p);
    assert(struct_v >= 8);

    p = values[info_key].begin();
    ::decode(info, p);

    p = values[biginfo_key].begin();
    ::decode(past_intervals, p);
    ::decode(info.purged_snaps, p);
    return 0;
  }

  // legacy (ver < 8)
  ghobject_t infos_oid(OSD::make_infos_oid());
  bufferlist::iterator p = bl.begin();
  ::decode(struct_v, p);
  assert(struct_v == 7);

  // get info out of leveldb
  string k = get_info_key(info.pgid);
  string bk = get_biginfo_key(info.pgid);
  keys.clear();
  keys.insert(k);
  keys.insert(bk);
  values.clear();
  store->omap_get_values(coll_t::meta(), ghobject_t(infos_oid), keys, &values);
  assert(values.size() == 2);

  p = values[k].begin();
  ::decode(info, p);

  p = values[bk].begin();
  ::decode(past_intervals, p);
  interval_set<snapid_t> snap_collections;  // obsolete
  ::decode(snap_collections, p);
  ::decode(info.purged_snaps, p);
  return 0;
}

void PG::read_state(ObjectStore *store, bufferlist &bl, ghobject_t& pgmeta_oid)
{
  int r = read_info(store, pg_id, coll, bl, info, past_intervals,
		    info_struct_v, pgmeta_oid);
  assert(r >= 0);

  ostringstream oss;
  pg_log.read_log(store,
		  coll,
		  info_struct_v < 8 ? coll_t::meta() : coll,
		  ghobject_t(info_struct_v < 8 ? OSD::make_pg_log_oid(pg_id) : pgmeta_oid),
		  info, oss);
  if (oss.tellp())
    osd->clog->error() << oss.rdbuf();

  // log any weirdness
  log_weirdness();
}

void PG::log_weirdness()
{
  if (pg_log.get_tail() != info.log_tail)
    osd->clog->error() << info.pgid
		      << " info mismatch, log.tail " << pg_log.get_tail()
		      << " != info.log_tail " << info.log_tail
		      << "\n";
  if (pg_log.get_head() != info.last_update)
    osd->clog->error() << info.pgid
		      << " info mismatch, log.head " << pg_log.get_head()
		      << " != info.last_update " << info.last_update
		      << "\n";

  if (!pg_log.get_log().empty()) {
    // sloppy check
    if ((pg_log.get_log().log.begin()->version <= pg_log.get_tail()))
      osd->clog->error() << info.pgid
			<< " log bound mismatch, info (" << pg_log.get_tail() << ","
			<< pg_log.get_head() << "]"
			<< " actual ["
			<< pg_log.get_log().log.begin()->version << ","
			<< pg_log.get_log().log.rbegin()->version << "]"
			<< "\n";
  }
  
  if (pg_log.get_log().caller_ops.size() > pg_log.get_log().log.size()) {
    osd->clog->error() << info.pgid
		      << " caller_ops.size " << pg_log.get_log().caller_ops.size()
		      << " > log size " << pg_log.get_log().log.size()
		      << "\n";
  }
}

void PG::update_snap_map(
  const vector<pg_log_entry_t> &log_entries,
  ObjectStore::Transaction &t)
{
  for (vector<pg_log_entry_t>::const_iterator i = log_entries.begin();
       i != log_entries.end();
       ++i) {
    OSDriver::OSTransaction _t(osdriver.get_transaction(&t));
    if (i->soid.snap < CEPH_MAXSNAP) {
      if (i->is_delete()) {
	int r = snap_mapper.remove_oid(
	  i->soid,
	  &_t);
	assert(r == 0);
      } else {
	assert(i->snaps.length() > 0);
	vector<snapid_t> snaps;
	bufferlist snapbl = i->snaps;
	bufferlist::iterator p = snapbl.begin();
	try {
	  ::decode(snaps, p);
	} catch (...) {
	  snaps.clear();
	}
	set<snapid_t> _snaps(snaps.begin(), snaps.end());

	if (i->is_clone() || i->is_promote()) {
	  snap_mapper.add_oid(
	    i->soid,
	    _snaps,
	    &_t);
	} else if (i->is_modify()) {
	  assert(i->is_modify());
	  int r = snap_mapper.update_snaps(
	    i->soid,
	    _snaps,
	    0,
	    &_t);
	  assert(r == 0);
	} else {
	  assert(i->is_clean());
	}
      }
    }
  }
}

/**
 * filter trimming|trimmed snaps out of snapcontext
 */
void PG::filter_snapc(vector<snapid_t> &snaps)
{
  //nothing needs to trim, we can return immediately
  if(snap_trimq.empty() && info.purged_snaps.empty())
    return;

  bool filtering = false;
  vector<snapid_t> newsnaps;
  for (vector<snapid_t>::iterator p = snaps.begin();
       p != snaps.end();
       ++p) {
    if (snap_trimq.contains(*p) || info.purged_snaps.contains(*p)) {
      if (!filtering) {
	// start building a new vector with what we've seen so far
	dout(10) << "filter_snapc filtering " << snaps << dendl;
	newsnaps.insert(newsnaps.begin(), snaps.begin(), p);
	filtering = true;
      }
      dout(20) << "filter_snapc  removing trimq|purged snap " << *p << dendl;
    } else {
      if (filtering)
	newsnaps.push_back(*p);  // continue building new vector
    }
  }
  if (filtering) {
    snaps.swap(newsnaps);
    dout(10) << "filter_snapc  result " << snaps << dendl;
  }
}

void PG::requeue_object_waiters(map<hobject_t, list<OpRequestRef>, hobject_t::BitwiseComparator>& m)
{
  for (map<hobject_t, list<OpRequestRef>, hobject_t::BitwiseComparator>::iterator it = m.begin();
       it != m.end();
       ++it)
    requeue_ops(it->second);
  m.clear();
}

void PG::requeue_op(OpRequestRef op)
{
  osd->op_wq.queue_front(make_pair(PGRef(this), op));
}

void PG::requeue_ops(list<OpRequestRef> &ls)
{
  dout(15) << " requeue_ops " << ls << dendl;
  for (list<OpRequestRef>::reverse_iterator i = ls.rbegin();
       i != ls.rend();
       ++i) {
    osd->op_wq.queue_front(make_pair(PGRef(this), *i));
  }
  ls.clear();
}


// ==========================================================================================
// SCRUB

/*
 * when holding pg and sched_scrub_lock, then the states are:
 *   scheduling:
 *     scrubber.reserved = true
 *     scrub_rserved_peers includes whoami
 *     osd->scrub_pending++
 *   scheduling, replica declined:
 *     scrubber.reserved = true
 *     scrubber.reserved_peers includes -1
 *     osd->scrub_pending++
 *   pending:
 *     scrubber.reserved = true
 *     scrubber.reserved_peers.size() == acting.size();
 *     pg on scrub_wq
 *     osd->scrub_pending++
 *   scrubbing:
 *     scrubber.reserved = false;
 *     scrubber.reserved_peers empty
 *     osd->scrubber.active++
 */

// returns true if a scrub has been newly kicked off
bool PG::sched_scrub()
{
  assert(_lock.is_locked());
  if (!(is_primary() && is_active() && is_clean() && !is_scrubbing())) {
    return false;
  }

  bool time_for_deep = (ceph_clock_now(cct) >
    info.history.last_deep_scrub_stamp + cct->_conf->osd_deep_scrub_interval);

  //NODEEP_SCRUB so ignore time initiated deep-scrub
  if (osd->osd->get_osdmap()->test_flag(CEPH_OSDMAP_NODEEP_SCRUB) ||
      pool.info.has_flag(pg_pool_t::FLAG_NODEEP_SCRUB))
    time_for_deep = false;

  if (!scrubber.must_scrub) {
    assert(!scrubber.must_deep_scrub);

    //NOSCRUB so skip regular scrubs
    if ((osd->osd->get_osdmap()->test_flag(CEPH_OSDMAP_NOSCRUB) ||
	 pool.info.has_flag(pg_pool_t::FLAG_NOSCRUB)) && !time_for_deep)
      return false;
  }

  bool ret = true;
  if (!scrubber.reserved) {
    assert(scrubber.reserved_peers.empty());
    if (osd->inc_scrubs_pending()) {
      dout(20) << "sched_scrub: reserved locally, reserving replicas" << dendl;
      scrubber.reserved = true;
      scrubber.reserved_peers.insert(pg_whoami);
      scrub_reserve_replicas();
    } else {
      dout(20) << "sched_scrub: failed to reserve locally" << dendl;
      ret = false;
    }
  }
  if (scrubber.reserved) {
    if (scrubber.reserve_failed) {
      dout(20) << "sched_scrub: failed, a peer declined" << dendl;
      clear_scrub_reserved();
      scrub_unreserve_replicas();
      ret = false;
    } else if (scrubber.reserved_peers.size() == acting.size()) {
      dout(20) << "sched_scrub: success, reserved self and replicas" << dendl;
      if (time_for_deep) {
	dout(10) << "sched_scrub: scrub will be deep" << dendl;
	state_set(PG_STATE_DEEP_SCRUB);
      }
      queue_scrub();
    } else {
      // none declined, since scrubber.reserved is set
      dout(20) << "sched_scrub: reserved " << scrubber.reserved_peers << ", waiting for replicas" << dendl;
    }
  }

  return ret;
}

void PG::reg_next_scrub()
{
  if (!is_primary())
    return;

  utime_t reg_stamp;
  if (scrubber.must_scrub ||
      (info.stats.stats_invalid && g_conf->osd_scrub_invalid_stats)) {
    reg_stamp = ceph_clock_now(cct);
  } else {
    reg_stamp = info.history.last_scrub_stamp;
  }
  // note down the sched_time, so we can locate this scrub, and remove it
  // later on.
  scrubber.scrub_reg_stamp = osd->reg_pg_scrub(info.pgid,
					       reg_stamp,
					       scrubber.must_scrub);
}

void PG::unreg_next_scrub()
{
  if (is_primary())
    osd->unreg_pg_scrub(info.pgid, scrubber.scrub_reg_stamp);
}

void PG::sub_op_scrub_map(OpRequestRef op)
{
  MOSDSubOp *m = static_cast<MOSDSubOp *>(op->get_req());
  assert(m->get_type() == MSG_OSD_SUBOP);
  dout(7) << "sub_op_scrub_map" << dendl;

  if (m->map_epoch < info.history.same_interval_since) {
    dout(10) << "sub_op_scrub discarding old sub_op from "
	     << m->map_epoch << " < " << info.history.same_interval_since << dendl;
    return;
  }

  if (!scrubber.is_chunky_scrub_active()) {
    dout(10) << "sub_op_scrub_map scrub isn't active" << dendl;
    return;
  }

  op->mark_started();

  dout(10) << " got " << m->from << " scrub map" << dendl;
  bufferlist::iterator p = m->get_data().begin();

  scrubber.received_maps[m->from].decode(p, info.pgid.pool());
  dout(10) << "map version is "
	     << scrubber.received_maps[m->from].valid_through
	     << dendl;

  --scrubber.waiting_on;
  scrubber.waiting_on_whom.erase(m->from);

  if (scrubber.waiting_on == 0) {
    requeue_scrub();
  }
}

// send scrub v3 messages (chunky scrub)
void PG::_request_scrub_map(
  pg_shard_t replica, eversion_t version,
  hobject_t start, hobject_t end,
  bool deep, uint32_t seed)
{
  assert(replica != pg_whoami);
  dout(10) << "scrub  requesting scrubmap from osd." << replica
	   << " deep " << (int)deep << " seed " << seed << dendl;
  MOSDRepScrub *repscrubop = new MOSDRepScrub(
    spg_t(info.pgid.pgid, replica.shard), version,
    get_osdmap()->get_epoch(),
    start, end, deep, seed);
  // default priority, we want the rep scrub processed prior to any recovery
  // or client io messages (we are holding a lock!)
  osd->send_message_osd_cluster(
    replica.osd, repscrubop, get_osdmap()->get_epoch());
}

void PG::sub_op_scrub_reserve(OpRequestRef op)
{
  MOSDSubOp *m = static_cast<MOSDSubOp*>(op->get_req());
  assert(m->get_type() == MSG_OSD_SUBOP);
  dout(7) << "sub_op_scrub_reserve" << dendl;

  if (scrubber.reserved) {
    dout(10) << "Ignoring reserve request: Already reserved" << dendl;
    return;
  }

  op->mark_started();

  scrubber.reserved = osd->inc_scrubs_pending();

  MOSDSubOpReply *reply = new MOSDSubOpReply(
    m, pg_whoami, 0, get_osdmap()->get_epoch(), CEPH_OSD_FLAG_ACK);
  ::encode(scrubber.reserved, reply->get_data());
  osd->send_message_osd_cluster(reply, m->get_connection());
}

void PG::sub_op_scrub_reserve_reply(OpRequestRef op)
{
  MOSDSubOpReply *reply = static_cast<MOSDSubOpReply*>(op->get_req());
  assert(reply->get_type() == MSG_OSD_SUBOPREPLY);
  dout(7) << "sub_op_scrub_reserve_reply" << dendl;

  if (!scrubber.reserved) {
    dout(10) << "ignoring obsolete scrub reserve reply" << dendl;
    return;
  }

  op->mark_started();

  pg_shard_t from = reply->from;
  bufferlist::iterator p = reply->get_data().begin();
  bool reserved;
  ::decode(reserved, p);

  if (scrubber.reserved_peers.find(from) != scrubber.reserved_peers.end()) {
    dout(10) << " already had osd." << from << " reserved" << dendl;
  } else {
    if (reserved) {
      dout(10) << " osd." << from << " scrub reserve = success" << dendl;
      scrubber.reserved_peers.insert(from);
    } else {
      /* One decline stops this pg from being scheduled for scrubbing. */
      dout(10) << " osd." << from << " scrub reserve = fail" << dendl;
      scrubber.reserve_failed = true;
    }
    sched_scrub();
  }
}

void PG::sub_op_scrub_unreserve(OpRequestRef op)
{
  assert(op->get_req()->get_type() == MSG_OSD_SUBOP);
  dout(7) << "sub_op_scrub_unreserve" << dendl;

  op->mark_started();

  clear_scrub_reserved();
}

void PG::sub_op_scrub_stop(OpRequestRef op)
{
  op->mark_started();

  MOSDSubOp *m = static_cast<MOSDSubOp*>(op->get_req());
  assert(m->get_type() == MSG_OSD_SUBOP);
  dout(7) << "sub_op_scrub_stop" << dendl;

  // see comment in sub_op_scrub_reserve
  scrubber.reserved = false;

  MOSDSubOpReply *reply = new MOSDSubOpReply(
    m, pg_whoami, 0, get_osdmap()->get_epoch(), CEPH_OSD_FLAG_ACK);
  osd->send_message_osd_cluster(reply, m->get_connection());
}

void PG::reject_reservation()
{
  osd->send_message_osd_cluster(
    primary.osd,
    new MBackfillReserve(
      MBackfillReserve::REJECT,
      spg_t(info.pgid.pgid, primary.shard),
      get_osdmap()->get_epoch()),
    get_osdmap()->get_epoch());
}

void PG::schedule_backfill_full_retry()
{
  Mutex::Locker lock(osd->backfill_request_lock);
  osd->backfill_request_timer.add_event_after(
    cct->_conf->osd_backfill_retry_interval,
    new QueuePeeringEvt<RequestBackfill>(
      this, get_osdmap()->get_epoch(),
      RequestBackfill()));
}

void PG::clear_scrub_reserved()
{
  scrubber.reserved_peers.clear();
  scrubber.reserve_failed = false;

  if (scrubber.reserved) {
    scrubber.reserved = false;
    osd->dec_scrubs_pending();
  }
}

void PG::scrub_reserve_replicas()
{
  assert(backfill_targets.empty());
  for (set<pg_shard_t>::iterator i = actingbackfill.begin();
       i != actingbackfill.end();
       ++i) {
    if (*i == pg_whoami) continue;
    dout(10) << "scrub requesting reserve from osd." << *i << dendl;
    vector<OSDOp> scrub(1);
    scrub[0].op.op = CEPH_OSD_OP_SCRUB_RESERVE;
    hobject_t poid;
    eversion_t v;
    osd_reqid_t reqid;
    MOSDSubOp *subop = new MOSDSubOp(
      reqid, pg_whoami, spg_t(info.pgid.pgid, i->shard), poid, 0,
      get_osdmap()->get_epoch(), osd->get_tid(), v);
    subop->ops = scrub;
    osd->send_message_osd_cluster(
      i->osd, subop, get_osdmap()->get_epoch());
  }
}

void PG::scrub_unreserve_replicas()
{
  assert(backfill_targets.empty());
  for (set<pg_shard_t>::iterator i = actingbackfill.begin();
       i != actingbackfill.end();
       ++i) {
    if (*i == pg_whoami) continue;
    dout(10) << "scrub requesting unreserve from osd." << *i << dendl;
    vector<OSDOp> scrub(1);
    scrub[0].op.op = CEPH_OSD_OP_SCRUB_UNRESERVE;
    hobject_t poid;
    eversion_t v;
    osd_reqid_t reqid;
    MOSDSubOp *subop = new MOSDSubOp(
      reqid, pg_whoami, spg_t(info.pgid.pgid, i->shard), poid, 0,
      get_osdmap()->get_epoch(), osd->get_tid(), v);
    subop->ops = scrub;
    osd->send_message_osd_cluster(i->osd, subop, get_osdmap()->get_epoch());
  }
}

void PG::_scan_rollback_obs(
  const vector<ghobject_t> &rollback_obs,
  ThreadPool::TPHandle &handle)
{
  ObjectStore::Transaction *t = NULL;
  eversion_t trimmed_to = last_rollback_info_trimmed_to_applied;
  for (vector<ghobject_t>::const_iterator i = rollback_obs.begin();
       i != rollback_obs.end();
       ++i) {
    if (i->generation < trimmed_to.version) {
      osd->clog->error() << "osd." << osd->whoami
			<< " pg " << info.pgid
			<< " found obsolete rollback obj "
			<< *i << " generation < trimmed_to "
			<< trimmed_to
			<< "...repaired";
      if (!t)
	t = new ObjectStore::Transaction;
      t->remove(coll, *i);
    }
  }
  if (t) {
    derr << __func__ << ": queueing trans to clean up obsolete rollback objs"
	 << dendl;
    osd->store->queue_transaction_and_cleanup(osr.get(), t);
  }
}

void PG::_scan_snaps(ScrubMap &smap) 
{
  for (map<hobject_t, ScrubMap::object, hobject_t::BitwiseComparator>::iterator i = smap.objects.begin();
       i != smap.objects.end();
       ++i) {
    const hobject_t &hoid = i->first;
    ScrubMap::object &o = i->second;

    if (hoid.snap < CEPH_MAXSNAP) {
      // fake nlinks for old primaries
      bufferlist bl;
      bl.push_back(o.attrs[OI_ATTR]);
      object_info_t oi(bl);
      if (oi.snaps.empty()) {
	// Just head
	o.nlinks = 1;
      } else if (oi.snaps.size() == 1) {
	// Just head + only snap
	o.nlinks = 2;
      } else {
	// Just head + 1st and last snaps
	o.nlinks = 3;
      }

      // check and if necessary fix snap_mapper
      set<snapid_t> oi_snaps(oi.snaps.begin(), oi.snaps.end());
      set<snapid_t> cur_snaps;
      int r = snap_mapper.get_snaps(hoid, &cur_snaps);
      if (r != 0 && r != -ENOENT) {
	derr << __func__ << ": get_snaps returned " << cpp_strerror(r) << dendl;
	assert(0);
      }
      if (r == -ENOENT || cur_snaps != oi_snaps) {
	ObjectStore::Transaction t;
	OSDriver::OSTransaction _t(osdriver.get_transaction(&t));
	if (r == 0) {
	  r = snap_mapper.remove_oid(hoid, &_t);
	  if (r != 0) {
	    derr << __func__ << ": remove_oid returned " << cpp_strerror(r)
		 << dendl;
	    assert(0);
	  }
	  osd->clog->error() << "osd." << osd->whoami
			    << " found snap mapper error on pg "
			    << info.pgid
			    << " oid " << hoid << " snaps in mapper: "
			    << cur_snaps << ", oi: "
			    << oi_snaps
			    << "...repaired";
	} else {
	  osd->clog->error() << "osd." << osd->whoami
			    << " found snap mapper error on pg "
			    << info.pgid
			    << " oid " << hoid << " snaps missing in mapper"
			    << ", should be: "
			    << oi_snaps
			    << "...repaired";
	}
	snap_mapper.add_oid(hoid, oi_snaps, &_t);
	r = osd->store->apply_transaction(osr.get(), t);
	if (r != 0) {
	  derr << __func__ << ": apply_transaction got " << cpp_strerror(r)
	       << dendl;
	}
      }
    } else {
      o.nlinks = 1;
    }
  }
}

/*
 * build a scrub map over a chunk without releasing the lock
 * only used by chunky scrub
 */
int PG::build_scrub_map_chunk(
  ScrubMap &map,
  hobject_t start, hobject_t end, bool deep, uint32_t seed,
  ThreadPool::TPHandle &handle)
{
  dout(10) << __func__ << " [" << start << "," << end << ") "
	   << " seed " << seed << dendl;

  map.valid_through = info.last_update;

  // objects
  vector<hobject_t> ls;
  vector<ghobject_t> rollback_obs;
  int ret = get_pgbackend()->objects_list_range(
    start,
    end,
    0,
    &ls,
    &rollback_obs);
  if (ret < 0) {
    dout(5) << "objects_list_range error: " << ret << dendl;
    return ret;
  }


  get_pgbackend()->be_scan_list(map, ls, deep, seed, handle);
  _scan_rollback_obs(rollback_obs, handle);
  _scan_snaps(map);

  dout(20) << __func__ << " done" << dendl;
  return 0;
}

void PG::repair_object(
  const hobject_t& soid, list<pair<ScrubMap::object, pg_shard_t> > *ok_peers,
  pg_shard_t bad_peer)
{
  dout(10) << "repair_object " << soid << " bad_peer osd."
	   << bad_peer << " ok_peers osd.{" << ok_peers << "}" << dendl;
  ScrubMap::object &po = ok_peers->back().first;
  eversion_t v;
  bufferlist bv;
  bv.push_back(po.attrs[OI_ATTR]);
  object_info_t oi(bv);
  if (bad_peer != primary) {
    peer_missing[bad_peer].add(soid, oi.version, eversion_t());
  } else {
    // We should only be scrubbing if the PG is clean.
    assert(waiting_for_unreadable_object.empty());

    pg_log.missing_add(soid, oi.version, eversion_t());

    pg_log.set_last_requested(0);
    dout(10) << __func__ << ": primary = " << primary << dendl;
  }

  if (is_ec_pg() || bad_peer == primary) {
    // we'd better collect all shard for EC pg, and prepare good peers as the
    // source of pull in the case of replicated pg.
    missing_loc.add_missing(soid, oi.version, eversion_t());
    list<pair<ScrubMap::object, pg_shard_t> >::iterator i;
    for (i = ok_peers->begin();
	i != ok_peers->end();
	++i)
      missing_loc.add_location(soid, i->second);
  }
}

/* replica_scrub
 *
 * Wait for last_update_applied to match msg->scrub_to as above. Wait
 * for pushes to complete in case of recent recovery. Build a single
 * scrubmap of objects that are in the range [msg->start, msg->end).
 */
void PG::replica_scrub(
  OpRequestRef op,
  ThreadPool::TPHandle &handle)
{
  MOSDRepScrub *msg = static_cast<MOSDRepScrub *>(op->get_req());
  assert(!scrubber.active_rep_scrub);
  dout(7) << "replica_scrub" << dendl;

  if (msg->map_epoch < info.history.same_interval_since) {
    dout(10) << "replica_scrub discarding old replica_scrub from "
	     << msg->map_epoch << " < " << info.history.same_interval_since 
	     << dendl;
    return;
  }

  ScrubMap map;

  assert(msg->chunky);
  if (last_update_applied < msg->scrub_to) {
    dout(10) << "waiting for last_update_applied to catch up" << dendl;
    scrubber.active_rep_scrub = op;
    msg->get();
    return;
  }

  if (active_pushes > 0) {
    dout(10) << "waiting for active pushes to finish" << dendl;
    scrubber.active_rep_scrub = op;
    return;
  }

  // compensate for hobject_t's with wrong pool from sloppy hammer OSDs
  hobject_t start = msg->start;
  hobject_t end = msg->end;
  start.pool = info.pgid.pool();
  end.pool = info.pgid.pool();

  build_scrub_map_chunk(
    map, start, end, msg->deep, msg->seed,
    handle);

  vector<OSDOp> scrub(1);
  scrub[0].op.op = CEPH_OSD_OP_SCRUB_MAP;
  hobject_t poid;
  eversion_t v;
  osd_reqid_t reqid;
  MOSDSubOp *subop = new MOSDSubOp(
    reqid,
    pg_whoami,
    spg_t(info.pgid.pgid, get_primary().shard),
    poid,
    0,
    msg->map_epoch,
    osd->get_tid(),
    v);
  ::encode(map, subop->get_data());
  subop->ops = scrub;

  osd->send_message_osd_cluster(subop, msg->get_connection());
}

/* Scrub:
 * PG_STATE_SCRUBBING is set when the scrub is queued
 * 
 * scrub will be chunky if all OSDs in PG support chunky scrub
 * scrub will fail if OSDs are too old.
 */
void PG::scrub(epoch_t queued, ThreadPool::TPHandle &handle)
{
  if (g_conf->osd_scrub_sleep > 0 &&
      (scrubber.state == PG::Scrubber::NEW_CHUNK ||
       scrubber.state == PG::Scrubber::INACTIVE)) {
    dout(20) << __func__ << " state is INACTIVE|NEW_CHUNK, sleeping" << dendl;
    unlock();
    utime_t t;
    t.set_from_double(g_conf->osd_scrub_sleep);
    t.sleep();
    lock();
    dout(20) << __func__ << " slept for " << t << dendl;
  }
  if (pg_has_reset_since(queued)) {
    return;
  }
  assert(scrub_queued);
  scrub_queued = false;

  if (!is_primary() || !is_active() || !is_clean() || !is_scrubbing()) {
    dout(10) << "scrub -- not primary or active or not clean" << dendl;
    state_clear(PG_STATE_SCRUBBING);
    state_clear(PG_STATE_REPAIR);
    state_clear(PG_STATE_DEEP_SCRUB);
    publish_stats_to_osd();
    return;
  }

  if (!scrubber.active) {
    assert(backfill_targets.empty());

    scrubber.deep = state_test(PG_STATE_DEEP_SCRUB);

    dout(10) << "starting a new chunky scrub" << dendl;
  }

  chunky_scrub(handle);
}

/*
 * Chunky scrub scrubs objects one chunk at a time with writes blocked for that
 * chunk.
 *
 * The object store is partitioned into chunks which end on hash boundaries. For
 * each chunk, the following logic is performed:
 *
 *  (1) Block writes on the chunk
 *  (2) Request maps from replicas
 *  (3) Wait for pushes to be applied (after recovery)
 *  (4) Wait for writes to flush on the chunk
 *  (5) Wait for maps from replicas
 *  (6) Compare / repair all scrub maps
 *  (7) Wait for digest updates to apply
 *
 * This logic is encoded in the mostly linear state machine:
 *
 *           +------------------+
 *  _________v__________        |
 * |                    |       |
 * |      INACTIVE      |       |
 * |____________________|       |
 *           |                  |
 *           |   +----------+   |
 *  _________v___v______    |   |
 * |                    |   |   |
 * |      NEW_CHUNK     |   |   |
 * |____________________|   |   |
 *           |              |   |
 *  _________v__________    |   |
 * |                    |   |   |
 * |     WAIT_PUSHES    |   |   |
 * |____________________|   |   |
 *           |              |   |
 *  _________v__________    |   |
 * |                    |   |   |
 * |  WAIT_LAST_UPDATE  |   |   |
 * |____________________|   |   |
 *           |              |   |
 *  _________v__________    |   |
 * |                    |   |   |
 * |      BUILD_MAP     |   |   |
 * |____________________|   |   |
 *           |              |   |
 *  _________v__________    |   |
 * |                    |   |   |
 * |    WAIT_REPLICAS   |   |   |
 * |____________________|   |   |
 *           |              |   |
 *  _________v__________    |   |
 * |                    |   |   |
 * |    COMPARE_MAPS    |   |   |
 * |____________________|   |   |
 *           |              |   |
 *           |              |   |
 *  _________v__________    |   |
 * |                    |   |   |
 * |WAIT_DIGEST_UPDATES |   |   |
 * |____________________|   |   |
 *           |   |          |   |
 *           |   +----------+   |
 *  _________v__________        |
 * |                    |       |
 * |       FINISH       |       |
 * |____________________|       |
 *           |                  |
 *           +------------------+
 *
 * The primary determines the last update from the subset by walking the log. If
 * it sees a log entry pertaining to a file in the chunk, it tells the replicas
 * to wait until that update is applied before building a scrub map. Both the
 * primary and replicas will wait for any active pushes to be applied.
 *
 * In contrast to classic_scrub, chunky_scrub is entirely handled by scrub_wq.
 *
 * scrubber.state encodes the current state of the scrub (refer to state diagram
 * for details).
 */
void PG::chunky_scrub(ThreadPool::TPHandle &handle)
{
  // check for map changes
  if (scrubber.is_chunky_scrub_active()) {
    if (scrubber.epoch_start != info.history.same_interval_since) {
      dout(10) << "scrub  pg changed, aborting" << dendl;
      scrub_clear_state();
      scrub_unreserve_replicas();
      return;
    }
  }

  bool done = false;
  int ret;

  while (!done) {
    dout(20) << "scrub state " << Scrubber::state_string(scrubber.state) << dendl;

    switch (scrubber.state) {
      case PG::Scrubber::INACTIVE:
        dout(10) << "scrub start" << dendl;

        publish_stats_to_osd();
        scrubber.epoch_start = info.history.same_interval_since;
        scrubber.active = true;

	osd->inc_scrubs_active(scrubber.reserved);
	if (scrubber.reserved) {
	  scrubber.reserved = false;
	  scrubber.reserved_peers.clear();
	}

        scrubber.start = hobject_t();
        scrubber.state = PG::Scrubber::NEW_CHUNK;

	{
	  bool repair = state_test(PG_STATE_REPAIR);
	  bool deep_scrub = state_test(PG_STATE_DEEP_SCRUB);
	  const char *mode = (repair ? "repair": (deep_scrub ? "deep-scrub" : "scrub"));
	  stringstream oss;
	  oss << info.pgid.pgid << " " << mode << " starts" << std::endl;
	  osd->clog->info(oss);
	}

	if (get_min_acting_features() & CEPH_FEATURE_OSD_OBJECT_DIGEST)
	  scrubber.seed = -1; // better, and enables oi digest checks
	else
	  scrubber.seed = 0;  // compat

        break;

      case PG::Scrubber::NEW_CHUNK:
        scrubber.primary_scrubmap = ScrubMap();
        scrubber.received_maps.clear();

        {
	  hobject_t candidate_end;

          // get the start and end of our scrub chunk
          //
          // start and end need to lie on a hash boundary. We test for this by
          // requesting a list and searching backward from the end looking for a
          // boundary. If there's no boundary, we request a list after the first
          // list, and so forth.

          bool boundary_found = false;
          hobject_t start = scrubber.start;
          while (!boundary_found) {
            vector<hobject_t> objects;
            ret = get_pgbackend()->objects_list_partial(
	      start,
	      cct->_conf->osd_scrub_chunk_min,
	      cct->_conf->osd_scrub_chunk_max,
	      &objects,
	      &candidate_end);
            assert(ret >= 0);

            // in case we don't find a boundary: start again at the end
            start = candidate_end;

            // special case: reached end of file store, implicitly a boundary
            if (objects.empty()) {
              break;
            }

            // search backward from the end looking for a boundary
            objects.push_back(candidate_end);
            while (!boundary_found && objects.size() > 1) {
              hobject_t end = objects.back().get_boundary();
              objects.pop_back();

              if (objects.back().get_hash() != end.get_hash()) {
                candidate_end = end;
                boundary_found = true;
              }
            }
          }

	  if (!_range_available_for_scrub(scrubber.start, candidate_end)) {
	    // we'll be requeued by whatever made us unavailable for scrub
	    dout(10) << __func__ << ": scrub blocked somewhere in range "
		     << "[" << scrubber.start << ", " << candidate_end << ")"
		     << dendl;
	    done = true;
	    break;
	  }
	  scrubber.end = candidate_end;
        }

        // walk the log to find the latest update that affects our chunk
        scrubber.subset_last_update = pg_log.get_tail();
        for (list<pg_log_entry_t>::const_iterator p = pg_log.get_log().log.begin();
             p != pg_log.get_log().log.end();
             ++p) {
          if (cmp(p->soid, scrubber.start, get_sort_bitwise()) >= 0 &&
	      cmp(p->soid, scrubber.end, get_sort_bitwise()) < 0)
            scrubber.subset_last_update = p->version;
        }

        // ask replicas to wait until last_update_applied >= scrubber.subset_last_update and then scan
        scrubber.waiting_on_whom.insert(pg_whoami);
        ++scrubber.waiting_on;

        // request maps from replicas
	for (set<pg_shard_t>::iterator i = actingbackfill.begin();
	     i != actingbackfill.end();
	     ++i) {
	  if (*i == pg_whoami) continue;
          _request_scrub_map(*i, scrubber.subset_last_update,
                             scrubber.start, scrubber.end, scrubber.deep,
			     scrubber.seed);
          scrubber.waiting_on_whom.insert(*i);
          ++scrubber.waiting_on;
        }

        scrubber.state = PG::Scrubber::WAIT_PUSHES;

        break;

      case PG::Scrubber::WAIT_PUSHES:
        if (active_pushes == 0) {
          scrubber.state = PG::Scrubber::WAIT_LAST_UPDATE;
        } else {
          dout(15) << "wait for pushes to apply" << dendl;
          done = true;
        }
        break;

      case PG::Scrubber::WAIT_LAST_UPDATE:
        if (last_update_applied >= scrubber.subset_last_update) {
          scrubber.state = PG::Scrubber::BUILD_MAP;
        } else {
          // will be requeued by op_applied
          dout(15) << "wait for writes to flush" << dendl;
          done = true;
        }
        break;

      case PG::Scrubber::BUILD_MAP:
        assert(last_update_applied >= scrubber.subset_last_update);

        // build my own scrub map
        ret = build_scrub_map_chunk(scrubber.primary_scrubmap,
                                    scrubber.start, scrubber.end,
                                    scrubber.deep, scrubber.seed,
				    handle);
        if (ret < 0) {
          dout(5) << "error building scrub map: " << ret << ", aborting" << dendl;
          scrub_clear_state();
          scrub_unreserve_replicas();
          return;
        }

        --scrubber.waiting_on;
        scrubber.waiting_on_whom.erase(pg_whoami);

        scrubber.state = PG::Scrubber::WAIT_REPLICAS;
        break;

      case PG::Scrubber::WAIT_REPLICAS:
        if (scrubber.waiting_on > 0) {
          // will be requeued by sub_op_scrub_map
          dout(10) << "wait for replicas to build scrub map" << dendl;
          done = true;
        } else {
          scrubber.state = PG::Scrubber::COMPARE_MAPS;
        }
        break;

      case PG::Scrubber::COMPARE_MAPS:
        assert(last_update_applied >= scrubber.subset_last_update);
        assert(scrubber.waiting_on == 0);

        scrub_compare_maps();
	scrubber.start = scrubber.end;
	scrubber.run_callbacks();

        // requeue the writes from the chunk that just finished
        requeue_ops(waiting_for_active);

	scrubber.state = PG::Scrubber::WAIT_DIGEST_UPDATES;

	// fall-thru

      case PG::Scrubber::WAIT_DIGEST_UPDATES:
	if (scrubber.num_digest_updates_pending) {
	  dout(10) << __func__ << " waiting on "
		   << scrubber.num_digest_updates_pending
		   << " digest updates" << dendl;
	  done = true;
	  break;
	}

	if (cmp(scrubber.end, hobject_t::get_max(), get_sort_bitwise()) < 0) {
          scrubber.state = PG::Scrubber::NEW_CHUNK;
	  requeue_scrub();
          done = true;
        } else {
          scrubber.state = PG::Scrubber::FINISH;
        }

	break;

      case PG::Scrubber::FINISH:
        scrub_finish();
        scrubber.state = PG::Scrubber::INACTIVE;
        done = true;

        break;

      default:
        assert(0);
    }
  }
}

void PG::scrub_clear_state()
{
  assert(_lock.is_locked());
  state_clear(PG_STATE_SCRUBBING);
  state_clear(PG_STATE_REPAIR);
  state_clear(PG_STATE_DEEP_SCRUB);
  publish_stats_to_osd();

  // active -> nothing.
  if (scrubber.active)
    osd->dec_scrubs_active();

  requeue_ops(waiting_for_active);

  if (scrubber.queue_snap_trim) {
    dout(10) << "scrub finished, requeuing snap_trimmer" << dendl;
    queue_snap_trim();
  }

  scrubber.reset();

  // type-specific state clear
  _scrub_clear_state();
}

void PG::scrub_compare_maps() 
{
  dout(10) << __func__ << " has maps, analyzing" << dendl;

  // construct authoritative scrub map for type specific scrubbing
  ScrubMap authmap(scrubber.primary_scrubmap);
  map<hobject_t, pair<uint32_t, uint32_t>, hobject_t::BitwiseComparator> missing_digest;

  if (acting.size() > 1) {
    dout(10) << __func__ << "  comparing replica scrub maps" << dendl;

    stringstream ss;

    // Map from object with errors to good peer
    map<hobject_t, list<pg_shard_t>, hobject_t::BitwiseComparator> authoritative;
    map<pg_shard_t, ScrubMap *> maps;

    dout(2) << __func__ << "   osd." << acting[0] << " has "
	    << scrubber.primary_scrubmap.objects.size() << " items" << dendl;
    maps[pg_whoami] = &scrubber.primary_scrubmap;

    for (set<pg_shard_t>::iterator i = actingbackfill.begin();
	 i != actingbackfill.end();
	 ++i) {
      if (*i == pg_whoami) continue;
      dout(2) << __func__ << " replica " << *i << " has "
	      << scrubber.received_maps[*i].objects.size()
	      << " items" << dendl;
      maps[*i] = &scrubber.received_maps[*i];
    }

    // can we relate scrub digests to oi digests?
    bool okseed = (get_min_upacting_features() & CEPH_FEATURE_OSD_OBJECT_DIGEST);
    assert(okseed == (scrubber.seed == 0xffffffff));

    get_pgbackend()->be_compare_scrubmaps(
      maps,
      okseed,
      state_test(PG_STATE_REPAIR),
      scrubber.missing,
      scrubber.inconsistent,
      authoritative,
      missing_digest,
      scrubber.shallow_errors,
      scrubber.deep_errors,
      info.pgid, acting,
      ss);
    dout(2) << ss.str() << dendl;

    if (!ss.str().empty()) {
      osd->clog->error(ss);
    }

    for (map<hobject_t, list<pg_shard_t>, hobject_t::BitwiseComparator>::iterator i = authoritative.begin();
	 i != authoritative.end();
	 ++i) {
      list<pair<ScrubMap::object, pg_shard_t> > good_peers;
      for (list<pg_shard_t>::const_iterator j = i->second.begin();
	   j != i->second.end();
	   ++j) {
	good_peers.push_back(make_pair(maps[*j]->objects[i->first], *j));
      }
      scrubber.authoritative.insert(
	make_pair(
	  i->first,
	  good_peers));
    }

    for (map<hobject_t, list<pg_shard_t>, hobject_t::BitwiseComparator>::iterator i = authoritative.begin();
	 i != authoritative.end();
	 ++i) {
      authmap.objects.erase(i->first);
      authmap.objects.insert(*(maps[i->second.back()]->objects.find(i->first)));
    }
  }

  // ok, do the pg-type specific scrubbing
  _scrub(authmap, missing_digest);
}

void PG::scrub_process_inconsistent()
{
  dout(10) << __func__ << ": checking authoritative" << dendl;
  bool repair = state_test(PG_STATE_REPAIR);
  bool deep_scrub = state_test(PG_STATE_DEEP_SCRUB);
  const char *mode = (repair ? "repair": (deep_scrub ? "deep-scrub" : "scrub"));
  
  // authoriative only store objects which missing or inconsistent.
  if (!scrubber.authoritative.empty()) {
    stringstream ss;
    ss << info.pgid << " " << mode << " "
       << scrubber.missing.size() << " missing, "
       << scrubber.inconsistent.size() << " inconsistent objects";
    dout(2) << ss.str() << dendl;
    osd->clog->error(ss);
    if (repair) {
      state_clear(PG_STATE_CLEAN);
      for (map<hobject_t, list<pair<ScrubMap::object, pg_shard_t> >, hobject_t::BitwiseComparator>::iterator i =
	     scrubber.authoritative.begin();
	   i != scrubber.authoritative.end();
	   ++i) {
	set<pg_shard_t>::iterator j;
	
	if (scrubber.missing.count(i->first)) {
	  for (j = scrubber.missing[i->first].begin();
	       j != scrubber.missing[i->first].end(); 
	       ++j) {
	    repair_object(
	      i->first,
	      &(i->second),
	      *j);
	    ++scrubber.fixed;
	  }
	}
	if (scrubber.inconsistent.count(i->first)) {
	  for (j = scrubber.inconsistent[i->first].begin(); 
	       j != scrubber.inconsistent[i->first].end(); 
	       ++j) {
	    repair_object(i->first, 
	      &(i->second),
	      *j);
	    ++scrubber.fixed;
	  }
	}
      }
    }
  }
}

// the part that actually finalizes a scrub
void PG::scrub_finish() 
{
  bool repair = state_test(PG_STATE_REPAIR);
  bool deep_scrub = state_test(PG_STATE_DEEP_SCRUB);
  const char *mode = (repair ? "repair": (deep_scrub ? "deep-scrub" : "scrub"));

  // type-specific finish (can tally more errors)
  _scrub_finish();

  scrub_process_inconsistent();

  {
    stringstream oss;
    oss << info.pgid.pgid << " " << mode << " ";
    int total_errors = scrubber.shallow_errors + scrubber.deep_errors;
    if (total_errors)
      oss << total_errors << " errors";
    else
      oss << "ok";
    if (!deep_scrub && info.stats.stats.sum.num_deep_scrub_errors)
      oss << " ( " << info.stats.stats.sum.num_deep_scrub_errors
          << " remaining deep scrub error(s) )";
    if (repair)
      oss << ", " << scrubber.fixed << " fixed";
    oss << "\n";
    if (total_errors)
      osd->clog->error(oss);
    else
      osd->clog->info(oss);
  }

  // finish up
  unreg_next_scrub();
  utime_t now = ceph_clock_now(cct);
  info.history.last_scrub = info.last_update;
  info.history.last_scrub_stamp = now;
  if (scrubber.deep) {
    info.history.last_deep_scrub = info.last_update;
    info.history.last_deep_scrub_stamp = now;
  }
  // Since we don't know which errors were fixed, we can only clear them
  // when every one has been fixed.
  if (repair) {
    if (scrubber.fixed == scrubber.shallow_errors + scrubber.deep_errors) {
      assert(deep_scrub);
      scrubber.shallow_errors = scrubber.deep_errors = 0;
    } else {
      // Deep scrub in order to get corrected error counts
      scrub_after_recovery = true;
    }
  }
  if (deep_scrub) {
    if ((scrubber.shallow_errors == 0) && (scrubber.deep_errors == 0))
      info.history.last_clean_scrub_stamp = now;
    info.stats.stats.sum.num_shallow_scrub_errors = scrubber.shallow_errors;
    info.stats.stats.sum.num_deep_scrub_errors = scrubber.deep_errors;
  } else {
    info.stats.stats.sum.num_shallow_scrub_errors = scrubber.shallow_errors;
    // XXX: last_clean_scrub_stamp doesn't mean the pg is not inconsistent
    // because of deep-scrub errors
    if (scrubber.shallow_errors == 0)
      info.history.last_clean_scrub_stamp = now;
  }
  info.stats.stats.sum.num_scrub_errors = 
    info.stats.stats.sum.num_shallow_scrub_errors +
    info.stats.stats.sum.num_deep_scrub_errors;
  reg_next_scrub();

  {
    ObjectStore::Transaction *t = new ObjectStore::Transaction;
    dirty_info = true;
    write_if_dirty(*t);
    int tr = osd->store->queue_transaction_and_cleanup(osr.get(), t);
    assert(tr == 0);
  }


  if (repair) {
    queue_peering_event(
      CephPeeringEvtRef(
	new CephPeeringEvt(
	  get_osdmap()->get_epoch(),
	  get_osdmap()->get_epoch(),
	  DoRecovery())));
  }

  scrub_clear_state();
  scrub_unreserve_replicas();

  if (is_active() && is_primary()) {
    share_pg_info();
  }
}

void PG::share_pg_info()
{
  dout(10) << "share_pg_info" << dendl;

  // share new pg_info_t with replicas
  assert(!actingbackfill.empty());
  for (set<pg_shard_t>::iterator i = actingbackfill.begin();
       i != actingbackfill.end();
       ++i) {
    if (*i == pg_whoami) continue;
    pg_shard_t peer = *i;
    if (peer_info.count(peer)) {
      peer_info[peer].last_epoch_started = info.last_epoch_started;
      peer_info[peer].history.merge(info.history);
    }
    MOSDPGInfo *m = new MOSDPGInfo(get_osdmap()->get_epoch());
    m->pg_list.push_back(
      make_pair(
	pg_notify_t(
	  peer.shard, pg_whoami.shard,
	  get_osdmap()->get_epoch(),
	  get_osdmap()->get_epoch(),
	  info),
	pg_interval_map_t()));
    osd->send_message_osd_cluster(peer.osd, m, get_osdmap()->get_epoch());
  }
}

/*
 * Share a new segment of this PG's log with some replicas, after PG is active.
 *
 * Updates peer_missing and peer_info.
 */
void PG::share_pg_log()
{
  dout(10) << __func__ << dendl;
  assert(is_primary());

  set<pg_shard_t>::const_iterator a = actingbackfill.begin();
  assert(a != actingbackfill.end());
  set<pg_shard_t>::const_iterator end = actingbackfill.end();
  while (a != end) {
    pg_shard_t peer(*a);
    ++a;
    if (peer == pg_whoami) continue;
    pg_missing_t& pmissing(peer_missing[peer]);
    pg_info_t& pinfo(peer_info[peer]);

    MOSDPGLog *m = new MOSDPGLog(
      peer.shard, pg_whoami.shard,
      info.last_update.epoch, info);
    m->log.copy_after(pg_log.get_log(), pinfo.last_update);

    for (list<pg_log_entry_t>::const_iterator i = m->log.log.begin();
	 i != m->log.log.end();
	 ++i) {
      pmissing.add_next_event(*i);
    }
    pinfo.last_update = m->log.head;

    osd->send_message_osd_cluster(peer.osd, m, get_osdmap()->get_epoch());
  }
}

void PG::update_history_from_master(pg_history_t new_history)
{
  unreg_next_scrub();
  info.history.merge(new_history);
  reg_next_scrub();
}

void PG::fulfill_info(
  pg_shard_t from, const pg_query_t &query,
  pair<pg_shard_t, pg_info_t> &notify_info)
{
  assert(from == primary);
  assert(query.type == pg_query_t::INFO);

  // info
  dout(10) << "sending info" << dendl;
  notify_info = make_pair(from, info);
}

void PG::fulfill_log(
  pg_shard_t from, const pg_query_t &query, epoch_t query_epoch)
{
  dout(10) << "log request from " << from << dendl;
  assert(from == primary);
  assert(query.type != pg_query_t::INFO);

  MOSDPGLog *mlog = new MOSDPGLog(
    from.shard, pg_whoami.shard,
    get_osdmap()->get_epoch(),
    info, query_epoch);
  mlog->missing = pg_log.get_missing();

  // primary -> other, when building master log
  if (query.type == pg_query_t::LOG) {
    dout(10) << " sending info+missing+log since " << query.since
	     << dendl;
    if (query.since != eversion_t() && query.since < pg_log.get_tail()) {
      osd->clog->error() << info.pgid << " got broken pg_query_t::LOG since " << query.since
			<< " when my log.tail is " << pg_log.get_tail()
			<< ", sending full log instead\n";
      mlog->log = pg_log.get_log();           // primary should not have requested this!!
    } else
      mlog->log.copy_after(pg_log.get_log(), query.since);
  }
  else if (query.type == pg_query_t::FULLLOG) {
    dout(10) << " sending info+missing+full log" << dendl;
    mlog->log = pg_log.get_log();
  }

  dout(10) << " sending " << mlog->log << " " << mlog->missing << dendl;

  ConnectionRef con = osd->get_con_osd_cluster(
    from.osd, get_osdmap()->get_epoch());
  if (con) {
    osd->share_map_peer(from.osd, con.get(), get_osdmap());
    osd->send_message_osd_cluster(mlog, con.get());
  } else {
    mlog->put();
  }
}


// true if all OSDs in prior intervals may have crashed, and we need to replay
// false positives are okay, false negatives are not.
bool PG::may_need_replay(const OSDMapRef osdmap) const
{
  bool crashed = false;

  for (map<epoch_t,pg_interval_t>::const_reverse_iterator p = past_intervals.rbegin();
       p != past_intervals.rend();
       ++p) {
    const pg_interval_t &interval = p->second;
    dout(10) << "may_need_replay " << interval << dendl;

    if (interval.last < info.history.last_epoch_started)
      break;  // we don't care

    if (interval.acting.empty())
      continue;

    if (!interval.maybe_went_rw)
      continue;

    // look at whether any of the osds during this interval survived
    // past the end of the interval (i.e., didn't crash and
    // potentially fail to COMMIT a write that it ACKed).
    bool any_survived_interval = false;

    // consider ACTING osds
    for (unsigned i=0; i<interval.acting.size(); i++) {
      int o = interval.acting[i];
      if (o == CRUSH_ITEM_NONE)
	continue;

      const osd_info_t *pinfo = 0;
      if (osdmap->exists(o))
	pinfo = &osdmap->get_info(o);

      // does this osd appear to have survived through the end of the
      // interval?
      if (pinfo) {
	if (pinfo->up_from <= interval.first && pinfo->up_thru > interval.last) {
	  dout(10) << "may_need_replay  osd." << o
		   << " up_from " << pinfo->up_from << " up_thru " << pinfo->up_thru
		   << " survived the interval" << dendl;
	  any_survived_interval = true;
	}
	else if (pinfo->up_from <= interval.first &&
		 (std::find(acting.begin(), acting.end(), o) != acting.end() ||
		  std::find(up.begin(), up.end(), o) != up.end())) {
	  dout(10) << "may_need_replay  osd." << o
		   << " up_from " << pinfo->up_from << " and is in acting|up,"
		   << " assumed to have survived the interval" << dendl;
	  // (if it hasn't, we will rebuild PriorSet)
	  any_survived_interval = true;
	}
	else if (pinfo->up_from > interval.last &&
		 pinfo->last_clean_begin <= interval.first &&
		 pinfo->last_clean_end > interval.last) {
	  dout(10) << "may_need_replay  prior osd." << o
		   << " up_from " << pinfo->up_from
		   << " and last clean interval ["
		   << pinfo->last_clean_begin << "," << pinfo->last_clean_end
		   << ") survived the interval" << dendl;
	  any_survived_interval = true;
	}
      }
    }

    if (!any_survived_interval) {
      dout(3) << "may_need_replay  no known survivors of interval "
	      << interval.first << "-" << interval.last
	      << ", may need replay" << dendl;
      crashed = true;
      break;
    }
  }

  return crashed;
}

void PG::check_full_transition(OSDMapRef lastmap, OSDMapRef osdmap)
{
  bool changed = false;
  if (osdmap->test_flag(CEPH_OSDMAP_FULL) &&
      !lastmap->test_flag(CEPH_OSDMAP_FULL)) {
    dout(10) << " cluster was marked full in " << osdmap->get_epoch() << dendl;
    changed = true;
  }
  const pg_pool_t *pi = osdmap->get_pg_pool(info.pgid.pool());
  assert(pi);
  if (pi->has_flag(pg_pool_t::FLAG_FULL)) {
    const pg_pool_t *opi = lastmap->get_pg_pool(info.pgid.pool());
    if (!opi || !opi->has_flag(pg_pool_t::FLAG_FULL)) {
      dout(10) << " pool was marked full in " << osdmap->get_epoch() << dendl;
      changed = true;
    }
  }
  if (changed) {
    info.history.last_epoch_marked_full = osdmap->get_epoch();
    dirty_info = true;
  }
}

bool PG::should_restart_peering(
  int newupprimary,
  int newactingprimary,
  const vector<int>& newup,
  const vector<int>& newacting,
  OSDMapRef lastmap,
  OSDMapRef osdmap)
{
  if (pg_interval_t::is_new_interval(
	primary.osd,
	newactingprimary,
	acting,
	newacting,
	up_primary.osd,
	newupprimary,
	up,
	newup,
	osdmap,
	lastmap,
	info.pgid.pgid)) {
    dout(20) << "new interval newup " << newup
	     << " newacting " << newacting << dendl;
    return true;
  } else {
    return false;
  }
}

bool PG::old_peering_msg(epoch_t reply_epoch, epoch_t query_epoch)
{
  if (last_peering_reset > reply_epoch ||
      last_peering_reset > query_epoch) {
    dout(10) << "old_peering_msg reply_epoch " << reply_epoch << " query_epoch " << query_epoch
	     << " last_peering_reset " << last_peering_reset
	     << dendl;
    return true;
  }
  return false;
}

void PG::set_last_peering_reset()
{
  dout(20) << "set_last_peering_reset " << get_osdmap()->get_epoch() << dendl;
  if (last_peering_reset != get_osdmap()->get_epoch()) {
    last_peering_reset = get_osdmap()->get_epoch();
    reset_interval_flush();
  }
}

struct FlushState {
  PGRef pg;
  epoch_t epoch;
  FlushState(PG *pg, epoch_t epoch) : pg(pg), epoch(epoch) {}
  ~FlushState() {
    pg->lock();
    if (!pg->pg_has_reset_since(epoch))
      pg->queue_flushed(epoch);
    pg->unlock();
  }
};
typedef ceph::shared_ptr<FlushState> FlushStateRef;

void PG::start_flush(ObjectStore::Transaction *t,
		     list<Context *> *on_applied,
		     list<Context *> *on_safe)
{
  // flush in progress ops
  FlushStateRef flush_trigger(
    new FlushState(this, get_osdmap()->get_epoch()));
  t->nop();
  flushes_in_progress++;
  on_applied->push_back(new ContainerContext<FlushStateRef>(flush_trigger));
  on_safe->push_back(new ContainerContext<FlushStateRef>(flush_trigger));
}

void PG::reset_interval_flush()
{
  dout(10) << "Clearing blocked outgoing recovery messages" << dendl;
  recovery_state.clear_blocked_outgoing();
  
  Context *c = new QueuePeeringEvt<IntervalFlush>(
    this, get_osdmap()->get_epoch(), IntervalFlush());
  if (!osr->flush_commit(c)) {
    dout(10) << "Beginning to block outgoing recovery messages" << dendl;
    recovery_state.begin_block_outgoing();
  } else {
    dout(10) << "Not blocking outgoing recovery messages" << dendl;
    delete c;
  }
}

/* Called before initializing peering during advance_map */
void PG::start_peering_interval(
  const OSDMapRef lastmap,
  const vector<int>& newup, int new_up_primary,
  const vector<int>& newacting, int new_acting_primary,
  ObjectStore::Transaction *t)
{
  const OSDMapRef osdmap = get_osdmap();

  set_last_peering_reset();

  vector<int> oldacting, oldup;
  int oldrole = get_role();

  unreg_next_scrub();

  pg_shard_t old_acting_primary = get_primary();
  pg_shard_t old_up_primary = up_primary;
  bool was_old_primary = is_primary();

  acting.swap(oldacting);
  up.swap(oldup);
  init_primary_up_acting(
    newup,
    newacting,
    new_up_primary,
    new_acting_primary);

  if (info.stats.up != up ||
      info.stats.acting != acting ||
      info.stats.up_primary != new_up_primary ||
      info.stats.acting_primary != new_acting_primary) {
    info.stats.up = up;
    info.stats.up_primary = new_up_primary;
    info.stats.acting = acting;
    info.stats.acting_primary = new_acting_primary;
    info.stats.mapping_epoch = info.history.same_interval_since;
  }

  pg_stats_publish_lock.Lock();
  pg_stats_publish_valid = false;
  pg_stats_publish_lock.Unlock();

  // This will now be remapped during a backfill in cases
  // that it would not have been before.
  if (up != acting)
    state_set(PG_STATE_REMAPPED);
  else
    state_clear(PG_STATE_REMAPPED);

  int role = osdmap->calc_pg_role(osd->whoami, acting, acting.size());
  if (pool.info.is_replicated() || role == pg_whoami.shard)
    set_role(role);
  else
    set_role(-1);

  // did acting, up, primary|acker change?
  if (!lastmap) {
    dout(10) << " no lastmap" << dendl;
    dirty_info = true;
    dirty_big_info = true;
    info.history.same_interval_since = osdmap->get_epoch();
  } else {
    std::stringstream debug;
    assert(info.history.same_interval_since != 0);
    boost::scoped_ptr<IsPGRecoverablePredicate> recoverable(
      get_is_recoverable_predicate());
    bool new_interval = pg_interval_t::check_new_interval(
      old_acting_primary.osd,
      new_acting_primary,
      oldacting, newacting,
      old_up_primary.osd,
      new_up_primary,
      oldup, newup,
      info.history.same_interval_since,
      info.history.last_epoch_clean,
      osdmap,
      lastmap,
      info.pgid.pgid,
      recoverable.get(),
      &past_intervals,
      &debug);
    dout(10) << __func__ << ": check_new_interval output: "
	     << debug.str() << dendl;
    if (new_interval) {
      dout(10) << " noting past " << past_intervals.rbegin()->second << dendl;
      dirty_info = true;
      dirty_big_info = true;
      info.history.same_interval_since = osdmap->get_epoch();
    }
  }

  if (old_up_primary != up_primary ||
      oldup != up) {
    info.history.same_up_since = osdmap->get_epoch();
  }
  // this comparison includes primary rank via pg_shard_t
  if (old_acting_primary != get_primary()) {
    info.history.same_primary_since = osdmap->get_epoch();
  }

  on_new_interval();

  dout(10) << " up " << oldup << " -> " << up 
	   << ", acting " << oldacting << " -> " << acting 
	   << ", acting_primary " << old_acting_primary << " -> " << new_acting_primary
	   << ", up_primary " << old_up_primary << " -> " << new_up_primary
	   << ", role " << oldrole << " -> " << role
	   << ", features acting " << acting_features
	   << " upacting " << upacting_features
	   << dendl;

  // deactivate.
  state_clear(PG_STATE_ACTIVE);
  state_clear(PG_STATE_PEERED);
  state_clear(PG_STATE_DOWN);
  state_clear(PG_STATE_RECOVERY_WAIT);
  state_clear(PG_STATE_RECOVERING);

  peer_missing.clear();
  peer_purged.clear();
  actingbackfill.clear();
  snap_trim_queued = false;
  scrub_queued = false;

  // reset primary state?
  if (was_old_primary || is_primary()) {
    osd->remove_want_pg_temp(info.pgid.pgid);
  }
  clear_primary_state();

    
  // pg->on_*
  on_change(t);

  assert(!deleting);

  // should we tell the primary we are here?
  send_notify = !is_primary();

  if (role != oldrole ||
      was_old_primary != is_primary()) {
    // did primary change?
    if (was_old_primary != is_primary()) {
      state_clear(PG_STATE_CLEAN);
      clear_publish_stats();
	
      // take replay queue waiters
      list<OpRequestRef> ls;
      for (map<eversion_t,OpRequestRef>::iterator it = replay_queue.begin();
	   it != replay_queue.end();
	   ++it)
	ls.push_back(it->second);
      replay_queue.clear();
      requeue_ops(ls);
    }

    on_role_change();

    // take active waiters
    requeue_ops(waiting_for_peered);

  } else {
    // no role change.
    // did primary change?
    if (get_primary() != old_acting_primary) {    
      dout(10) << *this << " " << oldacting << " -> " << acting 
	       << ", acting primary " 
	       << old_acting_primary << " -> " << get_primary() 
	       << dendl;
    } else {
      // primary is the same.
      if (is_primary()) {
	// i am (still) primary. but my replica set changed.
	state_clear(PG_STATE_CLEAN);
	  
	dout(10) << oldacting << " -> " << acting
		 << ", replicas changed" << dendl;
      }
    }
  }
  cancel_recovery();

  if (acting.empty() && !up.empty() && up_primary == pg_whoami) {
    dout(10) << " acting empty, but i am up[0], clearing pg_temp" << dendl;
    osd->queue_want_pg_temp(info.pgid.pgid, acting);
  }
}

void PG::on_new_interval()
{
  const OSDMapRef osdmap = get_osdmap();

  reg_next_scrub();

  // initialize features
  acting_features = CEPH_FEATURES_SUPPORTED_DEFAULT;
  upacting_features = CEPH_FEATURES_SUPPORTED_DEFAULT;
  for (vector<int>::iterator p = acting.begin(); p != acting.end(); ++p) {
    if (*p == CRUSH_ITEM_NONE)
      continue;
    uint64_t f = osdmap->get_xinfo(*p).features;
    acting_features &= f;
    upacting_features &= f;
  }
  for (vector<int>::iterator p = up.begin(); p != up.end(); ++p) {
    if (*p == CRUSH_ITEM_NONE)
      continue;
    upacting_features &= osdmap->get_xinfo(*p).features;
  }

  do_sort_bitwise = get_osdmap()->test_flag(CEPH_OSDMAP_SORTBITWISE);
  if (do_sort_bitwise) {
    assert(get_min_upacting_features() & CEPH_FEATURE_OSD_BITWISE_HOBJ_SORT);
    if (g_conf->osd_debug_randomize_hobject_sort_order) {
      // randomly use a nibblewise sort (when we otherwise might have
      // done bitwise) based on some *deterministic* function such that
      // all peers/osds will agree.
      do_sort_bitwise =
	(info.history.same_interval_since + info.pgid.ps()) & 1;
    }
  }

  _on_new_interval();
}

void PG::proc_primary_info(ObjectStore::Transaction &t, const pg_info_t &oinfo)
{
  assert(!is_primary());

  unreg_next_scrub();
  if (info.history.merge(oinfo.history))
    dirty_info = true;
  reg_next_scrub();

  if (last_complete_ondisk.epoch >= info.history.last_epoch_started) {
    // DEBUG: verify that the snaps are empty in snap_mapper
    if (cct->_conf->osd_debug_verify_snaps_on_info) {
      interval_set<snapid_t> p;
      p.union_of(oinfo.purged_snaps, info.purged_snaps);
      p.subtract(info.purged_snaps);
      if (!p.empty()) {
	for (interval_set<snapid_t>::iterator i = p.begin();
	     i != p.end();
	     ++i) {
	  for (snapid_t snap = i.get_start();
	       snap != i.get_len() + i.get_start();
	       ++snap) {
	    hobject_t hoid;
	    int r = snap_mapper.get_next_object_to_trim(snap, &hoid);
	    if (r != 0 && r != -ENOENT) {
	      derr << __func__ << ": snap_mapper get_next_object_to_trim returned "
		   << cpp_strerror(r) << dendl;
	      assert(0);
	    } else if (r != -ENOENT) {
	      derr << __func__ << ": snap_mapper get_next_object_to_trim returned "
		   << cpp_strerror(r) << " for object "
		   << hoid << " on snap " << snap
		   << " which should have been fully trimmed " << dendl;
	      assert(0);
	    }
	  }
	}
      }
    }
    info.purged_snaps = oinfo.purged_snaps;
    dirty_info = true;
    dirty_big_info = true;
  }
}

ostream& operator<<(ostream& out, const PG& pg)
{
  out << "pg[" << pg.info
      << " " << pg.up;
  if (pg.acting != pg.up)
    out << "/" << pg.acting;
  out << " r=" << pg.get_role();
  out << " lpr=" << pg.get_last_peering_reset();

  if (!pg.past_intervals.empty()) {
    out << " pi=" << pg.past_intervals.begin()->first << "-" << pg.past_intervals.rbegin()->second.last
	<< "/" << pg.past_intervals.size();
  }

  if (pg.is_peered()) {
    if (pg.last_update_ondisk != pg.info.last_update)
      out << " luod=" << pg.last_update_ondisk;
    if (pg.last_update_applied != pg.info.last_update)
      out << " lua=" << pg.last_update_applied;
  }

  if (pg.recovery_ops_active)
    out << " rops=" << pg.recovery_ops_active;

  if (pg.pg_log.get_tail() != pg.info.log_tail ||
      pg.pg_log.get_head() != pg.info.last_update)
    out << " (info mismatch, " << pg.pg_log.get_log() << ")";

  if (!pg.pg_log.get_log().empty()) {
    if ((pg.pg_log.get_log().log.begin()->version <= pg.pg_log.get_tail())) {
      out << " (log bound mismatch, actual=["
	  << pg.pg_log.get_log().log.begin()->version << ","
	  << pg.pg_log.get_log().log.rbegin()->version << "]";
      out << ")";
    }
  }

  if (!pg.backfill_targets.empty())
    out << " bft=" << pg.backfill_targets;
  out << " crt=" << pg.pg_log.get_log().can_rollback_to;

  if (pg.last_complete_ondisk != pg.info.last_complete)
    out << " lcod " << pg.last_complete_ondisk;

  if (pg.is_primary()) {
    out << " mlcod " << pg.min_last_complete_ondisk;
  }

  out << " " << pg_state_string(pg.get_state());
  if (pg.should_send_notify())
    out << " NOTIFY";

  if (pg.scrubber.must_repair)
    out << " MUST_REPAIR";
  if (pg.scrubber.must_deep_scrub)
    out << " MUST_DEEP_SCRUB";
  if (pg.scrubber.must_scrub)
    out << " MUST_SCRUB";

  if (!pg.get_sort_bitwise())
    out << " NIBBLEWISE";

  //out << " (" << pg.pg_log.get_tail() << "," << pg.pg_log.get_head() << "]";
  if (pg.pg_log.get_missing().num_missing()) {
    out << " m=" << pg.pg_log.get_missing().num_missing();
    if (pg.is_primary()) {
      int unfound = pg.get_num_unfound();
      if (unfound)
	out << " u=" << unfound;
    }
  }
  if (pg.snap_trimq.size())
    out << " snaptrimq=" << pg.snap_trimq;

  out << "]";


  return out;
}

bool PG::can_discard_op(OpRequestRef& op)
{
  MOSDOp *m = static_cast<MOSDOp*>(op->get_req());

  if (OSD::op_is_discardable(m)) {
    dout(20) << " discard " << *m << dendl;
    return true;
  }

  if (m->get_map_epoch() < info.history.same_primary_since) {
    dout(7) << " changed after " << m->get_map_epoch()
	    << ", dropping " << *m << dendl;
    return true;
  }

  if (m->get_map_epoch() < pool.info.last_force_op_resend &&
      m->get_connection()->has_feature(CEPH_FEATURE_OSD_POOLRESEND)) {
    dout(7) << __func__ << " sent before last_force_op_resend "
	    << pool.info.last_force_op_resend << ", dropping" << *m << dendl;
    return true;
  }

  if ((m->get_flags() & (CEPH_OSD_FLAG_BALANCE_READS |
			 CEPH_OSD_FLAG_LOCALIZE_READS)) &&
      op->may_read() &&
      !(op->may_write() || op->may_cache())) {
    // balanced reads; any replica will do
    if (!(is_primary() || is_replica())) {
      osd->handle_misdirected_op(this, op);
      return true;
    }
  } else {
    // normal case; must be primary
    if (!is_primary()) {
      osd->handle_misdirected_op(this, op);
      return true;
    }
  }
  if (is_replay()) {
    if (m->get_version().version > 0) {
      dout(7) << " queueing replay at " << m->get_version()
	      << " for " << *m << dendl;
      replay_queue[m->get_version()] = op;
      op->mark_delayed("waiting for replay");
      return true;
    }
  }
  return false;
}

template<typename T, int MSGTYPE>
bool PG::can_discard_replica_op(OpRequestRef& op)
{
  T *m = static_cast<T *>(op->get_req());
  assert(m->get_type() == MSGTYPE);

  /* Mostly, this overlaps with the old_peering_msg
   * condition.  An important exception is pushes
   * sent by replicas not in the acting set, since
   * if such a replica goes down it does not cause
   * a new interval. */
  int from = m->get_source().num();
  if (get_osdmap()->get_down_at(from) >= m->map_epoch)
    return true;

  // same pg?
  //  if pg changes _at all_, we reset and repeer!
  if (old_peering_msg(m->map_epoch, m->map_epoch)) {
    dout(10) << "can_discard_replica_op pg changed " << info.history
	     << " after " << m->map_epoch
	     << ", dropping" << dendl;
    return true;
  }
  return false;
}

bool PG::can_discard_scan(OpRequestRef op)
{
  MOSDPGScan *m = static_cast<MOSDPGScan *>(op->get_req());
  assert(m->get_type() == MSG_OSD_PG_SCAN);

  if (old_peering_msg(m->map_epoch, m->query_epoch)) {
    dout(10) << " got old scan, ignoring" << dendl;
    return true;
  }
  return false;
}

bool PG::can_discard_backfill(OpRequestRef op)
{
  MOSDPGBackfill *m = static_cast<MOSDPGBackfill *>(op->get_req());
  assert(m->get_type() == MSG_OSD_PG_BACKFILL);

  if (old_peering_msg(m->map_epoch, m->query_epoch)) {
    dout(10) << " got old backfill, ignoring" << dendl;
    return true;
  }

  return false;

}

bool PG::can_discard_request(OpRequestRef& op)
{
  switch (op->get_req()->get_type()) {
  case CEPH_MSG_OSD_OP:
    return can_discard_op(op);
  case MSG_OSD_SUBOP:
    return can_discard_replica_op<MOSDSubOp, MSG_OSD_SUBOP>(op);
  case MSG_OSD_REPOP:
    return can_discard_replica_op<MOSDRepOp, MSG_OSD_REPOP>(op);
  case MSG_OSD_PG_PUSH:
    return can_discard_replica_op<MOSDPGPush, MSG_OSD_PG_PUSH>(op);
  case MSG_OSD_PG_PULL:
    return can_discard_replica_op<MOSDPGPull, MSG_OSD_PG_PULL>(op);
  case MSG_OSD_PG_PUSH_REPLY:
    return can_discard_replica_op<MOSDPGPushReply, MSG_OSD_PG_PUSH_REPLY>(op);
  case MSG_OSD_SUBOPREPLY:
    return can_discard_replica_op<MOSDSubOpReply, MSG_OSD_SUBOPREPLY>(op);
  case MSG_OSD_REPOPREPLY:
    return can_discard_replica_op<MOSDRepOpReply, MSG_OSD_REPOPREPLY>(op);

  case MSG_OSD_EC_WRITE:
    return can_discard_replica_op<MOSDECSubOpWrite, MSG_OSD_EC_WRITE>(op);
  case MSG_OSD_EC_WRITE_REPLY:
    return can_discard_replica_op<MOSDECSubOpWriteReply, MSG_OSD_EC_WRITE_REPLY>(op);
  case MSG_OSD_EC_READ:
    return can_discard_replica_op<MOSDECSubOpRead, MSG_OSD_EC_READ>(op);
  case MSG_OSD_EC_READ_REPLY:
    return can_discard_replica_op<MOSDECSubOpReadReply, MSG_OSD_EC_READ_REPLY>(op);
  case MSG_OSD_REP_SCRUB:
    return can_discard_replica_op<MOSDRepScrub, MSG_OSD_REP_SCRUB>(op);

  case MSG_OSD_PG_SCAN:
    return can_discard_scan(op);
  case MSG_OSD_PG_BACKFILL:
    return can_discard_backfill(op);
  }
  return true;
}

bool PG::op_must_wait_for_map(epoch_t cur_epoch, OpRequestRef& op)
{
  switch (op->get_req()->get_type()) {
  case CEPH_MSG_OSD_OP:
    return !have_same_or_newer_map(
      cur_epoch,
      static_cast<MOSDOp*>(op->get_req())->get_map_epoch());

  case MSG_OSD_SUBOP:
    return !have_same_or_newer_map(
      cur_epoch,
      static_cast<MOSDSubOp*>(op->get_req())->map_epoch);

  case MSG_OSD_REPOP:
    return !have_same_or_newer_map(
      cur_epoch,
      static_cast<MOSDRepOp*>(op->get_req())->map_epoch);

  case MSG_OSD_SUBOPREPLY:
    return !have_same_or_newer_map(
      cur_epoch,
      static_cast<MOSDSubOpReply*>(op->get_req())->map_epoch);

  case MSG_OSD_REPOPREPLY:
    return !have_same_or_newer_map(
      cur_epoch,
      static_cast<MOSDRepOpReply*>(op->get_req())->map_epoch);

  case MSG_OSD_PG_SCAN:
    return !have_same_or_newer_map(
      cur_epoch,
      static_cast<MOSDPGScan*>(op->get_req())->map_epoch);

  case MSG_OSD_PG_BACKFILL:
    return !have_same_or_newer_map(
      cur_epoch,
      static_cast<MOSDPGBackfill*>(op->get_req())->map_epoch);

  case MSG_OSD_PG_PUSH:
    return !have_same_or_newer_map(
      cur_epoch,
      static_cast<MOSDPGPush*>(op->get_req())->map_epoch);

  case MSG_OSD_PG_PULL:
    return !have_same_or_newer_map(
      cur_epoch,
      static_cast<MOSDPGPull*>(op->get_req())->map_epoch);

  case MSG_OSD_PG_PUSH_REPLY:
    return !have_same_or_newer_map(
      cur_epoch,
      static_cast<MOSDPGPushReply*>(op->get_req())->map_epoch);

  case MSG_OSD_EC_WRITE:
    return !have_same_or_newer_map(
      cur_epoch,
      static_cast<MOSDECSubOpWrite*>(op->get_req())->map_epoch);

  case MSG_OSD_EC_WRITE_REPLY:
    return !have_same_or_newer_map(
      cur_epoch,
      static_cast<MOSDECSubOpWriteReply*>(op->get_req())->map_epoch);

  case MSG_OSD_EC_READ:
    return !have_same_or_newer_map(
      cur_epoch,
      static_cast<MOSDECSubOpRead*>(op->get_req())->map_epoch);

  case MSG_OSD_EC_READ_REPLY:
    return !have_same_or_newer_map(
      cur_epoch,
      static_cast<MOSDECSubOpReadReply*>(op->get_req())->map_epoch);

  case MSG_OSD_REP_SCRUB:
    return !have_same_or_newer_map(
      cur_epoch,
      static_cast<MOSDRepScrub*>(op->get_req())->map_epoch);
  }
  assert(0);
  return false;
}

void PG::take_waiters()
{
  dout(10) << "take_waiters" << dendl;
  take_op_map_waiters();
  for (list<CephPeeringEvtRef>::iterator i = peering_waiters.begin();
       i != peering_waiters.end();
       ++i) osd->queue_for_peering(this);
  peering_queue.splice(peering_queue.begin(), peering_waiters,
		       peering_waiters.begin(), peering_waiters.end());
}

void PG::handle_peering_event(CephPeeringEvtRef evt, RecoveryCtx *rctx)
{
  dout(10) << "handle_peering_event: " << evt->get_desc() << dendl;
  if (!have_same_or_newer_map(evt->get_epoch_sent())) {
    dout(10) << "deferring event " << evt->get_desc() << dendl;
    peering_waiters.push_back(evt);
    return;
  }
  if (old_peering_evt(evt))
    return;
  recovery_state.handle_event(evt, rctx);
}

void PG::queue_peering_event(CephPeeringEvtRef evt)
{
  if (old_peering_evt(evt))
    return;
  peering_queue.push_back(evt);
  osd->queue_for_peering(this);
}

void PG::queue_null(epoch_t msg_epoch,
		    epoch_t query_epoch)
{
  dout(10) << "null" << dendl;
  queue_peering_event(
    CephPeeringEvtRef(new CephPeeringEvt(msg_epoch, query_epoch,
					 NullEvt())));
}

void PG::queue_flushed(epoch_t e)
{
  dout(10) << "flushed" << dendl;
  queue_peering_event(
    CephPeeringEvtRef(new CephPeeringEvt(e, e,
					 FlushedEvt())));
}

void PG::queue_query(epoch_t msg_epoch,
		     epoch_t query_epoch,
		     pg_shard_t from, const pg_query_t& q)
{
  dout(10) << "handle_query " << q << " from replica " << from << dendl;
  queue_peering_event(
    CephPeeringEvtRef(new CephPeeringEvt(msg_epoch, query_epoch,
					 MQuery(from, q, query_epoch))));
}

void PG::handle_advance_map(
  OSDMapRef osdmap, OSDMapRef lastmap,
  vector<int>& newup, int up_primary,
  vector<int>& newacting, int acting_primary,
  RecoveryCtx *rctx)
{
  assert(lastmap->get_epoch() == osdmap_ref->get_epoch());
  assert(lastmap == osdmap_ref);
  dout(10) << "handle_advance_map "
	   << newup << "/" << newacting
	   << " -- " << up_primary << "/" << acting_primary
	   << dendl;
  update_osdmap_ref(osdmap);
  pool.update(osdmap);
  AdvMap evt(
    osdmap, lastmap, newup, up_primary,
    newacting, acting_primary);
  recovery_state.handle_event(evt, rctx);
  if (pool.info.last_change == osdmap_ref->get_epoch())
    on_pool_change();
}

void PG::handle_activate_map(RecoveryCtx *rctx)
{
  dout(10) << "handle_activate_map " << dendl;
  ActMap evt;
  recovery_state.handle_event(evt, rctx);
  if (osdmap_ref->get_epoch() - last_persisted_osdmap_ref->get_epoch() >
    cct->_conf->osd_pg_epoch_persisted_max_stale) {
    dout(20) << __func__ << ": Dirtying info: last_persisted is "
	     << last_persisted_osdmap_ref->get_epoch()
	     << " while current is " << osdmap_ref->get_epoch() << dendl;
    dirty_info = true;
  } else {
    dout(20) << __func__ << ": Not dirtying info: last_persisted is "
	     << last_persisted_osdmap_ref->get_epoch()
	     << " while current is " << osdmap_ref->get_epoch() << dendl;
  }
  if (osdmap_ref->check_new_blacklist_entries()) check_blacklisted_watchers();
}

void PG::handle_loaded(RecoveryCtx *rctx)
{
  dout(10) << "handle_loaded" << dendl;
  Load evt;
  recovery_state.handle_event(evt, rctx);
}

void PG::handle_create(RecoveryCtx *rctx)
{
  dout(10) << "handle_create" << dendl;
  Initialize evt;
  recovery_state.handle_event(evt, rctx);
  ActMap evt2;
  recovery_state.handle_event(evt2, rctx);
}

void PG::handle_query_state(Formatter *f)
{
  dout(10) << "handle_query_state" << dendl;
  QueryState q(f);
  recovery_state.handle_event(q, 0);
}



std::ostream& operator<<(std::ostream& oss,
			 const struct PG::PriorSet &prior)
{
  oss << "PriorSet[probe=" << prior.probe << " "
      << "down=" << prior.down << " "
      << "blocked_by=" << prior.blocked_by << "]";
  return oss;
}

/*------------ Recovery State Machine----------------*/
#undef dout_prefix
#define dout_prefix (*_dout << context< RecoveryMachine >().pg->gen_prefix() \
		     << "state<" << get_state_name() << ">: ")

/*------Crashed-------*/
PG::RecoveryState::Crashed::Crashed(my_context ctx)
  : my_base(ctx),
    NamedState(context< RecoveryMachine >().pg->cct, "Crashed")
{
  context< RecoveryMachine >().log_enter(state_name);
  assert(0 == "we got a bad state machine event");
}


/*------Initial-------*/
PG::RecoveryState::Initial::Initial(my_context ctx)
  : my_base(ctx),
    NamedState(context< RecoveryMachine >().pg->cct, "Initial")
{
  context< RecoveryMachine >().log_enter(state_name);
}

boost::statechart::result PG::RecoveryState::Initial::react(const Load& l)
{
  PG *pg = context< RecoveryMachine >().pg;

  // do we tell someone we're here?
  pg->send_notify = (!pg->is_primary());

  return transit< Reset >();
}

boost::statechart::result PG::RecoveryState::Initial::react(const MNotifyRec& notify)
{
  PG *pg = context< RecoveryMachine >().pg;
  pg->proc_replica_info(notify.from, notify.notify.info);
  pg->update_heartbeat_peers();
  pg->set_last_peering_reset();
  return transit< Primary >();
}

boost::statechart::result PG::RecoveryState::Initial::react(const MInfoRec& i)
{
  PG *pg = context< RecoveryMachine >().pg;
  assert(!pg->is_primary());
  post_event(i);
  return transit< Stray >();
}

boost::statechart::result PG::RecoveryState::Initial::react(const MLogRec& i)
{
  PG *pg = context< RecoveryMachine >().pg;
  assert(!pg->is_primary());
  post_event(i);
  return transit< Stray >();
}

void PG::RecoveryState::Initial::exit()
{
  context< RecoveryMachine >().log_exit(state_name, enter_time);
  PG *pg = context< RecoveryMachine >().pg;
  utime_t dur = ceph_clock_now(pg->cct) - enter_time;
  pg->osd->recoverystate_perf->tinc(rs_initial_latency, dur);
}

/*------Started-------*/
PG::RecoveryState::Started::Started(my_context ctx)
  : my_base(ctx),
    NamedState(context< RecoveryMachine >().pg->cct, "Started")
{
  context< RecoveryMachine >().log_enter(state_name);
}

boost::statechart::result
PG::RecoveryState::Started::react(const IntervalFlush&)
{
  dout(10) << "Ending blocked outgoing recovery messages" << dendl;
  context< RecoveryMachine >().pg->recovery_state.end_block_outgoing();
  return discard_event();
}


boost::statechart::result
PG::RecoveryState::Started::react(const FlushedEvt&)
{
  PG *pg = context< RecoveryMachine >().pg;
  pg->on_flushed();
  return discard_event();
}


boost::statechart::result PG::RecoveryState::Started::react(const AdvMap& advmap)
{
  dout(10) << "Started advmap" << dendl;
  PG *pg = context< RecoveryMachine >().pg;
  pg->check_full_transition(advmap.lastmap, advmap.osdmap);
  if (pg->should_restart_peering(
	advmap.up_primary,
	advmap.acting_primary,
	advmap.newup,
	advmap.newacting,
	advmap.lastmap,
	advmap.osdmap)) {
    dout(10) << "should_restart_peering, transitioning to Reset" << dendl;
    post_event(advmap);
    return transit< Reset >();
  }
  pg->remove_down_peer_info(advmap.osdmap);
  return discard_event();
}

boost::statechart::result PG::RecoveryState::Started::react(const QueryState& q)
{
  q.f->open_object_section("state");
  q.f->dump_string("name", state_name);
  q.f->dump_stream("enter_time") << enter_time;
  q.f->close_section();
  return discard_event();
}

void PG::RecoveryState::Started::exit()
{
  context< RecoveryMachine >().log_exit(state_name, enter_time);
  PG *pg = context< RecoveryMachine >().pg;
  utime_t dur = ceph_clock_now(pg->cct) - enter_time;
  pg->osd->recoverystate_perf->tinc(rs_started_latency, dur);
}

/*--------Reset---------*/
PG::RecoveryState::Reset::Reset(my_context ctx)
  : my_base(ctx),
    NamedState(context< RecoveryMachine >().pg->cct, "Reset")
{
  context< RecoveryMachine >().log_enter(state_name);
  PG *pg = context< RecoveryMachine >().pg;

  pg->flushes_in_progress = 0;
  pg->set_last_peering_reset();
}

boost::statechart::result
PG::RecoveryState::Reset::react(const FlushedEvt&)
{
  PG *pg = context< RecoveryMachine >().pg;
  pg->on_flushed();
  return discard_event();
}

boost::statechart::result
PG::RecoveryState::Reset::react(const IntervalFlush&)
{
  dout(10) << "Ending blocked outgoing recovery messages" << dendl;
  context< RecoveryMachine >().pg->recovery_state.end_block_outgoing();
  return discard_event();
}

boost::statechart::result PG::RecoveryState::Reset::react(const AdvMap& advmap)
{
  PG *pg = context< RecoveryMachine >().pg;
  dout(10) << "Reset advmap" << dendl;

  // make sure we have past_intervals filled in.  hopefully this will happen
  // _before_ we are active.
  pg->generate_past_intervals();

  pg->check_full_transition(advmap.lastmap, advmap.osdmap);

  if (pg->should_restart_peering(
	advmap.up_primary,
	advmap.acting_primary,
	advmap.newup,
	advmap.newacting,
	advmap.lastmap,
	advmap.osdmap)) {
    dout(10) << "should restart peering, calling start_peering_interval again"
	     << dendl;
    pg->start_peering_interval(
      advmap.lastmap,
      advmap.newup, advmap.up_primary,
      advmap.newacting, advmap.acting_primary,
      context< RecoveryMachine >().get_cur_transaction());
  }
  pg->remove_down_peer_info(advmap.osdmap);
  return discard_event();
}

boost::statechart::result PG::RecoveryState::Reset::react(const ActMap&)
{
  PG *pg = context< RecoveryMachine >().pg;
  if (pg->should_send_notify() && pg->get_primary().osd >= 0) {
    context< RecoveryMachine >().send_notify(
      pg->get_primary(),
      pg_notify_t(
	pg->get_primary().shard, pg->pg_whoami.shard,
	pg->get_osdmap()->get_epoch(),
	pg->get_osdmap()->get_epoch(),
	pg->info),
      pg->past_intervals);
  }

  pg->update_heartbeat_peers();
  pg->take_waiters();

  return transit< Started >();
}

boost::statechart::result PG::RecoveryState::Reset::react(const QueryState& q)
{
  q.f->open_object_section("state");
  q.f->dump_string("name", state_name);
  q.f->dump_stream("enter_time") << enter_time;
  q.f->close_section();
  return discard_event();
}

void PG::RecoveryState::Reset::exit()
{
  context< RecoveryMachine >().log_exit(state_name, enter_time);
  PG *pg = context< RecoveryMachine >().pg;
  utime_t dur = ceph_clock_now(pg->cct) - enter_time;
  pg->osd->recoverystate_perf->tinc(rs_reset_latency, dur);
}

/*-------Start---------*/
PG::RecoveryState::Start::Start(my_context ctx)
  : my_base(ctx),
    NamedState(context< RecoveryMachine >().pg->cct, "Start")
{
  context< RecoveryMachine >().log_enter(state_name);

  PG *pg = context< RecoveryMachine >().pg;
  if (pg->is_primary()) {
    dout(1) << "transitioning to Primary" << dendl;
    post_event(MakePrimary());
  } else { //is_stray
    dout(1) << "transitioning to Stray" << dendl; 
    post_event(MakeStray());
  }
}

void PG::RecoveryState::Start::exit()
{
  context< RecoveryMachine >().log_exit(state_name, enter_time);
  PG *pg = context< RecoveryMachine >().pg;
  utime_t dur = ceph_clock_now(pg->cct) - enter_time;
  pg->osd->recoverystate_perf->tinc(rs_start_latency, dur);
}

/*---------Primary--------*/
PG::RecoveryState::Primary::Primary(my_context ctx)
  : my_base(ctx),
    NamedState(context< RecoveryMachine >().pg->cct, "Started/Primary")
{
  context< RecoveryMachine >().log_enter(state_name);
  PG *pg = context< RecoveryMachine >().pg;
  assert(pg->want_acting.empty());

  // set CREATING bit until we have peered for the first time.
  if (pg->info.history.last_epoch_started == 0)
    pg->state_set(PG_STATE_CREATING);
}

boost::statechart::result PG::RecoveryState::Primary::react(const MNotifyRec& notevt)
{
  dout(7) << "handle_pg_notify from osd." << notevt.from << dendl;
  PG *pg = context< RecoveryMachine >().pg;
  if (pg->peer_info.count(notevt.from) &&
      pg->peer_info[notevt.from].last_update == notevt.notify.info.last_update) {
    dout(10) << *pg << " got dup osd." << notevt.from << " info " << notevt.notify.info
	     << ", identical to ours" << dendl;
  } else {
    pg->proc_replica_info(notevt.from, notevt.notify.info);
  }
  return discard_event();
}

boost::statechart::result PG::RecoveryState::Primary::react(const ActMap&)
{
  dout(7) << "handle ActMap primary" << dendl;
  PG *pg = context< RecoveryMachine >().pg;
  pg->publish_stats_to_osd();
  pg->take_waiters();
  return discard_event();
}

void PG::RecoveryState::Primary::exit()
{
  context< RecoveryMachine >().log_exit(state_name, enter_time);
  PG *pg = context< RecoveryMachine >().pg;
  pg->want_acting.clear();
  utime_t dur = ceph_clock_now(pg->cct) - enter_time;
  pg->osd->recoverystate_perf->tinc(rs_primary_latency, dur);
  pg->clear_primary_state();
  pg->state_clear(PG_STATE_CREATING);
}

/*---------Peering--------*/
PG::RecoveryState::Peering::Peering(my_context ctx)
  : my_base(ctx),
    NamedState(context< RecoveryMachine >().pg->cct, "Started/Primary/Peering")
{
  context< RecoveryMachine >().log_enter(state_name);

  PG *pg = context< RecoveryMachine >().pg;
  assert(!pg->is_peered());
  assert(!pg->is_peering());
  assert(pg->is_primary());
  pg->state_set(PG_STATE_PEERING);
}

boost::statechart::result PG::RecoveryState::Peering::react(const AdvMap& advmap) 
{
  PG *pg = context< RecoveryMachine >().pg;
  dout(10) << "Peering advmap" << dendl;
  if (prior_set.get()->affected_by_map(advmap.osdmap, pg)) {
    dout(1) << "Peering, affected_by_map, going to Reset" << dendl;
    post_event(advmap);
    return transit< Reset >();
  }
  
  pg->adjust_need_up_thru(advmap.osdmap);
  
  return forward_event();
}

boost::statechart::result PG::RecoveryState::Peering::react(const QueryState& q)
{
  PG *pg = context< RecoveryMachine >().pg;

  q.f->open_object_section("state");
  q.f->dump_string("name", state_name);
  q.f->dump_stream("enter_time") << enter_time;

  q.f->open_array_section("past_intervals");
  for (map<epoch_t,pg_interval_t>::iterator p = pg->past_intervals.begin();
       p != pg->past_intervals.end();
       ++p) {
    q.f->open_object_section("past_interval");
    p->second.dump(q.f);
    q.f->close_section();
  }
  q.f->close_section();

  q.f->open_array_section("probing_osds");
  for (set<pg_shard_t>::iterator p = prior_set->probe.begin();
       p != prior_set->probe.end();
       ++p)
    q.f->dump_stream("osd") << *p;
  q.f->close_section();

  if (prior_set->pg_down)
    q.f->dump_string("blocked", "peering is blocked due to down osds");

  q.f->open_array_section("down_osds_we_would_probe");
  for (set<int>::iterator p = prior_set->down.begin();
       p != prior_set->down.end();
       ++p)
    q.f->dump_int("osd", *p);
  q.f->close_section();

  q.f->open_array_section("peering_blocked_by");
  for (map<int,epoch_t>::iterator p = prior_set->blocked_by.begin();
       p != prior_set->blocked_by.end();
       ++p) {
    q.f->open_object_section("osd");
    q.f->dump_int("osd", p->first);
    q.f->dump_int("current_lost_at", p->second);
    q.f->dump_string("comment", "starting or marking this osd lost may let us proceed");
    q.f->close_section();
  }
  q.f->close_section();

  q.f->close_section();
  return forward_event();
}

void PG::RecoveryState::Peering::exit()
{
  dout(10) << "Leaving Peering" << dendl;
  context< RecoveryMachine >().log_exit(state_name, enter_time);
  PG *pg = context< RecoveryMachine >().pg;
  pg->state_clear(PG_STATE_PEERING);
  pg->clear_probe_targets();

  utime_t dur = ceph_clock_now(pg->cct) - enter_time;
  pg->osd->recoverystate_perf->tinc(rs_peering_latency, dur);
}


/*------Backfilling-------*/
PG::RecoveryState::Backfilling::Backfilling(my_context ctx)
  : my_base(ctx),
    NamedState(context< RecoveryMachine >().pg->cct, "Started/Primary/Active/Backfilling")
{
  context< RecoveryMachine >().log_enter(state_name);
  PG *pg = context< RecoveryMachine >().pg;
  pg->backfill_reserved = true;
  pg->osd->queue_for_recovery(pg);
  pg->state_clear(PG_STATE_BACKFILL_TOOFULL);
  pg->state_clear(PG_STATE_BACKFILL_WAIT);
  pg->state_set(PG_STATE_BACKFILL);
}

boost::statechart::result
PG::RecoveryState::Backfilling::react(const RemoteReservationRejected &)
{
  PG *pg = context< RecoveryMachine >().pg;
  pg->osd->local_reserver.cancel_reservation(pg->info.pgid);
  pg->state_set(PG_STATE_BACKFILL_TOOFULL);

  for (set<pg_shard_t>::iterator it = pg->backfill_targets.begin();
       it != pg->backfill_targets.end();
       ++it) {
    assert(*it != pg->pg_whoami);
    ConnectionRef con = pg->osd->get_con_osd_cluster(
      it->osd, pg->get_osdmap()->get_epoch());
    if (con) {
      pg->osd->send_message_osd_cluster(
        new MBackfillReserve(
	  MBackfillReserve::REJECT,
	  spg_t(pg->info.pgid.pgid, it->shard),
	  pg->get_osdmap()->get_epoch()),
	con.get());
    }
  }

  pg->osd->recovery_wq.dequeue(pg);

  pg->waiting_on_backfill.clear();
  pg->finish_recovery_op(hobject_t::get_max());

  pg->schedule_backfill_full_retry();
  return transit<NotBackfilling>();
}

void PG::RecoveryState::Backfilling::exit()
{
  context< RecoveryMachine >().log_exit(state_name, enter_time);
  PG *pg = context< RecoveryMachine >().pg;
  pg->backfill_reserved = false;
  pg->backfill_reserving = false;
  pg->state_clear(PG_STATE_BACKFILL);
  utime_t dur = ceph_clock_now(pg->cct) - enter_time;
  pg->osd->recoverystate_perf->tinc(rs_backfilling_latency, dur);
}

/*--WaitRemoteBackfillReserved--*/

PG::RecoveryState::WaitRemoteBackfillReserved::WaitRemoteBackfillReserved(my_context ctx)
  : my_base(ctx),
    NamedState(context< RecoveryMachine >().pg->cct, "Started/Primary/Active/WaitRemoteBackfillReserved"),
    backfill_osd_it(context< Active >().remote_shards_to_reserve_backfill.begin())
{
  context< RecoveryMachine >().log_enter(state_name);
  PG *pg = context< RecoveryMachine >().pg;
  pg->state_set(PG_STATE_BACKFILL_WAIT);
  post_event(RemoteBackfillReserved());
}

boost::statechart::result
PG::RecoveryState::WaitRemoteBackfillReserved::react(const RemoteBackfillReserved &evt)
{
  PG *pg = context< RecoveryMachine >().pg;

  if (backfill_osd_it != context< Active >().remote_shards_to_reserve_backfill.end()) {
    //The primary never backfills itself
    assert(*backfill_osd_it != pg->pg_whoami);
    ConnectionRef con = pg->osd->get_con_osd_cluster(
      backfill_osd_it->osd, pg->get_osdmap()->get_epoch());
    if (con) {
      pg->osd->send_message_osd_cluster(
        new MBackfillReserve(
	MBackfillReserve::REQUEST,
	spg_t(pg->info.pgid.pgid, backfill_osd_it->shard),
	pg->get_osdmap()->get_epoch(),
	pg->get_backfill_priority()),
      con.get());
    }
    ++backfill_osd_it;
  } else {
    post_event(AllBackfillsReserved());
  }
  return discard_event();
}

void PG::RecoveryState::WaitRemoteBackfillReserved::exit()
{
  context< RecoveryMachine >().log_exit(state_name, enter_time);
  PG *pg = context< RecoveryMachine >().pg;
  utime_t dur = ceph_clock_now(pg->cct) - enter_time;
  pg->osd->recoverystate_perf->tinc(rs_waitremotebackfillreserved_latency, dur);
}

boost::statechart::result
PG::RecoveryState::WaitRemoteBackfillReserved::react(const RemoteReservationRejected &evt)
{
  PG *pg = context< RecoveryMachine >().pg;
  pg->osd->local_reserver.cancel_reservation(pg->info.pgid);

  // Send REJECT to all previously acquired reservations
  set<pg_shard_t>::const_iterator it, begin, end, next;
  begin = context< Active >().remote_shards_to_reserve_backfill.begin();
  end = context< Active >().remote_shards_to_reserve_backfill.end();
  assert(begin != end);
  for (next = it = begin, ++next ; next != backfill_osd_it; ++it, ++next) {
    //The primary never backfills itself
    assert(*it != pg->pg_whoami);
    ConnectionRef con = pg->osd->get_con_osd_cluster(
      it->osd, pg->get_osdmap()->get_epoch());
    if (con) {
      pg->osd->send_message_osd_cluster(
        new MBackfillReserve(
	MBackfillReserve::REJECT,
	spg_t(pg->info.pgid.pgid, it->shard),
	pg->get_osdmap()->get_epoch()),
      con.get());
    }
  }

  pg->state_clear(PG_STATE_BACKFILL_WAIT);
  pg->state_set(PG_STATE_BACKFILL_TOOFULL);

  pg->schedule_backfill_full_retry();

  return transit<NotBackfilling>();
}

/*--WaitLocalBackfillReserved--*/
PG::RecoveryState::WaitLocalBackfillReserved::WaitLocalBackfillReserved(my_context ctx)
  : my_base(ctx),
    NamedState(context< RecoveryMachine >().pg->cct, "Started/Primary/Active/WaitLocalBackfillReserved")
{
  context< RecoveryMachine >().log_enter(state_name);
  PG *pg = context< RecoveryMachine >().pg;
  pg->state_set(PG_STATE_BACKFILL_WAIT);
  pg->osd->local_reserver.request_reservation(
    pg->info.pgid,
    new QueuePeeringEvt<LocalBackfillReserved>(
      pg, pg->get_osdmap()->get_epoch(),
      LocalBackfillReserved()),
    pg->get_backfill_priority());
}

void PG::RecoveryState::WaitLocalBackfillReserved::exit()
{
  context< RecoveryMachine >().log_exit(state_name, enter_time);
  PG *pg = context< RecoveryMachine >().pg;
  utime_t dur = ceph_clock_now(pg->cct) - enter_time;
  pg->osd->recoverystate_perf->tinc(rs_waitlocalbackfillreserved_latency, dur);
}

/*----NotBackfilling------*/
PG::RecoveryState::NotBackfilling::NotBackfilling(my_context ctx)
  : my_base(ctx),
    NamedState(context< RecoveryMachine >().pg->cct, "Started/Primary/Active/NotBackfilling")
{
  context< RecoveryMachine >().log_enter(state_name);
}

boost::statechart::result
PG::RecoveryState::NotBackfilling::react(const RemoteBackfillReserved &evt)
{
  return discard_event();
}

boost::statechart::result
PG::RecoveryState::NotBackfilling::react(const RemoteReservationRejected &evt)
{
  return discard_event();
}

void PG::RecoveryState::NotBackfilling::exit()
{
  context< RecoveryMachine >().log_exit(state_name, enter_time);
  PG *pg = context< RecoveryMachine >().pg;
  utime_t dur = ceph_clock_now(pg->cct) - enter_time;
  pg->osd->recoverystate_perf->tinc(rs_notbackfilling_latency, dur);
}

/*---RepNotRecovering----*/
PG::RecoveryState::RepNotRecovering::RepNotRecovering(my_context ctx)
  : my_base(ctx),
    NamedState(context< RecoveryMachine >().pg->cct, "Started/ReplicaActive/RepNotRecovering")
{
  context< RecoveryMachine >().log_enter(state_name);
}

void PG::RecoveryState::RepNotRecovering::exit()
{
  context< RecoveryMachine >().log_exit(state_name, enter_time);
  PG *pg = context< RecoveryMachine >().pg;
  utime_t dur = ceph_clock_now(pg->cct) - enter_time;
  pg->osd->recoverystate_perf->tinc(rs_repnotrecovering_latency, dur);
}

/*---RepWaitRecoveryReserved--*/
PG::RecoveryState::RepWaitRecoveryReserved::RepWaitRecoveryReserved(my_context ctx)
  : my_base(ctx),
    NamedState(context< RecoveryMachine >().pg->cct, "Started/ReplicaActive/RepWaitRecoveryReserved")
{
  context< RecoveryMachine >().log_enter(state_name);
  PG *pg = context< RecoveryMachine >().pg;

  pg->osd->remote_reserver.request_reservation(
    pg->info.pgid,
    new QueuePeeringEvt<RemoteRecoveryReserved>(
      pg, pg->get_osdmap()->get_epoch(),
      RemoteRecoveryReserved()),
    pg->get_recovery_priority());
}

boost::statechart::result
PG::RecoveryState::RepWaitRecoveryReserved::react(const RemoteRecoveryReserved &evt)
{
  PG *pg = context< RecoveryMachine >().pg;
  pg->osd->send_message_osd_cluster(
    pg->primary.osd,
    new MRecoveryReserve(
      MRecoveryReserve::GRANT,
      spg_t(pg->info.pgid.pgid, pg->primary.shard),
      pg->get_osdmap()->get_epoch()),
    pg->get_osdmap()->get_epoch());
  return transit<RepRecovering>();
}

void PG::RecoveryState::RepWaitRecoveryReserved::exit()
{
  context< RecoveryMachine >().log_exit(state_name, enter_time);
  PG *pg = context< RecoveryMachine >().pg;
  utime_t dur = ceph_clock_now(pg->cct) - enter_time;
  pg->osd->recoverystate_perf->tinc(rs_repwaitrecoveryreserved_latency, dur);
}

/*-RepWaitBackfillReserved*/
PG::RecoveryState::RepWaitBackfillReserved::RepWaitBackfillReserved(my_context ctx)
  : my_base(ctx),
    NamedState(context< RecoveryMachine >().pg->cct, "Started/ReplicaActive/RepWaitBackfillReserved")
{
  context< RecoveryMachine >().log_enter(state_name);
}

boost::statechart::result 
PG::RecoveryState::RepNotRecovering::react(const RequestBackfillPrio &evt)
{
  PG *pg = context< RecoveryMachine >().pg;
  double ratio, max_ratio;

  if (g_conf->osd_debug_reject_backfill_probability > 0 &&
      (rand()%1000 < (g_conf->osd_debug_reject_backfill_probability*1000.0))) {
    dout(10) << "backfill reservation rejected: failure injection" << dendl;
    post_event(RemoteReservationRejected());
  } else if (pg->osd->too_full_for_backfill(&ratio, &max_ratio) &&
      !pg->cct->_conf->osd_debug_skip_full_check_in_backfill_reservation) {
    dout(10) << "backfill reservation rejected: full ratio is "
	     << ratio << ", which is greater than max allowed ratio "
	     << max_ratio << dendl;
    post_event(RemoteReservationRejected());
  } else {
    pg->osd->remote_reserver.request_reservation(
      pg->info.pgid,
      new QueuePeeringEvt<RemoteBackfillReserved>(
        pg, pg->get_osdmap()->get_epoch(),
        RemoteBackfillReserved()), evt.priority);
  }
  return transit<RepWaitBackfillReserved>();
}

void PG::RecoveryState::RepWaitBackfillReserved::exit()
{
  context< RecoveryMachine >().log_exit(state_name, enter_time);
  PG *pg = context< RecoveryMachine >().pg;
  utime_t dur = ceph_clock_now(pg->cct) - enter_time;
  pg->osd->recoverystate_perf->tinc(rs_repwaitbackfillreserved_latency, dur);
}

boost::statechart::result
PG::RecoveryState::RepWaitBackfillReserved::react(const RemoteBackfillReserved &evt)
{
  PG *pg = context< RecoveryMachine >().pg;

  double ratio, max_ratio;
  if (g_conf->osd_debug_reject_backfill_probability > 0 &&
      (rand()%1000 < (g_conf->osd_debug_reject_backfill_probability*1000.0))) {
    dout(10) << "backfill reservation rejected after reservation: "
	     << "failure injection" << dendl;
    pg->osd->remote_reserver.cancel_reservation(pg->info.pgid);
    post_event(RemoteReservationRejected());
    return discard_event();
  } else if (pg->osd->too_full_for_backfill(&ratio, &max_ratio) &&
	     !pg->cct->_conf->osd_debug_skip_full_check_in_backfill_reservation) {
    dout(10) << "backfill reservation rejected after reservation: full ratio is "
	     << ratio << ", which is greater than max allowed ratio "
	     << max_ratio << dendl;
    pg->osd->remote_reserver.cancel_reservation(pg->info.pgid);
    post_event(RemoteReservationRejected());
    return discard_event();
  } else {
    pg->osd->send_message_osd_cluster(
      pg->primary.osd,
      new MBackfillReserve(
	MBackfillReserve::GRANT,
	spg_t(pg->info.pgid.pgid, pg->primary.shard),
	pg->get_osdmap()->get_epoch()),
      pg->get_osdmap()->get_epoch());
    return transit<RepRecovering>();
  }
}

boost::statechart::result
PG::RecoveryState::RepWaitBackfillReserved::react(const RemoteReservationRejected &evt)
{
  PG *pg = context< RecoveryMachine >().pg;
  pg->reject_reservation();
  return transit<RepNotRecovering>();
}

/*---RepRecovering-------*/
PG::RecoveryState::RepRecovering::RepRecovering(my_context ctx)
  : my_base(ctx),
    NamedState(context< RecoveryMachine >().pg->cct, "Started/ReplicaActive/RepRecovering")
{
  context< RecoveryMachine >().log_enter(state_name);
}

boost::statechart::result
PG::RecoveryState::RepRecovering::react(const BackfillTooFull &)
{
  PG *pg = context< RecoveryMachine >().pg;
  pg->reject_reservation();
  return discard_event();
}

void PG::RecoveryState::RepRecovering::exit()
{
  context< RecoveryMachine >().log_exit(state_name, enter_time);
  PG *pg = context< RecoveryMachine >().pg;
  pg->osd->remote_reserver.cancel_reservation(pg->info.pgid);
  utime_t dur = ceph_clock_now(pg->cct) - enter_time;
  pg->osd->recoverystate_perf->tinc(rs_RepRecovering_latency, dur);
}

/*------Activating--------*/
PG::RecoveryState::Activating::Activating(my_context ctx)
  : my_base(ctx),
    NamedState(context< RecoveryMachine >().pg->cct, "Started/Primary/Active/Activating")
{
  context< RecoveryMachine >().log_enter(state_name);
}

void PG::RecoveryState::Activating::exit()
{
  context< RecoveryMachine >().log_exit(state_name, enter_time);
  PG *pg = context< RecoveryMachine >().pg;
  utime_t dur = ceph_clock_now(pg->cct) - enter_time;
  pg->osd->recoverystate_perf->tinc(rs_activating_latency, dur);
}

PG::RecoveryState::WaitLocalRecoveryReserved::WaitLocalRecoveryReserved(my_context ctx)
  : my_base(ctx),
    NamedState(context< RecoveryMachine >().pg->cct, "Started/Primary/Active/WaitLocalRecoveryReserved")
{
  context< RecoveryMachine >().log_enter(state_name);
  PG *pg = context< RecoveryMachine >().pg;
  pg->state_set(PG_STATE_RECOVERY_WAIT);
  pg->osd->local_reserver.request_reservation(
    pg->info.pgid,
    new QueuePeeringEvt<LocalRecoveryReserved>(
      pg, pg->get_osdmap()->get_epoch(),
      LocalRecoveryReserved()),
    pg->get_recovery_priority());
}

void PG::RecoveryState::WaitLocalRecoveryReserved::exit()
{
  context< RecoveryMachine >().log_exit(state_name, enter_time);
  PG *pg = context< RecoveryMachine >().pg;
  utime_t dur = ceph_clock_now(pg->cct) - enter_time;
  pg->osd->recoverystate_perf->tinc(rs_waitlocalrecoveryreserved_latency, dur);
}

PG::RecoveryState::WaitRemoteRecoveryReserved::WaitRemoteRecoveryReserved(my_context ctx)
  : my_base(ctx),
    NamedState(context< RecoveryMachine >().pg->cct, "Started/Primary/Active/WaitRemoteRecoveryReserved"),
    remote_recovery_reservation_it(context< Active >().remote_shards_to_reserve_recovery.begin())
{
  context< RecoveryMachine >().log_enter(state_name);
  post_event(RemoteRecoveryReserved());
}

boost::statechart::result
PG::RecoveryState::WaitRemoteRecoveryReserved::react(const RemoteRecoveryReserved &evt) {
  PG *pg = context< RecoveryMachine >().pg;

  if (remote_recovery_reservation_it != context< Active >().remote_shards_to_reserve_recovery.end()) {
    assert(*remote_recovery_reservation_it != pg->pg_whoami);
  }

  if (remote_recovery_reservation_it != context< Active >().remote_shards_to_reserve_recovery.end()) {
    ConnectionRef con = pg->osd->get_con_osd_cluster(
      remote_recovery_reservation_it->osd, pg->get_osdmap()->get_epoch());
    if (con) {
      pg->osd->send_message_osd_cluster(
        new MRecoveryReserve(
	  MRecoveryReserve::REQUEST,
	  spg_t(pg->info.pgid.pgid, remote_recovery_reservation_it->shard),
	  pg->get_osdmap()->get_epoch()),
	con.get());
    }
    ++remote_recovery_reservation_it;
  } else {
    post_event(AllRemotesReserved());
  }
  return discard_event();
}

void PG::RecoveryState::WaitRemoteRecoveryReserved::exit()
{
  context< RecoveryMachine >().log_exit(state_name, enter_time);
  PG *pg = context< RecoveryMachine >().pg;
  utime_t dur = ceph_clock_now(pg->cct) - enter_time;
  pg->osd->recoverystate_perf->tinc(rs_waitremoterecoveryreserved_latency, dur);
}

PG::RecoveryState::Recovering::Recovering(my_context ctx)
  : my_base(ctx),
    NamedState(context< RecoveryMachine >().pg->cct, "Started/Primary/Active/Recovering")
{
  context< RecoveryMachine >().log_enter(state_name);

  PG *pg = context< RecoveryMachine >().pg;
  pg->state_clear(PG_STATE_RECOVERY_WAIT);
  pg->state_set(PG_STATE_RECOVERING);
  pg->osd->queue_for_recovery(pg);
}

void PG::RecoveryState::Recovering::release_reservations()
{
  PG *pg = context< RecoveryMachine >().pg;
  assert(!pg->pg_log.get_missing().have_missing());

  // release remote reservations
  for (set<pg_shard_t>::const_iterator i =
	 context< Active >().remote_shards_to_reserve_recovery.begin();
        i != context< Active >().remote_shards_to_reserve_recovery.end();
        ++i) {
    if (*i == pg->pg_whoami) // skip myself
      continue;
    ConnectionRef con = pg->osd->get_con_osd_cluster(
      i->osd, pg->get_osdmap()->get_epoch());
    if (con) {
      pg->osd->send_message_osd_cluster(
        new MRecoveryReserve(
	  MRecoveryReserve::RELEASE,
	  spg_t(pg->info.pgid.pgid, i->shard),
	  pg->get_osdmap()->get_epoch()),
	con.get());
    }
  }
}

boost::statechart::result
PG::RecoveryState::Recovering::react(const AllReplicasRecovered &evt)
{
  PG *pg = context< RecoveryMachine >().pg;
  pg->state_clear(PG_STATE_RECOVERING);
  release_reservations();
  return transit<Recovered>();
}

boost::statechart::result
PG::RecoveryState::Recovering::react(const RequestBackfill &evt)
{
  PG *pg = context< RecoveryMachine >().pg;
  pg->state_clear(PG_STATE_RECOVERING);
  release_reservations();
  return transit<WaitRemoteBackfillReserved>();
}

void PG::RecoveryState::Recovering::exit()
{
  context< RecoveryMachine >().log_exit(state_name, enter_time);
  PG *pg = context< RecoveryMachine >().pg;
  utime_t dur = ceph_clock_now(pg->cct) - enter_time;
  pg->osd->recoverystate_perf->tinc(rs_recovering_latency, dur);
}

PG::RecoveryState::Recovered::Recovered(my_context ctx)
  : my_base(ctx),
    NamedState(context< RecoveryMachine >().pg->cct, "Started/Primary/Active/Recovered")
{
  pg_shard_t auth_log_shard;

  context< RecoveryMachine >().log_enter(state_name);

  PG *pg = context< RecoveryMachine >().pg;
  pg->osd->local_reserver.cancel_reservation(pg->info.pgid);

  assert(!pg->needs_recovery());

  // if we finished backfill, all acting are active; recheck if
  // DEGRADED | UNDERSIZED is appropriate.
  assert(!pg->actingbackfill.empty());
  if (pg->get_osdmap()->get_pg_size(pg->info.pgid.pgid) <=
      pg->actingbackfill.size())
    pg->state_clear(PG_STATE_DEGRADED);

  // adjust acting set?  (e.g. because backfill completed...)
  if (pg->acting != pg->up && !pg->choose_acting(auth_log_shard))
    assert(pg->want_acting.size());

  if (context< Active >().all_replicas_activated)
    post_event(GoClean());
}

void PG::RecoveryState::Recovered::exit()
{
  context< RecoveryMachine >().log_exit(state_name, enter_time);
  PG *pg = context< RecoveryMachine >().pg;
  utime_t dur = ceph_clock_now(pg->cct) - enter_time;
  pg->osd->recoverystate_perf->tinc(rs_recovered_latency, dur);
}

PG::RecoveryState::Clean::Clean(my_context ctx)
  : my_base(ctx),
    NamedState(context< RecoveryMachine >().pg->cct, "Started/Primary/Active/Clean")
{
  context< RecoveryMachine >().log_enter(state_name);

  PG *pg = context< RecoveryMachine >().pg;

  if (pg->info.last_complete != pg->info.last_update) {
    assert(0);
  }
  pg->finish_recovery(*context< RecoveryMachine >().get_on_safe_context_list());
  pg->mark_clean();

  pg->share_pg_info();
  pg->publish_stats_to_osd();

}

void PG::RecoveryState::Clean::exit()
{
  context< RecoveryMachine >().log_exit(state_name, enter_time);
  PG *pg = context< RecoveryMachine >().pg;
  pg->state_clear(PG_STATE_CLEAN);
  utime_t dur = ceph_clock_now(pg->cct) - enter_time;
  pg->osd->recoverystate_perf->tinc(rs_clean_latency, dur);
}

template <typename T>
set<pg_shard_t> unique_osd_shard_set(const pg_shard_t & skip, const T &in)
{
  set<int> osds_found;
  set<pg_shard_t> out;
  for (typename T::const_iterator i = in.begin();
       i != in.end();
       ++i) {
    if (*i != skip && !osds_found.count(i->osd)) {
      osds_found.insert(i->osd);
      out.insert(*i);
    }
  }
  return out;
}

/*---------Active---------*/
PG::RecoveryState::Active::Active(my_context ctx)
  : my_base(ctx),
    NamedState(context< RecoveryMachine >().pg->cct, "Started/Primary/Active"),
    remote_shards_to_reserve_recovery(
      unique_osd_shard_set(
	context< RecoveryMachine >().pg->pg_whoami,
	context< RecoveryMachine >().pg->actingbackfill)),
    remote_shards_to_reserve_backfill(
      unique_osd_shard_set(
	context< RecoveryMachine >().pg->pg_whoami,
	context< RecoveryMachine >().pg->backfill_targets)),
    all_replicas_activated(false)
{
  context< RecoveryMachine >().log_enter(state_name);

  PG *pg = context< RecoveryMachine >().pg;

  assert(!pg->backfill_reserving);
  assert(!pg->backfill_reserved);
  assert(pg->is_primary());
  dout(10) << "In Active, about to call activate" << dendl;
  pg->start_flush(
    context< RecoveryMachine >().get_cur_transaction(),
    context< RecoveryMachine >().get_on_applied_context_list(),
    context< RecoveryMachine >().get_on_safe_context_list());
  pg->activate(*context< RecoveryMachine >().get_cur_transaction(),
	       pg->get_osdmap()->get_epoch(),
	       *context< RecoveryMachine >().get_on_safe_context_list(),
	       *context< RecoveryMachine >().get_query_map(),
	       context< RecoveryMachine >().get_info_map(),
	       context< RecoveryMachine >().get_recovery_ctx());

  // everyone has to commit/ack before we are truly active
  pg->blocked_by.clear();
  for (set<pg_shard_t>::iterator p = pg->actingbackfill.begin();
       p != pg->actingbackfill.end();
       ++p) {
    if (p->shard != pg->pg_whoami.shard) {
      pg->blocked_by.insert(p->shard);
    }
  }
  pg->publish_stats_to_osd();
  dout(10) << "Activate Finished" << dendl;
}

boost::statechart::result PG::RecoveryState::Active::react(const AdvMap& advmap)
{
  PG *pg = context< RecoveryMachine >().pg;
  dout(10) << "Active advmap" << dendl;
  if (!pg->pool.newly_removed_snaps.empty()) {
    pg->snap_trimq.union_of(pg->pool.newly_removed_snaps);
    dout(10) << *pg << " snap_trimq now " << pg->snap_trimq << dendl;
    pg->dirty_info = true;
    pg->dirty_big_info = true;
  }

  for (size_t i = 0; i < pg->want_acting.size(); i++) {
    int osd = pg->want_acting[i];
    if (!advmap.osdmap->is_up(osd)) {
      pg_shard_t osd_with_shard(osd, shard_id_t(i));
      assert(pg->is_acting(osd_with_shard) || pg->is_up(osd_with_shard));
    }
  }

  /* Check for changes in pool size (if the acting set changed as a result,
   * this does not matter) */
  if (advmap.lastmap->get_pg_size(pg->info.pgid.pgid) !=
      pg->get_osdmap()->get_pg_size(pg->info.pgid.pgid)) {
    if (pg->get_osdmap()->get_pg_size(pg->info.pgid.pgid) <= pg->actingset.size()) {
      pg->state_clear(PG_STATE_UNDERSIZED);
      if (pg->needs_recovery()) {
	pg->state_set(PG_STATE_DEGRADED);
      } else {
	pg->state_clear(PG_STATE_DEGRADED);
      }
    } else {
      pg->state_set(PG_STATE_UNDERSIZED);
      pg->state_set(PG_STATE_DEGRADED);
    }
    pg->publish_stats_to_osd(); // degraded may have changed
  }

  // if we haven't reported our PG stats in a long time, do so now.
  if (pg->info.stats.reported_epoch + pg->cct->_conf->osd_pg_stat_report_interval_max < advmap.osdmap->get_epoch()) {
    dout(20) << "reporting stats to osd after " << (advmap.osdmap->get_epoch() - pg->info.stats.reported_epoch)
	     << " epochs" << dendl;
    pg->publish_stats_to_osd();
  }

  return forward_event();
}
    
boost::statechart::result PG::RecoveryState::Active::react(const ActMap&)
{
  PG *pg = context< RecoveryMachine >().pg;
  dout(10) << "Active: handling ActMap" << dendl;
  assert(pg->is_primary());

  if (pg->have_unfound()) {
    // object may have become unfound
    pg->discover_all_missing(*context< RecoveryMachine >().get_query_map());
  }

  if (pg->cct->_conf->osd_check_for_log_corruption)
    pg->check_log_for_corruption(pg->osd->store);

  int unfound = pg->missing_loc.num_unfound();
  if (unfound > 0 &&
      pg->all_unfound_are_queried_or_lost(pg->get_osdmap())) {
    if (pg->cct->_conf->osd_auto_mark_unfound_lost) {
      pg->osd->clog->error() << pg->info.pgid << " has " << unfound
			    << " objects unfound and apparently lost, would automatically marking lost but NOT IMPLEMENTED\n";
      //pg->mark_all_unfound_lost(*context< RecoveryMachine >().get_cur_transaction());
    } else
      pg->osd->clog->error() << pg->info.pgid << " has " << unfound << " objects unfound and apparently lost\n";
  }

  if (!pg->snap_trimq.empty() &&
      pg->is_clean()) {
    dout(10) << "Active: queuing snap trim" << dendl;
    pg->queue_snap_trim();
  }

  if (!pg->is_clean() &&
      !pg->get_osdmap()->test_flag(CEPH_OSDMAP_NOBACKFILL) &&
      (!pg->get_osdmap()->test_flag(CEPH_OSDMAP_NOREBALANCE) || pg->is_degraded())) {
    pg->osd->queue_for_recovery(pg);
  }
  return forward_event();
}

boost::statechart::result PG::RecoveryState::Active::react(const MNotifyRec& notevt)
{
  PG *pg = context< RecoveryMachine >().pg;
  assert(pg->is_primary());
  if (pg->peer_info.count(notevt.from)) {
    dout(10) << "Active: got notify from " << notevt.from 
	     << ", already have info from that osd, ignoring" 
	     << dendl;
  } else if (pg->peer_purged.count(notevt.from)) {
    dout(10) << "Active: got notify from " << notevt.from
	     << ", already purged that peer, ignoring"
	     << dendl;
  } else {
    dout(10) << "Active: got notify from " << notevt.from 
	     << ", calling proc_replica_info and discover_all_missing"
	     << dendl;
    pg->proc_replica_info(notevt.from, notevt.notify.info);
    if (pg->have_unfound()) {
      pg->discover_all_missing(*context< RecoveryMachine >().get_query_map());
    }
  }
  return discard_event();
}

boost::statechart::result PG::RecoveryState::Active::react(const MInfoRec& infoevt)
{
  PG *pg = context< RecoveryMachine >().pg;
  assert(pg->is_primary());

  assert(!pg->actingbackfill.empty());
  // don't update history (yet) if we are active and primary; the replica
  // may be telling us they have activated (and committed) but we can't
  // share that until _everyone_ does the same.
  if (pg->is_actingbackfill(infoevt.from)) {
    dout(10) << " peer osd." << infoevt.from << " activated and committed" 
	     << dendl;
    pg->peer_activated.insert(infoevt.from);
    pg->blocked_by.erase(infoevt.from.shard);
    pg->publish_stats_to_osd();
    if (pg->peer_activated.size() == pg->actingbackfill.size()) {
      pg->all_activated_and_committed();
    }
  }
  return discard_event();
}

boost::statechart::result PG::RecoveryState::Active::react(const MLogRec& logevt)
{
  dout(10) << "searching osd." << logevt.from
           << " log for unfound items" << dendl;
  PG *pg = context< RecoveryMachine >().pg;
  pg->proc_replica_log(
    *context<RecoveryMachine>().get_cur_transaction(),
    logevt.msg->info, logevt.msg->log, logevt.msg->missing, logevt.from);
  bool got_missing = pg->search_for_missing(
    pg->peer_info[logevt.from],
    pg->peer_missing[logevt.from],
    logevt.from,
    context< RecoveryMachine >().get_recovery_ctx());
  if (got_missing)
    pg->osd->queue_for_recovery(pg);
  return discard_event();
}

boost::statechart::result PG::RecoveryState::Active::react(const QueryState& q)
{
  PG *pg = context< RecoveryMachine >().pg;

  q.f->open_object_section("state");
  q.f->dump_string("name", state_name);
  q.f->dump_stream("enter_time") << enter_time;

  {
    q.f->open_array_section("might_have_unfound");
    for (set<pg_shard_t>::iterator p = pg->might_have_unfound.begin();
	 p != pg->might_have_unfound.end();
	 ++p) {
      q.f->open_object_section("osd");
      q.f->dump_stream("osd") << *p;
      if (pg->peer_missing.count(*p)) {
	q.f->dump_string("status", "already probed");
      } else if (pg->peer_missing_requested.count(*p)) {
	q.f->dump_string("status", "querying");
      } else if (!pg->get_osdmap()->is_up(p->osd)) {
	q.f->dump_string("status", "osd is down");
      } else {
	q.f->dump_string("status", "not queried");
      }
      q.f->close_section();
    }
    q.f->close_section();
  }
  {
    q.f->open_object_section("recovery_progress");
    pg->dump_recovery_info(q.f);
    q.f->close_section();
  }

  {
    q.f->open_object_section("scrub");
    q.f->dump_stream("scrubber.epoch_start") << pg->scrubber.epoch_start;
    q.f->dump_int("scrubber.active", pg->scrubber.active);
    q.f->dump_int("scrubber.waiting_on", pg->scrubber.waiting_on);
    {
      q.f->open_array_section("scrubber.waiting_on_whom");
      for (set<pg_shard_t>::iterator p = pg->scrubber.waiting_on_whom.begin();
	   p != pg->scrubber.waiting_on_whom.end();
	   ++p) {
	q.f->dump_stream("shard") << *p;
      }
      q.f->close_section();
    }
    q.f->close_section();
  }

  q.f->close_section();
  return forward_event();
}

boost::statechart::result PG::RecoveryState::Active::react(const AllReplicasActivated &evt)
{
  PG *pg = context< RecoveryMachine >().pg;
  all_replicas_activated = true;

  pg->state_clear(PG_STATE_ACTIVATING);
  pg->state_clear(PG_STATE_CREATING);
  if (pg->acting.size() >= pg->pool.info.min_size) {
    pg->state_set(PG_STATE_ACTIVE);
  } else {
    pg->state_set(PG_STATE_PEERED);
  }

  // info.last_epoch_started is set during activate()
  pg->info.history.last_epoch_started = pg->info.last_epoch_started;

  pg->share_pg_info();
  pg->publish_stats_to_osd();

  pg->check_local();

  // waiters
  if (pg->flushes_in_progress == 0) {
    pg->requeue_ops(pg->waiting_for_peered);
  }

  pg->on_activate();

  return discard_event();
}

void PG::RecoveryState::Active::exit()
{
  context< RecoveryMachine >().log_exit(state_name, enter_time);
  PG *pg = context< RecoveryMachine >().pg;
  pg->osd->local_reserver.cancel_reservation(pg->info.pgid);

  pg->blocked_by.clear();
  pg->backfill_reserved = false;
  pg->backfill_reserving = false;
  pg->state_clear(PG_STATE_ACTIVATING);
  pg->state_clear(PG_STATE_DEGRADED);
  pg->state_clear(PG_STATE_UNDERSIZED);
  pg->state_clear(PG_STATE_BACKFILL_TOOFULL);
  pg->state_clear(PG_STATE_BACKFILL_WAIT);
  pg->state_clear(PG_STATE_RECOVERY_WAIT);
  pg->state_clear(PG_STATE_REPLAY);
  utime_t dur = ceph_clock_now(pg->cct) - enter_time;
  pg->osd->recoverystate_perf->tinc(rs_active_latency, dur);
  pg->agent_stop();
}

/*------ReplicaActive-----*/
PG::RecoveryState::ReplicaActive::ReplicaActive(my_context ctx) 
  : my_base(ctx),
    NamedState(context< RecoveryMachine >().pg->cct, "Started/ReplicaActive")
{
  context< RecoveryMachine >().log_enter(state_name);

  PG *pg = context< RecoveryMachine >().pg;
  pg->start_flush(
    context< RecoveryMachine >().get_cur_transaction(),
    context< RecoveryMachine >().get_on_applied_context_list(),
    context< RecoveryMachine >().get_on_safe_context_list());
}


boost::statechart::result PG::RecoveryState::ReplicaActive::react(
  const Activate& actevt) {
  dout(10) << "In ReplicaActive, about to call activate" << dendl;
  PG *pg = context< RecoveryMachine >().pg;
  map<int, map<spg_t, pg_query_t> > query_map;
  pg->activate(*context< RecoveryMachine >().get_cur_transaction(),
	       actevt.activation_epoch,
	       *context< RecoveryMachine >().get_on_safe_context_list(),
	       query_map, NULL, NULL);
  dout(10) << "Activate Finished" << dendl;
  return discard_event();
}

boost::statechart::result PG::RecoveryState::ReplicaActive::react(const MInfoRec& infoevt)
{
  PG *pg = context< RecoveryMachine >().pg;
  pg->proc_primary_info(*context<RecoveryMachine>().get_cur_transaction(),
			infoevt.info);
  return discard_event();
}

boost::statechart::result PG::RecoveryState::ReplicaActive::react(const MLogRec& logevt)
{
  PG *pg = context< RecoveryMachine >().pg;
  dout(10) << "received log from " << logevt.from << dendl;
  ObjectStore::Transaction* t = context<RecoveryMachine>().get_cur_transaction();
  pg->merge_log(*t,logevt.msg->info, logevt.msg->log, logevt.from);
  assert(pg->pg_log.get_head() == pg->info.last_update);

  return discard_event();
}

boost::statechart::result PG::RecoveryState::ReplicaActive::react(const ActMap&)
{
  PG *pg = context< RecoveryMachine >().pg;
  if (pg->should_send_notify() && pg->get_primary().osd >= 0) {
    context< RecoveryMachine >().send_notify(
      pg->get_primary(),
      pg_notify_t(
	pg->get_primary().shard, pg->pg_whoami.shard,
	pg->get_osdmap()->get_epoch(),
	pg->get_osdmap()->get_epoch(),
	pg->info),
      pg->past_intervals);
  }
  pg->take_waiters();
  return discard_event();
}

boost::statechart::result PG::RecoveryState::ReplicaActive::react(const MQuery& query)
{
  PG *pg = context< RecoveryMachine >().pg;
  if (query.query.type == pg_query_t::MISSING) {
    pg->update_history_from_master(query.query.history);
    pg->fulfill_log(query.from, query.query, query.query_epoch);
  } // else: from prior to activation, safe to ignore
  return discard_event();
}

boost::statechart::result PG::RecoveryState::ReplicaActive::react(const QueryState& q)
{
  q.f->open_object_section("state");
  q.f->dump_string("name", state_name);
  q.f->dump_stream("enter_time") << enter_time;
  q.f->close_section();
  return forward_event();
}

void PG::RecoveryState::ReplicaActive::exit()
{
  context< RecoveryMachine >().log_exit(state_name, enter_time);
  PG *pg = context< RecoveryMachine >().pg;
  pg->osd->remote_reserver.cancel_reservation(pg->info.pgid);
  utime_t dur = ceph_clock_now(pg->cct) - enter_time;
  pg->osd->recoverystate_perf->tinc(rs_replicaactive_latency, dur);
}

/*-------Stray---*/
PG::RecoveryState::Stray::Stray(my_context ctx) 
  : my_base(ctx),
    NamedState(context< RecoveryMachine >().pg->cct, "Started/Stray")
{
  context< RecoveryMachine >().log_enter(state_name);

  PG *pg = context< RecoveryMachine >().pg;
  assert(!pg->is_peered());
  assert(!pg->is_peering());
  assert(!pg->is_primary());
  pg->start_flush(
    context< RecoveryMachine >().get_cur_transaction(),
    context< RecoveryMachine >().get_on_applied_context_list(),
    context< RecoveryMachine >().get_on_safe_context_list());
}

boost::statechart::result PG::RecoveryState::Stray::react(const MLogRec& logevt)
{
  PG *pg = context< RecoveryMachine >().pg;
  MOSDPGLog *msg = logevt.msg.get();
  dout(10) << "got info+log from osd." << logevt.from << " " << msg->info << " " << msg->log << dendl;

  ObjectStore::Transaction* t = context<RecoveryMachine>().get_cur_transaction();
  if (msg->info.last_backfill == hobject_t()) {
    if (!(msg->get_connection()->get_features() & CEPH_FEATURE_OSD_MIN_SIZE_RECOVERY)) {
      dout(10) << "Got logevt resetting backfill from peer featuring bug"
	       << " 10780, setting msg->info.last_epoch_started to logevt.query_epoch,"
	       << " which is the activation epoch." << dendl;
      msg->info.last_epoch_started = msg->get_query_epoch();
    }
    // restart backfill
    pg->unreg_next_scrub();
    pg->info = msg->info;
    pg->reg_next_scrub();
    pg->dirty_info = true;
    pg->dirty_big_info = true;  // maybe.

    PGLogEntryHandler rollbacker;
    pg->pg_log.claim_log_and_clear_rollback_info(msg->log, &rollbacker);
    rollbacker.apply(pg, t);

    pg->pg_log.reset_backfill();
  } else {
    pg->merge_log(*t, msg->info, msg->log, logevt.from);
  }

  assert(pg->pg_log.get_head() == pg->info.last_update);

  post_event(Activate(logevt.msg->info.last_epoch_started));
  return transit<ReplicaActive>();
}

boost::statechart::result PG::RecoveryState::Stray::react(const MInfoRec& infoevt)
{
  PG *pg = context< RecoveryMachine >().pg;
  dout(10) << "got info from osd." << infoevt.from << " " << infoevt.info << dendl;

  if (pg->info.last_update > infoevt.info.last_update) {
    // rewind divergent log entries
    ObjectStore::Transaction* t = context<RecoveryMachine>().get_cur_transaction();
    pg->rewind_divergent_log(*t, infoevt.info.last_update);
    pg->info.stats = infoevt.info.stats;
    pg->info.hit_set = infoevt.info.hit_set;
  }
  
  assert(infoevt.info.last_update == pg->info.last_update);
  assert(pg->pg_log.get_head() == pg->info.last_update);

  post_event(Activate(infoevt.info.last_epoch_started));
  return transit<ReplicaActive>();
}

boost::statechart::result PG::RecoveryState::Stray::react(const MQuery& query)
{
  PG *pg = context< RecoveryMachine >().pg;
  if (query.query.type == pg_query_t::INFO) {
    pair<pg_shard_t, pg_info_t> notify_info;
    pg->update_history_from_master(query.query.history);
    pg->fulfill_info(query.from, query.query, notify_info);
    context< RecoveryMachine >().send_notify(
      notify_info.first,
      pg_notify_t(
	notify_info.first.shard, pg->pg_whoami.shard,
	query.query_epoch,
	pg->get_osdmap()->get_epoch(),
	notify_info.second),
      pg->past_intervals);
  } else {
    pg->fulfill_log(query.from, query.query, query.query_epoch);
  }
  return discard_event();
}

boost::statechart::result PG::RecoveryState::Stray::react(const ActMap&)
{
  PG *pg = context< RecoveryMachine >().pg;
  if (pg->should_send_notify() && pg->get_primary().osd >= 0) {
    context< RecoveryMachine >().send_notify(
      pg->get_primary(),
      pg_notify_t(
	pg->get_primary().shard, pg->pg_whoami.shard,
	pg->get_osdmap()->get_epoch(),
	pg->get_osdmap()->get_epoch(),
	pg->info),
      pg->past_intervals);
  }
  pg->take_waiters();
  return discard_event();
}

void PG::RecoveryState::Stray::exit()
{
  context< RecoveryMachine >().log_exit(state_name, enter_time);
  PG *pg = context< RecoveryMachine >().pg;
  utime_t dur = ceph_clock_now(pg->cct) - enter_time;
  pg->osd->recoverystate_perf->tinc(rs_stray_latency, dur);
}

/*--------GetInfo---------*/
PG::RecoveryState::GetInfo::GetInfo(my_context ctx)
  : my_base(ctx),
    NamedState(context< RecoveryMachine >().pg->cct, "Started/Primary/Peering/GetInfo")
{
  context< RecoveryMachine >().log_enter(state_name);

  PG *pg = context< RecoveryMachine >().pg;
  pg->generate_past_intervals();
  unique_ptr<PriorSet> &prior_set = context< Peering >().prior_set;

  assert(pg->blocked_by.empty());

  if (!prior_set.get())
    pg->build_prior(prior_set);

  pg->reset_min_peer_features();
  get_infos();
  if (peer_info_requested.empty() && !prior_set->pg_down) {
    post_event(GotInfo());
  }
}

void PG::RecoveryState::GetInfo::get_infos()
{
  PG *pg = context< RecoveryMachine >().pg;
  unique_ptr<PriorSet> &prior_set = context< Peering >().prior_set;

  pg->blocked_by.clear();
  for (set<pg_shard_t>::const_iterator it = prior_set->probe.begin();
       it != prior_set->probe.end();
       ++it) {
    pg_shard_t peer = *it;
    if (peer == pg->pg_whoami) {
      continue;
    }
    if (pg->peer_info.count(peer)) {
      dout(10) << " have osd." << peer << " info " << pg->peer_info[peer] << dendl;
      continue;
    }
    if (peer_info_requested.count(peer)) {
      dout(10) << " already requested info from osd." << peer << dendl;
      pg->blocked_by.insert(peer.osd);
    } else if (!pg->get_osdmap()->is_up(peer.osd)) {
      dout(10) << " not querying info from down osd." << peer << dendl;
    } else {
      dout(10) << " querying info from osd." << peer << dendl;
      context< RecoveryMachine >().send_query(
	peer, pg_query_t(pg_query_t::INFO,
			 it->shard, pg->pg_whoami.shard,
			 pg->info.history,
			 pg->get_osdmap()->get_epoch()));
      peer_info_requested.insert(peer);
      pg->blocked_by.insert(peer.osd);
    }
  }

  pg->publish_stats_to_osd();
}

boost::statechart::result PG::RecoveryState::GetInfo::react(const MNotifyRec& infoevt) 
{
  PG *pg = context< RecoveryMachine >().pg;

  set<pg_shard_t>::iterator p = peer_info_requested.find(infoevt.from);
  if (p != peer_info_requested.end()) {
    peer_info_requested.erase(p);
    pg->blocked_by.erase(infoevt.from.osd);
  }

  epoch_t old_start = pg->info.history.last_epoch_started;
  if (pg->proc_replica_info(infoevt.from, infoevt.notify.info)) {
    // we got something new ...
    unique_ptr<PriorSet> &prior_set = context< Peering >().prior_set;
    if (old_start < pg->info.history.last_epoch_started) {
      dout(10) << " last_epoch_started moved forward, rebuilding prior" << dendl;
      pg->build_prior(prior_set);

      // filter out any osds that got dropped from the probe set from
      // peer_info_requested.  this is less expensive than restarting
      // peering (which would re-probe everyone).
      set<pg_shard_t>::iterator p = peer_info_requested.begin();
      while (p != peer_info_requested.end()) {
	if (prior_set->probe.count(*p) == 0) {
	  dout(20) << " dropping osd." << *p << " from info_requested, no longer in probe set" << dendl;
	  peer_info_requested.erase(p++);
	} else {
	  ++p;
	}
      }
      get_infos();
    }
    dout(20) << "Adding osd: " << infoevt.from.osd << " peer features: "
      << hex << infoevt.features << dec << dendl;
    pg->apply_peer_features(infoevt.features);

    // are we done getting everything?
    if (peer_info_requested.empty() && !prior_set->pg_down) {
      /*
       * make sure we have at least one !incomplete() osd from the
       * last rw interval.  the incomplete (backfilling) replicas
       * get a copy of the log, but they don't get all the object
       * updates, so they are insufficient to recover changes during
       * that interval.
       */
      if (pg->info.history.last_epoch_started) {
	for (map<epoch_t,pg_interval_t>::reverse_iterator p = pg->past_intervals.rbegin();
	     p != pg->past_intervals.rend();
	     ++p) {
	  if (p->first < pg->info.history.last_epoch_started)
	    break;
	  if (!p->second.maybe_went_rw)
	    continue;
	  pg_interval_t& interval = p->second;
	  dout(10) << " last maybe_went_rw interval was " << interval << dendl;
	  OSDMapRef osdmap = pg->get_osdmap();

	  /*
	   * this mirrors the PriorSet calculation: we wait if we
	   * don't have an up (AND !incomplete) node AND there are
	   * nodes down that might be usable.
	   */
	  bool any_up_complete_now = false;
	  bool any_down_now = false;
	  for (unsigned i=0; i<interval.acting.size(); i++) {
	    int o = interval.acting[i];
	    if (o == CRUSH_ITEM_NONE)
	      continue;
	    pg_shard_t so(o, pg->pool.info.ec_pool() ? shard_id_t(i) : shard_id_t::NO_SHARD);
	    if (!osdmap->exists(o) || osdmap->get_info(o).lost_at > interval.first)
	      continue;  // dne or lost
	    if (osdmap->is_up(o)) {
	      pg_info_t *pinfo;
	      if (so == pg->pg_whoami) {
		pinfo = &pg->info;
	      } else {
		assert(pg->peer_info.count(so));
		pinfo = &pg->peer_info[so];
	      }
	      if (!pinfo->is_incomplete())
		any_up_complete_now = true;
	    } else {
	      any_down_now = true;
	    }
	  }
	  if (!any_up_complete_now && any_down_now) {
	    dout(10) << " no osds up+complete from interval " << interval << dendl;
	    pg->state_set(PG_STATE_DOWN);
	    return discard_event();
	  }
	  break;
	}
      }
      dout(20) << "Common peer features: " << hex << pg->get_min_peer_features() << dec << dendl;
      dout(20) << "Common acting features: " << hex << pg->get_min_acting_features() << dec << dendl;
      dout(20) << "Common upacting features: " << hex << pg->get_min_upacting_features() << dec << dendl;
      post_event(GotInfo());
    }
  }
  return discard_event();
}

boost::statechart::result PG::RecoveryState::GetInfo::react(const QueryState& q)
{
  PG *pg = context< RecoveryMachine >().pg;
  q.f->open_object_section("state");
  q.f->dump_string("name", state_name);
  q.f->dump_stream("enter_time") << enter_time;

  q.f->open_array_section("requested_info_from");
  for (set<pg_shard_t>::iterator p = peer_info_requested.begin();
       p != peer_info_requested.end();
       ++p) {
    q.f->open_object_section("osd");
    q.f->dump_stream("osd") << *p;
    if (pg->peer_info.count(*p)) {
      q.f->open_object_section("got_info");
      pg->peer_info[*p].dump(q.f);
      q.f->close_section();
    }
    q.f->close_section();
  }
  q.f->close_section();

  q.f->close_section();
  return forward_event();
}

void PG::RecoveryState::GetInfo::exit()
{
  context< RecoveryMachine >().log_exit(state_name, enter_time);
  PG *pg = context< RecoveryMachine >().pg;
  utime_t dur = ceph_clock_now(pg->cct) - enter_time;
  pg->osd->recoverystate_perf->tinc(rs_getinfo_latency, dur);
  pg->blocked_by.clear();
}

/*------GetLog------------*/
PG::RecoveryState::GetLog::GetLog(my_context ctx)
  : my_base(ctx),
    NamedState(
      context< RecoveryMachine >().pg->cct, "Started/Primary/Peering/GetLog"),
    msg(0)
{
  context< RecoveryMachine >().log_enter(state_name);

  PG *pg = context< RecoveryMachine >().pg;

  // adjust acting?
  if (!pg->choose_acting(auth_log_shard)) {
    if (!pg->want_acting.empty()) {
      post_event(NeedActingChange());
    } else {
      post_event(IsIncomplete());
    }
    return;
  }

  // am i the best?
  if (auth_log_shard == pg->pg_whoami) {
    post_event(GotLog());
    return;
  }

  const pg_info_t& best = pg->peer_info[auth_log_shard];

  // am i broken?
  if (pg->info.last_update < best.log_tail) {
    dout(10) << " not contiguous with osd." << auth_log_shard << ", down" << dendl;
    post_event(IsIncomplete());
    return;
  }

  // how much log to request?
  eversion_t request_log_from = pg->info.last_update;
  assert(!pg->actingbackfill.empty());
  for (set<pg_shard_t>::iterator p = pg->actingbackfill.begin();
       p != pg->actingbackfill.end();
       ++p) {
    if (*p == pg->pg_whoami) continue;
    pg_info_t& ri = pg->peer_info[*p];
    if (ri.last_update >= best.log_tail && ri.last_update < request_log_from)
      request_log_from = ri.last_update;
  }

  // how much?
  dout(10) << " requesting log from osd." << auth_log_shard << dendl;
  context<RecoveryMachine>().send_query(
    auth_log_shard,
    pg_query_t(
      pg_query_t::LOG,
      auth_log_shard.shard, pg->pg_whoami.shard,
      request_log_from, pg->info.history,
      pg->get_osdmap()->get_epoch()));

  assert(pg->blocked_by.empty());
  pg->blocked_by.insert(auth_log_shard.osd);
  pg->publish_stats_to_osd();
}

boost::statechart::result PG::RecoveryState::GetLog::react(const AdvMap& advmap)
{
  // make sure our log source didn't go down.  we need to check
  // explicitly because it may not be part of the prior set, which
  // means the Peering state check won't catch it going down.
  if (!advmap.osdmap->is_up(auth_log_shard.osd)) {
    dout(10) << "GetLog: auth_log_shard osd."
	     << auth_log_shard.osd << " went down" << dendl;
    post_event(advmap);
    return transit< Reset >();
  }

  // let the Peering state do its checks.
  return forward_event();
}

boost::statechart::result PG::RecoveryState::GetLog::react(const MLogRec& logevt)
{
  assert(!msg);
  if (logevt.from != auth_log_shard) {
    dout(10) << "GetLog: discarding log from "
	     << "non-auth_log_shard osd." << logevt.from << dendl;
    return discard_event();
  }
  dout(10) << "GetLog: received master log from osd"
	   << logevt.from << dendl;
  msg = logevt.msg;
  post_event(GotLog());
  return discard_event();
}

boost::statechart::result PG::RecoveryState::GetLog::react(const GotLog&)
{
  dout(10) << "leaving GetLog" << dendl;
  PG *pg = context< RecoveryMachine >().pg;
  if (msg) {
    dout(10) << "processing master log" << dendl;
    pg->proc_master_log(*context<RecoveryMachine>().get_cur_transaction(),
			msg->info, msg->log, msg->missing, 
			auth_log_shard);
  }
  pg->start_flush(
    context< RecoveryMachine >().get_cur_transaction(),
    context< RecoveryMachine >().get_on_applied_context_list(),
    context< RecoveryMachine >().get_on_safe_context_list());
  return transit< GetMissing >();
}

boost::statechart::result PG::RecoveryState::GetLog::react(const QueryState& q)
{
  q.f->open_object_section("state");
  q.f->dump_string("name", state_name);
  q.f->dump_stream("enter_time") << enter_time;
  q.f->dump_stream("auth_log_shard") << auth_log_shard;
  q.f->close_section();
  return forward_event();
}

void PG::RecoveryState::GetLog::exit()
{
  context< RecoveryMachine >().log_exit(state_name, enter_time);
  PG *pg = context< RecoveryMachine >().pg;
  utime_t dur = ceph_clock_now(pg->cct) - enter_time;
  pg->osd->recoverystate_perf->tinc(rs_getlog_latency, dur);
  pg->blocked_by.clear();
  pg->publish_stats_to_osd();
}

/*------WaitActingChange--------*/
PG::RecoveryState::WaitActingChange::WaitActingChange(my_context ctx)
  : my_base(ctx),
    NamedState(context< RecoveryMachine >().pg->cct, "Started/Primary/Peering/WaitActingChange")
{
  context< RecoveryMachine >().log_enter(state_name);
}

boost::statechart::result PG::RecoveryState::WaitActingChange::react(const AdvMap& advmap)
{
  PG *pg = context< RecoveryMachine >().pg;
  OSDMapRef osdmap = advmap.osdmap;

  dout(10) << "verifying no want_acting " << pg->want_acting << " targets didn't go down" << dendl;
  for (vector<int>::iterator p = pg->want_acting.begin(); p != pg->want_acting.end(); ++p) {
    if (!osdmap->is_up(*p)) {
      dout(10) << " want_acting target osd." << *p << " went down, resetting" << dendl;
      post_event(advmap);
      return transit< Reset >();
    }
  }
  return forward_event();
}

boost::statechart::result PG::RecoveryState::WaitActingChange::react(const MLogRec& logevt)
{
  dout(10) << "In WaitActingChange, ignoring MLocRec" << dendl;
  return discard_event();
}

boost::statechart::result PG::RecoveryState::WaitActingChange::react(const MInfoRec& evt)
{
  dout(10) << "In WaitActingChange, ignoring MInfoRec" << dendl;
  return discard_event();
}

boost::statechart::result PG::RecoveryState::WaitActingChange::react(const MNotifyRec& evt)
{
  dout(10) << "In WaitActingChange, ignoring MNotifyRec" << dendl;
  return discard_event();
}

boost::statechart::result PG::RecoveryState::WaitActingChange::react(const QueryState& q)
{
  q.f->open_object_section("state");
  q.f->dump_string("name", state_name);
  q.f->dump_stream("enter_time") << enter_time;
  q.f->dump_string("comment", "waiting for pg acting set to change");
  q.f->close_section();
  return forward_event();
}

void PG::RecoveryState::WaitActingChange::exit()
{
  context< RecoveryMachine >().log_exit(state_name, enter_time);
  PG *pg = context< RecoveryMachine >().pg;
  utime_t dur = ceph_clock_now(pg->cct) - enter_time;
  pg->osd->recoverystate_perf->tinc(rs_waitactingchange_latency, dur);
}

/*------Incomplete--------*/
PG::RecoveryState::Incomplete::Incomplete(my_context ctx)
  : my_base(ctx),
    NamedState(context< RecoveryMachine >().pg->cct, "Started/Primary/Peering/Incomplete")
{
  context< RecoveryMachine >().log_enter(state_name);
  PG *pg = context< RecoveryMachine >().pg;

  pg->state_clear(PG_STATE_PEERING);
  pg->state_set(PG_STATE_INCOMPLETE);

  unique_ptr<PriorSet> &prior_set = context< Peering >().prior_set;
  assert(pg->blocked_by.empty());
  pg->blocked_by.insert(prior_set->down.begin(), prior_set->down.end());
  pg->publish_stats_to_osd();
}

boost::statechart::result PG::RecoveryState::Incomplete::react(const AdvMap &advmap) {
  PG *pg = context< RecoveryMachine >().pg;
  int64_t poolnum = pg->info.pgid.pool();

  // Reset if min_size changed, pg might now be able to go active
  if (advmap.lastmap->get_pools().find(poolnum)->second.min_size !=
      advmap.osdmap->get_pools().find(poolnum)->second.min_size) {
    post_event(advmap);
    return transit< Reset >();
  }

  return forward_event();
}

boost::statechart::result PG::RecoveryState::Incomplete::react(const MNotifyRec& notevt) {
  dout(7) << "handle_pg_notify from osd." << notevt.from << dendl;
  PG *pg = context< RecoveryMachine >().pg;
  if (pg->peer_info.count(notevt.from) &&
      pg->peer_info[notevt.from].last_update == notevt.notify.info.last_update) {
    dout(10) << *pg << " got dup osd." << notevt.from << " info " << notevt.notify.info
	     << ", identical to ours" << dendl;
    return discard_event();
  } else {
    pg->proc_replica_info(notevt.from, notevt.notify.info);
    // try again!
    return transit< GetLog >();
  }
}

void PG::RecoveryState::Incomplete::exit()
{
  context< RecoveryMachine >().log_exit(state_name, enter_time);
  PG *pg = context< RecoveryMachine >().pg;

  pg->state_clear(PG_STATE_INCOMPLETE);
  utime_t dur = ceph_clock_now(pg->cct) - enter_time;
  pg->osd->recoverystate_perf->tinc(rs_incomplete_latency, dur);

  pg->blocked_by.clear();
}

/*------GetMissing--------*/
PG::RecoveryState::GetMissing::GetMissing(my_context ctx)
  : my_base(ctx),
    NamedState(context< RecoveryMachine >().pg->cct, "Started/Primary/Peering/GetMissing")
{
  context< RecoveryMachine >().log_enter(state_name);

  PG *pg = context< RecoveryMachine >().pg;
  assert(!pg->actingbackfill.empty());
  for (set<pg_shard_t>::iterator i = pg->actingbackfill.begin();
       i != pg->actingbackfill.end();
       ++i) {
    if (*i == pg->get_primary()) continue;
    const pg_info_t& pi = pg->peer_info[*i];

    if (pi.is_empty())
      continue;                                // no pg data, nothing divergent

    if (pi.last_update < pg->pg_log.get_tail()) {
      dout(10) << " osd." << *i << " is not contiguous, will restart backfill" << dendl;
      pg->peer_missing[*i];
      continue;
    }
    if (pi.last_backfill == hobject_t()) {
      dout(10) << " osd." << *i << " will fully backfill; can infer empty missing set" << dendl;
      pg->peer_missing[*i];
      continue;
    }

    if (pi.last_update == pi.last_complete &&  // peer has no missing
	pi.last_update == pg->info.last_update) {  // peer is up to date
      // replica has no missing and identical log as us.  no need to
      // pull anything.
      // FIXME: we can do better here.  if last_update==last_complete we
      //        can infer the rest!
      dout(10) << " osd." << *i << " has no missing, identical log" << dendl;
      pg->peer_missing[*i];
      continue;
    }

    // We pull the log from the peer's last_epoch_started to ensure we
    // get enough log to detect divergent updates.
    eversion_t since(pi.last_epoch_started, 0);
    assert(pi.last_update >= pg->info.log_tail);  // or else choose_acting() did a bad thing
    if (pi.log_tail <= since) {
      dout(10) << " requesting log+missing since " << since << " from osd." << *i << dendl;
      context< RecoveryMachine >().send_query(
	*i,
	pg_query_t(
	  pg_query_t::LOG,
	  i->shard, pg->pg_whoami.shard,
	  since, pg->info.history,
	  pg->get_osdmap()->get_epoch()));
    } else {
      dout(10) << " requesting fulllog+missing from osd." << *i
	       << " (want since " << since << " < log.tail " << pi.log_tail << ")"
	       << dendl;
      context< RecoveryMachine >().send_query(
	*i, pg_query_t(
	  pg_query_t::FULLLOG,
	  i->shard, pg->pg_whoami.shard,
	  pg->info.history, pg->get_osdmap()->get_epoch()));
    }
    peer_missing_requested.insert(*i);
    pg->blocked_by.insert(i->osd);
  }

  if (peer_missing_requested.empty()) {
    if (pg->need_up_thru) {
      dout(10) << " still need up_thru update before going active" << dendl;
      post_event(NeedUpThru());
      return;
    }

    // all good!
    post_event(Activate(pg->get_osdmap()->get_epoch()));
  } else {
    pg->publish_stats_to_osd();
  }
}

boost::statechart::result PG::RecoveryState::GetMissing::react(const MLogRec& logevt)
{
  PG *pg = context< RecoveryMachine >().pg;

  peer_missing_requested.erase(logevt.from);
  pg->proc_replica_log(*context<RecoveryMachine>().get_cur_transaction(),
		       logevt.msg->info, logevt.msg->log, logevt.msg->missing, logevt.from);
  
  if (peer_missing_requested.empty()) {
    if (pg->need_up_thru) {
      dout(10) << " still need up_thru update before going active" << dendl;
      post_event(NeedUpThru());
    } else {
      dout(10) << "Got last missing, don't need missing "
	       << "posting CheckRepops" << dendl;
      post_event(Activate(pg->get_osdmap()->get_epoch()));
    }
  }
  return discard_event();
}

boost::statechart::result PG::RecoveryState::GetMissing::react(const QueryState& q)
{
  PG *pg = context< RecoveryMachine >().pg;
  q.f->open_object_section("state");
  q.f->dump_string("name", state_name);
  q.f->dump_stream("enter_time") << enter_time;

  q.f->open_array_section("peer_missing_requested");
  for (set<pg_shard_t>::iterator p = peer_missing_requested.begin();
       p != peer_missing_requested.end();
       ++p) {
    q.f->open_object_section("osd");
    q.f->dump_stream("osd") << *p;
    if (pg->peer_missing.count(*p)) {
      q.f->open_object_section("got_missing");
      pg->peer_missing[*p].dump(q.f);
      q.f->close_section();
    }
    q.f->close_section();
  }
  q.f->close_section();

  q.f->close_section();
  return forward_event();
}

void PG::RecoveryState::GetMissing::exit()
{
  context< RecoveryMachine >().log_exit(state_name, enter_time);
  PG *pg = context< RecoveryMachine >().pg;
  utime_t dur = ceph_clock_now(pg->cct) - enter_time;
  pg->osd->recoverystate_perf->tinc(rs_getmissing_latency, dur);
  pg->blocked_by.clear();
  pg->publish_stats_to_osd();
}

/*------WaitUpThru--------*/
PG::RecoveryState::WaitUpThru::WaitUpThru(my_context ctx)
  : my_base(ctx),
    NamedState(context< RecoveryMachine >().pg->cct, "Started/Primary/Peering/WaitUpThru")
{
  context< RecoveryMachine >().log_enter(state_name);
}

boost::statechart::result PG::RecoveryState::WaitUpThru::react(const ActMap& am)
{
  PG *pg = context< RecoveryMachine >().pg;
  if (!pg->need_up_thru) {
    post_event(Activate(pg->get_osdmap()->get_epoch()));
  }
  return forward_event();
}

boost::statechart::result PG::RecoveryState::WaitUpThru::react(const MLogRec& logevt)
{
  dout(10) << "Noting missing from osd." << logevt.from << dendl;
  PG *pg = context< RecoveryMachine >().pg;
  pg->peer_missing[logevt.from].swap(logevt.msg->missing);
  pg->peer_info[logevt.from] = logevt.msg->info;
  return discard_event();
}

boost::statechart::result PG::RecoveryState::WaitUpThru::react(const QueryState& q)
{
  q.f->open_object_section("state");
  q.f->dump_string("name", state_name);
  q.f->dump_stream("enter_time") << enter_time;
  q.f->dump_string("comment", "waiting for osdmap to reflect a new up_thru for this osd");
  q.f->close_section();
  return forward_event();
}

void PG::RecoveryState::WaitUpThru::exit()
{
  context< RecoveryMachine >().log_exit(state_name, enter_time);
  PG *pg = context< RecoveryMachine >().pg;
  utime_t dur = ceph_clock_now(pg->cct) - enter_time;
  pg->osd->recoverystate_perf->tinc(rs_waitupthru_latency, dur);
}

/*----RecoveryState::RecoveryMachine Methods-----*/
#undef dout_prefix
#define dout_prefix *_dout << pg->gen_prefix() 

void PG::RecoveryState::RecoveryMachine::log_enter(const char *state_name)
{
  dout(5) << "enter " << state_name << dendl;
  pg->osd->pg_recovery_stats.log_enter(state_name);
}

void PG::RecoveryState::RecoveryMachine::log_exit(const char *state_name, utime_t enter_time)
{
  utime_t dur = ceph_clock_now(pg->cct) - enter_time;
  dout(5) << "exit " << state_name << " " << dur << " " << event_count << " " << event_time << dendl;
  pg->osd->pg_recovery_stats.log_exit(state_name, ceph_clock_now(pg->cct) - enter_time,
				      event_count, event_time);
  event_count = 0;
  event_time = utime_t();
}


/*---------------------------------------------------*/
#undef dout_prefix
#define dout_prefix (*_dout << (debug_pg ? debug_pg->gen_prefix() : string()) << " PriorSet: ")

PG::PriorSet::PriorSet(bool ec_pool,
		       IsPGRecoverablePredicate *c,
		       const OSDMap &osdmap,
		       const map<epoch_t, pg_interval_t> &past_intervals,
		       const vector<int> &up,
		       const vector<int> &acting,
		       const pg_info_t &info,
		       const PG *debug_pg)
  : ec_pool(ec_pool), pg_down(false), pcontdec(c)
{
  /*
   * We have to be careful to gracefully deal with situations like
   * so. Say we have a power outage or something that takes out both
   * OSDs, but the monitor doesn't mark them down in the same epoch.
   * The history may look like
   *
   *  1: A B
   *  2:   B
   *  3:       let's say B dies for good, too (say, from the power spike) 
   *  4: A
   *
   * which makes it look like B may have applied updates to the PG
   * that we need in order to proceed.  This sucks...
   *
   * To minimize the risk of this happening, we CANNOT go active if
   * _any_ OSDs in the prior set are down until we send an MOSDAlive
   * to the monitor such that the OSDMap sets osd_up_thru to an epoch.
   * Then, we have something like
   *
   *  1: A B
   *  2:   B   up_thru[B]=0
   *  3:
   *  4: A
   *
   * -> we can ignore B, bc it couldn't have gone active (alive_thru
   *    still 0).
   *
   * or,
   *
   *  1: A B
   *  2:   B   up_thru[B]=0
   *  3:   B   up_thru[B]=2
   *  4:
   *  5: A    
   *
   * -> we must wait for B, bc it was alive through 2, and could have
   *    written to the pg.
   *
   * If B is really dead, then an administrator will need to manually
   * intervene by marking the OSD as "lost."
   */

  // Include current acting and up nodes... not because they may
  // contain old data (this interval hasn't gone active, obviously),
  // but because we want their pg_info to inform choose_acting(), and
  // so that we know what they do/do not have explicitly before
  // sending them any new info/logs/whatever.
  for (unsigned i=0; i<acting.size(); i++) {
    if (acting[i] != CRUSH_ITEM_NONE)
      probe.insert(pg_shard_t(acting[i], ec_pool ? shard_id_t(i) : shard_id_t::NO_SHARD));
  }
  // It may be possible to exlude the up nodes, but let's keep them in
  // there for now.
  for (unsigned i=0; i<up.size(); i++) {
    if (up[i] != CRUSH_ITEM_NONE)
      probe.insert(pg_shard_t(up[i], ec_pool ? shard_id_t(i) : shard_id_t::NO_SHARD));
  }

  for (map<epoch_t,pg_interval_t>::const_reverse_iterator p = past_intervals.rbegin();
       p != past_intervals.rend();
       ++p) {
    const pg_interval_t &interval = p->second;
    dout(10) << "build_prior " << interval << dendl;

    if (interval.last < info.history.last_epoch_started)
      break;  // we don't care

    if (interval.acting.empty())
      continue;

    if (!interval.maybe_went_rw)
      continue;

    // look at candidate osds during this interval.  each falls into
    // one of three categories: up, down (but potentially
    // interesting), or lost (down, but we won't wait for it).
    set<pg_shard_t> up_now;
    bool any_down_now = false;  // any candidates down now (that might have useful data)

    // consider ACTING osds
    for (unsigned i=0; i<interval.acting.size(); i++) {
      int o = interval.acting[i];
      if (o == CRUSH_ITEM_NONE)
	continue;
      pg_shard_t so(o, ec_pool ? shard_id_t(i) : shard_id_t::NO_SHARD);

      const osd_info_t *pinfo = 0;
      if (osdmap.exists(o))
	pinfo = &osdmap.get_info(o);

      if (osdmap.is_up(o)) {
	// include past acting osds if they are up.
	probe.insert(so);
	up_now.insert(so);
      } else if (!pinfo) {
	dout(10) << "build_prior  prior osd." << o << " no longer exists" << dendl;
	down.insert(o);
      } else if (pinfo->lost_at > interval.first) {
	dout(10) << "build_prior  prior osd." << o << " is down, but lost_at " << pinfo->lost_at << dendl;
	up_now.insert(so);
	down.insert(o);
      } else {
	dout(10) << "build_prior  prior osd." << o << " is down" << dendl;
	down.insert(o);
	any_down_now = true;
      }
    }

    // if not enough osds survived this interval, and we may have gone rw,
    // then we need to wait for one of those osds to recover to
    // ensure that we haven't lost any information.
    if (!(*pcontdec)(up_now) && any_down_now) {
      // fixme: how do we identify a "clean" shutdown anyway?
      dout(10) << "build_prior  possibly went active+rw, insufficient up;"
	       << " including down osds" << dendl;
      for (vector<int>::const_iterator i = interval.acting.begin();
	   i != interval.acting.end();
	   ++i) {
	if (osdmap.exists(*i) &&   // if it doesn't exist, we already consider it lost.
	    osdmap.is_down(*i)) {
	  pg_down = true;

	  // make note of when any down osd in the cur set was lost, so that
	  // we can notice changes in prior_set_affected.
	  blocked_by[*i] = osdmap.get_info(*i).lost_at;
	}
      }
    }
  }

  dout(10) << "build_prior final: probe " << probe
	   << " down " << down
	   << " blocked_by " << blocked_by
	   << (pg_down ? " pg_down":"")
	   << dendl;
}

// true if the given map affects the prior set
bool PG::PriorSet::affected_by_map(const OSDMapRef osdmap, const PG *debug_pg) const
{
  for (set<pg_shard_t>::iterator p = probe.begin();
       p != probe.end();
       ++p) {
    int o = p->osd;

    // did someone in the prior set go down?
    if (osdmap->is_down(o) && down.count(o) == 0) {
      dout(10) << "affected_by_map osd." << o << " now down" << dendl;
      return true;
    }

    // did a down osd in cur get (re)marked as lost?
    map<int, epoch_t>::const_iterator r = blocked_by.find(o);
    if (r != blocked_by.end()) {
      if (!osdmap->exists(o)) {
	dout(10) << "affected_by_map osd." << o << " no longer exists" << dendl;
	return true;
      }
      if (osdmap->get_info(o).lost_at != r->second) {
	dout(10) << "affected_by_map osd." << o << " (re)marked as lost" << dendl;
	return true;
      }
    }
  }

  // did someone in the prior down set go up?
  for (set<int>::const_iterator p = down.begin();
       p != down.end();
       ++p) {
    int o = *p;

    if (osdmap->is_up(o)) {
      dout(10) << "affected_by_map osd." << *p << " now up" << dendl;
      return true;
    }

    // did someone in the prior set get lost or destroyed?
    if (!osdmap->exists(o)) {
      dout(10) << "affected_by_map osd." << o << " no longer exists" << dendl;
      return true;
    }
  }

  return false;
}

void PG::RecoveryState::start_handle(RecoveryCtx *new_ctx) {
  assert(!rctx);
  assert(!orig_ctx);
  orig_ctx = new_ctx;
  if (new_ctx) {
    if (messages_pending_flush) {
      rctx = RecoveryCtx(*messages_pending_flush, *new_ctx);
    } else {
      rctx = *new_ctx;
    }
    rctx->start_time = ceph_clock_now(pg->cct);
  }
}

void PG::RecoveryState::begin_block_outgoing() {
  assert(!messages_pending_flush);
  assert(orig_ctx);
  assert(rctx);
  messages_pending_flush = BufferedRecoveryMessages();
  rctx = RecoveryCtx(*messages_pending_flush, *orig_ctx);
}

void PG::RecoveryState::clear_blocked_outgoing() {
  assert(orig_ctx);
  assert(rctx);
  messages_pending_flush = boost::optional<BufferedRecoveryMessages>();
}

void PG::RecoveryState::end_block_outgoing() {
  assert(messages_pending_flush);
  assert(orig_ctx);
  assert(rctx);

  rctx = RecoveryCtx(*orig_ctx);
  rctx->accept_buffered_messages(*messages_pending_flush);
  messages_pending_flush = boost::optional<BufferedRecoveryMessages>();
}

void PG::RecoveryState::end_handle() {
  if (rctx) {
    utime_t dur = ceph_clock_now(pg->cct) - rctx->start_time;
    machine.event_time += dur;
  }

  machine.event_count++;
  rctx = boost::optional<RecoveryCtx>();
  orig_ctx = NULL;
}

ostream& operator<<(ostream& out, const PG::BackfillInterval& bi)
{
  out << "BackfillInfo(" << bi.begin << "-" << bi.end
      << " " << bi.objects.size() << " objects";
  if (!bi.objects.empty())
    out << " " << bi.objects;
  out << ")";
  return out;
}

void intrusive_ptr_add_ref(PG *pg) { pg->get("intptr"); }
void intrusive_ptr_release(PG *pg) { pg->put("intptr"); }

#ifdef PG_DEBUG_REFS
  uint64_t get_with_id(PG *pg) { return pg->get_with_id(); }
  void put_with_id(PG *pg, uint64_t id) { return pg->put_with_id(id); }
#endif<|MERGE_RESOLUTION|>--- conflicted
+++ resolved
@@ -2729,16 +2729,10 @@
 }
 
 int PG::peek_map_epoch(ObjectStore *store,
-<<<<<<< HEAD
                coll_t& coll,
 		       epoch_t *pepoch,
                bufferlist *bl,
 		       ghobject_t& pgmeta_oid)
-=======
-		       spg_t pgid,
-		       epoch_t *pepoch,
-		       bufferlist *bl)
->>>>>>> 3e487c34
 {
   ghobject_t legacy_infos_oid(OSD::make_infos_oid());
   epoch_t cur_epoch = 0;

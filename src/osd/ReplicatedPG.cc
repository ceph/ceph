// -*- mode:C++; tab-width:8; c-basic-offset:2; indent-tabs-mode:t -*- 
/*
 * Ceph - scalable distributed file system
 *
 * Copyright (C) 2004-2006 Sage Weil <sage@newdream.net>
 *
 * This is free software; you can redistribute it and/or
 * modify it under the terms of the GNU Lesser General Public
 * License version 2.1, as published by the Free Software 
 * Foundation.  See file COPYING.
 * 
 */

#include "ReplicatedPG.h"
#include "OSD.h"
#include "PGLS.h"

#include "common/arch.h"
#include "common/errno.h"
#include "common/Logger.h"

#include "messages/MOSDOp.h"
#include "messages/MOSDOpReply.h"
#include "messages/MOSDSubOp.h"
#include "messages/MOSDSubOpReply.h"

#include "messages/MOSDPGNotify.h"
#include "messages/MOSDPGInfo.h"
#include "messages/MOSDPGRemove.h"
#include "messages/MOSDPGTrim.h"

#include "messages/MOSDPing.h"
#include "messages/MWatchNotify.h"

#include "Watch.h"

#include "mds/inode_backtrace.h" // Ugh

#include "config.h"

#define DOUT_SUBSYS osd
#define DOUT_PREFIX_ARGS this, osd->whoami, osd->osdmap
#undef dout_prefix
#define dout_prefix _prefix(this, osd->whoami, osd->osdmap)
static ostream& _prefix(PG *pg, int whoami, OSDMap *osdmap) {
  return *_dout << "osd" << whoami
		<< " " << (osdmap ? osdmap->get_epoch():0) << " " << *pg << " ";
}


#include <sstream>

#include <errno.h>

static const int LOAD_LATENCY    = 1;
static const int LOAD_QUEUE_SIZE = 2;
static const int LOAD_HYBRID     = 3;

// Blank object locator
static const object_locator_t OLOC_BLANK;

// =======================
// pg changes

bool ReplicatedPG::same_for_read_since(epoch_t e)
{
  return (e >= info.history.same_primary_since);
}

bool ReplicatedPG::same_for_modify_since(epoch_t e)
{
  return (e >= info.history.same_primary_since);
}

bool ReplicatedPG::same_for_rep_modify_since(epoch_t e)
{
  // check osd map: same set, or primary+acker?
  return e >= info.history.same_primary_since;
}

// ====================
// missing objects

bool ReplicatedPG::is_missing_object(const sobject_t& soid)
{
  return missing.missing.count(soid);
}

void ReplicatedPG::wait_for_missing_object(const sobject_t& soid, Message *m)
{
  assert(is_missing_object(soid));

  // we don't have it (yet).
  map<sobject_t, Missing::item>::const_iterator g = missing.missing.find(soid);
  assert(g != missing.missing.end());
  const eversion_t &v(g->second.need);

  map<sobject_t, pull_info_t>::const_iterator p = pulling.find(soid);
  if (p != pulling.end()) {
    dout(7) << "missing " << soid << " v " << v << ", already pulling." << dendl;
  }
  else if (missing_loc.find(soid) == missing_loc.end()) {
    dout(7) << "missing " << soid << " v " << v << ", is unfound." << dendl;
  }
  else {
    dout(7) << "missing " << soid << " v " << v << ", pulling." << dendl;
    pull(soid);
  }
  waiting_for_missing_object[soid].push_back(m);
}

bool ReplicatedPG::is_degraded_object(const sobject_t& soid)
{
  if (missing.missing.count(soid))
    return true;
  for (unsigned i = 1; i < acting.size(); i++) {
    int peer = acting[i];
    if (peer_missing.count(peer) &&
	peer_missing[peer].missing.count(soid))
      return true;
  }
  return false;
}

void ReplicatedPG::wait_for_degraded_object(const sobject_t& soid, Message *m)
{
  assert(is_degraded_object(soid));

  // we don't have it (yet).
  if (pushing.count(soid)) {
    dout(7) << "degraded "
	    << soid 
	    << ", already pushing"
	    << dendl;
  } else {
    dout(7) << "degraded " 
	    << soid 
	    << ", pushing"
	    << dendl;
    recover_object_replicas(soid);
  }
  waiting_for_degraded_object[soid].push_back(m);
}

bool PGLSParentFilter::filter(bufferlist& xattr_data, bufferlist& outdata)
{
  bufferlist::iterator iter = xattr_data.begin();
  inode_backtrace_t bt;

  generic_dout(0) << "PGLSParentFilter::filter" << dendl;

  ::decode(bt, iter);

  vector<inode_backpointer_t>::iterator vi;
  for (vi = bt.ancestors.begin(); vi != bt.ancestors.end(); ++vi) {
    generic_dout(0) << "vi->dirino=" << vi->dirino << " parent_ino=" << parent_ino << dendl;
    if ( vi->dirino == parent_ino) {
      ::encode(*vi, outdata);
      return true;
    }
  }

  return false;
}

bool PGLSPlainFilter::filter(bufferlist& xattr_data, bufferlist& outdata)
{
  if (val.size() != xattr_data.length())
    return false;

  if (memcmp(val.c_str(), xattr_data.c_str(), val.size()))
    return false;

  return true;
}

bool ReplicatedPG::pgls_filter(PGLSFilter *filter, sobject_t& sobj, bufferlist& outdata)
{
  bufferlist bl;

  int ret = osd->store->getattr(coll_t(info.pgid), sobj, filter->get_xattr().c_str(), bl);
  dout(0) << "getattr (sobj=" << sobj << ", attr=" << filter->get_xattr() << ") returned " << ret << dendl;
  if (ret < 0)
    return false;

  return filter->filter(bl, outdata);
}

int ReplicatedPG::get_pgls_filter(bufferlist::iterator& iter, PGLSFilter **pfilter)
{
  string type;
  PGLSFilter *filter;

  ::decode(type, iter);

  if (type.compare("parent") == 0) {
    filter = new PGLSParentFilter(iter);
  } else if (type.compare("plain") == 0) {
    filter = new PGLSPlainFilter(iter);
  } else {
    return -EINVAL;
  }

  *pfilter = filter;

  return  0;
}


// ==========================================================
void ReplicatedPG::do_pg_op(MOSDOp *op)
{
  dout(10) << "do_pg_op " << *op << dendl;

  bufferlist outdata;
  int result = 0;
  string cname, mname;
  PGLSFilter *filter = NULL;
  bufferlist filter_out;

  snapid_t snapid = op->get_snapid();

  for (vector<OSDOp>::iterator p = op->ops.begin(); p != op->ops.end(); p++) {
    bufferlist::iterator bp = p->data.begin();
    switch (p->op.op) {
    case CEPH_OSD_OP_PGLS_FILTER:
      ::decode(cname, bp);
      ::decode(mname, bp);

      result = get_pgls_filter(bp, &filter);
      if (result < 0)
        break;

      assert(filter);

      // fall through

    case CEPH_OSD_OP_PGLS:
      if (op->get_pg() != info.pgid) {
        dout(10) << " pgls pg=" << op->get_pg() << " != " << info.pgid << dendl;
	result = 0; // hmm?
      } else {
        dout(10) << " pgls pg=" << op->get_pg() << dendl;
	// read into a buffer
        PGLSResponse response;
        response.handle = (collection_list_handle_t)(uint64_t)(p->op.pgls.cookie);
        vector<sobject_t> sentries;
	result = osd->store->collection_list_partial(coll, snapid,
						     sentries, p->op.pgls.count,
	                                             &response.handle);
	if (result == 0) {
          vector<sobject_t>::iterator iter;
          for (iter = sentries.begin(); iter != sentries.end(); ++iter) {
	    bool keep = true;
	    // skip snapdir objects
	    if (iter->snap == CEPH_SNAPDIR)
	      continue;

	    if (snapid != CEPH_NOSNAP) {
	      // skip items not defined for this snapshot
	      if (iter->snap == CEPH_NOSNAP) {
		bufferlist bl;
		osd->store->getattr(coll, *iter, SS_ATTR, bl);
		SnapSet snapset(bl);
		if (snapid <= snapset.seq)
		  continue;
	      } else {
		bufferlist bl;
		osd->store->getattr(coll, *iter, OI_ATTR, bl);
		object_info_t oi(bl);
		bool exists = false;
		for (vector<snapid_t>::iterator i = oi.snaps.begin(); i != oi.snaps.end(); ++i)
		  if (*i == snapid) {
		    exists = true;
		    break;
		  }
		dout(10) << *iter << " has " << oi.snaps << " .. exists=" << exists << dendl;
		if (!exists)
		  continue;
	      }
	    }
	    if (filter)
	      keep = pgls_filter(filter, *iter, filter_out);

            if (keep)
	      response.entries.push_back(iter->oid);
          }
	  ::encode(response, outdata);
          if (filter)
	    ::encode(filter_out, outdata);
        }
	dout(10) << " pgls result=" << result << " outdata.length()=" << outdata.length() << dendl;
      }
      break;

    default:
      result = -EINVAL;
      break;
    }
  }

  // reply
  MOSDOpReply *reply = new MOSDOpReply(op, 0, osd->osdmap->get_epoch(),
				       CEPH_OSD_FLAG_ACK | CEPH_OSD_FLAG_ONDISK); 
  reply->set_data(outdata);
  reply->set_result(result);
  osd->client_messenger->send_message(reply, op->get_connection());
  op->put();
  delete filter;
}

void ReplicatedPG::calc_trim_to()
{
  if (!is_degraded() && !is_scrubbing() &&
      (is_clean() ||
       log.head.version - log.tail.version > info.stats.num_objects)) {
    if (min_last_complete_ondisk != eversion_t() &&
	min_last_complete_ondisk != pg_trim_to) {
      dout(10) << "calc_trim_to " << pg_trim_to << " -> " << min_last_complete_ondisk << dendl;
      pg_trim_to = min_last_complete_ondisk;
      assert(pg_trim_to <= log.head);
    }
  } else {
    // don't trim
    pg_trim_to = eversion_t();
  }
}

/** do_op - do an op
 * pg lock will be held (if multithreaded)
 * osd_lock NOT held.
 */
void ReplicatedPG::do_op(MOSDOp *op) 
{
  if ((op->get_rmw_flags() & CEPH_OSD_FLAG_PGOP))
    return do_pg_op(op);

  dout(10) << "do_op " << *op << dendl;
  if (finalizing_scrub && op->may_write()) {
    dout(20) << __func__ << ": waiting for scrub" << dendl;
    waiting_for_active.push_back(op);
    return;
  }

  entity_inst_t client = op->get_source_inst();

  ObjectContext *obc;
  bool can_create = op->may_write();
  snapid_t snapid;
  int r = find_object_context(op->get_oid(), op->get_object_locator(),
			      op->get_snapid(), &obc, can_create, &snapid);
  if (r) {
    if (r == -EAGAIN) {
      // missing the specific snap we need; requeue and wait.
      assert(!can_create); // only happens on a read
      sobject_t soid(op->get_oid(), snapid);
      wait_for_missing_object(soid, op);
      return;
    }
    osd->reply_op_error(op, r);
    return;
  }

  if ((op->may_read()) && (obc->obs.oi.lost)) {
    // This object is lost. Reading from it returns an error.
    dout(20) << __func__ << ": object " << obc->obs.oi.soid
	     << " is lost" << dendl;
    osd->reply_op_error(op, -ENFILE);
    return;
  }
  dout(25) << __func__ << ": object " << obc->obs.oi.soid
	   << " has oi of " << obc->obs.oi << dendl;
  
  bool ok;
  dout(10) << "do_op mode is " << mode << dendl;
  assert(!mode.wake);   // we should never have woken waiters here.
  if (op->may_read() && op->may_write())
    ok = mode.try_rmw(client);
  else if (op->may_write())
    ok = mode.try_write(client);
  else if (op->may_read())
    ok = mode.try_read(client);
  else
    assert(0);
  if (!ok) {
    dout(10) << "do_op waiting on mode " << mode << dendl;
    mode.waiting.push_back(op);
    return;
  }

  if (!op->may_write() && !obc->obs.exists) {
    osd->reply_op_error(op, -ENOENT);
    put_object_context(obc);
    return;
  }

  dout(10) << "do_op mode now " << mode << dendl;

  const sobject_t& soid = obc->obs.oi.soid;
  OpContext *ctx = new OpContext(op, op->get_reqid(), op->ops,
				 &obc->obs, this);
  bool noop = false;
  ctx->obc = obc;

  if (op->may_write()) {
    // snap
    if (pool->info.is_pool_snaps_mode()) {
      // use pool's snapc
      ctx->snapc = pool->snapc;
    } else {
      // client specified snapc
      ctx->snapc.seq = op->get_snap_seq();
      ctx->snapc.snaps = op->get_snaps();
    }
    if ((op->get_flags() & CEPH_OSD_FLAG_ORDERSNAP) &&
	ctx->snapc.seq < obc->obs.ssc->snapset.seq) {
      dout(10) << " ORDERSNAP flag set and snapc seq " << ctx->snapc.seq
	       << " < snapset seq " << obc->obs.ssc->snapset.seq
	       << " on " << soid << dendl;
      delete ctx;
      put_object_context(obc);
      osd->reply_op_error(op, -EOLDSNAPC);
      return;
    }

    eversion_t oldv = log.get_request_version(ctx->reqid);
    if (oldv != eversion_t()) {
      dout(3) << "do_op dup " << ctx->reqid << " was " << oldv << dendl;
      delete ctx;
      put_object_context(obc);
      if (oldv <= last_update_ondisk) {
	osd->reply_op_error(op, 0);
      } else {
	dout(10) << " waiting for " << oldv << " to commit" << dendl;
	waiting_for_ondisk[oldv].push_back(op);
      }
      return;
    }

    // version
    ctx->at_version = log.head;
    if (!noop) {
      ctx->at_version.epoch = osd->osdmap->get_epoch();
      ctx->at_version.version++;
      assert(ctx->at_version > info.last_update);
      assert(ctx->at_version > log.head);
    }

    ctx->mtime = op->get_mtime();
    
    dout(10) << "do_op " << soid << " " << ctx->ops
	     << " ov " << obc->obs.oi.version << " av " << ctx->at_version 
	     << " snapc " << ctx->snapc
	     << " snapset " << obc->obs.ssc->snapset
	     << dendl;  
  } else {
    dout(10) << "do_op " << soid << " " << ctx->ops
	     << " ov " << obc->obs.oi.version
	     << dendl;  
  }

  // note my stats
  utime_t now = g_clock.now();

  // note some basic context for op replication that prepare_transaction may clobber
  eversion_t old_last_update = log.head;
  bool old_exists = obc->obs.exists;
  uint64_t old_size = obc->obs.oi.size;
  eversion_t old_version = obc->obs.oi.version;

  // we are acker.
  if (!noop) {

    if (op->may_read()) {
      dout(10) << " taking ondisk_read_lock" << dendl;
      obc->ondisk_read_lock();
    }
    int result = prepare_transaction(ctx);
    if (op->may_read()) {
      dout(10) << " dropping ondisk_read_lock" << dendl;
      obc->ondisk_read_unlock();
    }

    if (result == -EAGAIN) // must have referenced non-existent class
      return;

    // prepare the reply
    ctx->reply = new MOSDOpReply(op, 0, osd->osdmap->get_epoch(), 0); 
    ctx->reply->set_data(ctx->outdata);
    ctx->reply->get_header().data_off = ctx->data_off;
    ctx->reply->set_result(result);

    if (result >= 0)
      ctx->reply->set_version(ctx->reply_version);

    // read or error?
    if (ctx->op_t.empty() || result < 0) {
      log_op_stats(ctx);

      MOSDOpReply *reply = ctx->reply;
      ctx->reply = NULL;
      reply->add_flags(CEPH_OSD_FLAG_ACK | CEPH_OSD_FLAG_ONDISK);
      osd->client_messenger->send_message(reply, op->get_connection());
      op->put();
      delete ctx;
      put_object_context(obc);
      return;
    }

    assert(op->may_write());

    // trim log?
    calc_trim_to();

    log_op(ctx->log, pg_trim_to, ctx->local_t);
  }
  
  // continuing on to write path, make sure object context is registered
  assert(obc->registered);

  // issue replica writes
  tid_t rep_tid = osd->get_tid();
  RepGather *repop = new_repop(ctx, obc, noop, rep_tid);
  // note: repop now owns ctx AND ctx->op

  issue_repop(repop, now, old_last_update, old_exists, old_size, old_version);

  eval_repop(repop);
  repop->put();

  // drop my obc reference.
  put_object_context(obc);
}


void ReplicatedPG::log_op_stats(OpContext *ctx)
{
  osd->logger->inc(l_osd_op);

  if (ctx->op_t.empty()) {
    osd->logger->inc(l_osd_c_rd);
    osd->logger->inc(l_osd_c_rdb, ctx->outdata.length());

    utime_t now = g_clock.now();
    utime_t diff = now;
    diff -= ctx->op->get_recv_stamp();
    //dout(20) <<  "do_op " << ctx->reqid << " total op latency " << diff << dendl;
    Mutex::Locker lock(osd->peer_stat_lock);
    osd->stat_rd_ops_in_queue--;
    osd->read_latency_calc.add(diff);
	
    /*
    if (is_primary() &&
	g_conf.osd_balance_reads)
      stat_object_temp_rd[soid].hit(now, osd->decayrate);  // hit temp.
    */
  } else {
    osd->logger->inc(l_osd_c_wr);
    osd->logger->inc(l_osd_c_wrb, ctx->bytes_written);
  }
}


void ReplicatedPG::do_sub_op(MOSDSubOp *op)
{
  dout(15) << "do_sub_op " << *op << dendl;

  osd->logger->inc(l_osd_subop);

  if (op->ops.size() >= 1) {
    OSDOp& first = op->ops[0];
    switch (first.op.op) {
    case CEPH_OSD_OP_PULL:
      sub_op_pull(op);
      return;
    case CEPH_OSD_OP_PUSH:
      sub_op_push(op);
      return;
    case CEPH_OSD_OP_SCRUB:
      sub_op_scrub(op);
      return;
    case CEPH_OSD_OP_SCRUB_RESERVE:
      sub_op_scrub_reserve(op);
      return;
    case CEPH_OSD_OP_SCRUB_UNRESERVE:
      sub_op_scrub_unreserve(op);
      return;
    case CEPH_OSD_OP_SCRUB_STOP:
      sub_op_scrub_stop(op);
      return;
    }
  }

  sub_op_modify(op);
}

void ReplicatedPG::do_sub_op_reply(MOSDSubOpReply *r)
{
  if (r->ops.size() >= 1) {
    OSDOp& first = r->ops[0];
    switch (first.op.op) {
    case CEPH_OSD_OP_PUSH:
      // continue peer recovery
      sub_op_push_reply(r);
      return;

    case CEPH_OSD_OP_SCRUB:
      sub_op_scrub_reply(r);
      return;

    case CEPH_OSD_OP_SCRUB_RESERVE:
      sub_op_scrub_reserve_reply(r);
      return;
    }
  }

  sub_op_modify_reply(r);
}


bool ReplicatedPG::snap_trimmer()
{
  assert(is_primary() && is_clean());
  lock();
  dout(10) << "snap_trimmer start, purged_snaps " << info.purged_snaps << dendl;

  interval_set<snapid_t> s;
  s.intersection_of(snap_trimq, info.purged_snaps);
  if (!s.empty()) {
    dout(0) << "WARNING - snap_trimmer: snap_trimq contained snaps already in "
	    << "purged_snaps" << dendl;
    snap_trimq.subtract(s);
  }


  epoch_t current_set_started = info.history.last_epoch_started;

  while (snap_trimq.size() &&
	 current_set_started == info.history.last_epoch_started &&
	 is_active()) {

    snapid_t sn = snap_trimq.range_start();
    coll_t c(info.pgid, sn);
    if (!snap_collections.contains(sn)) {
      // adjust pg info
      info.purged_snaps.insert(sn);
      snap_trimq.erase(sn);
      dout(10) << "purged_snaps now " << info.purged_snaps << ", snap_trimq now " << snap_trimq << dendl;
      continue;
    }
    vector<sobject_t> ls;
    osd->store->collection_list(c, ls);

    dout(10) << "snap_trimmer collection " << c << " has " << ls.size() << " items" << dendl;

    for (vector<sobject_t>::iterator p = ls.begin(); p != ls.end(); p++) {
      const sobject_t& coid = *p;

      entity_inst_t nobody;
      if (!mode.try_write(nobody)) {
	dout(10) << " can't write, waiting" << dendl;
	Cond cond;
	list<Cond*>::iterator q = mode.waiting_cond.insert(mode.waiting_cond.end(), &cond);
	while (!mode.try_write(nobody))
	  cond.Wait(_lock);
	mode.waiting_cond.erase(q);
	dout(10) << " done waiting" << dendl;
	if (!(current_set_started == info.history.last_epoch_started &&
	      is_active())) {
	  break;
	}
      }

      // load clone info
      bufferlist bl;
<<<<<<< HEAD
      osd->store->getattr(coll, coid, OI_ATTR, bl);
      object_info_t coi(bl);
=======
      ObjectContext *obc;
      int r = find_object_context(coid.oid, OLOC_BLANK, sn, &obc, false, NULL);
      assert(r == 0);
      assert(obc->registered);
      object_info_t &coi = obc->obs.oi;
>>>>>>> f7572de5
      vector<snapid_t>& snaps = coi.snaps;

      // get snap set context
      if (!obc->obs.ssc)
	obc->obs.ssc = get_snapset_context(coid.oid, false);
      SnapSetContext *ssc = obc->obs.ssc;
      assert(ssc);
      SnapSet& snapset = ssc->snapset;

      dout(10) << coid << " snaps " << snaps << " old snapset " << snapset << dendl;
      assert(snapset.seq);

      vector<OSDOp> ops;
      tid_t rep_tid = osd->get_tid();
      osd_reqid_t reqid(osd->cluster_messenger->get_myname(), 0, rep_tid);
      OpContext *ctx = new OpContext(NULL, reqid, ops, &obc->obs, this);
      ctx->mtime = g_clock.now();

      ctx->at_version.epoch = osd->osdmap->get_epoch();
      ctx->at_version.version = log.head.version + 1;

      eversion_t old_last_update = log.head;
      bool old_exists = obc->obs.exists;
      uint64_t old_size = obc->obs.oi.size;
      eversion_t old_version = obc->obs.oi.version;

      RepGather *repop = new_repop(ctx, obc, false, rep_tid);

      ObjectStore::Transaction *t = &ctx->op_t;
    
      // trim clone's snaps
      vector<snapid_t> newsnaps;
      for (unsigned i=0; i<snaps.size(); i++)
	if (!pool->info.is_removed_snap(snaps[i]))
	  newsnaps.push_back(snaps[i]);

      if (newsnaps.empty()) {
	// remove clone
	dout(10) << coid << " snaps " << snaps << " -> " << newsnaps << " ... deleting" << dendl;
	t->remove(coll, coid);
	t->collection_remove(coll_t(info.pgid, snaps[0]), coid);
	if (snaps.size() > 1)
	  t->collection_remove(coll_t(info.pgid, snaps[snaps.size()-1]), coid);

	// ...from snapset
	snapid_t last = coid.snap;
	vector<snapid_t>::iterator p;
	for (p = snapset.clones.begin(); p != snapset.clones.end(); p++)
	  if (*p == last)
	    break;
	if (p != snapset.clones.begin()) {
	  // not the oldest... merge overlap into next older clone
	  vector<snapid_t>::iterator n = p - 1;
	  interval_set<uint64_t> keep;
	  keep.union_of(snapset.clone_overlap[*n], snapset.clone_overlap[*p]);
	  add_interval_usage(keep, info.stats);  // not deallocated
 	  snapset.clone_overlap[*n].intersection_of(snapset.clone_overlap[*p]);
	} else {
	  add_interval_usage(snapset.clone_overlap[last], info.stats);  // not deallocated
	}
	info.stats.num_objects--;
	info.stats.num_object_clones--;
	info.stats.num_bytes -= snapset.clone_size[last];
	info.stats.num_kb -= SHIFT_ROUND_UP(snapset.clone_size[last], 10);
	snapset.clones.erase(p);
	snapset.clone_overlap.erase(last);
	snapset.clone_size.erase(last);
	
	ctx->log.push_back(Log::Entry(Log::Entry::DELETE, coid, ctx->at_version, ctx->obs->oi.version,
				      osd_reqid_t(), ctx->mtime));
	ctx->at_version.version++;
      } else {
	// save adjusted snaps for this object
	dout(10) << coid << " snaps " << snaps << " -> " << newsnaps << dendl;
	coi.snaps.swap(newsnaps);
	coi.prior_version = coi.version;
	coi.version = ctx->at_version;
	bl.clear();
	::encode(coi, bl);
	t->setattr(coll, coid, OI_ATTR, bl);

	if (snaps[0] != newsnaps[0]) {
	  t->collection_remove(coll_t(info.pgid, snaps[0]), coid);
	  t->collection_add(coll_t(info.pgid, newsnaps[0]), coll, coid);
	}
	if (snaps.size() > 1 && snaps[snaps.size()-1] != newsnaps[newsnaps.size()-1]) {
	  t->collection_remove(coll_t(info.pgid, snaps[snaps.size()-1]), coid);
	  if (newsnaps.size() > 1)
	    t->collection_add(coll_t(info.pgid, newsnaps[newsnaps.size()-1]), coll, coid);
	}	      

	ctx->log.push_back(Log::Entry(Log::Entry::MODIFY, coid, coi.version, coi.prior_version,
				      osd_reqid_t(), ctx->mtime));
	ctx->at_version.version++;
      }

      // save head snapset
      dout(10) << coid << " new snapset " << snapset << dendl;

      sobject_t snapoid(coid.oid, snapset.head_exists ? CEPH_NOSNAP:CEPH_SNAPDIR);
      ctx->snapset_obc = get_object_context(snapoid, coi.oloc, false);
      assert(ctx->snapset_obc->registered);
      if (snapset.clones.empty() && !snapset.head_exists) {
	dout(10) << coid << " removing " << snapoid << dendl;
	ctx->log.push_back(Log::Entry(Log::Entry::DELETE, snapoid, ctx->at_version, 
				      ctx->snapset_obc->obs.oi.version, osd_reqid_t(), ctx->mtime));
	ctx->snapset_obc->obs.exists = false;

	t->remove(coll, snapoid);
      } else {
	dout(10) << coid << " updating snapset on " << snapoid << dendl;
	ctx->log.push_back(Log::Entry(Log::Entry::MODIFY, snapoid, ctx->at_version, 
				      ctx->snapset_obc->obs.oi.version, osd_reqid_t(), ctx->mtime));

	ctx->snapset_obc->obs.oi.prior_version = ctx->snapset_obc->obs.oi.version;
	ctx->snapset_obc->obs.oi.version = ctx->at_version;

	bl.clear();
	::encode(snapset, bl);
	t->setattr(coll, snapoid, SS_ATTR, bl);

	bl.clear();
	::encode(ctx->snapset_obc->obs.oi, bl);
	t->setattr(coll, snapoid, OI_ATTR, bl);
      }

      log_op(ctx->log, eversion_t(), ctx->local_t);

      issue_repop(repop, ctx->mtime, old_last_update, old_exists, old_size, old_version);

      eval_repop(repop);
      repop->put();
      put_object_context(obc);

      //int tr = osd->store->queue_transaction(&osr, t);
      //assert(tr == 0);

      // give other threads a chance at this pg
      unlock();
      lock();
      if (!(current_set_started == info.history.last_epoch_started &&
	    is_active())) {
	break;
      }
    }

    // adjust pg info
    info.purged_snaps.insert(sn);
    snap_trimq.erase(sn);
    dout(10) << "purged_snaps now " << info.purged_snaps << ", snap_trimq now " << snap_trimq << dendl;
 
    // remove snap collection
    ObjectStore::Transaction *t = new ObjectStore::Transaction;
    dout(10) << "removing snap " << sn << " collection " << c << dendl;
    snap_collections.erase(sn);
    write_info(*t);
    t->remove_collection(c);
    int tr = osd->store->queue_transaction(&osr, t);
    assert(tr == 0);

 
    unlock();
    osd->map_lock.get_read();
    lock();
    share_pg_info();
    unlock();
    osd->map_lock.put_read();

    // flush, to make sure the collection adjustments we just made are
    // reflected when we scan the next collection set.
    osd->store->flush();
    lock();
  }  

  // done
  dout(10) << "snap_trimmer done" << dendl;

  ObjectStore::Transaction *t = new ObjectStore::Transaction;
  write_info(*t);
  int tr = osd->store->queue_transaction(&osr, t);
  assert(tr == 0);
  unlock();
  return true;
}

int ReplicatedPG::do_xattr_cmp_u64(int op, __u64 v1, bufferlist& xattr)
{
  __u64 v2;
  if (xattr.length())
    v2 = atoll(xattr.c_str());
  else
    v2 = 0;

  switch (op) {
  case CEPH_OSD_CMPXATTR_OP_EQ:
    return (v1 == v2);
  case CEPH_OSD_CMPXATTR_OP_NE:
    return (v1 != v2);
  case CEPH_OSD_CMPXATTR_OP_GT:
    return (v1 > v2);
  case CEPH_OSD_CMPXATTR_OP_GTE:
    return (v1 >= v2);
  case CEPH_OSD_CMPXATTR_OP_LT:
    return (v1 < v2);
  case CEPH_OSD_CMPXATTR_OP_LTE:
    return (v1 <= v2);
  default:
    return -EINVAL;
  }
}

int ReplicatedPG::do_xattr_cmp_str(int op, string& v1s, bufferlist& xattr)
{
  const char *v1, *v2;
  v1 = v1s.data();
  if (xattr.length())
    v2 = xattr.c_str();
  else
    v2 = "";

  switch (op) {
  case CEPH_OSD_CMPXATTR_OP_EQ:
    return (strcmp(v1, v2) == 0);
  case CEPH_OSD_CMPXATTR_OP_NE:
    return (strcmp(v1, v2) != 0);
  case CEPH_OSD_CMPXATTR_OP_GT:
    return (strcmp(v1, v2) > 0);
  case CEPH_OSD_CMPXATTR_OP_GTE:
    return (strcmp(v1, v2) >= 0);
  case CEPH_OSD_CMPXATTR_OP_LT:
    return (strcmp(v1, v2) < 0);
  case CEPH_OSD_CMPXATTR_OP_LTE:
    return (strcmp(v1, v2) <= 0);
  default:
    return -EINVAL;
  }
}

void ReplicatedPG::dump_watchers(ObjectContext *obc)
{
  assert(osd->watch_lock.is_locked());
  
  dout(0) << "dump_watchers " << obc->obs.oi.soid << " " << obc->obs.oi << dendl;
  for (map<entity_name_t, OSD::Session *>::iterator iter = obc->watchers.begin(); 
       iter != obc->watchers.end();
       ++iter)
    dout(0) << " * obc->watcher: " << iter->first << " session=" << iter->second << dendl;
  
  for (map<entity_name_t, watch_info_t>::iterator oi_iter = obc->obs.oi.watchers.begin();
       oi_iter != obc->obs.oi.watchers.end();
       oi_iter++) {
    watch_info_t& w = oi_iter->second;
    dout(0) << " * oi->watcher: " << oi_iter->first << " cookie=" << w.cookie << dendl;
  }
}

void ReplicatedPG::do_complete_notify(Watch::Notification *notif, ObjectContext *obc)
{
  osd->complete_notify((void *)notif, obc);
}

int ReplicatedPG::prepare_call(MOSDOp *osd_op, ceph_osd_op& op,
			       string& cname, string& mname,
			       bufferlist::iterator& bp,
			       ClassHandler::ClassMethod **pmethod)
{
  int result;

  ClassHandler::ClassData *cls;
  ClassVersion version;
  version.set_arch(get_arch());
  result = osd->get_class(cname, version, info.pgid, osd_op, &cls);
  if (result) {
    dout(10) << "call class " << cname << " does not exist" << dendl;
    return result;
  }
  bufferlist outdata;
  ClassHandler::ClassMethod *method = cls->get_method(mname.c_str());
  if (!method) {
    dout(10) << "call method " << cname << "." << mname << " does not exist" << dendl;
    return -EINVAL;
  }
  *pmethod = method;
  return 0;
}

// ========================================================================
// low level osd ops

int ReplicatedPG::do_osd_ops(OpContext *ctx, vector<OSDOp>& ops,
			     bufferlist& odata)
{
  int result = 0;
  SnapSetContext *ssc = ctx->obs->ssc;
  object_info_t& oi = ctx->obs->oi;

  const sobject_t& soid = oi.soid;

  ObjectStore::Transaction& t = ctx->op_t;

  dout(10) << "do_osd_op " << soid << " " << ops << dendl;

  for (vector<OSDOp>::iterator p = ops.begin(); p != ops.end(); p++) {
    OSDOp& osd_op = *p;
    ceph_osd_op& op = osd_op.op; 

    dout(10) << "do_osd_op  " << osd_op << dendl;

    // modify?
    bool is_modify;
    string cname, mname;
    bufferlist::iterator bp = osd_op.data.begin();
    switch (op.op) {
    case CEPH_OSD_OP_CALL:
      bp.copy(op.cls.class_len, cname);
      bp.copy(op.cls.method_len, mname);
      is_modify = osd->class_handler->get_method_flags(cname, mname) & CLS_METHOD_WR;
      break;

    default:
      is_modify = (op.op & CEPH_OSD_OP_MODE_WR);
      break;
    }

    ctx->reply_version = oi.user_version;
    // make writeable (i.e., clone if necessary)
    if (is_modify) {
      if (!ctx->snapc.is_valid())
        return -EINVAL;
      make_writeable(ctx);

      if (op.op != CEPH_OSD_OP_WATCH) {
        /* update the user_version for any modify ops, except for the watch op */
        oi.user_version = ctx->at_version;
        ctx->reply_version = oi.user_version;
      }
    }

    dout(0) << "oi.user_version=" << oi.user_version << " is_modify=" << is_modify << dendl;

    // munge ZERO -> TRUNCATE?  (don't munge to DELETE or we risk hosing attributes)
    if (op.op == CEPH_OSD_OP_ZERO &&
	ctx->obs->exists &&
	op.extent.offset + op.extent.length >= oi.size) {
      dout(10) << " munging ZERO " << op.extent.offset << "~" << op.extent.length
	       << " -> TRUNCATE " << op.extent.offset << " (old size is " << oi.size << ")" << dendl;
      op.op = CEPH_OSD_OP_TRUNCATE;
    }

    switch (op.op) {
      
      // --- READS ---

    case CEPH_OSD_OP_READ:
      {
	// read into a buffer
	bufferlist bl;
	int r = osd->store->read(coll, soid, op.extent.offset, op.extent.length, bl);
	if (odata.length() == 0)
	  ctx->data_off = op.extent.offset;
	odata.claim(bl);
	if (r >= 0) 
	  op.extent.length = r;
	else {
	  result = r;
	  op.extent.length = 0;
	}
	info.stats.num_rd_kb += SHIFT_ROUND_UP(op.extent.length, 10);
	info.stats.num_rd++;
	dout(10) << " read got " << r << " / " << op.extent.length << " bytes from obj " << soid << dendl;

	__u32 seq = oi.truncate_seq;
	// are we beyond truncate_size?
	if ( (seq < op.extent.truncate_seq) &&
	     (op.extent.offset + op.extent.length > op.extent.truncate_size) ) {

	  // truncated portion of the read
	  unsigned from = MAX(op.extent.offset, op.extent.truncate_size);  // also end of data
	  unsigned to = op.extent.offset + op.extent.length;
	  unsigned trim = to-from;

	  op.extent.length = op.extent.length - trim;

	  bufferlist keep;

	  // keep first part of odata; trim at truncation point
	  dout(10) << " obj " << soid << " seq " << seq
	           << ": trimming overlap " << from << "~" << trim << dendl;
	  keep.substr_of(odata, 0, odata.length() - trim);
          odata.claim(keep);
	}
      }
      break;

    /* map extents */
    case CEPH_OSD_OP_MAPEXT:
      {
	// read into a buffer
	bufferlist bl;
	int r = osd->store->fiemap(coll, soid, op.extent.offset, op.extent.length, bl);
/*
	if (odata.length() == 0)
	  ctx->data_off = op.extent.offset; */
	odata.claim(bl);
	if (r < 0)
	  result = r;
	info.stats.num_rd_kb += SHIFT_ROUND_UP(op.extent.length, 10);
	info.stats.num_rd++;
	dout(10) << " map_extents done on object " << soid << dendl;
      }
      break;

    /* map extents */
    case CEPH_OSD_OP_SPARSE_READ:
      {
        if (op.extent.truncate_seq) {
          dout(0) << "sparse_read does not support truncation sequence " << dendl;
          result = -EINVAL;
          break;
        }
	// read into a buffer
	bufferlist bl;
        int total_read = 0;
	int r = osd->store->fiemap(coll, soid, op.extent.offset, op.extent.length, bl);
	if (r < 0)  {
	  result = r;
          break;
	}
        map<off_t, size_t> m;
        bufferlist::iterator iter = bl.begin();
        ::decode(m, iter);
        map<off_t, size_t>::iterator miter;
        bufferlist data_bl;
        for (miter = m.begin(); miter != m.end(); ++miter) {
          bufferlist tmpbl;
          r = osd->store->read(coll, soid, miter->first, miter->second, tmpbl);
          if (r < 0)
            break;

          if (r < (int)miter->second) /* this is usually happen when we get extent that exceeds the actual file size */
            miter->second = r;
          total_read += r;
          dout(10) << "sparse-read " << miter->first << "@" << miter->second << dendl;
	  data_bl.claim_append(tmpbl);
        }

        if (r < 0) {
          result = r;
          break;
        }

        op.extent.length = total_read;

        ::encode(m, odata);
        ::encode(data_bl, odata);

	info.stats.num_rd_kb += SHIFT_ROUND_UP(op.extent.length, 10);
	info.stats.num_rd++;

	dout(10) << " sparse_read got " << total_read << " bytes from object " << soid << dendl;
      }
      break;

    case CEPH_OSD_OP_CALL:
      {
	bufferlist indata;
	bp.copy(op.cls.indata_len, indata);

	ClassHandler::ClassMethod *method;
        result = prepare_call((MOSDOp *)ctx->op, op, cname, mname, bp, &method);
        if (result == -EAGAIN)
          return result;

        if (!result) {
	  bufferlist outdata;

          dout(10) << "call method " << cname << "." << mname << dendl;
	  result = method->exec((cls_method_context_t)&ctx, indata, outdata);
	  dout(10) << "method called response length=" << outdata.length() << dendl;
	  op.extent.length = outdata.length();
	  odata.claim_append(outdata);
	}
      }
      break;

    case CEPH_OSD_OP_STAT:
      {
	struct stat st;
	memset(&st, 0, sizeof(st));
	result = osd->store->stat(coll, soid, &st);
	if (result >= 0) {
	  uint64_t size = st.st_size;
	  ::encode(size, odata);
	  ::encode(oi.mtime, odata);
	}
	info.stats.num_rd++;
      }
      break;

    case CEPH_OSD_OP_GETXATTR:
      {
	string aname;
	bp.copy(op.xattr.name_len, aname);
	string name = "_" + aname;
	int r = osd->store->getattr(coll, soid, name.c_str(), odata);
	if (r >= 0) {
	  op.xattr.value_len = r;
	  result = 0;
	} else
	  result = r;
	info.stats.num_rd++;
      }
      break;

   case CEPH_OSD_OP_GETXATTRS:
      {
	map<string,bufferptr> attrset;
        result = osd->store->getattrs(coll, soid, attrset, true);
        map<string, bufferptr>::iterator iter;
        map<string, bufferlist> newattrs;
        for (iter = attrset.begin(); iter != attrset.end(); ++iter) {
           bufferlist bl;
           bl.append(iter->second);
           newattrs[iter->first] = bl;
        }
        
        bufferlist bl;
        ::encode(newattrs, bl);
        odata.claim_append(bl);
      }
      break;
      
    case CEPH_OSD_OP_CMPXATTR:
      {
	string aname;
	bp.copy(op.xattr.name_len, aname);
	string name = "_" + aname;
	name[op.xattr.name_len + 1] = 0;
	
	bufferlist xattr;
	result = osd->store->getattr(coll, soid, name.c_str(), xattr);
	if (result < 0 && result != -EEXIST && result !=-ENODATA)
	  break;
	
	switch (op.xattr.cmp_mode) {
	case CEPH_OSD_CMPXATTR_MODE_STRING:
	  {
	    string val;
	    bp.copy(op.xattr.value_len, val);
	    val[op.xattr.value_len] = 0;
	    dout(10) << "CEPH_OSD_OP_CMPXATTR name=" << name << " val=" << val
		     << " op=" << (int)op.xattr.cmp_op << " mode=" << (int)op.xattr.cmp_mode << dendl;
	    result = do_xattr_cmp_str(op.xattr.cmp_op, val, xattr);
	  }
	  break;

        case CEPH_OSD_CMPXATTR_MODE_U64:
	  {
	    uint64_t u64val;
	    ::decode(u64val, bp);
	    dout(10) << "CEPH_OSD_OP_CMPXATTR name=" << name << " val=" << u64val
		     << " op=" << (int)op.xattr.cmp_op << " mode=" << (int)op.xattr.cmp_mode << dendl;
	    result = do_xattr_cmp_u64(op.xattr.cmp_op, u64val, xattr);
	  }
	  break;

	default:
	  result = -EINVAL;
	}

	if (!result) {
	  dout(10) << "comparison returned false" << dendl;
	  result = -ECANCELED;
	  break;
	}
	if (result < 0) {
	  dout(10) << "comparison returned " << result << " " << strerror(-result) << dendl;
	  break;
	}

	dout(10) << "comparison returned true" << dendl;
	info.stats.num_rd++;
      }
      break;

    case CEPH_OSD_OP_ASSERT_VER:
      {
	uint64_t ver = op.watch.ver;
	if (!ver)
	  result = -EINVAL;
        else if (ver < oi.user_version.version)
	  result = -ERANGE;
	else if (ver > oi.user_version.version)
	  result = -EOVERFLOW;
	break;
      }

   case CEPH_OSD_OP_NOTIFY:
      {
	uint32_t ver;
	uint32_t timeout;

	try {
          ::decode(ver, bp);
	  ::decode(timeout, bp);
	} catch (const buffer::error &e) {
	  timeout = 0;
	}
	if (!timeout || timeout > (uint32_t)g_conf.osd_max_notify_timeout)
		timeout = g_conf.osd_max_notify_timeout;
	dout(0) << "CEPH_OSD_OP_NOTIFY" << dendl;
        ObjectContext *obc = ctx->obc;
	dout(0) << "ctx->obc=" << (void *)obc << dendl;

	OSD::Session *session = (OSD::Session *)ctx->op->get_connection()->get_priv();
	// give the session reference to notif.
	Watch::Notification *notif = new Watch::Notification(ctx->reqid.name, session, op.watch.cookie);
	notif->pgid = osd->osdmap->object_locator_to_pg(soid.oid, obc->obs.oi.oloc);

	osd->watch_lock.Lock();
	osd->watch->add_notification(notif);

	// connected
	for (map<entity_name_t, OSD::Session*>::iterator p = obc->watchers.begin();
	     p != obc->watchers.end();
	     p++) {
	  entity_name_t name = p->first;
	  OSD::Session *s = p->second;
	  watch_info_t& w = obc->obs.oi.watchers[p->first];

	  notif->add_watcher(name, Watch::WATCHER_NOTIFIED); // adding before send_message to avoid race
	  s->add_notif(notif, name);

	  MWatchNotify *notify_msg = new MWatchNotify(w.cookie, oi.user_version.version, notif->id, WATCH_NOTIFY);
	  osd->client_messenger->send_message(notify_msg, s->con);
	}

	// unconnected
	utime_t now = g_clock.now();
	for (map<entity_name_t, utime_t>::iterator p = obc->unconnected_watchers.begin();
	     p != obc->unconnected_watchers.end();
	     p++) {
	  entity_name_t name = p->first;
          utime_t expire = p->second;
          if (now < expire)
	    notif->add_watcher(name, Watch::WATCHER_PENDING); /* FIXME: should we remove expired unconnected? probably yes */
	}

	notif->reply = new MWatchNotify(op.watch.cookie, oi.user_version.version, notif->id, WATCH_NOTIFY_COMPLETE);
	if (notif->watchers.empty()) {
          do_complete_notify(notif, obc);
	} else {
	  obc->notifs[notif] = true;
          obc->ref++;
          notif->obc = obc;
	  notif->timeout = new Watch::C_NotifyTimeout(osd, notif);
	  osd->watch_timer.add_event_after(timeout, notif->timeout);
	}
	osd->watch_lock.Unlock();
      }
      break;

    case CEPH_OSD_OP_NOTIFY_ACK:
      {
        ObjectContext *obc = ctx->obc;
	entity_name_t source = ctx->op->get_source();
	dout(0) << "CEPH_OSD_OP_NOTIFY_ACK" << dendl;
	dout(0) << "ctx->obc=" << (void *)obc << dendl;

	osd->watch_lock.Lock();
        map<entity_name_t, watch_info_t>::iterator oi_iter = oi.watchers.find(source);
	if (oi_iter == oi.watchers.end()) {
	  dout(0) << "couldn't find watcher" << dendl;
	  break;
	}

	Watch::Notification *notif = osd->watch->get_notif(op.watch.cookie);
	if (!notif) {
          osd->watch_lock.Unlock();
	  result = -EINVAL;
	  break;
	}

	OSD::Session *session = (OSD::Session *)ctx->op->get_connection()->get_priv();
        session->del_notif(notif);
	session->put();

        osd->ack_notification(source, notif, obc);
	osd->watch_lock.Unlock();
      }
      break;

      // --- WRITES ---

      // -- object data --

    case CEPH_OSD_OP_WRITE:
      { // write
        __u32 seq = oi.truncate_seq;
        if (seq && (seq > op.extent.truncate_seq) &&
            (op.extent.offset + op.extent.length > oi.size)) {
	  // old write, arrived after trimtrunc
	  op.extent.length = (op.extent.offset > oi.size ? 0 : oi.size - op.extent.offset);
	  dout(10) << " old truncate_seq " << op.extent.truncate_seq << " < current " << seq
		   << ", adjusting write length to " << op.extent.length << dendl;
        }
	if (op.extent.truncate_seq > seq) {
	  // write arrives before trimtrunc
	  dout(10) << " truncate_seq " << op.extent.truncate_seq << " > current " << seq
		   << ", truncating to " << op.extent.truncate_size << dendl;
	  t.truncate(coll, soid, op.extent.truncate_size);
	  oi.truncate_seq = op.extent.truncate_seq;
	  oi.truncate_size = op.extent.truncate_size;
	}
        if (op.extent.length) {
	  bufferlist nbl;
	  bp.copy(op.extent.length, nbl);
	  t.write(coll, soid, op.extent.offset, op.extent.length, nbl);
        } else {
          t.touch(coll, soid);
        }
	if (ssc->snapset.clones.size()) {
	  snapid_t newest = *ssc->snapset.clones.rbegin();
	  interval_set<uint64_t> ch;
	  if (op.extent.length)
	    ch.insert(op.extent.offset, op.extent.length);
	  ch.intersection_of(ssc->snapset.clone_overlap[newest]);
	  ssc->snapset.clone_overlap[newest].subtract(ch);
	  add_interval_usage(ch, info.stats);
	}
	if (op.extent.length && (op.extent.offset + op.extent.length > oi.size)) {
	  uint64_t new_size = op.extent.offset + op.extent.length;
	  info.stats.num_bytes += new_size - oi.size;
	  info.stats.num_kb += SHIFT_ROUND_UP(new_size, 10) - SHIFT_ROUND_UP(oi.size, 10);
	  oi.size = new_size;
	}
	info.stats.num_wr++;
	info.stats.num_wr_kb += SHIFT_ROUND_UP(op.extent.length, 10);
	ssc->snapset.head_exists = true;
      }
      break;
      
    case CEPH_OSD_OP_WRITEFULL:
      { // write full object
	bufferlist nbl;
	bp.copy(op.extent.length, nbl);
	if (ctx->obs->exists)
	  t.truncate(coll, soid, 0);
	t.write(coll, soid, op.extent.offset, op.extent.length, nbl);
	if (ssc->snapset.clones.size()) {
	  snapid_t newest = *ssc->snapset.clones.rbegin();

	  // Replace clone_overlap[newest] with an empty interval set since there
	  // should no longer be any overlap
	  ssc->snapset.clone_overlap.erase(newest);
	  ssc->snapset.clone_overlap[newest];
	  oi.size = 0;
	}
	if (op.extent.length != oi.size) {
	  info.stats.num_bytes -= oi.size;
	  info.stats.num_kb -= SHIFT_ROUND_UP(oi.size, 10);
	  info.stats.num_bytes += op.extent.length;
	  info.stats.num_kb += SHIFT_ROUND_UP(op.extent.length, 10);
	  oi.size = op.extent.length;
	}
	info.stats.num_wr++;
	info.stats.num_wr_kb += SHIFT_ROUND_UP(op.extent.length, 10);
	ssc->snapset.head_exists = true;
      }
      break;

    case CEPH_OSD_OP_ROLLBACK :
      _rollback_to(ctx, op);
      break;

    case CEPH_OSD_OP_ZERO:
      { // zero
	assert(op.extent.length);
	if (!ctx->obs->exists)
	  t.touch(coll, soid);
	t.zero(coll, soid, op.extent.offset, op.extent.length);
	if (ssc->snapset.clones.size()) {
	  snapid_t newest = *ssc->snapset.clones.rbegin();
	  interval_set<uint64_t> ch;
	  ch.insert(op.extent.offset, op.extent.length);
	  ch.intersection_of(ssc->snapset.clone_overlap[newest]);
	  ssc->snapset.clone_overlap[newest].subtract(ch);
	  add_interval_usage(ch, info.stats);
	}
	info.stats.num_wr++;
	ssc->snapset.head_exists = true;
      }
      break;
    case CEPH_OSD_OP_CREATE:
      { // zero
        int flags = le32_to_cpu(op.flags);
	if (ctx->obs->exists && (flags & CEPH_OSD_OP_FLAG_EXCL))
          result = -EEXIST; /* this is an exclusive create */
        else {
          t.touch(coll, soid);
          ssc->snapset.head_exists = true;
        }
      }
      break;
      
    case CEPH_OSD_OP_TRIMTRUNC:
      op.extent.offset = op.extent.truncate_size;
      // falling through

    case CEPH_OSD_OP_TRUNCATE:
      { // truncate
	if (!ctx->obs->exists) {
	  dout(10) << " object dne, truncate is a no-op" << dendl;
	  break;
	}

	if (op.extent.truncate_seq) {
	  assert(op.extent.offset == op.extent.truncate_size);
	  if (op.extent.truncate_seq <= oi.truncate_seq) {
	    dout(10) << " truncate seq " << op.extent.truncate_seq << " <= current " << oi.truncate_seq
		     << ", no-op" << dendl;
	    break; // old
	  }
	  dout(10) << " truncate seq " << op.extent.truncate_seq << " > current " << oi.truncate_seq
		   << ", truncating" << dendl;
	  oi.truncate_seq = op.extent.truncate_seq;
	  oi.truncate_size = op.extent.truncate_size;
	}

	t.truncate(coll, soid, op.extent.offset);
	if (ssc->snapset.clones.size()) {
	  snapid_t newest = *ssc->snapset.clones.rbegin();
	  interval_set<uint64_t> trim;
	  if (oi.size > op.extent.offset) {
	    trim.insert(op.extent.offset, oi.size-op.extent.offset);
	    trim.intersection_of(ssc->snapset.clone_overlap[newest]);
	    add_interval_usage(trim, info.stats);
	  }
	  interval_set<uint64_t> keep;
	  if (op.extent.offset)
	    keep.insert(0, op.extent.offset);
	  ssc->snapset.clone_overlap[newest].intersection_of(keep);
	}
	if (op.extent.offset != oi.size) {
	  info.stats.num_bytes -= oi.size;
	  info.stats.num_kb -= SHIFT_ROUND_UP(oi.size, 10);
	  info.stats.num_bytes += op.extent.offset;
	  info.stats.num_kb += SHIFT_ROUND_UP(op.extent.offset, 10);
	  oi.size = op.extent.offset;
	}
	info.stats.num_wr++;
	// do no set head_exists, or we will break above DELETE -> TRUNCATE munging.
      }
      break;
    
    case CEPH_OSD_OP_DELETE:
      _delete_head(ctx);
      break;

    case CEPH_OSD_OP_WATCH:
      {
        uint64_t cookie = op.watch.cookie;
	bool do_watch = op.watch.flag & 1;
        entity_name_t entity = ctx->reqid.name;
	ObjectContext *obc = ctx->obc;

	dout(0) << "watch: ctx->obc=" << (void *)obc << " cookie=" << cookie
		<< " oi.version=" << oi.version.version << " ctx->at_version=" << ctx->at_version << dendl;
	dout(0) << "watch: oi.user_version=" << oi.user_version.version << dendl;
	OSD::Session *session = (OSD::Session *)ctx->op->get_connection()->get_priv();

	osd->watch_lock.Lock();
	map<entity_name_t, OSD::Session *>::iterator iter = obc->watchers.find(entity);
	watch_info_t w = {cookie, 30};  // FIXME: where does the timeout come from?
	if (do_watch) {
	  if (oi.watchers.count(entity) && oi.watchers[entity] == w) {
	    dout(10) << " found existing watch " << w << " by " << entity << " session " << session << dendl;
	  } else {
	    dout(10) << " registered new watch " << w << " by " << entity << " session " << session << dendl;
	    oi.watchers[entity] = w;
	    t.nop();  // make sure update the object_info on disk!
	  }

	  if (iter == obc->watchers.end()) {
	    dout(10) << " connected to watch " << w << " by " << entity << " session " << session << dendl;
	    obc->watchers[entity] = session;
	    session->get();
	    session->watches[obc] = osd->osdmap->object_locator_to_pg(soid.oid, obc->obs.oi.oloc);
	    obc->ref++;
	  } else if (iter->second == session) {
	    // already there
	    dout(10) << " already connected to watch " << w << " by " << entity
		     << " session " << session << dendl;
	  } else {
	    // weird: same entity, different session.
	    dout(10) << " reconnected (with different session!) watch " << w << " by " << entity
		     << " session " << session << " (was " << iter->second << ")" << dendl;
	    iter->second->watches.erase(obc);
	    iter->second->put();
	    iter->second = session;
	    session->get();
	    session->watches[obc] = osd->osdmap->object_locator_to_pg(soid.oid, obc->obs.oi.oloc);
	  }
          map<entity_name_t, utime_t>::iterator un_iter = obc->unconnected_watchers.find(entity);
          if (un_iter != obc->unconnected_watchers.end())
            obc->unconnected_watchers.erase(un_iter);

	  map<Watch::Notification *, bool>::iterator niter;
          for (niter = obc->notifs.begin(); niter != obc->notifs.end(); ++niter) {
            Watch::Notification *notif = niter->first;
            map<entity_name_t, Watch::WatcherState>::iterator iter = notif->watchers.find(entity);
            if (iter != notif->watchers.end()) {
            /* there is a pending notification for this watcher, we should resend it anyway
               even if we already sent it as it might not have received it */
              MWatchNotify *notify_msg = new MWatchNotify(w.cookie, oi.user_version.version, notif->id, WATCH_NOTIFY);
              osd->client_messenger->send_message(notify_msg, session->con);
            }
          }
	  assert(obc->registered);
        } else {
	  map<entity_name_t, watch_info_t>::iterator oi_iter = oi.watchers.find(entity);
	  if (oi_iter != oi.watchers.end()) {
	    dout(10) << " removed watch " << oi_iter->second << " by " << entity << dendl;
            oi.watchers.erase(entity);
	    t.nop();  // update oi on disk

	    if (iter != obc->watchers.end()) {
	      dout(10) << " disconnected session " << iter->second << dendl;
	      obc->watchers.erase(iter);
	      session->watches.erase(obc);
	      put_object_context(obc);
	      iter->second->put();
	    } else {
	      assert(obc->unconnected_watchers.count(entity));
	      obc->unconnected_watchers.erase(entity);
	    }

	    // FIXME: trigger notifies?

	  } else {
	    dout(10) << " can't remove: no watch by " << entity << dendl;
	    assert(iter == obc->watchers.end());
	  }
        }
	dump_watchers(obc);
	osd->watch_lock.Unlock();

	session->put();
      }
      break;


      // -- object attrs --
      
    case CEPH_OSD_OP_SETXATTR:
      {
	if (!ctx->obs->exists)
	  t.touch(coll, soid);
	string aname;
	bp.copy(op.xattr.name_len, aname);
	string name = "_" + aname;
	bufferlist bl;
	bp.copy(op.xattr.value_len, bl);
	if (!ctx->obs->exists)  // create object if it doesn't yet exist.
	  t.touch(coll, soid);
	t.setattr(coll, soid, name, bl);
	ssc->snapset.head_exists = true;
 	info.stats.num_wr++;
      }
      break;

    case CEPH_OSD_OP_RMXATTR:
      {
	string aname;
	bp.copy(op.xattr.name_len, aname);
	string name = "_" + aname;
	t.rmattr(coll, soid, name);
 	info.stats.num_wr++;
      }
      break;
    

      // -- fancy writers --
    case CEPH_OSD_OP_APPEND:
      {
	// just do it inline; this works because we are happy to execute
	// fancy op on replicas as well.
	vector<OSDOp> nops(1);
	OSDOp& newop = nops[0];
	newop.op.op = CEPH_OSD_OP_WRITE;
	newop.op.extent.offset = oi.size;
	newop.op.extent.length = op.extent.length;
        newop.data = osd_op.data;
	do_osd_ops(ctx, nops, odata);
      }
      break;

    case CEPH_OSD_OP_STARTSYNC:
      t.start_sync();
      break;


      // -- trivial map --
    case CEPH_OSD_OP_TMAPGET:
      {
	vector<OSDOp> nops(1);
	OSDOp& newop = nops[0];
	newop.op.op = CEPH_OSD_OP_READ;
	newop.op.extent.offset = 0;
	newop.op.extent.length = 0;
	do_osd_ops(ctx, nops, odata);
      }
      break;

    case CEPH_OSD_OP_TMAPPUT:
      {
	//_dout_lock.Lock();
	//osd_op.data.hexdump(*_dout);
	//_dout_lock.Unlock();

	// verify
	if (0) {
	  bufferlist header;
	  map<string, bufferlist> m;
	  ::decode(header, bp);
	  ::decode(m, bp);
	  assert(bp.end());
	}

	// write it
	vector<OSDOp> nops(1);
	OSDOp& newop = nops[0];
	newop.op.op = CEPH_OSD_OP_WRITEFULL;
	newop.op.extent.offset = 0;
	newop.op.extent.length = osd_op.data.length();
	newop.data = osd_op.data;
	bufferlist r;
	do_osd_ops(ctx, nops, r);
      }
      break;

    case CEPH_OSD_OP_TMAPUP:
      if (bp.end()) {
	dout(10) << "tmapup is a no-op" << dendl;
      } else {
	// read the whole object
	bufferlist ibl;
	vector<OSDOp> nops(1);
	OSDOp& newop = nops[0];
	newop.op.op = CEPH_OSD_OP_READ;
	newop.op.extent.offset = 0;
	newop.op.extent.length = 0;
	do_osd_ops(ctx, nops, ibl);
	dout(10) << "tmapup read " << ibl.length() << dendl;

	dout(30) << " starting is \n";
	ibl.hexdump(*_dout);
	*_dout << dendl;

	bufferlist::iterator ip = ibl.begin();
	bufferlist obl;
	bool changed = false;

	dout(30) << "the update command is: \n";
	osd_op.data.hexdump(*_dout);
	*_dout << dendl;

	if (0) {
	  // parse
	  bufferlist header;
	  map<string, bufferlist> m;
	  //ibl.hexdump(*_dout);
	  if (ibl.length()) {
	    ::decode(header, ip);
	    ::decode(m, ip);
	    //dout(0) << "m is " << m.size() << " " << m << dendl;
	    assert(ip.end());
	  }
	  
	  // do the update(s)
	  while (!bp.end()) {
	    __u8 op;
	    string key;
	    ::decode(op, bp);
	    
	    switch (op) {
	    case CEPH_OSD_TMAP_SET: // insert key
	      {
		::decode(key, bp);
		bufferlist data;
		::decode(data, bp);
		m[key] = data;
		changed = true;
	      }
	      break;
	      
	    case CEPH_OSD_TMAP_RM: // remove key
	      ::decode(key, bp);
	      if (m.count(key)) {
		m.erase(key);
		changed = true;
	      }
	      break;
	      
	    case CEPH_OSD_TMAP_HDR: // update header
	      {
		::decode(header, bp);
		changed = true;
	      }
	      break;
	      
	    default:
	      return -EINVAL;
	    }
	  }

	  // reencode
	  ::encode(header, obl);
	  ::encode(m, obl);
	} else {
	  // header
	  bufferlist header;
	  __u32 nkeys = 0;
	  if (ibl.length()) {
	    ::decode(header, ip);
	    ::decode(nkeys, ip);
	  }
	  dout(10) << "tmapup header " << header.length() << dendl;

	  if (!bp.end() && *bp == CEPH_OSD_TMAP_HDR) {
	    ++bp;
	    ::decode(header, bp);
	    changed = true;
	    dout(10) << "tmapup new header " << header.length() << dendl;
	  }
	  
	  ::encode(header, obl);

	  dout(20) << "tmapup initial nkeys " << nkeys << dendl;

	  // update keys
	  bufferlist newkeydata;
	  string nextkey;
	  bufferlist nextval;
	  bool have_next = false;
	  if (!ip.end()) {
	    have_next = true;
	    ::decode(nextkey, ip);
	    ::decode(nextval, ip);
	  }
	  while (!bp.end()) {
	    __u8 op;
	    string key;
	    ::decode(op, bp);
	    ::decode(key, bp);
	    
	    dout(10) << "tmapup op " << (int)op << " key " << key << dendl;

	    // skip existing intervening keys
	    bool stop = false;
	    while (have_next && !stop) {
	      dout(20) << "  (have_next=" << have_next << " nextkey=" << nextkey << ")" << dendl;
	      if (nextkey > key)
		break;
	      if (nextkey < key) {
		// copy untouched.
		::encode(nextkey, newkeydata);
		::encode(nextval, newkeydata);
		dout(20) << "  keep " << nextkey << " " << nextval.length() << dendl;
	      } else {
		// don't copy; discard old value.  and stop.
		dout(20) << "  drop " << nextkey << " " << nextval.length() << dendl;
		stop = true;
		nkeys--;
	      }	      
	      if (!ip.end()) {
		::decode(nextkey, ip);
		::decode(nextval, ip);
	      } else
		have_next = false;
	    }
	    
	    if (op == CEPH_OSD_TMAP_SET) {
	      bufferlist val;
	      ::decode(val, bp);
	      ::encode(key, newkeydata);
	      ::encode(val, newkeydata);
	      dout(20) << "   set " << key << " " << val.length() << dendl;
	      nkeys++;
	    } else if (op == CEPH_OSD_TMAP_RM) {
	      // do nothing.
	    }
	    changed = true;
	  }

	  // copy remaining
	  if (have_next) {
	    ::encode(nextkey, newkeydata);
	    ::encode(nextval, newkeydata);
	    dout(20) << "  keep " << nextkey << " " << nextval.length() << dendl;
	  }
	  if (!ip.end()) {
	    bufferlist rest;
	    rest.substr_of(ibl, ip.get_off(), ibl.length() - ip.get_off());
	    dout(20) << "  keep trailing " << rest.length()
		     << " at " << newkeydata.length() << dendl;
	    newkeydata.claim_append(rest);
	  }

	  // encode final key count + key data
	  dout(20) << "tmapup final nkeys " << nkeys << dendl;
	  ::encode(nkeys, obl);
	  obl.claim_append(newkeydata);
	}

	if (0) {
	  dout(30) << " final is \n";
	  obl.hexdump(*_dout);
	  *_dout << dendl;

	  // sanity check
	  bufferlist::iterator tp = obl.begin();
	  bufferlist h;
	  ::decode(h, tp);
	  map<string,bufferlist> d;
	  ::decode(d, tp);
	  assert(tp.end());
	  dout(0) << " **** debug sanity check, looks ok ****" << dendl;
	}

	// write it out
	dout(20) << "tmapput write " << obl.length() << dendl;
	newop.op.op = CEPH_OSD_OP_WRITEFULL;
	newop.op.extent.offset = 0;
	newop.op.extent.length = obl.length();
        newop.data = obl;
	do_osd_ops(ctx, nops, odata);
      }
      break;


    default:
      dout(1) << "unrecognized osd op " << op.op
	      << " " << ceph_osd_op_name(op.op)
	      << dendl;
      result = -EOPNOTSUPP;
    }

    if ((is_modify) &&
	!ctx->obs->exists && ssc->snapset.head_exists) {
      dout(20) << " num_objects " << info.stats.num_objects << " -> " << (info.stats.num_objects+1) << dendl;
      info.stats.num_objects++;
      ctx->obs->exists = true;
    }

    if (result)
      break;
  }
  return result;
}

inline void ReplicatedPG::_delete_head(OpContext *ctx)
{
  SnapSetContext *ssc = ctx->obs->ssc;
  object_info_t& oi = ctx->obs->oi;
  const sobject_t& soid = oi.soid;
  ObjectStore::Transaction& t = ctx->op_t;

  if (ctx->obs->exists)
    t.remove(coll, soid);
  if (ssc->snapset.clones.size()) {
    snapid_t newest = *ssc->snapset.clones.rbegin();
    add_interval_usage(ssc->snapset.clone_overlap[newest], info.stats);

    // Replace clone_overlap[newest] with an empty interval set since there
    // should no longer be any overlap
    ssc->snapset.clone_overlap.erase(newest);  // ok, redundant.
    ssc->snapset.clone_overlap[newest];
  }
  if (ctx->obs->exists) {
    info.stats.num_objects--;
    info.stats.num_bytes -= oi.size;
    info.stats.num_kb -= SHIFT_ROUND_UP(oi.size, 10);
    oi.size = 0;
    ssc->snapset.head_exists = false;
    ctx->obs->exists = false;
  }      
  info.stats.num_wr++;
}

void ReplicatedPG::_rollback_to(OpContext *ctx, ceph_osd_op& op)
{
  SnapSetContext *ssc = ctx->obs->ssc;
  object_info_t& oi = ctx->obs->oi;
  const sobject_t& soid = oi.soid;
  ObjectStore::Transaction& t = ctx->op_t;
  snapid_t snapid = (uint64_t)op.snap.snapid;

  dout(10) << "_rollback_to " << soid << " snapid " << snapid << dendl;

  ObjectContext *rollback_to;
  int ret = find_object_context(soid.oid, oi.oloc, snapid, &rollback_to, false);
  if (ret) {
    if (-ENOENT == ret) {
      // there's no snapshot here, or there's no object.
      // if there's no snapshot, we delete the object; otherwise, do nothing.
      dout(20) << "_rollback_to deleting head on " << soid.oid
	       << " because got ENOENT on find_object_context" << dendl;
      _delete_head(ctx);
    } else if (-EAGAIN == ret) {
      /* a different problem, like degraded pool
       * with not-yet-restored object. We shouldn't have been able
       * to get here; recovery should have completed first! */
      assert(0);
    } else {
      // ummm....huh? It *can't* return anything else at time of writing.
      assert(0);
    }
  } else { //we got our context, let's use it to do the rollback!
    sobject_t& rollback_to_sobject = rollback_to->obs.oi.soid;
    if (ctx->clone_obc &&
	(ctx->clone_obc->obs.oi.soid.snap == snapid)) {
      //just cloned the rollback target, we don't need to do anything!
    
    } else {
      /* 1) Delete current head
       * 2) Clone correct snapshot into head
       * 3) Calculate clone_overlaps by following overlaps
       *    forward from rollback snapshot */
      dout(10) << "_rollback_to deleting " << soid.oid
	       << " and rolling back to old snap" << dendl;
      
      _delete_head(ctx);
      ctx->obs->exists = true; //we're about to recreate it
      
      map<string, bufferptr> attrs;
      t.clone(coll,
	      rollback_to_sobject, soid);
      osd->store->getattrs(coll,
			   rollback_to_sobject, attrs, false);
      osd->filter_xattrs(attrs);
      t.setattrs(coll, soid, attrs);
      ssc->snapset.head_exists = true;

      // Adjust the cached objectcontext
      ObjectContext *clone_context = get_object_context(rollback_to_sobject,
							oi.oloc,
							false);
      assert(clone_context);
      ctx->obs->oi.size = clone_context->obs.oi.size;

      map<snapid_t, interval_set<uint64_t> >::iterator iter =
	ssc->snapset.clone_overlap.lower_bound(snapid);
      interval_set<uint64_t> overlaps = iter->second;
      assert(iter != ssc->snapset.clone_overlap.end());
      for ( ;
	    iter != ssc->snapset.clone_overlap.end();
	    ++iter)
	overlaps.intersection_of(iter->second);
      ssc->snapset.clone_overlap[*ssc->snapset.clones.rbegin()] = overlaps;
    }
  }
}

void ReplicatedPG::_make_clone(ObjectStore::Transaction& t,
			       const sobject_t& head, const sobject_t& coid,
			       object_info_t *poi)
{
  bufferlist bv;
  ::encode(*poi, bv);

  map<string, bufferptr> attrs;
  osd->store->getattrs(coll, head, attrs);
  osd->filter_xattrs(attrs);

  t.clone(coll, head, coid);
  t.setattr(coll, coid, OI_ATTR, bv);
  t.setattrs(coll, coid, attrs);
}

void ReplicatedPG::make_writeable(OpContext *ctx)
{
  SnapSetContext *ssc = ctx->obs->ssc;
  object_info_t& oi = ctx->obs->oi;
  const sobject_t& soid = oi.soid;
  SnapContext& snapc = ctx->snapc;
  ObjectStore::Transaction& t = ctx->op_t;

  // clone?
  assert(soid.snap == CEPH_NOSNAP);
  dout(20) << "make_writeable " << soid << " snapset=" << ssc->snapset
	   << "  snapc=" << snapc << dendl;;
  
  // use newer snapc?
  if (ssc->snapset.seq > snapc.seq) {
    snapc.seq = ssc->snapset.seq;
    snapc.snaps = ssc->snapset.snaps;
    dout(10) << " using newer snapc " << snapc << dendl;
  }
  
  if (ssc->snapset.head_exists &&           // head exists
      snapc.snaps.size() &&            // there are snaps
      snapc.snaps[0] > ssc->snapset.seq) {  // existing object is old
    // clone
    sobject_t coid = soid;
    coid.snap = snapc.seq;
    
    unsigned l;
    for (l=1; l<snapc.snaps.size() && snapc.snaps[l] > ssc->snapset.seq; l++) ;
    
    vector<snapid_t> snaps(l);
    for (unsigned i=0; i<l; i++)
      snaps[i] = snapc.snaps[i];
    
    // prepare clone
    object_info_t static_snap_oi(coid, oi.oloc);
    object_info_t *snap_oi;
    if (is_primary()) {
      ctx->clone_obc = new ObjectContext(static_snap_oi, true, NULL);
      ctx->clone_obc->get();
      register_object_context(ctx->clone_obc);
      snap_oi = &ctx->clone_obc->obs.oi;
    } else {
      snap_oi = &static_snap_oi;
    }
    snap_oi->version = ctx->at_version;
    snap_oi->prior_version = oi.version;
    snap_oi->copy_user_bits(oi);
    snap_oi->snaps = snaps;
    _make_clone(t, soid, coid, snap_oi);
    
    // add to snap bound collections
    coll_t fc = make_snap_collection(t, snaps[0]);
    t.collection_add(fc, coll, coid);
    if (snaps.size() > 1) {
      coll_t lc = make_snap_collection(t, snaps[snaps.size()-1]);
      t.collection_add(lc, coll, coid);
    }
    
    info.stats.num_objects++;
    info.stats.num_object_clones++;
    ssc->snapset.clones.push_back(coid.snap);
    ssc->snapset.clone_size[coid.snap] = ctx->obs->oi.size;

    // clone_overlap should contain an entry for each clone 
    // (an empty interval_set if there is no overlap)
    ssc->snapset.clone_overlap[coid.snap];
    if (ctx->obs->oi.size)
      ssc->snapset.clone_overlap[coid.snap].insert(0, ctx->obs->oi.size);
    
    // log clone
    dout(10) << " cloning v " << oi.version
	     << " to " << coid << " v " << ctx->at_version
	     << " snaps=" << snaps << dendl;
    ctx->log.push_back(Log::Entry(PG::Log::Entry::CLONE, coid, ctx->at_version,
				  oi.version, ctx->reqid, oi.mtime));
    ::encode(snaps, ctx->log.back().snaps);

    ctx->at_version.version++;
  }
  
  // update snapset with latest snap context
  ssc->snapset.seq = snapc.seq;
  ssc->snapset.snaps = snapc.snaps;
  dout(20) << "make_writeable " << soid << " done, snapset=" << ssc->snapset << dendl;
}


void ReplicatedPG::add_interval_usage(interval_set<uint64_t>& s, pg_stat_t& stats)
{
  for (interval_set<uint64_t>::const_iterator p = s.begin(); p != s.end(); ++p) {
    stats.num_bytes += p.get_len();
    stats.num_kb += SHIFT_ROUND_UP(p.get_start() + p.get_len(), 10) - (p.get_start() >> 10);
  }
}


int ReplicatedPG::prepare_transaction(OpContext *ctx)
{
  assert(!ctx->ops.empty());
  
  object_info_t *poi = &ctx->obs->oi;

  const sobject_t& soid = poi->soid;

  // we'll need this to log
  eversion_t old_version = poi->version;

  bool head_existed = ctx->obs->exists;

  // prepare the actual mutation
  int result = do_osd_ops(ctx, ctx->ops, ctx->outdata);
  if (result < 0 || ctx->op_t.empty())
    return result;  // error, or read op.

  ctx->bytes_written = ctx->op_t.get_encoded_bytes();

  // finish and log the op.
  poi->version = ctx->at_version;
  
  bufferlist bss;
  ::encode(ctx->obs->ssc->snapset, bss);
  assert(ctx->obs->exists == ctx->obs->ssc->snapset.head_exists);

  // append to log
  int logopcode = Log::Entry::MODIFY;
  if (!ctx->obs->exists)
    logopcode = Log::Entry::DELETE;
  ctx->log.push_back(Log::Entry(logopcode, soid, ctx->at_version, old_version,
				ctx->reqid, ctx->mtime));

  if (ctx->obs->exists) {
    poi->version = ctx->at_version;
    poi->prior_version = old_version;
    poi->last_reqid = ctx->reqid;
    if (ctx->mtime != utime_t()) {
      poi->mtime = ctx->mtime;
      dout(10) << " set mtime to " << poi->mtime << dendl;
    } else {
      dout(10) << " mtime unchanged at " << poi->mtime << dendl;
    }

    bufferlist bv(sizeof(*poi));
    ::encode(*poi, bv);
    ctx->op_t.setattr(coll, soid, OI_ATTR, bv);

    dout(10) << " final snapset " << ctx->obs->ssc->snapset
	     << " in " << soid << dendl;
    ctx->op_t.setattr(coll, soid, SS_ATTR, bss);   
    if (!head_existed) {
      // if we logically recreated the head, remove old _snapdir object
      sobject_t snapoid(soid.oid, CEPH_SNAPDIR);

      ctx->snapset_obc = get_object_context(snapoid, poi->oloc, false);
      if (ctx->snapset_obc && ctx->snapset_obc->obs.exists) {
	ctx->op_t.remove(coll, snapoid);
	dout(10) << " removing old " << snapoid << dendl;

	ctx->at_version.version++;
	ctx->log.push_back(Log::Entry(Log::Entry::DELETE, snapoid, ctx->at_version, old_version,
				      osd_reqid_t(), ctx->mtime));

	ctx->snapset_obc->obs.exists = false;
	assert(ctx->snapset_obc->registered);
      }
    }
  } else if (ctx->obs->ssc->snapset.clones.size()) {
    // save snapset on _snap
    sobject_t snapoid(soid.oid, CEPH_SNAPDIR);
    dout(10) << " final snapset " << ctx->obs->ssc->snapset
	     << " in " << snapoid << dendl;
    ctx->at_version.version++;
    ctx->log.push_back(Log::Entry(Log::Entry::MODIFY, snapoid, ctx->at_version, old_version,
				  osd_reqid_t(), ctx->mtime));

    ctx->snapset_obc = get_object_context(snapoid, poi->oloc, true);
    ctx->snapset_obc->obs.exists = true;
    ctx->snapset_obc->obs.oi.version = ctx->at_version;
    ctx->snapset_obc->obs.oi.last_reqid = ctx->reqid;
    ctx->snapset_obc->obs.oi.mtime = ctx->mtime;
    assert(ctx->snapset_obc->registered);

    bufferlist bv(sizeof(*poi));
    ::encode(ctx->snapset_obc->obs.oi, bv);
    ctx->op_t.touch(coll, snapoid);
    ctx->op_t.setattr(coll, snapoid, OI_ATTR, bv);
    ctx->op_t.setattr(coll, snapoid, SS_ATTR, bss);
  }

  return result;
}

void ReplicatedPG::log_op(vector<Log::Entry>& logv, eversion_t trim_to,
			  ObjectStore::Transaction& t)
{
  dout(10) << "log_op " << log << dendl;

  bufferlist log_bl;
  for (vector<Log::Entry>::iterator p = logv.begin();
       p != logv.end();
       p++)
    add_log_entry(*p, log_bl);
  append_log(t, log_bl, logv[0].version);
  trim(t, trim_to);

  // update the local pg, pg log
  write_info(t);
}






// ========================================================================
// rep op gather

class C_OSD_OpApplied : public Context {
public:
  ReplicatedPG *pg;
  ReplicatedPG::RepGather *repop;

  C_OSD_OpApplied(ReplicatedPG *p, ReplicatedPG::RepGather *rg) :
    pg(p), repop(rg) {
    repop->get();
    pg->get();    // we're copying the pointer
  }
  void finish(int r) {
    pg->op_applied(repop);
    pg->put();
  }
};

class C_OSD_OpCommit : public Context {
public:
  ReplicatedPG *pg;
  ReplicatedPG::RepGather *repop;

  C_OSD_OpCommit(ReplicatedPG *p, ReplicatedPG::RepGather *rg) :
    pg(p), repop(rg) {
    repop->get();
    pg->get();    // we're copying the pointer
  }
  void finish(int r) {
    pg->op_commit(repop);
    pg->put();
  }
};

void ReplicatedPG::apply_repop(RepGather *repop)
{
  dout(10) << "apply_repop  applying update on " << *repop << dendl;
  assert(!repop->applying);
  assert(!repop->applied);

  repop->applying = true;

  repop->tls.push_back(&repop->ctx->op_t);
  repop->tls.push_back(&repop->ctx->local_t);

  repop->obc->ondisk_write_lock();
  if (repop->ctx->clone_obc)
    repop->ctx->clone_obc->ondisk_write_lock();

  Context *oncommit = new C_OSD_OpCommit(this, repop);
  Context *onapplied = new C_OSD_OpApplied(this, repop);
  Context *onapplied_sync = new C_OSD_OndiskWriteUnlock(repop->obc,
							repop->ctx->clone_obc);
  int r = osd->store->queue_transactions(&osr, repop->tls, onapplied, oncommit, onapplied_sync);
  if (r) {
    derr << "apply_repop  queue_transactions returned " << r << " on " << *repop << dendl;
    assert(0);
  }
}

void ReplicatedPG::op_applied(RepGather *repop)
{
  lock();
  dout(10) << "op_applied " << *repop << dendl;

  // discard my reference to the buffer
  if (repop->ctx->op)
    repop->ctx->op->clear_data();
  
  repop->applying = false;
  repop->applied = true;

  // (logical) local ack.
  int whoami = osd->get_nodeid();

  if (!repop->aborted) {
    assert(repop->waitfor_ack.count(whoami));
    repop->waitfor_ack.erase(whoami);
  }
  
  if (repop->ctx->clone_obc) {
    put_object_context(repop->ctx->clone_obc);
    repop->ctx->clone_obc = 0;
  }
  if (repop->ctx->snapset_obc) {
    put_object_context(repop->ctx->snapset_obc);
    repop->ctx->snapset_obc = 0;
  }

  dout(10) << "op_applied mode was " << mode << dendl;
  mode.write_applied();
  dout(10) << "op_applied mode now " << mode << " (finish_write)" << dendl;

  put_object_context(repop->obc);
  repop->obc = 0;

  last_update_applied = repop->v;
  if (last_update_applied == info.last_update && finalizing_scrub) {
    kick();
  }
  update_stats();

#if 0
  // any completion stuff to do here?
  if (repop->ctx->ops.size()) {
    const sobject_t& soid = repop->ctx->obs->oi.soid;
    OSDOp& first = repop->ctx->ops[0];

    switch (first.op.op) { 
    case CEPH_OSD_OP_UNBALANCEREADS:
      dout(0) << "op_applied  completed unbalance-reads on " << oid << dendl;
      unbalancing_reads.erase(oid);
      if (waiting_for_unbalanced_reads.count(oid)) {
	osd->take_waiters(waiting_for_unbalanced_reads[oid]);
	waiting_for_unbalanced_reads.erase(oid);
      }
      break;

    case CEPH_OSD_OP_BALANCEREADS:
      dout(0) << "op_applied  completed balance-reads on " << oid << dendl;
      /*
	if (waiting_for_balanced_reads.count(oid)) {
	osd->take_waiters(waiting_for_balanced_reads[oid]);
	waiting_for_balanced_reads.erase(oid);
	}
      */
      break;

    case CEPH_OSD_OP_WRUNLOCK:
      dout(0) << "op_applied  completed wrunlock on " << soid << dendl;
      if (waiting_for_wr_unlock.count(soid)) {
	osd->take_waiters(waiting_for_wr_unlock[soid]);
	waiting_for_wr_unlock.erase(soid);
      }
      break;
    }   
  }
#endif

  if (!repop->aborted)
    eval_repop(repop);

  repop->put();
  unlock();
}

void ReplicatedPG::op_commit(RepGather *repop)
{
  lock();

  if (repop->aborted) {
    dout(10) << "op_commit " << *repop << " -- aborted" << dendl;
  } else if (repop->waitfor_disk.count(osd->get_nodeid()) == 0) {
    dout(10) << "op_commit " << *repop << " -- already marked ondisk" << dendl;
  } else {
    dout(10) << "op_commit " << *repop << dendl;
    repop->waitfor_disk.erase(osd->get_nodeid());
    //repop->waitfor_nvram.erase(osd->get_nodeid());

    last_update_ondisk = repop->v;
    if (waiting_for_ondisk.count(repop->v)) {
      osd->take_waiters(waiting_for_ondisk[repop->v]);
      waiting_for_ondisk.erase(repop->v);
    }

    last_complete_ondisk = repop->pg_local_last_complete;
    eval_repop(repop);
  }

  repop->put();
  unlock();
}



void ReplicatedPG::eval_repop(RepGather *repop)
{
  MOSDOp *op = (MOSDOp *)repop->ctx->op;

  if (op)
    dout(10) << "eval_repop " << *repop
	     << " wants=" << (op->wants_ack() ? "a":"") << (op->wants_ondisk() ? "d":"")
	     << dendl;
  else
    dout(10) << "eval_repop " << *repop << " (no op)" << dendl;
 
  // apply?
  if (!repop->applied && !repop->applying &&
      ((mode.is_delayed_mode() &&
	repop->waitfor_ack.size() == 1) ||  // all other replicas have acked
       mode.is_rmw_mode()))
    apply_repop(repop);
  
  if (op) {

    // an 'ondisk' reply implies 'ack'. so, prefer to send just one
    // ondisk instead of ack followed by ondisk.

    // ondisk?
    if (repop->waitfor_disk.empty()) {

      log_op_stats(repop->ctx);

      if (op->wants_ondisk() && !repop->sent_disk) {
	// send commit.
	MOSDOpReply *reply = repop->ctx->reply;
	if (reply)
	  repop->ctx->reply = NULL;
	else
	  reply = new MOSDOpReply(op, 0, osd->osdmap->get_epoch(), 0);
	reply->add_flags(CEPH_OSD_FLAG_ACK | CEPH_OSD_FLAG_ONDISK);
	dout(0) << " sending commit on " << *repop << " " << reply << dendl;
	assert(entity_name_t::TYPE_OSD != op->get_connection()->peer_type);
	osd->client_messenger->send_message(reply, op->get_connection());
	repop->sent_disk = true;
      }
    }

    // applied?
    if (repop->waitfor_ack.empty()) {
      if (op->wants_ack() && !repop->sent_ack && !repop->sent_disk) {
	// send ack
	MOSDOpReply *reply = repop->ctx->reply;
	if (reply)
	  repop->ctx->reply = NULL;
	else
	  reply = new MOSDOpReply(op, 0, osd->osdmap->get_epoch(), 0);
	reply->add_flags(CEPH_OSD_FLAG_ACK);
	dout(10) << " sending ack on " << *repop << " " << reply << dendl;
	osd->cluster_messenger->send_message(reply, op->get_connection());
	repop->sent_ack = true;
      }
      
      utime_t now = g_clock.now();
      now -= repop->start;
      osd->logger->finc(l_osd_rlsum, now);
      osd->logger->inc(l_osd_rlnum, 1);
    }
  }

  // done.
  if (repop->waitfor_ack.empty() && repop->waitfor_disk.empty()) {
    calc_min_last_complete_ondisk();

    dout(10) << " removing " << *repop << dendl;
    assert(!repop_queue.empty());
    dout(20) << "   q front is " << *repop_queue.front() << dendl; 
    if (repop_queue.front() != repop) {
      dout(0) << " removing " << *repop << dendl;
      dout(0) << "   q front is " << *repop_queue.front() << dendl; 
      assert(repop_queue.front() == repop);
    }
    repop_queue.pop_front();
    remove_repop(repop);
  }
}

void ReplicatedPG::issue_repop(RepGather *repop, utime_t now,
			       eversion_t old_last_update, bool old_exists, uint64_t old_size, eversion_t old_version)
{
  OpContext *ctx = repop->ctx;
  const sobject_t& soid = ctx->obs->oi.soid;
  MOSDOp *op = (MOSDOp *)ctx->op;

  dout(7) << "issue_repop rep_tid " << repop->rep_tid
          << " o " << soid
          << dendl;

  repop->v = ctx->at_version;

  int acks_wanted = CEPH_OSD_FLAG_ACK | CEPH_OSD_FLAG_ONDISK;

  for (unsigned i=1; i<acting.size(); i++) {
    int peer = acting[i];
    
    // forward the write/update/whatever
    MOSDSubOp *wr = new MOSDSubOp(repop->ctx->reqid, info.pgid, soid,
				  repop->noop, acks_wanted,
				  osd->osdmap->get_epoch(), 
				  repop->rep_tid, repop->ctx->at_version);

    if (op && op->get_flags() & CEPH_OSD_FLAG_PARALLELEXEC) {
      // replicate original op for parallel execution on replica
      wr->oloc = repop->ctx->obs->oi.oloc;
      wr->ops = repop->ctx->ops;
      wr->mtime = repop->ctx->mtime;
      wr->old_exists = old_exists;
      wr->old_size = old_size;
      wr->old_version = old_version;
      wr->snapset = repop->obc->obs.ssc->snapset;
      wr->snapc = repop->ctx->snapc;
      wr->set_data(repop->ctx->op->get_data());   // _copy_ bufferlist
    } else {
      // ship resulting transaction, log entries, and pg_stats
      ::encode(repop->ctx->op_t, wr->get_data());
      ::encode(repop->ctx->log, wr->logbl);
      wr->pg_stats = info.stats;
    }
    
    wr->pg_trim_to = pg_trim_to;
    wr->peer_stat = osd->get_my_stat_for(now, peer);
    osd->cluster_messenger->
      send_message(wr, osd->osdmap->get_cluster_inst(peer));

    // keep peer_info up to date
    if (!repop->noop) {
      Info &in = peer_info[peer];
      in.last_update = ctx->at_version;
      if (in.last_complete == old_last_update)
	in.last_update = ctx->at_version;
    }
  }
}

ReplicatedPG::RepGather *ReplicatedPG::new_repop(OpContext *ctx, ObjectContext *obc,
						 bool noop, tid_t rep_tid)
{
  if (ctx->op)
    dout(10) << "new_repop rep_tid " << rep_tid << " on " << *ctx->op << dendl;
  else
    dout(10) << "new_repop rep_tid " << rep_tid << " (no op)" << dendl;

  RepGather *repop = new RepGather(ctx, obc, noop, rep_tid, info.last_complete);

  dout(10) << "new_repop mode was " << mode << dendl;
  mode.write_start();
  obc->get();  // we take a ref
  dout(10) << "new_repop mode now " << mode << " (start_write)" << dendl;

  // initialize gather sets
  for (unsigned i=0; i<acting.size(); i++) {
    int osd = acting[i];
    repop->waitfor_ack.insert(osd);
    repop->waitfor_disk.insert(osd);
  }

  repop->start = g_clock.now();

  repop_queue.push_back(&repop->queue_item);
  repop_map[repop->rep_tid] = repop;
  repop->get();

  if (osd->logger)
    osd->logger->set(l_osd_opwip, repop_map.size());

  return repop;
}
 
void ReplicatedPG::remove_repop(RepGather *repop)
{
  repop_map.erase(repop->rep_tid);
  repop->put();

  if (osd->logger)
    osd->logger->set(l_osd_opwip, repop_map.size());
}

void ReplicatedPG::repop_ack(RepGather *repop, int result, int ack_type,
			     int fromosd, eversion_t peer_lcod)
{
  MOSDOp *op = (MOSDOp *)repop->ctx->op;

  if (op)
    dout(7) << "repop_ack rep_tid " << repop->rep_tid << " op " << *op
	    << " result " << result
	    << " ack_type " << ack_type
	    << " from osd" << fromosd
	    << dendl;
  else
    dout(7) << "repop_ack rep_tid " << repop->rep_tid << " (no op) "
	    << " result " << result
	    << " ack_type " << ack_type
	    << " from osd" << fromosd
	    << dendl;
  
  if (ack_type & CEPH_OSD_FLAG_ONDISK) {
    // disk
    if (repop->waitfor_disk.count(fromosd)) {
      repop->waitfor_disk.erase(fromosd);
      //repop->waitfor_nvram.erase(fromosd);
      repop->waitfor_ack.erase(fromosd);
      peer_last_complete_ondisk[fromosd] = peer_lcod;
    }
/*} else if (ack_type & CEPH_OSD_FLAG_ONNVRAM) {
    // nvram
    repop->waitfor_nvram.erase(fromosd);
    repop->waitfor_ack.erase(fromosd);*/
  } else {
    // ack
    repop->waitfor_ack.erase(fromosd);
  }

  eval_repop(repop);
}







// -------------------------------------------------------


ReplicatedPG::ObjectContext *ReplicatedPG::get_object_context(const sobject_t& soid,
							      const object_locator_t& oloc,
							      bool can_create)
{
  map<sobject_t, ObjectContext*>::iterator p = object_contexts.find(soid);
  ObjectContext *obc;
  if (p != object_contexts.end()) {
    obc = p->second;
    dout(10) << "get_object_context " << soid << " " << obc->ref
	     << " -> " << (obc->ref+1) << dendl;
  } else {
    // check disk
    bufferlist bv;
    int r = osd->store->getattr(coll, soid, OI_ATTR, bv);
    if (r < 0) {
      if (!can_create)
	return NULL;   // -ENOENT!
      object_info_t oi(soid, oloc);
      obc = new ObjectContext(oi, false, NULL);
    }
    else {
      object_info_t oi(bv);
      SnapSetContext *ssc = NULL;
      if (can_create)
	ssc = get_snapset_context(soid.oid, true);
      obc = new ObjectContext(oi, true, ssc);
    }
    register_object_context(obc);

    if (can_create && !obc->obs.ssc)
      obc->obs.ssc = get_snapset_context(soid.oid, true);

    if (r >= 0) {
      obc->obs.oi.decode(bv);
      obc->obs.exists = true;

      if (!obc->obs.oi.watchers.empty()) {
	// populate unconnected_watchers
	utime_t now = g_clock.now();
	for (map<entity_name_t, watch_info_t>::iterator p = obc->obs.oi.watchers.begin();
	     p != obc->obs.oi.watchers.begin();
	     p++) {
	  utime_t expire = now;
	  expire += p->second.timeout_seconds;
	  dout(10) << "  unconnected watcher " << p->first << " will expire " << expire << dendl;
	  obc->unconnected_watchers[p->first] = expire;
	}
      }
    } else {
      obc->obs.exists = false;
    }
    dout(10) << "get_object_context " << soid << " read " << obc->obs.oi << dendl;
  }
  obc->ref++;
  return obc;
}


int ReplicatedPG::find_object_context(const object_t& oid, const object_locator_t& oloc,
				      snapid_t snapid,
				      ObjectContext **pobc,
				      bool can_create,
				      snapid_t *psnapid)
{
  // want the head?
  sobject_t head(oid, CEPH_NOSNAP);
  if (snapid == CEPH_NOSNAP) {
    ObjectContext *obc = get_object_context(head, oloc, can_create);
    if (!obc)
      return -ENOENT;
    dout(10) << "find_object_context " << oid << " @" << snapid << dendl;
    *pobc = obc;

    if (can_create && !obc->obs.ssc)
      obc->obs.ssc = get_snapset_context(oid, true);

    return 0;
  }

  // we want a snap
  SnapSetContext *ssc = get_snapset_context(oid, can_create);
  if (!ssc)
    return -ENOENT;

  dout(10) << "find_object_context " << oid << " @" << snapid
	   << " snapset " << ssc->snapset << dendl;
 
  // head?
  if (snapid > ssc->snapset.seq) {
    if (ssc->snapset.head_exists) {
      ObjectContext *obc = get_object_context(head, oloc, false);
      dout(10) << "find_object_context  " << head
	       << " want " << snapid << " > snapset seq " << ssc->snapset.seq
	       << " -- HIT " << obc->obs
	       << dendl;
      if (!obc->obs.ssc)
	obc->obs.ssc = ssc;
      else {
	assert(ssc == obc->obs.ssc);
	put_snapset_context(ssc);
      }
      *pobc = obc;
      return 0;
    }
    dout(10) << "find_object_context  " << head
	     << " want " << snapid << " > snapset seq " << ssc->snapset.seq
	     << " but head dne -- DNE"
	     << dendl;
    put_snapset_context(ssc);
    return -ENOENT;
  }

  // which clone would it be?
  unsigned k = 0;
  while (k < ssc->snapset.clones.size() &&
	 ssc->snapset.clones[k] < snapid)
    k++;
  if (k == ssc->snapset.clones.size()) {
    dout(10) << "get_object_context  no clones with last >= snapid " << snapid << " -- DNE" << dendl;
    put_snapset_context(ssc);
    return -ENOENT;
  }
  sobject_t soid(oid, ssc->snapset.clones[k]);

  put_snapset_context(ssc); // we're done with ssc
  ssc = 0;

  if (missing.is_missing(soid)) {
    dout(20) << "get_object_context  " << soid << " missing, try again later" << dendl;
    if (psnapid)
      *psnapid = soid.snap;
    return -EAGAIN;
  }

  ObjectContext *obc = get_object_context(soid, oloc, false);

  // clone
  dout(20) << "get_object_context  " << soid << " snaps " << obc->obs.oi.snaps << dendl;
  snapid_t first = obc->obs.oi.snaps[obc->obs.oi.snaps.size()-1];
  snapid_t last = obc->obs.oi.snaps[0];
  if (first <= snapid) {
    dout(20) << "get_object_context  " << soid << " [" << first << "," << last
	     << "] contains " << snapid << " -- HIT " << obc->obs << dendl;
    *pobc = obc;
    return 0;
  } else {
    dout(20) << "get_object_context  " << soid << " [" << first << "," << last
	     << "] does not contain " << snapid << " -- DNE" << dendl;
    put_object_context(obc);
    return -ENOENT;
  }
}

void ReplicatedPG::put_object_context(ObjectContext *obc)
{
  dout(10) << "put_object_context " << obc->obs.oi.soid << " "
	   << obc->ref << " -> " << (obc->ref-1) << dendl;

  if (mode.wake) {
    osd->take_waiters(mode.waiting);
    for (list<Cond*>::iterator p = mode.waiting_cond.begin(); p != mode.waiting_cond.end(); p++)
      (*p)->Signal();
    mode.wake = false;
  }

  --obc->ref;
  if (obc->ref == 0) {
    if (obc->obs.ssc)
      put_snapset_context(obc->obs.ssc);

    if (obc->registered)
      object_contexts.erase(obc->obs.oi.soid);
    delete obc;

    if (object_contexts.empty())
      kick();
  }
}


ReplicatedPG::SnapSetContext *ReplicatedPG::get_snapset_context(const object_t& oid, bool can_create)
{
  SnapSetContext *ssc;
  map<object_t, SnapSetContext*>::iterator p = snapset_contexts.find(oid);
  if (p != snapset_contexts.end()) {
    ssc = p->second;
  } else {
    bufferlist bv;
    sobject_t head(oid, CEPH_NOSNAP);
    int r = osd->store->getattr(coll, head, SS_ATTR, bv);
    if (r < 0) {
      // try _snapset
      sobject_t snapdir(oid, CEPH_SNAPDIR);
      r = osd->store->getattr(coll, snapdir, SS_ATTR, bv);
      if (r < 0 && !can_create)
	return NULL;
    }
    ssc = new SnapSetContext(oid);
    register_snapset_context(ssc);
    if (r >= 0) {
      bufferlist::iterator bvp = bv.begin();
      ssc->snapset.decode(bvp);
    }
  }
  assert(ssc);
  dout(10) << "get_snapset_context " << ssc->oid << " "
	   << ssc->ref << " -> " << (ssc->ref+1) << dendl;
  ssc->ref++;
  return ssc;
}

void ReplicatedPG::put_snapset_context(SnapSetContext *ssc)
{
  dout(10) << "put_snapset_context " << ssc->oid << " "
	   << ssc->ref << " -> " << (ssc->ref-1) << dendl;

  --ssc->ref;
  if (ssc->ref == 0) {
    if (ssc->registered)
      snapset_contexts.erase(ssc->oid);
    delete ssc;
  }
}

// sub op modify

void ReplicatedPG::sub_op_modify(MOSDSubOp *op)
{
  const sobject_t& soid = op->poid;

  const char *opname;
  if (op->noop)
    opname = "no-op";
  else if (op->ops.size())
    opname = ceph_osd_op_name(op->ops[0].op.op);
  else
    opname = "trans";

  dout(10) << "sub_op_modify " << opname 
           << " " << soid 
           << " v " << op->version
	   << (op->noop ? " NOOP" : "")
	   << (op->logbl.length() ? " (transaction)" : " (parallel exec")
	   << " " << op->logbl.length()
	   << dendl;  

  // sanity checks
  assert(op->map_epoch >= info.history.same_acting_since);
  assert(is_active());
  assert(is_replica());
  
  // note peer's stat
  int fromosd = op->get_source().num();
  osd->take_peer_stat(fromosd, op->peer_stat);

  // we better not be missing this.
  assert(!missing.is_missing(soid));

  int ackerosd = acting[0];
  
  RepModify *rm = new RepModify;
  rm->pg = this;
  rm->op = op;
  rm->ctx = 0;
  rm->ackerosd = ackerosd;
  rm->last_complete = info.last_complete;

  if (!op->noop) {
    if (op->logbl.length()) {
      // shipped transaction and log entries
      vector<Log::Entry> log;
      
      bufferlist::iterator p = op->get_data().begin();
      ::decode(rm->opt, p);
      p = op->logbl.begin();
      ::decode(log, p);
      
      info.stats = op->pg_stats;
      log_op(log, op->pg_trim_to, rm->localt);

      rm->tls.push_back(&rm->opt);
      rm->tls.push_back(&rm->localt);

    } else {
      // do op
      assert(0);

      // TODO: this is severely broken because we don't know whether this object is really lost or
      // not. We just always assume that it's not right now.
      // Also, we're taking the address of a variable on the stack. 
      object_info_t oi(soid, op->oloc);
      oi.lost = false; // I guess?
      oi.version = op->old_version;
      oi.size = op->old_size;
      ObjectState obs(oi, op->old_exists, NULL);
      
      rm->ctx = new OpContext(op, op->reqid, op->ops, &obs, this);
      
      rm->ctx->mtime = op->mtime;
      rm->ctx->at_version = op->version;
      rm->ctx->snapc = op->snapc;

      SnapSetContext ssc(op->poid.oid);
      ssc.snapset = op->snapset;
      rm->ctx->obs->ssc = &ssc;
      
      prepare_transaction(rm->ctx);
      log_op(rm->ctx->log, op->pg_trim_to, rm->ctx->local_t);
    
      rm->tls.push_back(&rm->ctx->op_t);
      rm->tls.push_back(&rm->ctx->local_t);
    }

    rm->bytes_written = rm->opt.get_encoded_bytes();

  } else {
    // just trim the log
    if (op->pg_trim_to != eversion_t()) {
      trim(rm->localt, op->pg_trim_to);
      rm->tls.push_back(&rm->localt);
    }
  }
  
  Context *oncommit = new C_OSD_RepModifyCommit(rm);
  Context *onapply = new C_OSD_RepModifyApply(rm);
  int r = osd->store->queue_transactions(&osr, rm->tls, onapply, oncommit);
  if (r) {
    dout(0) << "error applying transaction: r = " << r << dendl;
    assert(0);
  }
  // op is cleaned up by oncommit/onapply when both are executed
}

void ReplicatedPG::sub_op_modify_applied(RepModify *rm)
{
  lock();
  dout(10) << "sub_op_modify_applied on " << rm << " op " << *rm->op << dendl;

  if (!rm->committed) {
    // send ack to acker only if we haven't sent a commit already
    MOSDSubOpReply *ack = new MOSDSubOpReply(rm->op, 0, osd->osdmap->get_epoch(), CEPH_OSD_FLAG_ACK);
    ack->set_peer_stat(osd->get_my_stat_for(g_clock.now(), rm->ackerosd));
    ack->set_priority(CEPH_MSG_PRIO_HIGH);
    osd->cluster_messenger->
      send_message(ack, osd->osdmap->get_cluster_inst(rm->ackerosd));
  }

  rm->applied = true;
  bool done = rm->applied && rm->committed;

  last_update_applied = rm->op->version;
  if (last_update_applied == info.last_update && finalizing_scrub) {
    kick();
  }

  unlock();
  if (done) {
    delete rm->ctx;
    rm->op->put();
    delete rm;
    put();
  }
}

void ReplicatedPG::sub_op_modify_commit(RepModify *rm)
{
  lock();

  // send commit.
  dout(10) << "sub_op_modify_commit on op " << *rm->op
           << ", sending commit to osd" << rm->ackerosd
           << dendl;

  osd->logger->inc(l_osd_r_wr);
  osd->logger->inc(l_osd_r_wrb, rm->bytes_written);

  if (osd->osdmap->is_up(rm->ackerosd)) {
    last_complete_ondisk = rm->last_complete;
    MOSDSubOpReply *commit = new MOSDSubOpReply(rm->op, 0, osd->osdmap->get_epoch(), CEPH_OSD_FLAG_ONDISK);
    commit->set_last_complete_ondisk(rm->last_complete);
    commit->set_peer_stat(osd->get_my_stat_for(g_clock.now(), rm->ackerosd));
    osd->cluster_messenger->
      send_message(commit, osd->osdmap->get_cluster_inst(rm->ackerosd));
  }
  
  rm->committed = true;
  bool done = rm->applied && rm->committed;

  unlock();
  if (done) {
    delete rm->ctx;
    rm->op->put();
    delete rm;
    put();
  }
}

void ReplicatedPG::sub_op_modify_reply(MOSDSubOpReply *r)
{
  // must be replication.
  tid_t rep_tid = r->get_tid();
  int fromosd = r->get_source().num();
  
  osd->take_peer_stat(fromosd, r->get_peer_stat());
  
  if (repop_map.count(rep_tid)) {
    // oh, good.
    repop_ack(repop_map[rep_tid], 
	      r->get_result(), r->ack_type,
	      fromosd, 
	      r->get_last_complete_ondisk());
  }

  r->put();
}










// ===========================================================

void ReplicatedPG::calc_head_subsets(SnapSet& snapset, const sobject_t& head,
				     Missing& missing,
				     interval_set<uint64_t>& data_subset,
				     map<sobject_t, interval_set<uint64_t> >& clone_subsets)
{
  dout(10) << "calc_head_subsets " << head
	   << " clone_overlap " << snapset.clone_overlap << dendl;

  struct stat st;
  osd->store->stat(coll, head, &st);

  interval_set<uint64_t> cloning;
  interval_set<uint64_t> prev;
  if (st.st_size)
    prev.insert(0, st.st_size);    
  
  for (int j=snapset.clones.size()-1; j>=0; j--) {
    sobject_t c = head;
    c.snap = snapset.clones[j];
    prev.intersection_of(snapset.clone_overlap[snapset.clones[j]]);
    if (!missing.is_missing(c)) {
      dout(10) << "calc_head_subsets " << head << " has prev " << c
	       << " overlap " << prev << dendl;
      clone_subsets[c] = prev;
      cloning.union_of(prev);
      break;
    }
    dout(10) << "calc_head_subsets " << head << " does not have prev " << c
	     << " overlap " << prev << dendl;
  }

  // what's left for us to push?
  if (st.st_size)
    data_subset.insert(0, st.st_size);
  data_subset.subtract(cloning);

  dout(10) << "calc_head_subsets " << head
	   << "  data_subset " << data_subset
	   << "  clone_subsets " << clone_subsets << dendl;
}

void ReplicatedPG::calc_clone_subsets(SnapSet& snapset, const sobject_t& soid,
				      Missing& missing,
				      interval_set<uint64_t>& data_subset,
				      map<sobject_t, interval_set<uint64_t> >& clone_subsets)
{
  dout(10) << "calc_clone_subsets " << soid
	   << " clone_overlap " << snapset.clone_overlap << dendl;

  uint64_t size = snapset.clone_size[soid.snap];

  unsigned i;
  for (i=0; i < snapset.clones.size(); i++)
    if (snapset.clones[i] == soid.snap)
      break;

  // any overlap with next older clone?
  interval_set<uint64_t> cloning;
  interval_set<uint64_t> prev;
  if (size)
    prev.insert(0, size);    
  for (int j=i-1; j>=0; j--) {
    sobject_t c = soid;
    c.snap = snapset.clones[j];
    prev.intersection_of(snapset.clone_overlap[snapset.clones[j]]);
    if (!missing.is_missing(c)) {
      dout(10) << "calc_clone_subsets " << soid << " has prev " << c
	       << " overlap " << prev << dendl;
      clone_subsets[c] = prev;
      cloning.union_of(prev);
      break;
    }
    dout(10) << "calc_clone_subsets " << soid << " does not have prev " << c
	     << " overlap " << prev << dendl;
  }
  
  // overlap with next newest?
  interval_set<uint64_t> next;
  if (size)
    next.insert(0, size);    
  for (unsigned j=i+1; j<snapset.clones.size(); j++) {
    sobject_t c = soid;
    c.snap = snapset.clones[j];
    next.intersection_of(snapset.clone_overlap[snapset.clones[j-1]]);
    if (!missing.is_missing(c)) {
      dout(10) << "calc_clone_subsets " << soid << " has next " << c
	       << " overlap " << next << dendl;
      clone_subsets[c] = next;
      cloning.union_of(next);
      break;
    }
    dout(10) << "calc_clone_subsets " << soid << " does not have next " << c
	     << " overlap " << next << dendl;
  }
  
  // what's left for us to push?
  if (size)
    data_subset.insert(0, size);
  data_subset.subtract(cloning);

  dout(10) << "calc_clone_subsets " << soid
	   << "  data_subset " << data_subset
	   << "  clone_subsets " << clone_subsets << dendl;
}


/** pull - request object from a peer
 */
bool ReplicatedPG::pull(const sobject_t& soid)
{
  eversion_t v = missing.missing[soid].need;

  int fromosd = -1;
  assert(missing_loc.count(soid));
  for (set<int>::iterator p = missing_loc[soid].begin();
       p != missing_loc[soid].end();
       p++) {
    if (osd->osdmap->is_up(*p)) {
      fromosd = *p;
      break;
    }
  }
  
  dout(7) << "pull " << soid
          << " v " << v 
	  << " on osds " << missing_loc[soid]
	  << " from osd" << fromosd
	  << dendl;

  if (fromosd < 0)
    return false;

  map<sobject_t, interval_set<uint64_t> > clone_subsets;
  interval_set<uint64_t> data_subset;
  bool need_size = false;

  // is this a snapped object?  if so, consult the snapset.. we may not need the entire object!
  if (soid.snap && soid.snap < CEPH_NOSNAP) {
    // do we have the head and/or snapdir?
    sobject_t head = soid;
    head.snap = CEPH_NOSNAP;
    if (missing.is_missing(head)) {
      if (pulling.count(head)) {
	dout(10) << " missing but already pulling head " << head << dendl;
	return false;
      } else {
	return pull(head);
      }
    }
    head.snap = CEPH_SNAPDIR;
    if (missing.is_missing(head)) {
      if (pulling.count(head)) {
	dout(10) << " missing but already pulling snapdir " << head << dendl;
	return false;
      } else {
	return pull(head);
      }
    }

    // check snapset
    SnapSetContext *ssc = get_snapset_context(soid.oid, false);
    dout(10) << " snapset " << ssc->snapset << dendl;
    calc_clone_subsets(ssc->snapset, soid, missing,
		       data_subset, clone_subsets);
    put_snapset_context(ssc);
    // FIXME: this may overestimate if we are pulling multiple clones in parallel...
    dout(10) << " pulling " << data_subset << ", will clone " << clone_subsets
	     << dendl;
  } else {
    // pulling head or unversioned object.
    // always pull the whole thing.
    need_size = true;
    data_subset.insert(0, (uint64_t)-1);
  }

  // only pull so much at a time
  interval_set<uint64_t> pullsub;
  pullsub.span_of(data_subset, 0, g_conf.osd_recovery_max_chunk);

  // take note
  assert(pulling.count(soid) == 0);
  pull_info_t& p = pulling[soid];
  p.version = v;
  p.from = fromosd;
  p.data_subset = data_subset;
  p.data_subset_pulling = pullsub;
  p.need_size = need_size;

  send_pull_op(soid, v, true, p.data_subset_pulling, fromosd);
  
  start_recovery_op(soid);
  return true;
}

void ReplicatedPG::send_pull_op(const sobject_t& soid, eversion_t v, bool first,
				const interval_set<uint64_t>& data_subset, int fromosd)
{
  // send op
  osd_reqid_t rid;
  tid_t tid = osd->get_tid();

  dout(10) << "send_pull_op " << soid << " " << v
	   << " first=" << first
	   << " data " << data_subset << " from osd" << fromosd
	   << " tid " << tid << dendl;

  MOSDSubOp *subop = new MOSDSubOp(rid, info.pgid, soid, false, CEPH_OSD_FLAG_ACK,
				   osd->osdmap->get_epoch(), tid, v);
  subop->ops = vector<OSDOp>(1);
  subop->ops[0].op.op = CEPH_OSD_OP_PULL;
  subop->data_subset = data_subset;
  subop->first = first;
  // do not include clone_subsets in pull request; we will recalculate this
  // when the object is pushed back.
  //subop->clone_subsets.swap(clone_subsets);
  osd->cluster_messenger->
    send_message(subop, osd->osdmap->get_cluster_inst(fromosd));
}


/*
 * intelligently push an object to a replica.  make use of existing
 * clones/heads and dup data ranges where possible.
 */
void ReplicatedPG::push_to_replica(ObjectContext *obc, const sobject_t& soid, int peer)
{
  const object_info_t& oi = obc->obs.oi;
  uint64_t size = obc->obs.oi.size;

  dout(10) << "push_to_replica " << soid << " v" << oi.version << " size " << size << " to osd" << peer << dendl;

  map<sobject_t, interval_set<uint64_t> > clone_subsets;
  interval_set<uint64_t> data_subset;
  
  // are we doing a clone on the replica?
  if (soid.snap && soid.snap < CEPH_NOSNAP) {	
    sobject_t head = soid;
    head.snap = CEPH_NOSNAP;
    if (peer_missing[peer].is_missing(head) &&
	peer_missing[peer].have_old(head) == oi.prior_version) {
      dout(10) << "push_to_replica osd" << peer << " has correct old " << head
	       << " v" << oi.prior_version 
	       << ", pushing " << soid << " attrs as a clone op" << dendl;
      interval_set<uint64_t> data_subset;
      map<sobject_t, interval_set<uint64_t> > clone_subsets;
      if (size)
	clone_subsets[head].insert(0, size);
      push_start(soid, peer, size, oi.version, data_subset, clone_subsets);
      return;
    }

    // try to base push off of clones that succeed/preceed poid
    // we need the head (and current SnapSet) to do that.
    if (missing.is_missing(head)) {
      dout(15) << "push_to_replica missing head " << head << ", pushing raw clone" << dendl;
      return push_start(soid, peer);
    }
    sobject_t snapdir = head;
    snapdir.snap = CEPH_SNAPDIR;
    if (missing.is_missing(snapdir)) {
      dout(15) << "push_to_replica missing snapdir " << snapdir << ", pushing raw clone" << dendl;
      return push_start(snapdir, peer);
    }
    
    SnapSetContext *ssc = get_snapset_context(soid.oid, false);
    dout(15) << "push_to_replica snapset is " << ssc->snapset << dendl;
    calc_clone_subsets(ssc->snapset, soid, peer_missing[peer],
		       data_subset, clone_subsets);
    put_snapset_context(ssc);
  } else if (soid.snap == CEPH_NOSNAP) {
    // pushing head or unversioned object.
    // base this on partially on replica's clones?
    SnapSetContext *ssc = get_snapset_context(soid.oid, false);
    dout(15) << "push_to_replica snapset is " << ssc->snapset << dendl;
    calc_head_subsets(ssc->snapset, soid, peer_missing[peer], data_subset, clone_subsets);
    put_snapset_context(ssc);
  }

  push_start(soid, peer, size, oi.version, data_subset, clone_subsets);
}

void ReplicatedPG::push_start(const sobject_t& soid, int peer)
{
  struct stat st;
  int r = osd->store->stat(coll, soid, &st);
  assert(r == 0);
  uint64_t size = st.st_size;

  bufferlist bl;
  r = osd->store->getattr(coll, soid, OI_ATTR, bl);
  object_info_t oi(bl);

  interval_set<uint64_t> data_subset;
  map<sobject_t, interval_set<uint64_t> > clone_subsets;
  data_subset.insert(0, size);

  push_start(soid, peer, size, oi.version, data_subset, clone_subsets);
}

void ReplicatedPG::push_start(const sobject_t& soid, int peer,
			      uint64_t size, eversion_t version,
			      interval_set<uint64_t> &data_subset,
			      map<sobject_t, interval_set<uint64_t> >& clone_subsets)
{
  // take note.
  push_info_t *pi = &pushing[soid][peer];
  pi->size = size;
  pi->version = version;
  pi->data_subset = data_subset;
  pi->clone_subsets = clone_subsets;

  pi->data_subset_pushing.span_of(pi->data_subset, 0, g_conf.osd_recovery_max_chunk);
  bool complete = pi->data_subset_pushing == pi->data_subset;

  dout(10) << "push_start " << soid << " size " << size << " data " << data_subset
	   << " cloning " << clone_subsets << dendl;    
  send_push_op(soid, peer, size, true, complete, pi->data_subset_pushing, pi->clone_subsets);
}


/*
 * push - send object to a peer
 */

void ReplicatedPG::send_push_op(const sobject_t& soid, int peer, 
				uint64_t size, bool first, bool complete,
				interval_set<uint64_t> &data_subset,
				map<sobject_t, interval_set<uint64_t> >& clone_subsets)
{
  // read data+attrs
  bufferlist bl;
  map<string,bufferptr> attrset;

  for (interval_set<uint64_t>::iterator p = data_subset.begin();
       p != data_subset.end();
       ++p) {
    bufferlist bit;
    osd->store->read(coll,
		     soid, p.get_start(), p.get_len(), bit);
    if (p.get_len() != bit.length()) {
      dout(10) << " extent " << p.get_start() << "~" << p.get_len()
	       << " is actually " << p.get_start() << "~" << bit.length() << dendl;
      p.set_len(bit.length());
    }
    bl.claim_append(bit);
  }

  osd->store->getattrs(coll, soid, attrset);

  bufferlist bv;
  bv.push_back(attrset[OI_ATTR]);
  object_info_t oi(bv);

  // ok
  dout(7) << "send_push_op " << soid << " v " << oi.version 
    	  << " size " << size
	  << " subset " << data_subset
          << " data " << bl.length()
          << " to osd" << peer
          << dendl;

  osd->logger->inc(l_osd_r_push);
  osd->logger->inc(l_osd_r_pushb, bl.length());
  
  // send
  osd_reqid_t rid;  // useless?
  MOSDSubOp *subop = new MOSDSubOp(rid, info.pgid, soid, false, 0,
				   osd->osdmap->get_epoch(), osd->get_tid(), oi.version);
  subop->oloc = oi.oloc;
  subop->ops = vector<OSDOp>(1);
  subop->ops[0].op.op = CEPH_OSD_OP_PUSH;
  //subop->ops[0].op.extent.offset = 0;
  //subop->ops[0].op.extent.length = size;
  subop->ops[0].data = bl;
  subop->data_subset = data_subset;
  subop->clone_subsets = clone_subsets;
  subop->attrset.swap(attrset);
  subop->old_size = size;
  subop->first = first;
  subop->complete = complete;
  osd->cluster_messenger->
    send_message(subop, osd->osdmap->get_cluster_inst(peer));
}

void ReplicatedPG::sub_op_push_reply(MOSDSubOpReply *reply)
{
  dout(10) << "sub_op_push_reply from " << reply->get_source() << " " << *reply << dendl;
  
  int peer = reply->get_source().num();
  const sobject_t& soid = reply->get_poid();
  
  if (pushing.count(soid) == 0) {
    dout(10) << "huh, i wasn't pushing " << soid << " to osd" << peer
	     << ", or anybody else"
	     << dendl;
  } else if (pushing[soid].count(peer) == 0) {
    dout(10) << "huh, i wasn't pushing " << soid << " to osd" << peer
	     << dendl;
  } else {
    push_info_t *pi = &pushing[soid][peer];

    bool complete = false;
    if (pi->data_subset.empty() ||
	pi->data_subset.range_end() == pi->data_subset_pushing.range_end())
      complete = true;

    if (!complete) {
      // push more
      uint64_t from = pi->data_subset_pushing.range_end();
      pi->data_subset_pushing.span_of(pi->data_subset, from, g_conf.osd_recovery_max_chunk);
      dout(10) << " pushing more, " << pi->data_subset_pushing << " of " << pi->data_subset << dendl;
      complete = pi->data_subset.range_end() == pi->data_subset_pushing.range_end();
      send_push_op(soid, peer, pi->size, false, complete, pi->data_subset_pushing, pi->clone_subsets);
    } else {
      // done!
      peer_missing[peer].got(soid, pi->version);
      
      pushing[soid].erase(peer);
      pi = NULL;
      
      update_stats();
      
      if (pushing[soid].empty()) {
	pushing.erase(soid);
	dout(10) << "pushed " << soid << " to all replicas" << dendl;
	finish_recovery_op(soid);
	if (waiting_for_degraded_object.count(soid)) {
	  osd->take_waiters(waiting_for_degraded_object[soid]);
	  waiting_for_degraded_object.erase(soid);
	}
      } else {
	dout(10) << "pushed " << soid << ", still waiting for push ack from " 
		 << pushing[soid].size() << " others" << dendl;
      }
    }
  }
  reply->put();
}


/** op_pull
 * process request to pull an entire object.
 * NOTE: called from opqueue.
 */
void ReplicatedPG::sub_op_pull(MOSDSubOp *op)
{
  const sobject_t soid = op->poid;
  const eversion_t v = op->version;

  dout(7) << "op_pull " << soid << " v " << op->version
          << " from " << op->get_source()
          << dendl;

  assert(!is_primary());  // we should be a replica or stray.

  struct stat st;
  int r = osd->store->stat(coll, soid, &st);
  if (r != 0) {
    osd->clog.error() << op->get_source() << " tried to pull " << soid
	<< " in " << info.pgid << " but got "
	<< cpp_strerror(-r) << "\n";
    // FIXME: do something more intelligent.. mark the pg as needing repair?
  } else {
    uint64_t size = st.st_size;

    bool complete = false;
    if (!op->data_subset.empty() && op->data_subset.range_end() >= size)
      complete = true;

    // complete==true implies we are definitely complete.
    // complete==false means nothing.  we don't know because the primary may
    // not be pulling the entire object.

    send_push_op(soid, op->get_source().num(), size, op->first, complete, op->data_subset, op->clone_subsets);
  }
  op->put();
}


struct C_OSD_Commit : public Context {
  ReplicatedPG *pg;
  epoch_t same_since;
  eversion_t last_complete;
  C_OSD_Commit(ReplicatedPG *p, epoch_t ss, eversion_t lc) : pg(p), same_since(ss), last_complete(lc) {
    pg->get();
  }
  void finish(int r) {
    pg->lock();
    pg->_committed(same_since, last_complete);
    pg->unlock();
    pg->put();
  }
};

void ReplicatedPG::_committed(epoch_t same_since, eversion_t last_complete)
{
  if (same_since == info.history.same_acting_since) {
    dout(10) << "_committed last_complete " << last_complete << " now ondisk" << dendl;
    last_complete_ondisk = last_complete;

    if (last_complete_ondisk == info.last_update) {
      if (is_replica()) {
	// we are fully up to date.  tell the primary!
	osd->cluster_messenger->
	  send_message(new MOSDPGTrim(osd->osdmap->get_epoch(), info.pgid,
				      last_complete_ondisk),
		       osd->osdmap->get_cluster_inst(get_primary()));
      } else if (is_primary()) {
	// we are the primary.  tell replicas to trim?
	if (calc_min_last_complete_ondisk())
	  trim_peers();
      }
    }

  } else {
    dout(10) << "_committed pg has changed, not touching last_complete_ondisk" << dendl;
  }
}

void ReplicatedPG::_wrote_pushed_object(ObjectStore::Transaction *t, ObjectContext *obc)
{
  dout(10) << "_wrote_pushed_object " << *obc << dendl;
  lock();
  put_object_context(obc);
  unlock();
  delete t;
}

/** op_push
 * NOTE: called from opqueue.
 */
void ReplicatedPG::sub_op_push(MOSDSubOp *op)
{
  const sobject_t& soid = op->poid;
  eversion_t v = op->version;
  OSDOp& push = op->ops[0];

  dout(7) << "op_push " 
          << soid 
          << " v " << v 
	  << " " << op->oloc
	  << " len " << push.op.extent.length
	  << " data_subset " << op->data_subset
	  << " clone_subsets " << op->clone_subsets
	  << " data len " << op->get_data().length()
          << dendl;

  interval_set<uint64_t> data_subset;
  map<sobject_t, interval_set<uint64_t> > clone_subsets;

  bufferlist data;
  op->claim_data(data);

  // we need these later, and they get clobbered by t.setattrs()
  bufferlist oibl;
  if (op->attrset.count(OI_ATTR))
    oibl.push_back(op->attrset[OI_ATTR]);
  bufferlist ssbl;
  if (op->attrset.count(SS_ATTR))
    ssbl.push_back(op->attrset[SS_ATTR]);

  // determine data/clone subsets
  data_subset = op->data_subset;
  if (data_subset.empty() && push.op.extent.length && push.op.extent.length == data.length())
    data_subset.insert(0, push.op.extent.length);
  clone_subsets = op->clone_subsets;

  pull_info_t *pi = 0;
  bool first = op->first;
  bool complete = op->complete;

  // op->complete == true means we reached the end of the object (file size)
  // op->complete == false means nothing; we may not have asked for the whole thing.

  if (is_primary()) {
    if (pulling.count(soid) == 0) {
      dout(10) << " not pulling, ignoring" << dendl;
      op->put();
      return;
    }
    pi = &pulling[soid];
    
    // did we learn object size?
    if (pi->need_size) {
      dout(10) << " learned object size is " << op->old_size << dendl;
      pi->data_subset.erase(op->old_size, (uint64_t)-1 - op->old_size);
      pi->need_size = false;
    }

    if (soid.snap && soid.snap < CEPH_NOSNAP) {
      // clone.  make sure we have enough data.
      SnapSetContext *ssc = get_snapset_context(soid.oid, false);
      assert(ssc);

      clone_subsets.clear();   // forget what pusher said; recalculate cloning.

      interval_set<uint64_t> data_needed;
      calc_clone_subsets(ssc->snapset, soid, missing, data_needed, clone_subsets);
      put_snapset_context(ssc);

      interval_set<uint64_t> overlap;
      overlap.intersection_of(data_subset, data_needed);
      
      dout(10) << "sub_op_push need " << data_needed << ", got " << data_subset
	       << ", overlap " << overlap << dendl;

      // did we get more data than we need?
      if (!data_subset.subset_of(data_needed)) {
	interval_set<uint64_t> extra = data_subset;
	extra.subtract(data_needed);
	dout(10) << " we got some extra: " << extra << dendl;

	bufferlist result;
	int off = 0;
	for (interval_set<uint64_t>::const_iterator p = data_subset.begin();
	     p != data_subset.end();
	     ++p) {
	  interval_set<uint64_t> x;
	  x.insert(p.get_start(), p.get_len());
	  x.intersection_of(data_needed);
	  dout(20) << " data_subset object extent " << p.get_start() << "~" << p.get_len() << " need " << x << dendl;
	  if (!x.empty()) {
	    uint64_t first = x.begin().get_start();
	    uint64_t len = x.begin().get_len();
	    bufferlist sub;
	    int boff = off + (first - p.get_start());
	    dout(20) << "   keeping buffer extent " << boff << "~" << len << dendl;
	    sub.substr_of(data, boff, len);
	    result.claim_append(sub);
	  }
	  off += p.get_len();
	}
	data.claim(result);
	dout(20) << " new data len is " << data.length() << dendl;
      }

      // did we get everything we wanted?
      if (pi->data_subset.empty()) {
	complete = true;
      } else {
	complete = pi->data_subset.range_end() == data_subset.range_end();
      }

      if (op->complete && !complete) {
	dout(0) << " uh oh, we reached EOF on peer before we got everything we wanted" << dendl;

	// hmm, do we have another source?
	int from = op->get_source().num();
	set<int>& reps = missing_loc[soid];
	dout(0) << " we have reps on osds " << reps << dendl;
	set<int>::iterator q = reps.begin();
	if (q != reps.end() && *q == from) {
	  q++;
	  if (q != reps.end()) {
	    dout(0) << " trying next replica on osd" << *q << dendl;
	    reps.erase(reps.begin());  // forget about the bad replica...
	    finish_recovery_op(soid);  // close out this attempt,
	    pulling.erase(soid);
	    pull(soid);	               // and try again.
	  }
	}
	op->put();
	return;
      }

    } else {
      // head|unversioned. for now, primary will _only_ pull data copies of the head (no cloning)
      assert(op->clone_subsets.empty());
    }
  }
  dout(15) << " data_subset " << data_subset
	   << " clone_subsets " << clone_subsets
	   << " first=" << first << " complete=" << complete
	   << dendl;

  coll_t target;
  if (first && complete)
    target = coll;
  else
    target = coll_t::TEMP_COLL;

  // write object and add it to the PG
  ObjectStore::Transaction *t = new ObjectStore::Transaction;
  Context *onreadable = 0;
  Context *onreadable_sync = 0;

  if (first)
    t->remove(target, soid);  // in case old version exists

  // write data
  uint64_t boff = 0;
  for (interval_set<uint64_t>::const_iterator p = data_subset.begin();
       p != data_subset.end();
       ++p) {
    bufferlist bit;
    bit.substr_of(data, boff, p.get_len());
    dout(15) << " write " << p.get_start() << "~" << p.get_len() << dendl;
    t->write(target, soid, p.get_start(), p.get_len(), bit);
    boff += p.get_len();
  }
  
  if (complete) {
    if (!first) {
      t->remove(coll, soid);
      t->collection_add(coll, target, soid);
      t->collection_remove(target, soid);
    }

    // clone bits
    for (map<sobject_t, interval_set<uint64_t> >::const_iterator p = clone_subsets.begin();
	 p != clone_subsets.end();
	 ++p)
    {
      for (interval_set<uint64_t>::const_iterator q = p->second.begin();
	   q != p->second.end();
	   ++q)
      {
	dout(15) << " clone_range " << p->first << " "
		 << q.get_start() << "~" << q.get_len() << dendl;
	t->clone_range(coll, p->first, soid,
		       q.get_start(), q.get_len());
      }
    }

    if (data_subset.empty())
      t->touch(coll, soid);

    t->setattrs(coll, soid, op->attrset);
    if (soid.snap && soid.snap < CEPH_NOSNAP &&
	op->attrset.count(OI_ATTR)) {
      bufferlist bl;
      bl.push_back(op->attrset[OI_ATTR]);
      object_info_t oi(bl);
      if (oi.snaps.size()) {
	coll_t lc = make_snap_collection(*t, oi.snaps[0]);
	t->collection_add(lc, coll, soid);
	if (oi.snaps.size() > 1) {
	  coll_t hc = make_snap_collection(*t, oi.snaps[oi.snaps.size()-1]);
	  t->collection_add(hc, coll, soid);
	}
      }
    }

    if (missing.is_missing(soid, v)) {
      dout(10) << "got missing " << soid << " v " << v << dendl;
      missing.got(soid, v);
      if (is_primary())
	missing_loc.erase(soid);
      
      // raise last_complete?
      while (log.complete_to != log.log.end()) {
	if (missing.missing.count(log.complete_to->soid))
	  break;
	if (info.last_complete < log.complete_to->version)
	  info.last_complete = log.complete_to->version;
	log.complete_to++;
      }
      dout(10) << "last_complete now " << info.last_complete << dendl;
      if (log.complete_to != log.log.end())
	dout(10) << " log.complete_to = " << log.complete_to->version << dendl;
    }

    // update pg
    write_info(*t);


    // track ObjectContext
    if (is_primary()) {
      dout(10) << " setting up obc for " << soid << dendl;
      ObjectContext *obc = get_object_context(soid, op->oloc, true);
      assert(obc->registered);
      obc->ondisk_write_lock();
      
      obc->obs.exists = true;
      obc->obs.oi.decode(oibl);
      
      // suck in snapset context?
      SnapSetContext *ssc = obc->obs.ssc;
      if (ssbl.length()) {
	bufferlist::iterator sp = ssbl.begin();
	ssc->snapset.decode(sp);
      }

      onreadable = new C_OSD_WrotePushedObject(this, t, obc);
      onreadable_sync = new C_OSD_OndiskWriteUnlock(obc);
    } else {
      onreadable = new ObjectStore::C_DeleteTransaction(t);
    }

  } else {
    onreadable = new ObjectStore::C_DeleteTransaction(t);
  }

  // apply to disk!
  int r = osd->store->queue_transaction(&osr, t,
					onreadable,
					new C_OSD_Commit(this, info.history.same_acting_since,
							 info.last_complete),
					onreadable_sync);
  assert(r == 0);

  osd->logger->inc(l_osd_r_push);
  osd->logger->inc(l_osd_r_pushb, data.length());

  if (is_primary()) {
    assert(pi);

    if (complete) {
      // close out pull op
      pulling.erase(soid);
      finish_recovery_op(soid);
      
      update_stats();
    } else {
      // pull more
      pi->data_subset_pulling.span_of(pi->data_subset, data_subset.range_end(), g_conf.osd_recovery_max_chunk);
      dout(10) << " pulling more, " << pi->data_subset_pulling << " of " << pi->data_subset << dendl;
      send_pull_op(soid, v, false, pi->data_subset_pulling, pi->from);
    }


    /*
    if (is_active()) {
      // are others missing this too?  (only if we're active.. skip
      // this part if we're still repeering, it'll just confuse us)
      for (unsigned i=1; i<acting.size(); i++) {
	int peer = acting[i];
	assert(peer_missing.count(peer));
	if (peer_missing[peer].is_missing(soid)) {
	  push_to_replica(soid, peer);  // ok, push it, and they (will) have it now.
	  start_recovery_op(soid);
	}
      }
    }
    */

  } else {
    // ack if i'm a replica and being pushed to.
    MOSDSubOpReply *reply = new MOSDSubOpReply(op, 0, osd->osdmap->get_epoch(), CEPH_OSD_FLAG_ACK);
    assert(entity_name_t::TYPE_OSD == op->get_connection()->peer_type);
    osd->cluster_messenger->send_message(reply, op->get_connection());
  }

  if (complete) {
    // kick waiters
    if (waiting_for_missing_object.count(soid)) {
      dout(20) << " kicking waiters on " << soid << dendl;
      osd->take_waiters(waiting_for_missing_object[soid]);
      waiting_for_missing_object.erase(soid);
    } else {
      dout(20) << " no waiters on " << soid << dendl;
      /*for (hash_map<sobject_t,list<class Message*> >::iterator p = waiting_for_missing_object.begin();
	 p != waiting_for_missing_object.end();
	 p++)
      dout(20) << "   " << p->first << dendl;
    */
    }
  }
    
  op->put();  // at the end... soid is a ref to op->soid!
}



/*
 * pg status change notification
 */

void ReplicatedPG::on_osd_failure(int o)
{
  //dout(10) << "on_osd_failure " << o << dendl;
}

void ReplicatedPG::apply_and_flush_repops(bool requeue)
{
  list<Message*> rq;

  // apply all repops
  while (!repop_queue.empty()) {
    RepGather *repop = repop_queue.front();
    repop_queue.pop_front();
    dout(10) << " applying repop tid " << repop->rep_tid << dendl;
    if (!repop->applied && !repop->applying)
      apply_repop(repop);
    repop->aborted = true;

    if (requeue && repop->ctx->op) {
      dout(10) << " requeuing " << *repop->ctx->op << dendl;
      rq.push_back(repop->ctx->op);
      repop->ctx->op = 0;
    }

    remove_repop(repop);
  }

  if (requeue)
    osd->push_waiters(rq);
}

void ReplicatedPG::on_shutdown()
{
  dout(10) << "on_shutdown" << dendl;
  apply_and_flush_repops(false);
}

void ReplicatedPG::on_change()
{
  dout(10) << "on_change" << dendl;
  apply_and_flush_repops(is_primary());

  // clear reserved scrub state
  clear_scrub_reserved();

  // take object waiters
  take_object_waiters(waiting_for_missing_object);
  take_object_waiters(waiting_for_degraded_object);

  // clear pushing/pulling maps
  pushing.clear();
  pulling.clear();
}

void ReplicatedPG::on_role_change()
{
  dout(10) << "on_role_change" << dendl;

  // take commit waiters
  for (map<eversion_t, list<Message*> >::iterator p = waiting_for_ondisk.begin();
       p != waiting_for_ondisk.end();
       p++)
    osd->take_waiters(p->second);
  waiting_for_ondisk.clear();
}



// clear state.  called on recovery completion AND cancellation.
void ReplicatedPG::_clear_recovery_state()
{
  missing_loc.clear();
#ifdef DEBUG_RECOVERY_OIDS
  recovering_oids.clear();
#endif
  pulling.clear();
  pushing.clear();
}


int ReplicatedPG::start_recovery_ops(int max)
{
  int started = 0;
  assert(is_primary());

  int num_missing = missing.num_missing();
  int num_unfound = get_num_unfound();

  if (num_missing == 0) {
    info.last_complete = info.last_update;
  }

  if (num_missing == num_unfound) {
    // All of the missing objects we have are unfound.
    // Recover the replicas.
    started = recover_replicas(max);
  } else {
    // We still have missing objects that we should grab from replicas.
    started = recover_primary(max);
  }

  osd->logger->inc(l_osd_rop, started);

  if (started)
    return started;

  if (is_all_uptodate()) {
    dout(10) << __func__ << ": all OSDs in the PG are up-to-date!" << dendl;
    log.reset_recovery_pointers();
    ObjectStore::Transaction *t = new ObjectStore::Transaction;
    C_Contexts *fin = new C_Contexts;
    finish_recovery(*t, fin->contexts);
    int tr = osd->store->queue_transaction(&osr, t, new ObjectStore::C_DeleteTransaction(t), fin);
    assert(tr == 0);
  }
  else {
    dout(10) << __func__ << ": some OSDs are not up-to-date yet. "
             << "Recovery isn't finished yet." << dendl;
  }

  return 0;
}

/**
 * do one recovery op.
 * return true if done, false if nothing left to do.
 */
int ReplicatedPG::recover_primary(int max)
{
  assert(is_primary());

  dout(10) << "recover_primary pulling " << pulling.size() << " in pg" << dendl;
  dout(10) << "recover_primary " << missing << dendl;
  dout(25) << "recover_primary " << missing.missing << dendl;

  // look at log!
  Log::Entry *latest = 0;
  int started = 0;
  int skipped = 0;

  map<eversion_t, sobject_t>::iterator p = missing.rmissing.lower_bound(log.last_requested);
  while (p != missing.rmissing.end()) {
    sobject_t soid;
    eversion_t v = p->first;

    if (log.objects.count(p->second)) {
      latest = log.objects[p->second];
      assert(latest->is_update());
      soid = latest->soid;
    } else {
      latest = 0;
      soid = p->second;
    }
    Missing::item& item = missing.missing[p->second];
    p++;

    sobject_t head = soid;
    head.snap = CEPH_NOSNAP;

    bool unfound = (missing_loc.find(soid) == missing_loc.end());

    dout(10) << "recover_primary "
             << soid << " " << item.need
	     << (unfound ? "":" (unfound)")
	     << (missing.is_missing(soid) ? " (missing)":"")
	     << (missing.is_missing(head) ? " (missing head)":"")
             << (pulling.count(soid) ? " (pulling)":"")
	     << (pulling.count(head) ? " (pulling head)":"")
             << dendl;
    
    if (!pulling.count(soid)) {
      if (pulling.count(head)) {
	++skipped;
      } else if (unfound) {
	++skipped;
      } else {
	// is this a clone operation that we can do locally?
	if (latest && latest->op == Log::Entry::CLONE) {
	  if (missing.is_missing(head) &&
	      missing.have_old(head) == latest->prior_version) {
	    dout(10) << "recover_primary cloning " << head << " v" << latest->prior_version
		     << " to " << soid << " v" << latest->version
		     << " snaps " << latest->snaps << dendl;
	    ObjectStore::Transaction *t = new ObjectStore::Transaction;

	    // NOTE: we know headobc exists on disk, and the oloc will be loaded with it, so
	    // it is safe to pass in a blank one here.
	    ObjectContext *headobc = get_object_context(head, OLOC_BLANK, false);

	    object_info_t oi(headobc->obs.oi);
	    oi.version = latest->version;
	    oi.prior_version = latest->prior_version;
	    ::decode(oi.snaps, latest->snaps);
	    oi.copy_user_bits(headobc->obs.oi);
	    _make_clone(*t, head, soid, &oi);

	    put_object_context(headobc);

	    // XXX: track objectcontext!
	    int tr = osd->store->queue_transaction(&osr, t);
	    assert(tr == 0);
	    missing.got(latest->soid, latest->version);
	    missing_loc.erase(latest->soid);
	    continue;
	  }
	}
	
	if (pull(soid)) {
	  ++started;
	} else
	  ++skipped;
	if (started >= max)
	  return started;
      }
    }
    
    // only advance last_requested if we haven't skipped anything
    if (!skipped)
      log.last_requested = v;
  }
  return started;
}

int ReplicatedPG::recover_object_replicas(const sobject_t& soid)
{
  int started = 0;

  dout(10) << "recover_object_replicas " << soid << dendl;

  // NOTE: we know we will get a valid oloc off of disk here.
  ObjectContext *obc = get_object_context(soid, OLOC_BLANK, false);
  dout(10) << " ondisk_read_lock for " << soid << dendl;
  obc->ondisk_read_lock();
  
  start_recovery_op(soid);
  started++;

  // who needs it?  
  for (unsigned i=1; i<acting.size(); i++) {
    int peer = acting[i];
    if (peer_missing.count(peer) &&
	peer_missing[peer].is_missing(soid)) {
      push_to_replica(obc, soid, peer);
    }
  }
  
  dout(10) << " ondisk_read_unlock on " << soid << dendl;
  obc->ondisk_read_unlock();
  put_object_context(obc);

  return started;
}

int ReplicatedPG::recover_replicas(int max)
{
  dout(10) << __func__ << "(" << max << ")" << dendl;
  int started = 0;

  // this is FAR from an optimal recovery order.  pretty lame, really.
  for (unsigned i=1; i<acting.size(); i++) {
    int peer = acting[i];
    map<int, Missing>::const_iterator pm = peer_missing.find(peer);
    assert(pm != peer_missing.end());
    size_t m_sz = pm->second.num_missing();

    dout(10) << " peer osd" << peer << " missing " << m_sz << " objects." << dendl;
    dout(20) << " peer osd" << peer << " missing " << pm->second.missing << dendl;

    // oldest first!
    const Missing &m(pm->second);
    for (map<eversion_t, sobject_t>::const_iterator p = m.rmissing.begin();
	   p != m.rmissing.end() && started < max;
	   ++p) {
      const sobject_t soid(p->second);
      if (pushing.count(soid)) {
	dout(10) << __func__ << ": already pushing " << soid << dendl;
	continue;
      }
      if (missing.is_missing(soid)) {
	if (missing_loc.find(soid) == missing_loc.end())
	  dout(10) << __func__ << ": " << soid << " still unfound" << dendl;
	else
	  dout(10) << __func__ << ": " << soid << " still missing on primary" << dendl;
	continue;
      }

      dout(10) << __func__ << ": recover_object_replicas(" << soid << ")" << dendl;
      started += recover_object_replicas(soid);
    }
  }

  return started;
}

void ReplicatedPG::remove_object_with_snap_hardlinks(ObjectStore::Transaction& t, const sobject_t& soid)
{
  t.remove(coll, soid);
  if (soid.snap < CEPH_MAXSNAP) {
    bufferlist ba;
    int r = osd->store->getattr(coll, soid, OI_ATTR, ba);
    if (r >= 0) {
      // grr, need first snap bound, too.
      object_info_t oi(ba);
      if (oi.snaps[0] != soid.snap)
	t.remove(coll_t(info.pgid, oi.snaps[0]), soid);
      t.remove(coll_t(info.pgid, soid.snap), soid);
    }
  }
}

/** clean_up_local
 * remove any objects that we're storing but shouldn't.
 * as determined by log.
 */
void ReplicatedPG::clean_up_local(ObjectStore::Transaction& t)
{
  dout(10) << "clean_up_local" << dendl;

  assert(info.last_update >= log.tail);  // otherwise we need some help!

  if (log.backlog) {

    // FIXME: sloppy pobject vs object conversions abound!  ***
    
    // be thorough.
    vector<sobject_t> ls;
    osd->store->collection_list(coll, ls);

    set<sobject_t> s;   
    for (vector<sobject_t>::iterator i = ls.begin();
         i != ls.end();
         i++)
      if (i->snap == CEPH_NOSNAP)
	s.insert(*i);

    if (s.size() != info.stats.num_objects)
      dout(10) << " WARNING: " << s.size() << " != num_objects " << info.stats.num_objects << dendl;

    set<sobject_t> did;
    for (list<Log::Entry>::reverse_iterator p = log.log.rbegin();
         p != log.log.rend();
         p++) {
      if (did.count(p->soid)) continue;
      did.insert(p->soid);
      
      if (p->is_delete()) {
        if (s.count(p->soid)) {
          dout(10) << " deleting " << p->soid
                   << " when " << p->version << dendl;
	  remove_object_with_snap_hardlinks(t, p->soid);
        }
        s.erase(p->soid);
      } else {
        // just leave old objects.. they're missing or whatever
        s.erase(p->soid);
      }
    }

    for (set<sobject_t>::iterator i = s.begin(); 
         i != s.end();
         i++) {
      dout(10) << " deleting stray " << *i << dendl;
      remove_object_with_snap_hardlinks(t, *i);
    }

  } else {
    // just scan the log.
    set<sobject_t> did;
    for (list<Log::Entry>::reverse_iterator p = log.log.rbegin();
         p != log.log.rend();
         p++) {
      if (did.count(p->soid)) continue;
      did.insert(p->soid);

      if (p->is_delete()) {
        dout(10) << " deleting " << p->soid
                 << " when " << p->version << dendl;
	remove_object_with_snap_hardlinks(t, p->soid);
      } else {
        // keep old(+missing) objects, just for kicks.
      }
    }
  }
}




// ==========================================================================================
// SCRUB


int ReplicatedPG::_scrub(ScrubMap& scrubmap, int& errors, int& fixed)
{
  dout(10) << "_scrub" << dendl;

  coll_t c(info.pgid);
  bool repair = state_test(PG_STATE_REPAIR);
  const char *mode = repair ? "repair":"scrub";

  // traverse in reverse order.
  sobject_t head;
  SnapSet snapset;
  vector<snapid_t>::reverse_iterator curclone;

  pg_stat_t stat;

  bufferlist last_data;

  for (map<sobject_t,ScrubMap::object>::reverse_iterator p = scrubmap.objects.rbegin(); 
       p != scrubmap.objects.rend(); 
       p++) {
    const sobject_t& soid = p->first;
    stat.num_objects++;

    // new snapset?
    if (soid.snap == CEPH_SNAPDIR ||
	soid.snap == CEPH_NOSNAP) {
      if (p->second.attrs.count(SS_ATTR) == 0) {
	dout(0) << mode << " no '" << SS_ATTR << "' attr on " << soid << dendl;
	errors++;
	continue;
      }
      bufferlist bl;
      bl.push_back(p->second.attrs[SS_ATTR]);
      bufferlist::iterator blp = bl.begin();
      ::decode(snapset, blp);

      // did we finish the last oid?
      if (head != sobject_t()) {
	dout(0) << " missing clone(s) for " << head << dendl;
	assert(head == sobject_t());  // we had better be done
	errors++;
      }
      
      // what will be next?
      if (snapset.clones.empty())
	head = sobject_t();  // no clones.
      else {
	curclone = snapset.clones.rbegin();
	head = p->first;
      }

      // subtract off any clone overlap
      for (map<snapid_t,interval_set<uint64_t> >::iterator q = snapset.clone_overlap.begin();
	   q != snapset.clone_overlap.end();
	   ++q) {
	for (interval_set<uint64_t>::const_iterator r = q->second.begin();
	     r != q->second.end();
	     ++r) {
	  stat.num_bytes -= r.get_len();
	  stat.num_kb -= SHIFT_ROUND_UP(r.get_start()+r.get_len(), 10) - (r.get_start() >> 10);
	}	  
      }
    }
    if (soid.snap == CEPH_SNAPDIR)
      continue;

    // basic checks.
    if (p->second.attrs.count(OI_ATTR) == 0) {
      dout(0) << mode << " no '" << OI_ATTR << "' attr on " << soid << dendl;
      errors++;
      continue;
    }
    bufferlist bv;
    bv.push_back(p->second.attrs[OI_ATTR]);
    object_info_t oi(bv);

    dout(20) << mode << "  " << soid << " " << oi << dendl;

    stat.num_bytes += p->second.size;
    stat.num_kb += SHIFT_ROUND_UP(p->second.size, 10);

    //bufferlist data;
    //osd->store->read(c, poid, 0, 0, data);
    //assert(data.length() == p->size);

    if (soid.snap == CEPH_NOSNAP) {
      if (!snapset.head_exists) {
	dout(0) << mode << "  snapset.head_exists=false, but " << soid << " exists" << dendl;
	errors++;
	continue;
      }
    } else if (soid.snap) {
      // it's a clone
      assert(head != sobject_t());

      stat.num_object_clones++;
      
      assert(soid.snap == *curclone);

      assert(p->second.size == snapset.clone_size[*curclone]);

      // verify overlap?
      // ...

      // what's next?
      if (curclone != snapset.clones.rend())
	curclone++;

      if (curclone == snapset.clones.rend())
	head = sobject_t();

    } else {
      // it's unversioned.
    }
  }  
  
  dout(10) << mode << " got "
	   << stat.num_objects << "/" << info.stats.num_objects << " objects, "
	   << stat.num_object_clones << "/" << info.stats.num_object_clones << " clones, "
	   << stat.num_bytes << "/" << info.stats.num_bytes << " bytes, "
	   << stat.num_kb << "/" << info.stats.num_kb << " kb."
	   << dendl;

  if (stat.num_objects != info.stats.num_objects ||
      stat.num_object_clones != info.stats.num_object_clones ||
      stat.num_bytes != info.stats.num_bytes ||
      stat.num_kb != info.stats.num_kb) {
    osd->clog.error() << info.pgid << " " << mode
       << " stat mismatch, got "
       << stat.num_objects << "/" << info.stats.num_objects << " objects, "
       << stat.num_object_clones << "/" << info.stats.num_object_clones << " clones, "
       << stat.num_bytes << "/" << info.stats.num_bytes << " bytes, "
       << stat.num_kb << "/" << info.stats.num_kb << " kb.\n";
    errors++;

    if (repair) {
      fixed++;
      info.stats.num_objects = stat.num_objects;
      info.stats.num_object_clones = stat.num_object_clones;
      info.stats.num_bytes = stat.num_bytes;
      info.stats.num_kb = stat.num_kb;
      update_stats();

      // tell replicas
      for (unsigned i=1; i<acting.size(); i++) {
	MOSDPGInfo *m = new MOSDPGInfo(osd->osdmap->get_epoch());
	m->pg_info.push_back(info);
	osd->cluster_messenger->
	  send_message(m, osd->osdmap->get_cluster_inst(acting[i]));
      }
    }
  }

  dout(10) << "_scrub (" << mode << ") finish" << dendl;
  return errors;
}<|MERGE_RESOLUTION|>--- conflicted
+++ resolved
@@ -673,16 +673,11 @@
 
       // load clone info
       bufferlist bl;
-<<<<<<< HEAD
-      osd->store->getattr(coll, coid, OI_ATTR, bl);
-      object_info_t coi(bl);
-=======
       ObjectContext *obc;
       int r = find_object_context(coid.oid, OLOC_BLANK, sn, &obc, false, NULL);
       assert(r == 0);
       assert(obc->registered);
       object_info_t &coi = obc->obs.oi;
->>>>>>> f7572de5
       vector<snapid_t>& snaps = coi.snaps;
 
       // get snap set context

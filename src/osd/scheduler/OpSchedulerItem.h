// -*- mode:C++; tab-width:8; c-basic-offset:2; indent-tabs-mode:t -*-
// vim: ts=8 sw=2 smarttab
/*
 * Ceph - scalable distributed file system
 *
 * Copyright (C) 2016 Red Hat Inc.
 *
 * This is free software; you can redistribute it and/or
 * modify it under the terms of the GNU Lesser General Public
 * License version 2.1, as published by the Free Software
 * Foundation.  See file COPYING.
 *
 */

#pragma once

#include <ostream>

#include "include/types.h"
#include "include/utime_fmt.h"
#include "osd/osd_types_fmt.h"
#include "osd/OpRequest.h"
#include "osd/PG.h"
#include "osd/PGPeeringEvent.h"
#include "messages/MOSDOp.h"
#include "common/mclock_common.h"


class OSD;
struct OSDShard;

namespace ceph::osd::scheduler {

class OpSchedulerItem {
public:
  // Abstraction for operations queueable in the op queue
  class OpQueueable {
  public:
    using Ref = std::unique_ptr<OpQueueable>;

    /// Items with the same queue token will end up in the same shard
    virtual uint32_t get_queue_token() const = 0;

    /* Items will be dequeued and locked atomically w.r.t. other items with the
       * same ordering token */
    virtual const spg_t& get_ordering_token() const = 0;

    virtual std::optional<OpRequestRef> maybe_get_op() const {
      return std::nullopt;
    }

    virtual uint64_t get_reserved_pushes() const {
      return 0;
    }

    virtual bool is_peering() const {
      return false;
    }
    virtual bool peering_requires_pg() const {
      ceph_abort();
    }
    virtual const PGCreateInfo *creates_pg() const {
      return nullptr;
    }

    virtual std::ostream &print(std::ostream &rhs) const = 0;
    /// and a version geared towards fmt::format use:
    virtual std::string print() const = 0;

    virtual void run(OSD *osd, OSDShard *sdata, PGRef& pg, ThreadPool::TPHandle &handle) = 0;
    virtual SchedulerClass get_scheduler_class() const = 0;

    virtual ~OpQueueable() {}
    friend std::ostream& operator<<(std::ostream& out, const OpQueueable& q) {
      return q.print(out);
    }

  };

private:
  OpQueueable::Ref qitem;
  int cost;
  unsigned priority;
  utime_t start_time;
  uint64_t owner;  ///< global id (e.g., client.XXX)
  epoch_t map_epoch;    ///< an epoch we expect the PG to exist in

  /**
   * qos_cost
   *
   * Set by mClockScheduler iff queued into mclock proper and not the
   * high/immediate queues.  Represents mClockScheduler's adjusted
   * cost value.
   */
  uint32_t qos_cost = 0;

  /// True iff queued via mclock proper, not the high/immediate queues
  bool was_queued_via_mclock() const {
    return qos_cost > 0;
  }

public:
  OpSchedulerItem(
    OpQueueable::Ref &&item,
    int cost,
    unsigned priority,
    utime_t start_time,
    uint64_t owner,
    epoch_t e)
    : qitem(std::move(item)),
      cost(cost),
      priority(priority),
      start_time(start_time),
      owner(owner),
      map_epoch(e) {}
  OpSchedulerItem(OpSchedulerItem &&) = default;
  OpSchedulerItem(const OpSchedulerItem &) = delete;
  OpSchedulerItem &operator=(OpSchedulerItem &&) = default;
  OpSchedulerItem &operator=(const OpSchedulerItem &) = delete;

  friend struct fmt::formatter<OpSchedulerItem>;

  uint32_t get_queue_token() const {
    return qitem->get_queue_token();
  }
  const spg_t& get_ordering_token() const {
    return qitem->get_ordering_token();
  }
  std::optional<OpRequestRef> maybe_get_op() const {
    return qitem->maybe_get_op();
  }
  uint64_t get_reserved_pushes() const {
    return qitem->get_reserved_pushes();
  }
  void run(OSD *osd, OSDShard *sdata,PGRef& pg, ThreadPool::TPHandle &handle) {
    qitem->run(osd, sdata, pg, handle);
  }
  unsigned get_priority() const { return priority; }
  int get_cost() const { return cost; }
  utime_t get_start_time() const { return start_time; }
  uint64_t get_owner() const { return owner; }
  epoch_t get_map_epoch() const { return map_epoch; }

  bool is_peering() const {
    return qitem->is_peering();
  }

  const PGCreateInfo *creates_pg() const {
    return qitem->creates_pg();
  }

  bool peering_requires_pg() const {
    return qitem->peering_requires_pg();
  }

  SchedulerClass get_scheduler_class() const {
    return qitem->get_scheduler_class();
  }

  void set_qos_cost(uint32_t scaled_cost) {
    qos_cost = scaled_cost;
  }

  friend std::ostream& operator<<(std::ostream& out, const OpSchedulerItem& item) {
    out << "OpSchedulerItem("
        << item.get_ordering_token() << " " << *item.qitem;

    out << " class_id " << item.get_scheduler_class();

    out << " prio " << item.get_priority();

    if (item.was_queued_via_mclock()) {
      out << " qos_cost " << item.qos_cost;
    }

    out << " cost " << item.get_cost()
        << " e" << item.get_map_epoch();

    if (item.get_reserved_pushes()) {
      out << " reserved_pushes " << item.get_reserved_pushes();
    }

    return out << ")";
  }
}; // class OpSchedulerItem


/// Implements boilerplate for operations queued for the pg lock
class PGOpQueueable : public OpSchedulerItem::OpQueueable {
  spg_t pgid;
protected:
  const spg_t& get_pgid() const {
    return pgid;
  }

  static SchedulerClass priority_to_scheduler_class(int priority) {
    if (priority >= CEPH_MSG_PRIO_HIGH) {
      return SchedulerClass::immediate;
    } else if (priority >= PeeringState::recovery_msg_priority_t::DEGRADED) {
      return SchedulerClass::background_recovery;
    } else {
      return SchedulerClass::background_best_effort;
    }
  }

public:
  explicit PGOpQueueable(spg_t pg) : pgid(pg) {}
  uint32_t get_queue_token() const final {
    return get_pgid().ps();
  }

  const spg_t& get_ordering_token() const final {
    return get_pgid();
  }
};

class PGOpItem : public PGOpQueueable {
  OpRequestRef op;

public:
  PGOpItem(spg_t pg, OpRequestRef op) : PGOpQueueable(pg), op(std::move(op)) {}

  std::ostream &print(std::ostream &rhs) const final {
    return rhs << "PGOpItem(op=" << *(op->get_req()) << ")";
  }

  std::string print() const override {
    return fmt::format("PGOpItem(op={})", *(op->get_req()));
  }

  std::optional<OpRequestRef> maybe_get_op() const final {
    return op;
  }

   SchedulerClass get_scheduler_class() const final {
    auto type = op->get_req()->get_type();
<<<<<<< HEAD
    switch (type) {
      case CEPH_MSG_OSD_OP:
      case CEPH_MSG_OSD_BACKOFF:
        return op_scheduler_class::client;
      case MSG_OSD_EC_READ: {
        auto priority = op->get_req()->get_priority();
        if (priority <= PeeringState::recovery_msg_priority_t::BEST_EFFORT) {
          return op_scheduler_class::background_best_effort;
        } else {
          return op_scheduler_class::client;
        }
      }
      default:
        return op_scheduler_class::immediate;
=======
    if (type == CEPH_MSG_OSD_OP ||
	type == CEPH_MSG_OSD_BACKOFF) {
      return SchedulerClass::client;
    } else {
      return SchedulerClass::immediate;
>>>>>>> fc385d0f
    }
  }

  void run(OSD *osd, OSDShard *sdata, PGRef& pg, ThreadPool::TPHandle &handle) final;
};

class PGPeeringItem : public PGOpQueueable {
  PGPeeringEventRef evt;
public:
  PGPeeringItem(spg_t pg, PGPeeringEventRef e) : PGOpQueueable(pg), evt(e) {}
  std::ostream &print(std::ostream &rhs) const final {
    return rhs << "PGPeeringEvent(" << evt->get_desc() << ")";
  }
  std::string print() const final {
    return fmt::format("PGPeeringEvent({})", evt->get_desc());
  }
  void run(OSD *osd, OSDShard *sdata, PGRef& pg, ThreadPool::TPHandle &handle) final;
  bool is_peering() const override {
    return true;
  }
  bool peering_requires_pg() const override {
    return evt->requires_pg;
  }
  const PGCreateInfo *creates_pg() const override {
    return evt->create_info.get();
  }
  SchedulerClass get_scheduler_class() const final {
    return SchedulerClass::immediate;
  }
};

class PGSnapTrim : public PGOpQueueable {
  epoch_t epoch_queued;
public:
  PGSnapTrim(
    spg_t pg,
    epoch_t epoch_queued)
    : PGOpQueueable(pg), epoch_queued(epoch_queued) {}
  std::ostream &print(std::ostream &rhs) const final {
    return rhs << "PGSnapTrim(pgid=" << get_pgid()
	       << " epoch_queued=" << epoch_queued
	       << ")";
  }
  std::string print() const final {
    return fmt::format(
	"PGSnapTrim(pgid={} epoch_queued={})", get_pgid(), epoch_queued);
  }
  void run(
    OSD *osd, OSDShard *sdata, PGRef& pg, ThreadPool::TPHandle &handle) final;
  SchedulerClass get_scheduler_class() const final {
    return SchedulerClass::background_best_effort;
  }
};

class PGScrub : public PGOpQueueable {
  epoch_t epoch_queued;
public:
  PGScrub(
    spg_t pg,
    epoch_t epoch_queued)
    : PGOpQueueable(pg), epoch_queued(epoch_queued) {}
  std::ostream &print(std::ostream &rhs) const final {
    return rhs << "PGScrub(pgid=" << get_pgid()
	       << "epoch_queued=" << epoch_queued
	       << ")";
  }
  std::string print() const final {
    return fmt::format(
	"PGScrub(pgid={} epoch_queued={})", get_pgid(), epoch_queued);
  }
  void run(
    OSD *osd, OSDShard *sdata, PGRef& pg, ThreadPool::TPHandle &handle) final;
  SchedulerClass get_scheduler_class() const final {
    return SchedulerClass::background_best_effort;
  }
};

class PGScrubItem : public PGOpQueueable {
 protected:
  epoch_t epoch_queued;
  Scrub::act_token_t activation_index;
  std::string_view message_name;
  PGScrubItem(spg_t pg, epoch_t epoch_queued, std::string_view derivative_name)
      : PGOpQueueable{pg}
      , epoch_queued{epoch_queued}
      , activation_index{0}
      , message_name{derivative_name}
  {}
  PGScrubItem(spg_t pg,
	      epoch_t epoch_queued,
	      Scrub::act_token_t op_index,
	      std::string_view derivative_name)
      : PGOpQueueable{pg}
      , epoch_queued{epoch_queued}
      , activation_index{op_index}
      , message_name{derivative_name}
  {}
  std::ostream& print(std::ostream& rhs) const final
  {
    return rhs << message_name << "(pgid=" << get_pgid()
	       << "epoch_queued=" << epoch_queued
	       << " scrub-token=" << activation_index << ")";
  }
  std::string print() const override {
    return fmt::format(
	"{}(pgid={} epoch_queued={} scrub-token={})", message_name, get_pgid(),
	epoch_queued, activation_index);
  }
  void run(OSD* osd,
	   OSDShard* sdata,
	   PGRef& pg,
	   ThreadPool::TPHandle& handle) override = 0;
  SchedulerClass get_scheduler_class() const final
  {
    return SchedulerClass::background_best_effort;
  }
};

class PGScrubResched : public PGScrubItem {
 public:
  PGScrubResched(spg_t pg, epoch_t epoch_queued)
      : PGScrubItem{pg, epoch_queued, "PGScrubResched"}
  {}
  void run(OSD* osd, OSDShard* sdata, PGRef& pg, ThreadPool::TPHandle& handle) final;
};

class PGScrubPushesUpdate : public PGScrubItem {
 public:
  PGScrubPushesUpdate(spg_t pg, epoch_t epoch_queued)
      : PGScrubItem{pg, epoch_queued, "PGScrubPushesUpdate"}
  {}
  void run(OSD* osd, OSDShard* sdata, PGRef& pg, ThreadPool::TPHandle& handle) final;
};

class PGScrubAppliedUpdate : public PGScrubItem {
 public:
  PGScrubAppliedUpdate(spg_t pg, epoch_t epoch_queued)
      : PGScrubItem{pg, epoch_queued, "PGScrubAppliedUpdate"}
  {}
  void run(OSD* osd,
	   OSDShard* sdata,
	   PGRef& pg,
	   [[maybe_unused]] ThreadPool::TPHandle& handle) final;
};

class PGScrubUnblocked : public PGScrubItem {
 public:
  PGScrubUnblocked(spg_t pg, epoch_t epoch_queued)
      : PGScrubItem{pg, epoch_queued, "PGScrubUnblocked"}
  {}
  void run(OSD* osd,
	   OSDShard* sdata,
	   PGRef& pg,
	   [[maybe_unused]] ThreadPool::TPHandle& handle) final;
};

class PGScrubDigestUpdate : public PGScrubItem {
 public:
  PGScrubDigestUpdate(spg_t pg, epoch_t epoch_queued)
      : PGScrubItem{pg, epoch_queued, "PGScrubDigestUpdate"}
  {}
  void run(OSD* osd, OSDShard* sdata, PGRef& pg, ThreadPool::TPHandle& handle) final;
};

class PGScrubGotReplMaps : public PGScrubItem {
 public:
  PGScrubGotReplMaps(spg_t pg, epoch_t epoch_queued)
      : PGScrubItem{pg, epoch_queued, "PGScrubGotReplMaps"}
  {}
  void run(OSD* osd, OSDShard* sdata, PGRef& pg, ThreadPool::TPHandle& handle) final;
};

class PGRepScrub : public PGScrubItem {
 public:
  PGRepScrub(spg_t pg, epoch_t epoch_queued, Scrub::act_token_t op_token)
      : PGScrubItem{pg, epoch_queued, op_token, "PGRepScrub"}
  {}
  void run(OSD* osd, OSDShard* sdata, PGRef& pg, ThreadPool::TPHandle& handle) final;
};

class PGRepScrubResched : public PGScrubItem {
 public:
  PGRepScrubResched(spg_t pg, epoch_t epoch_queued, Scrub::act_token_t op_token)
      : PGScrubItem{pg, epoch_queued, op_token, "PGRepScrubResched"}
  {}
  void run(OSD* osd, OSDShard* sdata, PGRef& pg, ThreadPool::TPHandle& handle) final;
};

class PGScrubReplicaPushes : public PGScrubItem {
 public:
  PGScrubReplicaPushes(spg_t pg, epoch_t epoch_queued)
      : PGScrubItem{pg, epoch_queued, "PGScrubReplicaPushes"}
  {}
  void run(OSD* osd, OSDShard* sdata, PGRef& pg, ThreadPool::TPHandle& handle) final;
};

class PGScrubScrubFinished : public PGScrubItem {
 public:
  PGScrubScrubFinished(spg_t pg, epoch_t epoch_queued)
    : PGScrubItem{pg, epoch_queued, "PGScrubScrubFinished"}
  {}
  void run(OSD* osd, OSDShard* sdata, PGRef& pg, ThreadPool::TPHandle& handle) final;
};

class PGScrubGetNextChunk : public PGScrubItem {
 public:
  PGScrubGetNextChunk(spg_t pg, epoch_t epoch_queued)
    : PGScrubItem{pg, epoch_queued, "PGScrubGetNextChunk"}
  {}
  void run(OSD* osd, OSDShard* sdata, PGRef& pg, ThreadPool::TPHandle& handle) final;
};

class PGScrubChunkIsBusy : public PGScrubItem {
 public:
  PGScrubChunkIsBusy(spg_t pg, epoch_t epoch_queued)
    : PGScrubItem{pg, epoch_queued, "PGScrubChunkIsBusy"}
  {}
  void run(OSD* osd, OSDShard* sdata, PGRef& pg, ThreadPool::TPHandle& handle) final;
};

class PGScrubChunkIsFree : public PGScrubItem {
 public:
  PGScrubChunkIsFree(spg_t pg, epoch_t epoch_queued)
    : PGScrubItem{pg, epoch_queued, "PGScrubChunkIsFree"}
  {}
  void run(OSD* osd, OSDShard* sdata, PGRef& pg, ThreadPool::TPHandle& handle) final;
};

class PGRecovery : public PGOpQueueable {
  utime_t time_queued;
  epoch_t epoch_queued;
  uint64_t reserved_pushes;
  int priority;
public:
  PGRecovery(
    spg_t pg,
    epoch_t epoch_queued,
    uint64_t reserved_pushes,
    int priority)
    : PGOpQueueable(pg),
      time_queued(ceph_clock_now()),
      epoch_queued(epoch_queued),
      reserved_pushes(reserved_pushes),
      priority(priority) {}
  std::ostream &print(std::ostream &rhs) const final {
    return rhs << "PGRecovery(pgid=" << get_pgid()
	       << " epoch_queued=" << epoch_queued
	       << " reserved_pushes=" << reserved_pushes
	       << ")";
  }
  std::string print() const final {
    return fmt::format(
	"PGRecovery(pgid={} epoch_queued={} reserved_pushes={})", get_pgid(),
	epoch_queued, reserved_pushes);
  }
  uint64_t get_reserved_pushes() const final {
    return reserved_pushes;
  }
  void run(
    OSD *osd, OSDShard *sdata, PGRef& pg, ThreadPool::TPHandle &handle) final;
  SchedulerClass get_scheduler_class() const final {
    return priority_to_scheduler_class(priority);
  }
};

class PGRecoveryContext : public PGOpQueueable {
  utime_t time_queued;
  std::unique_ptr<GenContext<ThreadPool::TPHandle&>> c;
  epoch_t epoch;
  int priority;
public:
  PGRecoveryContext(spg_t pgid,
		    GenContext<ThreadPool::TPHandle&> *c, epoch_t epoch,
		    int priority)
    : PGOpQueueable(pgid),
      time_queued(ceph_clock_now()),
      c(c), epoch(epoch), priority(priority) {}
  std::ostream &print(std::ostream &rhs) const final {
    return rhs << "PGRecoveryContext(pgid=" << get_pgid()
	       << " c=" << c.get() << " epoch=" << epoch
	       << ")";
  }
  std::string print() const final {
    return fmt::format(
	"PGRecoveryContext(pgid={} c={} epoch={})", get_pgid(), (void*)c.get(), epoch);
  }
  void run(
    OSD *osd, OSDShard *sdata, PGRef& pg, ThreadPool::TPHandle &handle) final;
  SchedulerClass get_scheduler_class() const final {
    return priority_to_scheduler_class(priority);
  }
};

class PGDelete : public PGOpQueueable {
  epoch_t epoch_queued;
public:
  PGDelete(
    spg_t pg,
    epoch_t epoch_queued)
    : PGOpQueueable(pg),
      epoch_queued(epoch_queued) {}
  std::ostream &print(std::ostream &rhs) const final {
    return rhs << "PGDelete(" << get_pgid()
	       << " e" << epoch_queued
	       << ")";
  }
  std::string print() const final {
    return fmt::format(
	"PGDelete(pgid={} epoch_queued={})", get_pgid(), epoch_queued);
  }
  void run(
    OSD *osd, OSDShard *sdata, PGRef& pg, ThreadPool::TPHandle &handle) final;
  SchedulerClass get_scheduler_class() const final {
    return SchedulerClass::background_best_effort;
  }
};

class PGRecoveryMsg : public PGOpQueueable {
  utime_t time_queued;
  OpRequestRef op;

public:
  PGRecoveryMsg(spg_t pg, OpRequestRef op)
    : PGOpQueueable(pg), time_queued(ceph_clock_now()), op(std::move(op)) {}

  static bool is_recovery_msg(OpRequestRef &op) {
    switch (op->get_req()->get_type()) {
    case MSG_OSD_PG_PUSH:
    case MSG_OSD_PG_PUSH_REPLY:
    case MSG_OSD_PG_PULL:
    case MSG_OSD_PG_BACKFILL:
    case MSG_OSD_PG_BACKFILL_REMOVE:
    case MSG_OSD_PG_SCAN:
      return true;
    default:
      return false;
    }
  }

  std::ostream &print(std::ostream &rhs) const final {
    return rhs << "PGRecoveryMsg(op=" << *(op->get_req()) << ")";
  }

  std::string print() const final {
    return fmt::format("PGRecoveryMsg(op={})", *(op->get_req()));
  }

  std::optional<OpRequestRef> maybe_get_op() const final {
    return op;
  }

  SchedulerClass get_scheduler_class() const final {
    return priority_to_scheduler_class(op->get_req()->get_priority());
  }

  void run(OSD* osd, OSDShard* sdata, PGRef& pg, ThreadPool::TPHandle& handle)
      final;
};

}  // namespace ceph::osd::scheduler

template <>
struct fmt::formatter<ceph::osd::scheduler::OpSchedulerItem> {
  constexpr auto parse(format_parse_context& ctx) { return ctx.begin(); }
  template <typename FormatContext>
  auto format(
      const ceph::osd::scheduler::OpSchedulerItem& opsi,
      FormatContext& ctx) const
  {
    // matching existing op_scheduler_item_t::operator<<() format
    using class_t =
	std::underlying_type_t<SchedulerClass>;
    const auto qos_cost = opsi.was_queued_via_mclock()
			      ? fmt::format(" qos_cost {}", opsi.qos_cost)
			      : "";
    const auto pushes =
	opsi.get_reserved_pushes()
	    ? fmt::format(" reserved_pushes {}", opsi.get_reserved_pushes())
	    : "";

    return fmt::format_to(
	ctx.out(), "OpSchedulerItem({} {} class_id {} prio {}{} cost {} e{}{})",
	opsi.get_ordering_token(), opsi.qitem->print(),
	static_cast<class_t>(opsi.get_scheduler_class()), opsi.get_priority(),
	qos_cost, opsi.get_cost(), opsi.get_map_epoch(), pushes);
  }
};<|MERGE_RESOLUTION|>--- conflicted
+++ resolved
@@ -232,30 +232,22 @@
     return op;
   }
 
-   SchedulerClass get_scheduler_class() const final {
+  SchedulerClass get_scheduler_class() const final {
     auto type = op->get_req()->get_type();
-<<<<<<< HEAD
     switch (type) {
       case CEPH_MSG_OSD_OP:
       case CEPH_MSG_OSD_BACKOFF:
-        return op_scheduler_class::client;
+        return SchedulerClass::client;
       case MSG_OSD_EC_READ: {
         auto priority = op->get_req()->get_priority();
         if (priority <= PeeringState::recovery_msg_priority_t::BEST_EFFORT) {
-          return op_scheduler_class::background_best_effort;
+          return SchedulerClass::background_best_effort;
         } else {
-          return op_scheduler_class::client;
+          return SchedulerClass::client;
         }
       }
       default:
-        return op_scheduler_class::immediate;
-=======
-    if (type == CEPH_MSG_OSD_OP ||
-	type == CEPH_MSG_OSD_BACKOFF) {
-      return SchedulerClass::client;
-    } else {
-      return SchedulerClass::immediate;
->>>>>>> fc385d0f
+        return SchedulerClass::immediate;
     }
   }
 

include(AddCephTest)

set(UNITTEST_LIBS gmock_main gmock gtest ${PTHREAD_LIBS} ${CMAKE_DL_LIBS})
set(UNITTEST_CXX_FLAGS "-I${CMAKE_SOURCE_DIR}/src/gmock/include -I${CMAKE_BINARY_DIR}/src/gmock/include -I${CMAKE_SOURCE_DIR}/src/gmock/gtest/include -I${CMAKE_BINARY_DIR}/src/gmock/gtest/include -fno-strict-aliasing")

add_subdirectory(bench)
add_subdirectory(cls_hello)
add_subdirectory(cls_lock)
add_subdirectory(cls_log)
add_subdirectory(cls_numops)
add_subdirectory(cls_rbd)
add_subdirectory(cls_refcount)
add_subdirectory(cls_replica_log)
add_subdirectory(cls_rgw)
add_subdirectory(cls_statelog)
add_subdirectory(cls_version)
add_subdirectory(common)
add_subdirectory(compressor)
add_subdirectory(crush)
add_subdirectory(encoding)
add_subdirectory(erasure-code)
add_subdirectory(filestore)
add_subdirectory(fs)
add_subdirectory(journal)
add_subdirectory(libcephfs)
add_subdirectory(librados)
add_subdirectory(librados_test_stub)
add_subdirectory(libradosstriper)
add_subdirectory(librbd)
add_subdirectory(messenger)
add_subdirectory(mds)
add_subdirectory(mon)
add_subdirectory(msgr)
add_subdirectory(ObjectMap)
add_subdirectory(objectstore)
add_subdirectory(os)
add_subdirectory(osd)
add_subdirectory(osdc)
add_subdirectory(pybind)
add_subdirectory(rgw)
add_subdirectory(rbd_mirror)
add_subdirectory(system)

# test_timers
add_executable(ceph_test_timers
  TestTimers.cc
  )
target_link_libraries(ceph_test_timers global ${BLKID_LIBRARIES} ${CMAKE_DL_LIBS})

# test_signal_handlers
add_executable(ceph_test_signal_handlers
  TestSignalHandlers.cc
  )
target_link_libraries(ceph_test_signal_handlers global ${BLKID_LIBRARIES} ${CMAKE_DL_LIBS})

# test_rewrite_latency
add_executable(ceph_test_rewrite_latency
  test_rewrite_latency.cc
  )
target_link_libraries(ceph_test_rewrite_latency common
  ${CMAKE_DL_LIBS}
  ${CMAKE_THREAD_LIBS_INIT} ${CRYPTO_LIBS} m ${EXTRALIBS})

# test_crypt
add_executable(test_crypto
  testcrypto.cc
  )
target_link_libraries(test_crypto
  global
  ${CRYPTO_LIBS}
  m
  ${EXTRALIBS}
  ${BLKID_LIBRARIES}
  ${CMAKE_DL_LIBS}
  )

add_executable(test_build_libcommon buildtest_skeleton.cc)
target_link_libraries(test_build_libcommon common pthread ${CRYPTO_LIBS} ${EXTRALIBS})

add_executable(test_build_librgw buildtest_skeleton.cc)
target_link_libraries(test_build_librgw rgw_a global pthread ${CRYPTO_LIBS} ${EXTRALIBS})

# From src/test/Makefile-client.am: I dont get this one... testing the osdc build but link in libcephfs?
add_executable(test_build_libcephfs buildtest_skeleton.cc)
target_link_libraries(test_build_libcephfs cephfs expat pthread ${CRYPTO_LIBS} ${EXTRALIBS})

add_executable(test_build_librados buildtest_skeleton.cc)
target_link_libraries(test_build_librados librados pthread ${CRYPTO_LIBS} ${EXTRALIBS} osdc osd os common cls_lock_client ${BLKID_LIBRARIES})

# bench_log
set(bench_log_srcs
  bench_log.cc
  )
add_executable(ceph_bench_log
  ${bench_log_srcs}
  )
target_link_libraries(ceph_bench_log global pthread rt ${BLKID_LIBRARIES} ${CMAKE_DL_LIBS})

# ceph_test_mutate
add_executable(ceph_test_mutate
  test_mutate.cc
  )
target_link_libraries(ceph_test_mutate global librados ${BLKID_LIBRARIES}
  ${CMAKE_DL_LIBS})

# test_trans
add_executable(test_trans
  test_trans.cc
  )
target_link_libraries(test_trans os global ${BLKID_LIBRARIES} ${CMAKE_DL_LIBS})

## Benchmarks


# ceph_omapbench
set(omapbench_srcs
  omap_bench.cc
  )
add_executable(ceph_omapbench
  ${omapbench_srcs}
  )
target_link_libraries(ceph_omapbench
  librados
  ${Boost_PROGRAM_OPTIONS_LIBRARY}
  global
  ${BLKID_LIBRARIES}
  ${CMAKE_DL_LIBS}
  )

# ceph_kvstorebench
set(kvstorebench_srcs
  kv_store_bench.cc
  ${CMAKE_SOURCE_DIR}/src/key_value_store/kv_flat_btree_async.cc
  )
add_executable(ceph_kvstorebench
  ${kvstorebench_srcs}
  )
target_link_libraries(ceph_kvstorebench librados global ${BLKID_LIBRARIES} ${CMAKE_DL_LIBS})

# ceph_objectstore_bench
add_executable(ceph_objectstore_bench objectstore_bench.cc)
target_link_libraries(ceph_objectstore_bench global ${BLKID_LIBRARIES} os)

if(${WITH_RADOSGW})
  # test_cors
  set(test_cors_srcs test_cors.cc)
  add_executable(test_cors
    ${test_cors_srcs}
    )
  target_link_libraries(test_cors
    librados
    rgw_a
    global
    curl
    expat
    ${BLKID_LIBRARIES}
    ${CMAKE_DL_LIBS} ${UNITTEST_LIBS})
  set_target_properties(test_cors PROPERTIES COMPILE_FLAGS
    ${UNITTEST_CXX_FLAGS})

  # test_cls_rgw_meta
  set(test_cls_rgw_meta_srcs test_rgw_admin_meta.cc)
  add_executable(test_cls_rgw_meta
    ${test_cls_rgw_meta_srcs}
    )
  target_link_libraries(test_cls_rgw_meta
    librados
    rgw_a
    global
    curl
    expat
    cls_version_client
    cls_log_client
    cls_statelog_client
    cls_refcount_client
    cls_rgw_client
    cls_user_client
    cls_lock_client
    ${Boost_REGEX_LIBRARY}
    ${BLKID_LIBRARIES}
    ${CMAKE_DL_LIBS} ${UNITTEST_LIBS} ${CRYPTO_LIBS})
  set_target_properties(test_cls_rgw_meta PROPERTIES COMPILE_FLAGS
    ${UNITTEST_CXX_FLAGS})

  # test_cls_rgw_log
  set(test_cls_rgw_log_srcs
    test_rgw_admin_log.cc
    )
  add_executable(test_cls_rgw_log
    ${test_cls_rgw_log_srcs}
    )
  target_link_libraries(test_cls_rgw_log
    librados
    rgw_a
    global
    curl
    expat
    cls_version_client
    cls_log_client
    cls_statelog_client
    cls_refcount_client
    cls_rgw_client
    cls_user_client
    cls_lock_client
    ${Boost_REGEX_LIBRARY}
    ${BLKID_LIBRARIES}
    ${CMAKE_DL_LIBS}
    ${UNITTEST_LIBS}
    ${EXTRALIBS}
    ${CRYPTO_LIBS}
    )
  set_target_properties(test_cls_rgw_log PROPERTIES COMPILE_FLAGS
    ${UNITTEST_CXX_FLAGS})

  # test_cls_rgw_opstate
  set(test_cls_rgw_opstate_srcs test_rgw_admin_opstate.cc)
  add_executable(test_cls_rgw_opstate
    ${test_cls_rgw_opstate_srcs}
    )
  target_link_libraries(test_cls_rgw_opstate
    rgw_a
    librados
    cls_version_client
    cls_log_client
    cls_statelog_client
    cls_timeindex_client
    cls_refcount_client
    cls_rgw_client
    cls_user_client
    cls_lock_client
    global
    curl
    expat
    ${BLKID_LIBRARIES}
    ${CMAKE_DL_LIBS}
    ${UNITTEST_LIBS}
    ${CRYPTO_LIBS}
    ${EXTRALIBS}
    )
  set_target_properties(test_cls_rgw_opstate PROPERTIES COMPILE_FLAGS
    ${UNITTEST_CXX_FLAGS})
endif(${WITH_RADOSGW})

# ceph_multi_stress_watch
add_executable(ceph_multi_stress_watch
  multi_stress_watch.cc
  )
target_link_libraries(ceph_multi_stress_watch librados global radostest
  ${BLKID_LIBRARIES} ${CMAKE_DL_LIBS})

#ceph_perf_local
add_executable(ceph_perf_local 
  perf_local.cc
  perf_helper.cc)
#INTEL_SSE & INTEL_SSE2 flags
set(PERF_LOCAL_FLAGS "${CMAKE_CXX_FLAGS} -msse -msse2") 
set_target_properties(ceph_perf_local PROPERTIES COMPILE_FLAGS
  ${PERF_LOCAL_FLAGS})
target_link_libraries(ceph_perf_local os global ${UNITTEST_LIBS})

# ceph_test_xattr_bench
add_executable(ceph_test_xattr_bench
  xattr_bench.cc
  )
set_target_properties(ceph_test_xattr_bench PROPERTIES COMPILE_FLAGS
  ${UNITTEST_CXX_FLAGS})
target_link_libraries(ceph_test_xattr_bench
  os
  common
  ${UNITTEST_LIBS}
  global
  ${EXTRALIBS}
  ${BLKID_LIBRARIES}
  ${CMAKE_DL_LIBS}
  )

# ceph_test_filejournal
add_executable(ceph_test_filejournal
  test_filejournal.cc
  )
set_target_properties(ceph_test_filejournal PROPERTIES COMPILE_FLAGS
  ${UNITTEST_CXX_FLAGS})
target_link_libraries(ceph_test_filejournal
  os
  common
  ${UNITTEST_LIBS}
  global
  ${EXTRALIBS}
  ${BLKID_LIBRARIES}
  ${CMAKE_DL_LIBS}
  ${EXTRALIBS}
  )

# ceph_test_keys
add_executable(ceph_test_keys
  testkeys.cc
  )
target_link_libraries(ceph_test_keys mon global ${CMAKE_DL_LIBS})

# ceph_test_snap_mapper
add_executable(ceph_test_snap_mapper EXCLUDE_FROM_ALL
  test_snap_mapper.cc
  )
target_link_libraries(ceph_test_snap_mapper osd global ${BLKID_LIBRARIES})

add_executable(ceph_test_stress_watch
  test_stress_watch.cc
  )
set_target_properties(ceph_test_stress_watch PROPERTIES COMPILE_FLAGS
  ${UNITTEST_CXX_FLAGS})
target_link_libraries(ceph_test_stress_watch
  librados
  global
  ${UNITTEST_LIBS}
  radostest
  ${EXTRALIBS}
  ${BLKID_LIBRARIES}
  ${CMAKE_DL_LIBS}
  )

# ceph_test_librgw_file (nfs-like RGW interface)
add_executable(ceph_test_librgw_file
  librgw_file.cc
  )
set_target_properties(ceph_test_librgw_file PROPERTIES COMPILE_FLAGS
  ${UNITTEST_CXX_FLAGS})
target_link_libraries(ceph_test_librgw_file
  rgw
  librados
  ${UNITTEST_LIBS}
  ${EXTRALIBS}
  )

# ceph_test_librgw_file_cd (just the rgw_file create-delete bucket ops)
add_executable(ceph_test_librgw_file_cd
  librgw_file_cd.cc
  )
set_target_properties(ceph_test_librgw_file_cd PROPERTIES COMPILE_FLAGS
  ${UNITTEST_CXX_FLAGS})
target_link_libraries(ceph_test_librgw_file_cd
  rgw
  librados
  ${UNITTEST_LIBS}
  ${EXTRALIBS}
  )

# ceph_test_librgw_file_gp (just the rgw_file get-put bucket ops)
add_executable(ceph_test_librgw_file_gp
  librgw_file_gp.cc
  )
set_target_properties(ceph_test_librgw_file_gp PROPERTIES COMPILE_FLAGS
  ${UNITTEST_CXX_FLAGS})
target_link_libraries(ceph_test_librgw_file_gp
  rgw
  librados
  ${UNITTEST_LIBS}
  ${EXTRALIBS}
  )

# ceph_test_librgw_file_nfsns (nfs namespace tests)
add_executable(ceph_test_librgw_file_nfsns
  librgw_file_nfsns.cc
  )
set_target_properties(ceph_test_librgw_file_nfsns PROPERTIES COMPILE_FLAGS
  ${UNITTEST_CXX_FLAGS})
target_link_libraries(ceph_test_librgw_file_nfsns
  rgw
  librados
  ${UNITTEST_LIBS}
  ${EXTRALIBS}
  )

# ceph_test_librgw_file_aw (nfs write transaction [atomic write] tests)
add_executable(ceph_test_librgw_file_aw
  librgw_file_aw.cc
  )
set_target_properties(ceph_test_librgw_file_aw PROPERTIES COMPILE_FLAGS
  ${UNITTEST_CXX_FLAGS})
target_link_libraries(ceph_test_librgw_file_aw
  rgw
  librados
  ${UNITTEST_LIBS}
  ${EXTRALIBS}
  )

# ceph_test_rgw_token
add_executable(ceph_test_rgw_token
  test_rgw_token.cc
  )
set_target_properties(ceph_test_rgw_token PROPERTIES COMPILE_FLAGS
  ${UNITTEST_CXX_FLAGS})
target_link_libraries(ceph_test_rgw_token
  rgw
  os
  global
  ${UNITTEST_LIBS}
  ${EXTRALIBS}
  )

# librgw_file_gp (just the rgw_file get-put bucket ops)
add_executable(test_rgw_ldap
  ${CMAKE_SOURCE_DIR}/src/rgw/rgw_ldap.cc
  test_rgw_ldap.cc
  )
set_target_properties(test_rgw_ldap PROPERTIES COMPILE_FLAGS
  ${UNITTEST_CXX_FLAGS})
target_link_libraries(test_rgw_ldap
  librados
  ${OPENLDAP_LIBS}
  ${Boost_LIBRARIES}
  ${UNITTEST_LIBS}
  )

if(${HAVE_FUSE})
  add_executable(ceph_test_cfuse_cache_invalidate
    test_cfuse_cache_invalidate.cc
    )
  target_link_libraries(ceph_test_cfuse_cache_invalidate
    global
    os
    ${EXTRALIBS}
    ${CMAKE_DL_LIBS}
    )
endif(${HAVE_FUSE})

if(${WITH_CEPHFS})
  add_executable(test_c_headers
    test_c_headers.c
    )
  target_link_libraries(test_c_headers
    librados
    cephfs
    ${EXTRALIBS}
    ${BLKID_LIBRARIES}
    ${CMAKE_DL_LIBS}
    )
endif(${WITH_CEPHFS})

add_executable(ceph_test_get_blkdev_size
  test_get_blkdev_size.cc
  )
target_link_libraries(ceph_test_get_blkdev_size
  common
  pthread
  ${EXTRALIBS}
  ${BLKID_LIBRARIES}
  ${CMAKE_DL_LIBS}
  )

#make check starts here

#following dependencies are run inside make check unit tests
add_dependencies(check 
  ceph-mon
  ceph
  ceph-authtool
  get_command_descriptions
  crushtool
  ceph-conf
  rados
  ceph-mds
  monmaptool
  ceph-osd
  ceph-dencoder
  unittest_librbd
  ceph-objectstore-tool
  ceph-monstore-tool
  osdmaptool
  rbd
  radosgw-admin
  ceph_example
  ceph_snappy
  cls_lock
  ceph_test_objectstore
  ceph_erasure_code_non_regression
  ceph_erasure_code
  ceph-disk
  ceph-detect-init
  cython_modules)

add_ceph_test(test-ceph-helpers.sh ${CMAKE_CURRENT_SOURCE_DIR}/test-ceph-helpers.sh)
add_ceph_test(erasure-decode-non-regression.sh ${CMAKE_SOURCE_DIR}/qa/workunits/erasure-code/encode-decode-non-regression.sh)

add_ceph_test(ceph_objectstore_tool.py ${CMAKE_CURRENT_SOURCE_DIR}/ceph_objectstore_tool.py)
add_ceph_test(cephtool-test-mds.sh ${CMAKE_CURRENT_SOURCE_DIR}/cephtool-test-mds.sh)
add_ceph_test(cephtool-test-mon.sh ${CMAKE_CURRENT_SOURCE_DIR}/cephtool-test-mon.sh)
add_ceph_test(cephtool-test-osd.sh ${CMAKE_CURRENT_SOURCE_DIR}/cephtool-test-osd.sh)
add_ceph_test(cephtool-test-rados.sh ${CMAKE_CURRENT_SOURCE_DIR}/cephtool-test-rados.sh)
add_ceph_test(run-rbd-unit-tests.sh ${CMAKE_CURRENT_SOURCE_DIR}/run-rbd-unit-tests.sh)
add_ceph_test(run-cli-tests ${CMAKE_CURRENT_SOURCE_DIR}/run-cli-tests)
add_ceph_test(test_objectstore_memstore.sh ${CMAKE_CURRENT_SOURCE_DIR}/test_objectstore_memstore.sh)
add_ceph_test(test_pidfile.sh ${CMAKE_CURRENT_SOURCE_DIR}/test_pidfile.sh)
add_ceph_test(unittest_bufferlist.sh ${CMAKE_SOURCE_DIR}/src/unittest_bufferlist.sh)

add_test(NAME run-tox-ceph-disk COMMAND bash ${CMAKE_SOURCE_DIR}/src/ceph-disk/run-tox.sh WORKING_DIRECTORY ${CMAKE_SOURCE_DIR}/src)
add_dependencies(check run-tox-ceph-disk)

add_test(NAME run-tox-ceph-detect-init COMMAND bash ${CMAKE_SOURCE_DIR}/src/ceph-detect-init/run-tox.sh WORKING_DIRECTORY ${CMAKE_SOURCE_DIR}/src)
add_dependencies(check run-tox-ceph-detect-init)

set_property(TEST 
  run-tox-ceph-disk
  run-tox-ceph-detect-init
  PROPERTY ENVIRONMENT 
  CEPH_ROOT=${CMAKE_SOURCE_DIR}
  CEPH_BIN=${CMAKE_RUNTIME_OUTPUT_DIRECTORY}
  CEPH_LIB=${CMAKE_LIBRARY_OUTPUT_DIRECTORY}
  LD_LIBRARY_PATH=${CMAKE_BINARY_DIR}/lib
  PATH=$ENV{PATH}:${CMAKE_RUNTIME_OUTPUT_DIRECTORY}:${CMAKE_SOURCE_DIR}/src
  PYTHONPATH=${CMAKE_SOURCE_DIR}/src/pybind
  )

# unittest_admin_socket
add_executable(unittest_admin_socket EXCLUDE_FROM_ALL
  admin_socket.cc
  )
add_ceph_unittest(unittest_admin_socket ${CMAKE_RUNTIME_OUTPUT_DIRECTORY}/unittest_admin_socket)
target_link_libraries(unittest_admin_socket global) 

# unittest_encoding
add_executable(unittest_encoding EXCLUDE_FROM_ALL
  encoding.cc
  )
add_ceph_unittest(unittest_encoding ${CMAKE_RUNTIME_OUTPUT_DIRECTORY}/unittest_encoding)
target_link_libraries(unittest_encoding librados pthread rt m ${BLKID_LIBRARIES})

# unittest_addrs
add_executable(unittest_addrs EXCLUDE_FROM_ALL
  test_addrs.cc
  )
add_ceph_unittest(unittest_addrs ${CMAKE_RUNTIME_OUTPUT_DIRECTORY}/unittest_addrs)
target_link_libraries(unittest_addrs librados pthread rt m ${BLKID_LIBRARIES}) 

# unittest_workqueue
add_executable(unittest_workqueue EXCLUDE_FROM_ALL
  test_workqueue.cc
  )
add_ceph_unittest(unittest_workqueue ${CMAKE_RUNTIME_OUTPUT_DIRECTORY}/unittest_workqueue)
target_link_libraries(unittest_workqueue global ${BLKID_LIBRARIES})

# unittest_striper
add_executable(unittest_striper EXCLUDE_FROM_ALL
  test_striper.cc
  )
add_ceph_unittest(unittest_striper ${CMAKE_RUNTIME_OUTPUT_DIRECTORY}/unittest_striper)
target_link_libraries(unittest_striper global ${BLKID_LIBRARIES})

# unittest_prebufferedstreambuf
add_executable(unittest_prebufferedstreambuf EXCLUDE_FROM_ALL
  test_prebufferedstreambuf.cc
  )
add_ceph_unittest(unittest_prebufferedstreambuf ${CMAKE_RUNTIME_OUTPUT_DIRECTORY}/unittest_prebufferedstreambuf)
target_link_libraries(unittest_prebufferedstreambuf global ${BLKID_LIBRARIES})

# unittest_str_list
add_executable(unittest_str_list EXCLUDE_FROM_ALL
  test_str_list.cc
  )
add_ceph_unittest(unittest_str_list ${CMAKE_RUNTIME_OUTPUT_DIRECTORY}/unittest_str_list)
target_link_libraries(unittest_str_list global ${BLKID_LIBRARIES})

# unittest_log
add_executable(unittest_log EXCLUDE_FROM_ALL
  ${CMAKE_SOURCE_DIR}/src/log/test.cc
  )
add_ceph_unittest(unittest_log ${CMAKE_RUNTIME_OUTPUT_DIRECTORY}/unittest_log)
target_link_libraries(unittest_log global)

# unittest_base64
add_executable(unittest_base64 EXCLUDE_FROM_ALL
  base64.cc
  )
add_ceph_unittest(unittest_base64 ${CMAKE_RUNTIME_OUTPUT_DIRECTORY}/unittest_base64)
target_link_libraries(unittest_base64 global) 

# unittest_ceph_argparse
add_executable(unittest_ceph_argparse EXCLUDE_FROM_ALL
  ceph_argparse.cc
  )
add_ceph_unittest(unittest_ceph_argparse ${CMAKE_RUNTIME_OUTPUT_DIRECTORY}/unittest_ceph_argparse)
target_link_libraries(unittest_ceph_argparse global)

# unittest_ceph_compatset
add_executable(unittest_ceph_compatset EXCLUDE_FROM_ALL
  ceph_compatset.cc
  )
add_ceph_unittest(unittest_ceph_compatset ${CMAKE_RUNTIME_OUTPUT_DIRECTORY}/unittest_ceph_compatset)
target_link_libraries(unittest_ceph_compatset global)

# unittest_gather
add_executable(unittest_gather EXCLUDE_FROM_ALL
  gather.cc
  )
add_ceph_unittest(unittest_gather ${CMAKE_RUNTIME_OUTPUT_DIRECTORY}/unittest_gather)
target_link_libraries(unittest_gather global)

# unittest_run_cmd
add_executable(unittest_run_cmd EXCLUDE_FROM_ALL
  run_cmd.cc
  )
add_ceph_unittest(unittest_run_cmd ${CMAKE_RUNTIME_OUTPUT_DIRECTORY}/unittest_run_cmd)
target_link_libraries(unittest_run_cmd global)

# signals
add_executable(unittest_signals EXCLUDE_FROM_ALL
  signals.cc
  )
add_ceph_unittest(unittest_signals ${CMAKE_RUNTIME_OUTPUT_DIRECTORY}/unittest_signals)
target_link_libraries(unittest_signals global)

# unittest_simple_spin
add_executable(unittest_simple_spin EXCLUDE_FROM_ALL
  simple_spin.cc
  )
add_ceph_unittest(unittest_simple_spin ${CMAKE_RUNTIME_OUTPUT_DIRECTORY}/unittest_simple_spin)
target_link_libraries(unittest_simple_spin global)

# unittest_bufferlist
add_executable(unittest_bufferlist EXCLUDE_FROM_ALL
  bufferlist.cc
  )
add_ceph_unittest(unittest_bufferlist ${CMAKE_RUNTIME_OUTPUT_DIRECTORY}/unittest_bufferlist)
target_link_libraries(unittest_bufferlist global)

# unittest_xlist
add_executable(unittest_xlist EXCLUDE_FROM_ALL
  test_xlist.cc
  )
add_ceph_unittest(unittest_xlist ${CMAKE_RUNTIME_OUTPUT_DIRECTORY}/unittest_xlist)
target_link_libraries(unittest_xlist common)

# unittest_arch
add_executable(unittest_arch EXCLUDE_FROM_ALL
  test_arch.cc
  )
add_ceph_unittest(unittest_arch ${CMAKE_RUNTIME_OUTPUT_DIRECTORY}/unittest_arch)
target_link_libraries(unittest_arch global)

# unittest_crypto
add_executable(unittest_crypto EXCLUDE_FROM_ALL
  crypto.cc
  )
add_ceph_unittest(unittest_crypto ${CMAKE_RUNTIME_OUTPUT_DIRECTORY}/unittest_crypto)
target_link_libraries(unittest_crypto global)

# unittest_crypto_init
add_executable(unittest_crypto_init EXCLUDE_FROM_ALL
  crypto_init.cc
  )
add_ceph_unittest(unittest_crypto_init ${CMAKE_RUNTIME_OUTPUT_DIRECTORY}/unittest_crypto_init)
target_link_libraries(unittest_crypto_init global)

# unittest_perf_counters
add_executable(unittest_perf_counters EXCLUDE_FROM_ALL
  perf_counters.cc
  )
add_ceph_unittest(unittest_perf_counters ${CMAKE_RUNTIME_OUTPUT_DIRECTORY}/unittest_perf_counters)
target_link_libraries(unittest_perf_counters global)

# unittest_ceph_crypto
add_executable(unittest_ceph_crypto EXCLUDE_FROM_ALL
  ceph_crypto.cc
  )
add_ceph_unittest(unittest_ceph_crypto ${CMAKE_RUNTIME_OUTPUT_DIRECTORY}/unittest_ceph_crypto)
target_link_libraries(unittest_ceph_crypto global)

# unittest_utf8
add_executable(unittest_utf8 EXCLUDE_FROM_ALL
  utf8.cc
  )
add_ceph_unittest(unittest_utf8 ${CMAKE_RUNTIME_OUTPUT_DIRECTORY}/unittest_utf8)
target_link_libraries(unittest_utf8 global)

# unittest_mime
add_executable(unittest_mime EXCLUDE_FROM_ALL
  mime.cc
  )
add_ceph_unittest(unittest_mime ${CMAKE_RUNTIME_OUTPUT_DIRECTORY}/unittest_mime)
target_link_libraries(unittest_mime global)

# unittest_escape
add_executable(unittest_escape EXCLUDE_FROM_ALL
  escape.cc
  )
add_ceph_unittest(unittest_escape ${CMAKE_RUNTIME_OUTPUT_DIRECTORY}/unittest_escape)
target_link_libraries(unittest_escape global)

# unittest_strtol
add_executable(unittest_strtol EXCLUDE_FROM_ALL
  strtol.cc
  )
add_ceph_unittest(unittest_strtol ${CMAKE_RUNTIME_OUTPUT_DIRECTORY}/unittest_strtol)
target_link_libraries(unittest_strtol global)

# unittest_confutils
add_executable(unittest_confutils EXCLUDE_FROM_ALL
  confutils.cc
  )
add_ceph_unittest(unittest_confutils ${CMAKE_RUNTIME_OUTPUT_DIRECTORY}/unittest_confutils)
target_link_libraries(unittest_confutils global)

# unittest_heartbeatmap
add_executable(unittest_heartbeatmap EXCLUDE_FROM_ALL
  heartbeat_map.cc
  )
add_ceph_unittest(unittest_heartbeatmap ${CMAKE_RUNTIME_OUTPUT_DIRECTORY}/unittest_heartbeatmap)
target_link_libraries(unittest_heartbeatmap global)

if(${WITH_RADOSGW})
  # unittest_formatter
  # why does this include rgw/rgw_formats.cc...?
  add_executable(unittest_formatter EXCLUDE_FROM_ALL
    formatter.cc
    ${CMAKE_SOURCE_DIR}/src/rgw/rgw_formats.cc
  )
  add_ceph_unittest(unittest_formatter ${CMAKE_RUNTIME_OUTPUT_DIRECTORY}/unittest_formatter)
  target_link_libraries(unittest_formatter global)
endif(${WITH_RADOSGW})

# unittest_daemon_config
add_executable(unittest_daemon_config EXCLUDE_FROM_ALL
  daemon_config.cc
  )
add_ceph_unittest(unittest_daemon_config ${CMAKE_RUNTIME_OUTPUT_DIRECTORY}/unittest_daemon_config)
target_link_libraries(unittest_daemon_config
  common
  global
  ${BLKID_LIBRARIES}
  ${EXTRALIBS}
  )

# unittest_libcephfs_config
add_executable(unittest_libcephfs_config EXCLUDE_FROM_ALL
  libcephfs_config.cc
  )
add_ceph_unittest(unittest_libcephfs_config ${CMAKE_RUNTIME_OUTPUT_DIRECTORY}/unittest_libcephfs_config)
target_link_libraries(unittest_libcephfs_config cephfs)

<<<<<<< HEAD
# unittest_rbd_replay
add_executable(unittest_rbd_replay EXCLUDE_FROM_ALL
  test_rbd_replay.cc
  $<TARGET_OBJECTS:parse_secret_objs>
)
add_ceph_unittest(unittest_rbd_replay ${CMAKE_RUNTIME_OUTPUT_DIRECTORY}/unittest_rbd_replay)
target_link_libraries(unittest_rbd_replay
  librbd
  librados
  global
  rbd_replay
  rbd_replay_ios
  keyutils
  ${BLKID_LIBRARIES}
  )

# unittest_ipaddr
add_executable(unittest_ipaddr EXCLUDE_FROM_ALL
  test_ipaddr.cc)  
add_ceph_unittest(unittest_ipaddr ${CMAKE_RUNTIME_OUTPUT_DIRECTORY}/unittest_ipaddr)
target_link_libraries(unittest_ipaddr mon global)

# unittest_texttable
add_executable(unittest_texttable EXCLUDE_FROM_ALL
  test_texttable.cc
  ${CMAKE_SOURCE_DIR}/src/common/TextTable.cc
  )
add_ceph_unittest(unittest_texttable ${CMAKE_RUNTIME_OUTPUT_DIRECTORY}/unittest_texttable)
target_link_libraries(unittest_texttable mon global)

# unittest_on_exit
add_executable(unittest_on_exit EXCLUDE_FROM_ALL
  on_exit.cc
  )
add_ceph_unittest(unittest_on_exit ${CMAKE_RUNTIME_OUTPUT_DIRECTORY}/unittest_on_exit)
target_link_libraries(unittest_on_exit global)

# unittest_subprocess
add_executable(unittest_subprocess EXCLUDE_FROM_ALL
  test_subprocess.cc
  )
add_ceph_unittest(unittest_subprocess ${CMAKE_RUNTIME_OUTPUT_DIRECTORY}/unittest_subprocess)
target_link_libraries(unittest_subprocess global)

# unittest_pageset
add_executable(unittest_pageset EXCLUDE_FROM_ALL test_pageset.cc)
add_ceph_unittest(unittest_pageset ${CMAKE_RUNTIME_OUTPUT_DIRECTORY}/unittest_pageset)

#make check ends here
=======
  add_executable(xio_client
    messenger/xio_client.cc
    messenger/xio_dispatcher.cc
    )
  target_link_libraries(xio_client
    os global common ${Boost_REGEX_LIBRARY}
    ${Xio_LIBRARY} ibverbs rdmacm pthread rt
    ${EXTRALIBS}
    ${CMAKE_DL_LIBS}
    )
endif(HAVE_XIO)

# unittest_direct_messenger
add_executable(unittest_direct_messenger EXCLUDE_FROM_ALL
                messenger/test_direct_messenger.cc)
add_test(unittest_direct_messenger unittest_direct_messenger)
add_dependencies(check unittest_direct_messenger)
target_link_libraries(unittest_direct_messenger global boost_system)
set_target_properties(unittest_direct_messenger
  PROPERTIES COMPILE_FLAGS ${UNITTEST_CXX_FLAGS}
)

add_executable(time_direct EXCLUDE_FROM_ALL
                messenger/time_direct.cc)
add_test(time_direct time_direct)
add_dependencies(check time_direct)
target_link_libraries(time_direct global boost_system
  ${UNITTEST_LIBS}
  ${EXTRALIBS})
set_target_properties(time_direct
  PROPERTIES COMPILE_FLAGS ${UNITTEST_CXX_FLAGS}
)
>>>>>>> 713ce868
<|MERGE_RESOLUTION|>--- conflicted
+++ resolved
@@ -736,7 +736,6 @@
 add_ceph_unittest(unittest_libcephfs_config ${CMAKE_RUNTIME_OUTPUT_DIRECTORY}/unittest_libcephfs_config)
 target_link_libraries(unittest_libcephfs_config cephfs)
 
-<<<<<<< HEAD
 # unittest_rbd_replay
 add_executable(unittest_rbd_replay EXCLUDE_FROM_ALL
   test_rbd_replay.cc
@@ -786,18 +785,6 @@
 add_ceph_unittest(unittest_pageset ${CMAKE_RUNTIME_OUTPUT_DIRECTORY}/unittest_pageset)
 
 #make check ends here
-=======
-  add_executable(xio_client
-    messenger/xio_client.cc
-    messenger/xio_dispatcher.cc
-    )
-  target_link_libraries(xio_client
-    os global common ${Boost_REGEX_LIBRARY}
-    ${Xio_LIBRARY} ibverbs rdmacm pthread rt
-    ${EXTRALIBS}
-    ${CMAKE_DL_LIBS}
-    )
-endif(HAVE_XIO)
 
 # unittest_direct_messenger
 add_executable(unittest_direct_messenger EXCLUDE_FROM_ALL
@@ -818,5 +805,4 @@
   ${EXTRALIBS})
 set_target_properties(time_direct
   PROPERTIES COMPILE_FLAGS ${UNITTEST_CXX_FLAGS}
-)
->>>>>>> 713ce868
+)
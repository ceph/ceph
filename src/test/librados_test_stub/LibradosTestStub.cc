--- conflicted
+++ resolved
@@ -36,30 +36,7 @@
   return s_class_handler.get();
 }
 
-<<<<<<< HEAD
-static librados::TestRadosClient *get_rados_client() {
-  // TODO: use factory to allow tests to swap out impl
-  static boost::shared_ptr<librados::TestRadosClient> s_rados_client;
-  if (!s_rados_client) {
-    CephInitParameters iparams(CEPH_ENTITY_TYPE_CLIENT);
-    CephContext *cct = common_preinit(iparams, CODE_ENVIRONMENT_LIBRARY, 0);
-    cct->_conf->parse_env();
-    cct->_conf->apply_changes(NULL);
-    s_rados_client.reset(new librados::TestMemRadosClient(cct),
-                         &DeallocateRadosClient);
-    if (g_ceph_context == NULL) {
-      g_ceph_context = cct;
-    }
-    cct->put();
-  }
-  s_rados_client->get();
-  return s_rados_client.get();
-}
-
 static void do_out_buffer(bufferlist& outbl, char **outbuf, size_t *outbuflen) {
-=======
-void do_out_buffer(bufferlist& outbl, char **outbuf, size_t *outbuflen) {
->>>>>>> a467db1d
   if (outbuf) {
     if (outbl.length() > 0) {
       *outbuf = (char *)malloc(outbl.length());

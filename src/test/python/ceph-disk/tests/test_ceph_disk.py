--- conflicted
+++ resolved
@@ -15,7 +15,6 @@
 
     def setup_class(self):
         ceph_disk.setup_logging(verbose=True, log_stdout=False)
-
 
     def test_main_list_json(self, capsys):
         args = ceph_disk.parse_args(['list', '--format', 'json'])
@@ -649,152 +648,6 @@
                        'type': 'other'}]
             assert expect == ceph_disk.list_devices(args)
 
-<<<<<<< HEAD
-    def test_gpt_rawread_partition_guids(self):
-
-        gpt_hdr = struct.pack('<QIIIIQQQQQQQIII',
-            # 8 bytes	Signature ("EFI PART")
-            0x5452415020494645,
-            # 4 bytes	Revision
-            0x00010000,
-            # 4 bytes Header size in little endian
-            0x0000005C,
-            # 4 bytes CRC32 of header
-            0x4C72F79D,
-            # 4 bytes Reserved; must be zero
-            0x00000000,
-            # 8 bytes Current LBA (location of this header copy)
-            0x00000001,
-            # 8 bytes Backup LBA (location of the other header copy)
-            0x6FC7D255,
-            # 8 bytes First usable LBA for partitions
-            0x00000006,
-            # 8 bytes Last usable LBA
-            0x6FC7D250,
-            # 16 bytes Disk GUID
-            0x40576A0BFA1F857E,
-            0x6E1D63E20B56A5A7,
-            # 8 bytes Starting LBA of array of partition entries
-            0x00000002,
-            # 4 bytes Number of partition entries in array
-            0x00000080,
-            # 4 bytes Size of a single partition entry
-            0x00000080,
-            # 4 bytes CRC32 of partition array
-            0x0793AD0B)
-
-        p1name = 'ceph data'
-        p1uuid = 'f4aee2f3-b699-4068-8721-1f92462c95e0'
-        p1type = '4fbd7e29-9d25-41b8-afd0-062c0ceff05d'
-        gpt_part1 = struct.pack('<QQQQQQQ72s',
-            # 16 bytes	Partition type GUID
-            0x41B89D254FBD7E29,
-            0x5DF0EF0C2C06D0AF,
-            # 16 bytes	Unique partition GUID
-            0x4068B699F4AEE2F3,
-            0xE0952C46921F2187,
-            # 8 bytes	First LBA (little endian)
-            0x00040100,
-            # 8 bytes	Last LBA
-            0x6FC7D250,
-            # 8 bytes	Attribute flags
-            0x00000000,
-            # 72 bytes	Partition name (36 UTF-16LE code units)
-            p1name.encode('utf-16le'))
-
-        p2name = 'ceph journal'
-        p2uuid='e50882fe-b180-4ec5-a3ac-4a3cb0d9cc53'
-        p2type='45b0969e-9b03-4f30-b4c6-b4b80ceff106'
-        gpt_part2 = struct.pack('<QQQQQQQ72s',
-            # 16 bytes	Partition type GUID
-            0x4F309B0345B0969E,
-            0x6F1EF0CB8B4C6B4,
-            # 16 bytes	Unique partition GUID
-            0x4EC5B180E50882FE,
-            0x53CCD9B03C4AACA3,
-            # 8 bytes	First LBA (little endian)
-            0x00000100,
-            # 8 bytes	Last LBA
-            0x00040000,
-            # 8 bytes	Attribute flags
-            0x00000000,
-            # 72 bytes	Partition name (36 UTF-16LE code units)
-            p2name.encode('utf-16le'))
-
-        fdesc = {}
-        fdesc['offset'] = 0
-        sz_sect = 512
-        hdr_off = 1
-        part_tbl_off = 2
-
-        def gpt_lseek(fd, offset, mode):
-            fd['offset'] = offset
-
-        def gpt_read(fd, rlen):
-            curr_offset = fd['offset']
-            if curr_offset == (hdr_off * sz_sect):
-                return gpt_hdr
-            elif curr_offset == (part_tbl_off * sz_sect):
-                assert(rlen == 16384)
-                pad = struct.pack('16128s', '\0')
-                return gpt_part1 + gpt_part2 + struct.pack('16128x')
-            else:
-                raise Exception('unknown offset' + curr_offset)
-
-        with patch.multiple(
-                'ceph_disk.os',
-                open=lambda dev, m : fdesc,
-                close=lambda fd: 0,
-                lseek=lambda fd, off, m: gpt_lseek(fd, off, m),
-                read=lambda fd, rlen: gpt_read(fd, rlen),
-        ):
-            ptype, puuid = ceph_disk.rawread_partition_guids('dummy', 1, sz_sect)
-            assert(ptype == p1type)
-            assert(puuid == p1uuid)
-            ptype, puuid = ceph_disk.rawread_partition_guids('dummy', 2, sz_sect)
-            assert(ptype == p2type)
-            assert(puuid == p2uuid)
-            sz_sect = 4096
-            ptype, puuid = ceph_disk.rawread_partition_guids('dummy', 1, sz_sect)
-            assert(ptype == p1type)
-            assert(puuid == p1uuid)
-            ptype, puuid = ceph_disk.rawread_partition_guids('dummy', 2, sz_sect)
-            assert(ptype == p2type)
-            assert(puuid == p2uuid)
-            # corrupt part entry
-            gpt_part1 = struct.pack('<QQQQQQQ72s',
-                # 16 bytes	Partition type GUID
-                0x41B89D254FBD7E29,
-                0x5DF0EF0C2C06D0AF,
-                # 16 bytes	Unique partition GUID
-                0x4068B699F4AEE2F3,
-                0xE0952C46921F2187,
-                # 8 bytes	First LBA (little endian)
-                0x00000000, # CORRUPTED HERE
-                # 8 bytes	Last LBA
-                0x6FC7D250,
-                # 8 bytes	Attribute flags
-                0x00000000,
-                # 72 bytes	Partition name (36 UTF-16LE code units)
-                p1name.encode('utf-16le'))
-            ptype, puuid = ceph_disk.rawread_partition_guids('dummy', 1, sz_sect)
-            assert(ptype == None)
-            assert(puuid == None)
-            # Bad GPT header
-            gpt_hdr = struct.pack('<Q84x',
-                # 8 bytes	Signature ("EFI PART")
-                0x5452415020494645)
-            ptype, puuid = ceph_disk.rawread_partition_guids('dummy', 1, sz_sect)
-            assert(ptype == None)
-            assert(puuid == None)
-            # Bad Signature, Null Header
-            gpt_hdr = struct.pack('<Q84x',
-                # 8 bytes	Signature ("EFI PART")
-                0x0452410000494640)
-            ptype, puuid = ceph_disk.rawread_partition_guids('dummy', 1, sz_sect)
-            assert(ptype == None)
-            assert(puuid == None)
-=======
 class TestCephDiskDeactivateAndDestroy(unittest.TestCase):
 
     def setup_class(self):
@@ -1531,6 +1384,152 @@
                 ):
             self.assertRaises(Exception, ceph_disk._deallocate_osd_id, cluster, osd_id)
 
+    def test_gpt_rawread_partition_guids(self):
+
+        gpt_hdr = struct.pack('<QIIIIQQQQQQQIII',
+            # 8 bytes	Signature ("EFI PART")
+            0x5452415020494645,
+            # 4 bytes	Revision
+            0x00010000,
+            # 4 bytes Header size in little endian
+            0x0000005C,
+            # 4 bytes CRC32 of header
+            0x4C72F79D,
+            # 4 bytes Reserved; must be zero
+            0x00000000,
+            # 8 bytes Current LBA (location of this header copy)
+            0x00000001,
+            # 8 bytes Backup LBA (location of the other header copy)
+            0x6FC7D255,
+            # 8 bytes First usable LBA for partitions
+            0x00000006,
+            # 8 bytes Last usable LBA
+            0x6FC7D250,
+            # 16 bytes Disk GUID
+            0x40576A0BFA1F857E,
+            0x6E1D63E20B56A5A7,
+            # 8 bytes Starting LBA of array of partition entries
+            0x00000002,
+            # 4 bytes Number of partition entries in array
+            0x00000080,
+            # 4 bytes Size of a single partition entry
+            0x00000080,
+            # 4 bytes CRC32 of partition array
+            0x0793AD0B)
+
+        p1name = 'ceph data'
+        p1uuid = 'f4aee2f3-b699-4068-8721-1f92462c95e0'
+        p1type = '4fbd7e29-9d25-41b8-afd0-062c0ceff05d'
+        gpt_part1 = struct.pack('<QQQQQQQ72s',
+            # 16 bytes	Partition type GUID
+            0x41B89D254FBD7E29,
+            0x5DF0EF0C2C06D0AF,
+            # 16 bytes	Unique partition GUID
+            0x4068B699F4AEE2F3,
+            0xE0952C46921F2187,
+            # 8 bytes	First LBA (little endian)
+            0x00040100,
+            # 8 bytes	Last LBA
+            0x6FC7D250,
+            # 8 bytes	Attribute flags
+            0x00000000,
+            # 72 bytes	Partition name (36 UTF-16LE code units)
+            p1name.encode('utf-16le'))
+
+        p2name = 'ceph journal'
+        p2uuid='e50882fe-b180-4ec5-a3ac-4a3cb0d9cc53'
+        p2type='45b0969e-9b03-4f30-b4c6-b4b80ceff106'
+        gpt_part2 = struct.pack('<QQQQQQQ72s',
+            # 16 bytes	Partition type GUID
+            0x4F309B0345B0969E,
+            0x6F1EF0CB8B4C6B4,
+            # 16 bytes	Unique partition GUID
+            0x4EC5B180E50882FE,
+            0x53CCD9B03C4AACA3,
+            # 8 bytes	First LBA (little endian)
+            0x00000100,
+            # 8 bytes	Last LBA
+            0x00040000,
+            # 8 bytes	Attribute flags
+            0x00000000,
+            # 72 bytes	Partition name (36 UTF-16LE code units)
+            p2name.encode('utf-16le'))
+
+        fdesc = {}
+        fdesc['offset'] = 0
+        sz_sect = 512
+        hdr_off = 1
+        part_tbl_off = 2
+
+        def gpt_lseek(fd, offset, mode):
+            fd['offset'] = offset
+
+        def gpt_read(fd, rlen):
+            curr_offset = fd['offset']
+            if curr_offset == (hdr_off * sz_sect):
+                return gpt_hdr
+            elif curr_offset == (part_tbl_off * sz_sect):
+                assert(rlen == 16384)
+                pad = struct.pack('16128s', '\0')
+                return gpt_part1 + gpt_part2 + struct.pack('16128x')
+            else:
+                raise Exception('unknown offset' + curr_offset)
+
+        with patch.multiple(
+                'ceph_disk.os',
+                open=lambda dev, m : fdesc,
+                close=lambda fd: 0,
+                lseek=lambda fd, off, m: gpt_lseek(fd, off, m),
+                read=lambda fd, rlen: gpt_read(fd, rlen),
+        ):
+            ptype, puuid = ceph_disk.rawread_partition_guids('dummy', 1, sz_sect)
+            assert(ptype == p1type)
+            assert(puuid == p1uuid)
+            ptype, puuid = ceph_disk.rawread_partition_guids('dummy', 2, sz_sect)
+            assert(ptype == p2type)
+            assert(puuid == p2uuid)
+            sz_sect = 4096
+            ptype, puuid = ceph_disk.rawread_partition_guids('dummy', 1, sz_sect)
+            assert(ptype == p1type)
+            assert(puuid == p1uuid)
+            ptype, puuid = ceph_disk.rawread_partition_guids('dummy', 2, sz_sect)
+            assert(ptype == p2type)
+            assert(puuid == p2uuid)
+            # corrupt part entry
+            gpt_part1 = struct.pack('<QQQQQQQ72s',
+                # 16 bytes	Partition type GUID
+                0x41B89D254FBD7E29,
+                0x5DF0EF0C2C06D0AF,
+                # 16 bytes	Unique partition GUID
+                0x4068B699F4AEE2F3,
+                0xE0952C46921F2187,
+                # 8 bytes	First LBA (little endian)
+                0x00000000, # CORRUPTED HERE
+                # 8 bytes	Last LBA
+                0x6FC7D250,
+                # 8 bytes	Attribute flags
+                0x00000000,
+                # 72 bytes	Partition name (36 UTF-16LE code units)
+                p1name.encode('utf-16le'))
+            ptype, puuid = ceph_disk.rawread_partition_guids('dummy', 1, sz_sect)
+            assert(ptype == None)
+            assert(puuid == None)
+            # Bad GPT header
+            gpt_hdr = struct.pack('<Q84x',
+                # 8 bytes	Signature ("EFI PART")
+                0x5452415020494645)
+            ptype, puuid = ceph_disk.rawread_partition_guids('dummy', 1, sz_sect)
+            assert(ptype == None)
+            assert(puuid == None)
+            # Bad Signature, Null Header
+            gpt_hdr = struct.pack('<Q84x',
+                # 8 bytes	Signature ("EFI PART")
+                0x0452410000494640)
+            ptype, puuid = ceph_disk.rawread_partition_guids('dummy', 1, sz_sect)
+            assert(ptype == None)
+            assert(puuid == None)
+
+
 
 ##### Help function #####
 
@@ -1548,5 +1547,4 @@
 
     def exists(path):
         return path in target_paths
-    return exists
->>>>>>> 77131e0b
+    return exists
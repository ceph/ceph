// -*- mode:C++; tab-width:8; c-basic-offset:2; indent-tabs-mode:t -*-
// vim: ts=8 sw=2 smarttab
/*
 * Ceph - scalable distributed file system
 *
 * Copyright (C) 2014 Red Hat
 *
 * This is free software; you can redistribute it and/or
 * modify it under the terms of the GNU Lesser General Public
 * License version 2.1, as published by the Free Software
 * Foundation.  See file COPYING.
 *
 */

#ifndef CEPH_BLK_KERNELDEVICE_H
#define CEPH_BLK_KERNELDEVICE_H

#include <atomic>

#include "include/types.h"
#include "include/interval_set.h"
#include "common/config_obs.h"
#include "common/Thread.h"
#include "include/utime.h"

#include "aio/aio.h"
#include "BlockDevice.h"
#include "extblkdev/ExtBlkDevPlugin.h"

#define RW_IO_MAX (INT_MAX & CEPH_PAGE_MASK)

class KernelDevice : public BlockDevice,
                     public md_config_obs_t {
protected:
  std::string path;
private:
  std::vector<int> fd_directs, fd_buffereds;
  bool enable_wrt = true;
  bool aio, dio;

  ExtBlkDevInterfaceRef ebd_impl;  // structure for retrieving compression state from extended block device

  std::string devname;  ///< kernel dev name (/sys/block/$devname), if any

  ceph::mutex debug_lock = ceph::make_mutex("KernelDevice::debug_lock");
  interval_set<uint64_t> debug_inflight;

  std::atomic<bool> io_since_flush = {false};
  ceph::mutex flush_mutex = ceph::make_mutex("KernelDevice::flush_mutex");

  std::unique_ptr<io_queue_t> io_queue;
  aio_callback_t discard_callback;
  void *discard_callback_priv;
  bool aio_stop;
<<<<<<< HEAD
  bool discard_stop;
  bool need_notify = false;
=======
>>>>>>> 7f91f1e9

  ceph::mutex discard_lock = ceph::make_mutex("KernelDevice::discard_lock");
  ceph::condition_variable discard_cond;
  int discard_running = 0;
  interval_set<uint64_t> discard_queued;

  struct AioCompletionThread : public Thread {
    KernelDevice *bdev;
    explicit AioCompletionThread(KernelDevice *b) : bdev(b) {}
    void *entry() override {
      bdev->_aio_thread();
      return NULL;
    }
  } aio_thread;

  struct DiscardThread : public Thread {
    KernelDevice *bdev;
    const uint64_t id;
    bool stop = false;
    explicit DiscardThread(KernelDevice *b, uint64_t id) : bdev(b), id(id) {}
    void *entry() override {
      bdev->_discard_thread(id);
      return NULL;
    }
  };
  std::vector<std::shared_ptr<DiscardThread>> discard_threads;

  std::atomic_int injecting_crash;

  virtual int _post_open() { return 0; }  // hook for child implementations
  virtual void  _pre_close() { }  // hook for child implementations

  void _aio_thread();
  void _discard_thread(uint64_t tid);
  void _queue_discard(interval_set<uint64_t> &to_release);
  bool try_discard(interval_set<uint64_t> &to_release, bool async = true) override;

  int _aio_start();
  void _aio_stop();

  void _discard_update_threads(bool discard_stop = false);
  void _discard_stop();
  bool _discard_started();

  void _aio_log_start(IOContext *ioc, uint64_t offset, uint64_t length);
  void _aio_log_finish(IOContext *ioc, uint64_t offset, uint64_t length);

  int _sync_write(uint64_t off, ceph::buffer::list& bl, bool buffered, int write_hint);

  int _lock();

  int direct_read_unaligned(uint64_t off, uint64_t len, char *buf);

  // stalled aio debugging
  aio_list_t debug_queue;
  ceph::mutex debug_queue_lock = ceph::make_mutex("KernelDevice::debug_queue_lock");
  aio_t *debug_oldest = nullptr;
  utime_t debug_stall_since;
  void debug_aio_link(aio_t& aio);
  void debug_aio_unlink(aio_t& aio);

  int choose_fd(bool buffered, int write_hint) const;

  ceph::unique_leakable_ptr<buffer::raw> create_custom_aligned(size_t len, IOContext* ioc) const;

public:
  KernelDevice(CephContext* cct, aio_callback_t cb, void *cbpriv, aio_callback_t d_cb, void *d_cbpriv);
  ~KernelDevice();

  void aio_submit(IOContext *ioc) override;
  void discard_drain() override;
  void swap_discard_queued(interval_set<uint64_t>& other) override;
  int collect_metadata(const std::string& prefix, std::map<std::string,std::string> *pm) const override;
  int get_devname(std::string *s) const override {
    if (devname.empty()) {
      return -ENOENT;
    }
    *s = devname;
    return 0;
  }
  int get_devices(std::set<std::string> *ls) const override;

  int get_ebd_state(ExtBlkDevState &state) const override;

  int read(uint64_t off, uint64_t len, ceph::buffer::list *pbl,
	   IOContext *ioc,
	   bool buffered) override;
  int aio_read(uint64_t off, uint64_t len, ceph::buffer::list *pbl,
	       IOContext *ioc) override;
  int read_random(uint64_t off, uint64_t len, char *buf, bool buffered) override;

  int write(uint64_t off, ceph::buffer::list& bl, bool buffered, int write_hint = WRITE_LIFE_NOT_SET) override;
  int aio_write(uint64_t off, ceph::buffer::list& bl,
		IOContext *ioc,
		bool buffered,
		int write_hint = WRITE_LIFE_NOT_SET) override;
  int flush() override;
  int _discard(uint64_t offset, uint64_t len);

  // for managing buffered readers/writers
  int invalidate_cache(uint64_t off, uint64_t len) override;
  int open(const std::string& path) override;
  void close() override;

  // config observer bits
  const char** get_tracked_conf_keys() const override;
  void handle_conf_change(const ConfigProxy& conf,
                          const std::set <std::string> &changed) override;
};

#endif<|MERGE_RESOLUTION|>--- conflicted
+++ resolved
@@ -52,11 +52,7 @@
   aio_callback_t discard_callback;
   void *discard_callback_priv;
   bool aio_stop;
-<<<<<<< HEAD
-  bool discard_stop;
   bool need_notify = false;
-=======
->>>>>>> 7f91f1e9
 
   ceph::mutex discard_lock = ceph::make_mutex("KernelDevice::discard_lock");
   ceph::condition_variable discard_cond;

--- conflicted
+++ resolved
@@ -24,8 +24,6 @@
     . /lib/lsb/init-functions
 fi
 
-<<<<<<< HEAD
-=======
 do_map() {
 	if [ ! -f "$RBDMAPFILE" ]; then
 		logger -p "daemon.warning" -t init-rbdmap "No $RBDMAPFILE found."
@@ -129,7 +127,6 @@
 }
 
 
->>>>>>> a2c6a212
 case "$1" in
   start)
 	rbdmap map

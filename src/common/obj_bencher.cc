--- conflicted
+++ resolved
@@ -149,23 +149,13 @@
         bencher->out(cout, cur_time)
 	  << setfill(' ')
           << setw(5) << i
-<<<<<<< HEAD
-          << setw(8) << data.in_flight
-          << setw(10) << data.started
-          << setw(10) << data.finished
-          << setw(10) << avg_bandwidth
-          << setw(10) << bandwidth
-          << setw(12) << (double)data.cur_latency
-          << setw(12) << data.avg_latency << std::endl;
-=======
 	  << ' ' << setw(7) << data.in_flight
           << ' ' << setw(9) << data.started
           << ' ' << setw(9) << data.finished
           << ' ' << setw(9) << avg_bandwidth
           << ' ' << setw(9) << bandwidth
-          << ' ' << setw(9) << (double)data.cur_latency
-          << ' ' << setw(9) << data.avg_latency << std::endl;
->>>>>>> 64fbda83
+          << ' ' << setw(11) << (double)data.cur_latency
+          << ' ' << setw(11) << data.avg_latency << std::endl;
       } else {
         formatter->dump_format("sec", "%d", i);
         formatter->dump_format("cur_ops", "%d", data.in_flight);
@@ -182,23 +172,13 @@
         bencher->out(cout, cur_time)
 	  << setfill(' ')
           << setw(5) << i
-<<<<<<< HEAD
-          << setw(8) << data.in_flight
-          << setw(10) << data.started
-          << setw(10) << data.finished
-          << setw(10) << avg_bandwidth
-          << setw(10) << '0'
-          << setw(12) << '-'
-          << setw(12) << data.avg_latency << std::endl;
-=======
 	  << ' ' << setw(7) << data.in_flight
           << ' ' << setw(9) << data.started
           << ' ' << setw(9) << data.finished
           << ' ' << setw(9) << avg_bandwidth
 	  << ' ' << setw(9) << '0'
-          << ' ' << setw(9) << '-'
-          << ' '<< setw(9) << data.avg_latency << std::endl;
->>>>>>> 64fbda83
+          << ' ' << setw(11) << '-'
+          << ' '<< setw(11) << data.avg_latency << std::endl;
       } else {
         formatter->dump_format("sec", "%d", i);
         formatter->dump_format("cur_ops", "%d", data.in_flight);

--- conflicted
+++ resolved
@@ -354,14 +354,9 @@
 }
 
 int ObjBencher::fetch_bench_metadata(const std::string& metadata_file,
-<<<<<<< HEAD
-				     size_t *op_size, size_t* object_size,
+				     uint64_t *op_size, uint64_t* object_size,
 				     int* num_objects, int* num_writes,
-				     int* prevPid) {
-=======
-				     uint64_t *op_size, uint64_t* object_size,
-				     int* num_objects, int* prevPid) {
->>>>>>> a8e359f1
+                                     int* prevPid) {
   int r = 0;
   bufferlist object_data;
 

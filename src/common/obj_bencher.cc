// -*- mode:C++; tab-width:8; c-basic-offset:2; indent-tabs-mode:t -*-
// vim: ts=8 sw=2 smarttab
/*
 * Ceph - scalable distributed file system
 *
 * Copyright (C) 2009 Sage Weil <sage@newdream.net>
 *
 * This is free software; you can redistribute it and/or
 * modify it under the terms of the GNU Lesser General Public
 * License version 2.1, as published by the Free Software
 * Foundation.  See file COPYING.
 *
 * Series of functions to test your rados installation. Notice
 * that this code is not terribly robust -- for instance, if you
 * try and bench on a pool you don't have permission to access
 * it will just loop forever.
 */
#include "common/Cond.h"
#include "obj_bencher.h"

#include <iostream>
#include <fstream>

#include <cerrno>

#include <stdlib.h>
#include <time.h>
#include <sstream>
#include <vector>


const std::string BENCH_LASTRUN_METADATA = "benchmark_last_metadata";
const std::string BENCH_PREFIX = "benchmark_data";

static std::string generate_object_prefix(int pid = 0) {
  char hostname[30];
  gethostname(hostname, sizeof(hostname)-1);
  hostname[sizeof(hostname)-1] = 0;

  if (!pid)
    pid = getpid();

  std::ostringstream oss;
  oss << BENCH_PREFIX << "_" << hostname << "_" << pid;
  return oss.str();
}

static std::string generate_object_name(int objnum, int pid = 0)
{
  std::ostringstream oss;
  oss << generate_object_prefix(pid) << "_object" << objnum;
  return oss.str();
}

static void sanitize_object_contents (bench_data *data, size_t length) {
  memset(data->object_contents, 'z', length);
}

ostream& ObjBencher::out(ostream& os, utime_t& t)
{
  if (show_time)
    return t.localtime(os) << " ";
  else
    return os;
}

ostream& ObjBencher::out(ostream& os)
{
  utime_t cur_time = ceph_clock_now(cct);
  return out(os, cur_time);
}

void *ObjBencher::status_printer(void *_bencher) {
  ObjBencher *bencher = static_cast<ObjBencher *>(_bencher);
  bench_data& data = bencher->data;
  Formatter *formatter = bencher->formatter;
  ostream *outstream = bencher->outstream;
  Cond cond;
  int i = 0;
  int previous_writes = 0;
  int cycleSinceChange = 0;
  double bandwidth;
  int iops;
  utime_t ONE_SECOND;
  ONE_SECOND.set_from_double(1.0);
  bencher->lock.Lock();
  if (formatter)
    formatter->open_array_section("datas");
  while(!data.done) {
    utime_t cur_time = ceph_clock_now(bencher->cct);

    if (i % 20 == 0 && !formatter) {
      if (i > 0)
        cur_time.localtime(cout) << " min lat: " << data.min_latency
          << " max lat: " << data.max_latency
          << " avg lat: " << data.avg_latency << std::endl;
      //I'm naughty and don't reset the fill
      bencher->out(cout, cur_time) << setfill(' ')
          << setw(5) << "sec"
          << setw(8) << "Cur ops"
          << setw(10) << "started"
          << setw(10) << "finished"
          << setw(10) << "avg MB/s"
          << setw(10) << "cur MB/s"
          << setw(10) << "last lat"
          << setw(10) << "avg lat" << std::endl;
    }
    if (cycleSinceChange)
      bandwidth = (double)(data.finished - previous_writes)
        * (data.op_size)
        / (1024*1024)
        / cycleSinceChange;
    else
      bandwidth = -1;

    if (!std::isnan(bandwidth) && bandwidth > -1) {
      if (bandwidth > data.idata.max_bandwidth)
        data.idata.max_bandwidth = bandwidth;
      if (bandwidth < data.idata.min_bandwidth)
        data.idata.min_bandwidth = bandwidth;

      data.history.bandwidth.push_back(bandwidth);
    }

    if (cycleSinceChange)
      iops = (double)(data.finished - previous_writes)
        / cycleSinceChange;
    else
      iops = -1;

    if (!std::isnan(iops) && iops > -1) {
      if (iops > data.idata.max_iops)
        data.idata.max_iops = iops;
      if (iops < data.idata.min_iops)
        data.idata.min_iops = iops;

      data.history.iops.push_back(iops);
    }
    
    if (formatter)
      formatter->open_object_section("data");

    double avg_bandwidth = (double) (data.op_size) * (data.finished)
      / (double)(cur_time - data.start_time) / (1024*1024);
    if (previous_writes != data.finished) {
      previous_writes = data.finished;
      cycleSinceChange = 0;
      if (!formatter) {
        bencher->out(cout, cur_time)
	  << setfill(' ')
          << setw(5) << i
	  << ' ' << setw(7) << data.in_flight
          << ' ' << setw(9) << data.started
          << ' ' << setw(9) << data.finished
          << ' ' << setw(9) << avg_bandwidth
          << ' ' << setw(9) << bandwidth
          << ' ' << setw(9) << (double)data.cur_latency
          << ' ' << setw(9) << data.avg_latency << std::endl;
      } else {
        formatter->dump_format("sec", "%d", i);
        formatter->dump_format("cur_ops", "%d", data.in_flight);
        formatter->dump_format("started", "%d", data.started);
        formatter->dump_format("finished", "%d", data.finished);
        formatter->dump_format("avg_bw", "%f", avg_bandwidth);
        formatter->dump_format("cur_bw", "%f", bandwidth);
        formatter->dump_format("last_lat", "%f", (double)data.cur_latency);
        formatter->dump_format("avg_lat", "%f", data.avg_latency);
      }
    }
    else {
      if (!formatter) {
        bencher->out(cout, cur_time)
	  << setfill(' ')
          << setw(5) << i
	  << ' ' << setw(7) << data.in_flight
          << ' ' << setw(9) << data.started
          << ' ' << setw(9) << data.finished
          << ' ' << setw(9) << avg_bandwidth
	  << ' ' << setw(9) << '0'
          << ' ' << setw(9) << '-'
          << ' '<< setw(9) << data.avg_latency << std::endl;
      } else {
        formatter->dump_format("sec", "%d", i);
        formatter->dump_format("cur_ops", "%d", data.in_flight);
        formatter->dump_format("started", "%d", data.started);
        formatter->dump_format("finished", "%d", data.finished);
        formatter->dump_format("avg_bw", "%f", avg_bandwidth);
        formatter->dump_format("cur_bw", "%f", 0);
        formatter->dump_format("last_lat", "%f", 0);
        formatter->dump_format("avg_lat", "%f", data.avg_latency);
      }
    }
    if (formatter) {
      formatter->close_section(); // data
      formatter->flush(*outstream);
    }
    ++i;
    ++cycleSinceChange;
    cond.WaitInterval(bencher->cct, bencher->lock, ONE_SECOND);
  }
  if (formatter)
    formatter->close_section(); //datas
  bencher->lock.Unlock();
  return NULL;
}

int ObjBencher::aio_bench(
  int operation, int secondsToRun,
  int concurrentios, size_t op_size, size_t object_size,
  unsigned max_objects,
  bool cleanup, const std::string& run_name, bool no_verify) {

  if (concurrentios <= 0)
    return -EINVAL;

  int num_objects = 0;
  int r = 0;
  int prevPid = 0;

  // default metadata object is used if user does not specify one
  const std::string run_name_meta = (run_name.empty() ? BENCH_LASTRUN_METADATA : run_name);

  //get data from previous write run, if available
  if (operation != OP_WRITE) {
    size_t prev_op_size, prev_object_size;
    r = fetch_bench_metadata(run_name_meta, &prev_op_size, &prev_object_size,
			     &num_objects, &prevPid);
    if (r < 0) {
      if (r == -ENOENT)
        cerr << "Must write data before running a read benchmark!" << std::endl;
      return r;
    }
    object_size = prev_object_size;   
    op_size = prev_op_size;           
  }

  char* contentsChars = new char[op_size];
  lock.Lock();
  data.done = false;
  data.object_size = object_size;
  data.op_size = op_size;
  data.in_flight = 0;
  data.started = 0;
  data.finished = 0;
  data.min_latency = 9999.0; // this better be higher than initial latency!
  data.max_latency = 0;
  data.avg_latency = 0;
  data.object_contents = contentsChars;
  lock.Unlock();

  //fill in contentsChars deterministically so we can check returns
  sanitize_object_contents(&data, data.op_size);

  if (formatter)
    formatter->open_object_section("bench");

  if (OP_WRITE == operation) {
    r = write_bench(secondsToRun, concurrentios, run_name_meta, max_objects);
    if (r != 0) goto out;
  }
  else if (OP_SEQ_READ == operation) {
    r = seq_read_bench(secondsToRun, num_objects, concurrentios, prevPid, no_verify, false);   // use_randseq = false
    if (r != 0) goto out;
  }
  else if (OP_RAND_READ == operation) {
    r = rand_read_bench(secondsToRun, num_objects, concurrentios, prevPid, no_verify);  
    if (r != 0) goto out;
  }
  else if (OP_RANDSEQ_READ == operation) {
    r = seq_read_bench(secondsToRun, num_objects, concurrentios, prevPid, no_verify, true);   // use_randseq = true
    if (r != 0) goto out;
  }

  if (OP_WRITE == operation && cleanup) {
    r = fetch_bench_metadata(run_name_meta, &op_size, &object_size,
			     &num_objects, &prevPid);
    if (r < 0) {
      if (r == -ENOENT)
        cerr << "Should never happen: bench metadata missing for current run!" << std::endl;
      goto out;
    }

    r = clean_up(num_objects, prevPid, concurrentios);
    if (r != 0) goto out;

    // lastrun file
    r = sync_remove(run_name_meta);
    if (r != 0) goto out;
  }

 out:
  if (formatter) {
    formatter->close_section(); // bench
    formatter->flush(*outstream);
    *outstream << std::endl;
  }
  delete[] contentsChars;
  return r;
}

struct lock_cond {
  lock_cond(Mutex *_lock) : lock(_lock) {}
  Mutex *lock;
  Cond cond;
};

void _aio_cb(void *cb, void *arg) {
  struct lock_cond *lc = (struct lock_cond *)arg;
  lc->lock->Lock();
  lc->cond.Signal();
  lc->lock->Unlock();
}

template<class T>
static T vec_stddev(vector<T>& v)
{
  T mean = 0;

  if (v.size() < 2)
    return 0;

  typename vector<T>::iterator iter;
  for (iter = v.begin(); iter != v.end(); ++iter) {
    mean += *iter;
  }

  mean /= v.size();

  T stddev = 0;
  for (iter = v.begin(); iter != v.end(); ++iter) {
    T dev = *iter - mean;
    dev *= dev;
    stddev += dev;
  }
  stddev /= (v.size() - 1);
  return sqrt(stddev);
}

int ObjBencher::fetch_bench_metadata(const std::string& metadata_file,
				     size_t *op_size, size_t* object_size,
				     int* num_objects, int* prevPid) {
  int r = 0;
  bufferlist object_data;

  r = sync_read(metadata_file, object_data,
		sizeof(int) * 2 + sizeof(size_t) * 2);
  if (r <= 0) {
    // treat an empty file as a file that does not exist
    if (r == 0) {
      r = -ENOENT;
    }
    return r;
  }
  bufferlist::iterator p = object_data.begin();
  ::decode(*object_size, p);
  ::decode(*num_objects, p);
  ::decode(*prevPid, p);
  if (!p.end()) {
    ::decode(*op_size, p);
  } else {
    *op_size = *object_size;
  }

  return 0;
}

int ObjBencher::write_bench(int secondsToRun,
			    int concurrentios, const string& run_name_meta,
			    unsigned max_objects) {
  if (concurrentios <= 0) 
    return -EINVAL;
  
  if (!formatter) {
    out(cout) << "Maintaining " << concurrentios << " concurrent writes of "
	      << data.op_size << " bytes to objects of size "
	      << data.object_size << " for up to "
	      << secondsToRun << " seconds or "
	      << max_objects << " objects"
	      << std::endl;
  } else {
    formatter->dump_format("concurrent_ios", "%d", concurrentios);
    formatter->dump_format("object_size", "%d", data.object_size);
    formatter->dump_format("op_size", "%d", data.op_size);
    formatter->dump_format("seconds_to_run", "%d", secondsToRun);
    formatter->dump_format("max_objects", "%d", max_objects);
  }
  bufferlist* newContents = 0;

  std::string prefix = generate_object_prefix();
  if (!formatter)
    out(cout) << "Object prefix: " << prefix << std::endl;
  else
    formatter->dump_string("object_prefix", prefix);

  std::vector<string> name(concurrentios);
  std::string newName;
  bufferlist* contents[concurrentios];
  double total_latency = 0;
  std::vector<utime_t> start_times(concurrentios);
  utime_t stopTime;
  int r = 0;
  bufferlist b_write;
  lock_cond lc(&lock);
  utime_t runtime;
  utime_t timePassed;

  unsigned writes_per_object = 1;
  if (data.op_size)
    writes_per_object = data.object_size / data.op_size;

  r = completions_init(concurrentios);

  //set up writes so I can start them together
  for (int i = 0; i<concurrentios; ++i) {
    name[i] = generate_object_name(i / writes_per_object);
    contents[i] = new bufferlist();
    snprintf(data.object_contents, data.op_size, "I'm the %16dth op!", i);
    contents[i]->append(data.object_contents, data.op_size);
  }

  pthread_t print_thread;

  pthread_create(&print_thread, NULL, ObjBencher::status_printer, (void *)this);
  pthread_setname_np(print_thread, "write_stat");
  lock.Lock();
  data.finished = 0;
  data.start_time = ceph_clock_now(cct);
  lock.Unlock();
  for (int i = 0; i<concurrentios; ++i) {
    start_times[i] = ceph_clock_now(cct);
    r = create_completion(i, _aio_cb, (void *)&lc);
    if (r < 0)
      goto ERR;
    r = aio_write(name[i], i, *contents[i], data.op_size,
		  data.op_size * (i % writes_per_object));
    if (r < 0) { //naughty, doesn't clean up heap
      goto ERR;
    }
    lock.Lock();
    ++data.started;
    ++data.in_flight;
    lock.Unlock();
  }

  //keep on adding new writes as old ones complete until we've passed minimum time
  int slot;
  int num_objects;

  //don't need locking for reads because other thread doesn't write

  runtime.set_from_double(secondsToRun);
  stopTime = data.start_time + runtime;
  slot = 0;
  lock.Lock();
  while (!secondsToRun || ceph_clock_now(cct) < stopTime) {
    bool found = false;
    while (1) {
      int old_slot = slot;
      do {
        if (completion_is_done(slot)) {
            found = true;
            break;
        }
        slot++;
        if (slot == concurrentios) {
          slot = 0;
        }
      } while (slot != old_slot);
      if (found)
        break;
      lc.cond.Wait(lock);
    }
    lock.Unlock();
    //create new contents and name on the heap, and fill them
    newName = generate_object_name(data.started / writes_per_object);
    newContents = contents[slot];
    snprintf(newContents->c_str(), data.op_size, "I'm the %16dth op!", data.started);
    // we wrote to buffer, going around internal crc cache, so invalidate it now.
    newContents->invalidate_crc();

    completion_wait(slot);
    lock.Lock();
    r = completion_ret(slot);
    if (r != 0) {
      lock.Unlock();
      goto ERR;
    }
    data.cur_latency = ceph_clock_now(cct) - start_times[slot];
    data.history.latency.push_back(data.cur_latency);
    total_latency += data.cur_latency;
    if( data.cur_latency > data.max_latency) data.max_latency = data.cur_latency;
    if (data.cur_latency < data.min_latency) data.min_latency = data.cur_latency;
    ++data.finished;
    data.avg_latency = total_latency / data.finished;
    --data.in_flight;
    lock.Unlock();
    release_completion(slot);
    timePassed = ceph_clock_now(cct) - data.start_time;

    //write new stuff to backend
    start_times[slot] = ceph_clock_now(cct);
    r = create_completion(slot, _aio_cb, &lc);
    if (r < 0)
      goto ERR;
    r = aio_write(newName, slot, *newContents, data.op_size,
		  data.op_size * (data.started % writes_per_object));
    if (r < 0) {//naughty; doesn't clean up heap space.
      goto ERR;
    }
    name[slot] = newName;
    lock.Lock();
    ++data.started;
    ++data.in_flight;
    if (max_objects &&
	data.started > (int)((data.object_size * max_objects + data.op_size - 1) /
			     data.op_size))
      break;
  }
  lock.Unlock();

  while (data.finished < data.started) {
    slot = data.finished % concurrentios;
    completion_wait(slot);
    lock.Lock();
    r = completion_ret(slot);
    if (r != 0) {
      lock.Unlock();
      goto ERR;
    }
    data.cur_latency = ceph_clock_now(cct) - start_times[slot];
    data.history.latency.push_back(data.cur_latency);
    total_latency += data.cur_latency;
    if (data.cur_latency > data.max_latency) data.max_latency = data.cur_latency;
    if (data.cur_latency < data.min_latency) data.min_latency = data.cur_latency;
    ++data.finished;
    data.avg_latency = total_latency / data.finished;
    --data.in_flight;
    lock.Unlock();
    release_completion(slot);
    delete contents[slot];
    contents[slot] = 0;
  }

  timePassed = ceph_clock_now(cct) - data.start_time;
  lock.Lock();
  data.done = true;
  lock.Unlock();

  pthread_join(print_thread, NULL);

  double bandwidth;
  bandwidth = ((double)data.finished)*((double)data.op_size)/(double)timePassed;
  bandwidth = bandwidth/(1024*1024); // we want it in MB/sec

  if (!formatter) {
    out(cout) << "Total time run:         " << timePassed << std::endl
       << "Total writes made:      " << data.finished << std::endl
       << "Write size:             " << data.op_size << std::endl
       << "Object size:            " << data.object_size << std::endl      
       << "Bandwidth (MB/sec):     " << setprecision(3) << bandwidth << std::endl
       << "Stddev Bandwidth:       " << vec_stddev(data.history.bandwidth) << std::endl
       << "Max bandwidth (MB/sec): " << data.idata.max_bandwidth << std::endl
       << "Min bandwidth (MB/sec): " << data.idata.min_bandwidth << std::endl
       << "Average IOPS:           " << (int)(data.finished/timePassed) << std::endl
       << "Stddev IOPS:            " << vec_stddev(data.history.iops) << std::endl
       << "Max IOPS:               " << data.idata.max_iops << std::endl
       << "Min IOPS:               " << data.idata.min_iops << std::endl
       << "Average Latency:        " << data.avg_latency << std::endl
       << "Stddev Latency:         " << vec_stddev(data.history.latency) << std::endl
       << "Max latency:            " << data.max_latency << std::endl
       << "Min latency:            " << data.min_latency << std::endl;
  } else {
    formatter->dump_format("total_time_run", "%f", (double)timePassed);
    formatter->dump_format("total_writes_made", "%d", data.finished);
    formatter->dump_format("write_size", "%d", data.op_size);
    formatter->dump_format("object_size", "%d", data.object_size);
    formatter->dump_format("bandwidth", "%f", bandwidth);
    formatter->dump_format("stddev_bandwidth", "%f", vec_stddev(data.history.bandwidth));
    formatter->dump_format("max_bandwidth", "%f", data.idata.max_bandwidth);
    formatter->dump_format("min_bandwidth", "%f", data.idata.min_bandwidth);
    formatter->dump_format("average_iops", "%d", (int)(data.finished/timePassed));
    formatter->dump_format("stddev_iops", "%d", vec_stddev(data.history.iops));
    formatter->dump_format("max_iops", "%d", data.idata.max_iops);
    formatter->dump_format("min_iops", "%d", data.idata.min_iops);
    formatter->dump_format("average_latency", "%f", data.avg_latency);
    formatter->dump_format("stddev_latency", "%f", vec_stddev(data.history.latency));
    formatter->dump_format("max_latency:", "%f", data.max_latency);
    formatter->dump_format("min_latency", "%f", data.min_latency);
  }
  //write object size/number data for read benchmarks
  ::encode(data.object_size, b_write);
  num_objects = (data.finished + writes_per_object - 1) / writes_per_object;
  ::encode(num_objects, b_write);
  ::encode(getpid(), b_write);
  ::encode(data.op_size, b_write);

  // persist meta-data for further cleanup or read
  sync_write(run_name_meta, b_write, sizeof(int)*3);

  completions_done();
  for (int i = 0; i < concurrentios; i++)
      if (contents[i])
          delete contents[i];

  return 0;

 ERR:
  lock.Lock();
  data.done = 1;
  lock.Unlock();
  pthread_join(print_thread, NULL);
  for (int i = 0; i < concurrentios; i++)
      if (contents[i])
          delete contents[i];
  return r;
}

int ObjBencher::seq_read_bench(int seconds_to_run, int num_objects, int concurrentios, int pid, bool no_verify, bool use_randseq) {
  lock_cond lc(&lock);

  if (concurrentios <= 0) 
    return -EINVAL;

  std::vector<string> name(concurrentios);
  std::string newName;
  bufferlist* contents[concurrentios];
  int index[concurrentios];
  int errors = 0;
  utime_t start_time;
  std::vector<utime_t> start_times(concurrentios);
  utime_t time_to_run;
  time_to_run.set_from_double(seconds_to_run);
  double total_latency = 0;
  int r = 0;
  utime_t runtime;
  sanitize_object_contents(&data, data.op_size); //clean it up once; subsequent
  //changes will be safe because string length should remain the same

<<<<<<< HEAD
  // setup sequence of obj indices, randomize if using randseq
  std::vector<int> obj_indices;
  for (int i=0; i<num_objects; i++) {
    obj_indices.push_back(i);
  }
  if (use_randseq) {
    std::random_shuffle (obj_indices.begin(), obj_indices.end());
  }
=======
  unsigned writes_per_object = 1;
  if (data.op_size)
    writes_per_object = data.object_size / data.op_size;
>>>>>>> 70704837

  r = completions_init(concurrentios);
  if (r < 0)
    return r;

  //set up initial reads
  for (int i = 0; i < concurrentios; ++i) {
<<<<<<< HEAD
    name[i] = generate_object_name(obj_indices[i], pid);
    index[i] = obj_indices[i];
=======
    name[i] = generate_object_name(i / writes_per_object, pid);
>>>>>>> 70704837
    contents[i] = new bufferlist();
  }

  lock.Lock();
  data.finished = 0;
  data.start_time = ceph_clock_now(cct);
  lock.Unlock();

  pthread_t print_thread;
  pthread_create(&print_thread, NULL, status_printer, (void *)this);
  pthread_setname_np(print_thread, "seq_read_stat");

  utime_t finish_time = data.start_time + time_to_run;
  //start initial reads
  for (int i = 0; i < concurrentios; ++i) {
    start_times[i] = ceph_clock_now(cct);
    create_completion(i, _aio_cb, (void *)&lc);
    r = aio_read(name[i], i, contents[i], data.op_size,
		 data.op_size * (i % writes_per_object));
    if (r < 0) { //naughty, doesn't clean up heap -- oh, or handle the print thread!
      cerr << "r = " << r << std::endl;
      goto ERR;
    }
    lock.Lock();
    ++data.started;
    ++data.in_flight;
    lock.Unlock();
  }

  //keep on adding new reads as old ones complete
  int slot;
  bufferlist *cur_contents;

  slot = 0;
  while ((!seconds_to_run || ceph_clock_now(cct) < finish_time) &&
	 num_objects > data.started) {
    lock.Lock();
    int old_slot = slot;
    bool found = false;
    while (1) {
      do {
        if (completion_is_done(slot)) {
          found = true;
          break;
        }
        slot++;
        if (slot == concurrentios) {
          slot = 0;
        }
      } while (slot != old_slot);
      if (found) {
        break;
      }
      lc.cond.Wait(lock);
    }

    // calculate latency here, so memcmp doesn't inflate it
    data.cur_latency = ceph_clock_now(cct) - start_times[slot];

    cur_contents = contents[slot];
    int current_index = index[slot];
    
    // invalidate internal crc cache
    cur_contents->invalidate_crc();
  
    if (!no_verify) {
      snprintf(data.object_contents, data.op_size, "I'm the %16dth op!", current_index);
      if ( (cur_contents->length() != data.op_size) || 
           (memcmp(data.object_contents, cur_contents->c_str(), data.op_size) != 0) ) {
        cerr << name[slot] << " is not correct!" << std::endl;
        ++errors;
      }
    }

<<<<<<< HEAD
    newName = generate_object_name(obj_indices[data.started], pid);
    index[slot] = obj_indices[data.started];
=======
    newName = generate_object_name(data.started / writes_per_object, pid);
    index[slot] = data.started;
>>>>>>> 70704837
    lock.Unlock();
    completion_wait(slot);
    lock.Lock();
    r = completion_ret(slot);
    if (r < 0) {
      cerr << "read got " << r << std::endl;
      lock.Unlock();
      goto ERR;
    }
    total_latency += data.cur_latency;
    if (data.cur_latency > data.max_latency) data.max_latency = data.cur_latency;
    if (data.cur_latency < data.min_latency) data.min_latency = data.cur_latency;
    ++data.finished;
    data.avg_latency = total_latency / data.finished;
    --data.in_flight;
    lock.Unlock();
    release_completion(slot);

    //start new read and check data if requested
    start_times[slot] = ceph_clock_now(cct);
    create_completion(slot, _aio_cb, (void *)&lc);
    r = aio_read(newName, slot, contents[slot], data.op_size,
		 data.op_size * (data.started % writes_per_object));
    if (r < 0) {
      goto ERR;
    }
    lock.Lock();
    ++data.started;
    ++data.in_flight;
    lock.Unlock();
    name[slot] = newName;
  }

  //wait for final reads to complete
  while (data.finished < data.started) {
    slot = data.finished % concurrentios;
    completion_wait(slot);
    lock.Lock();
    r = completion_ret(slot);
    if (r < 0) {
      cerr << "read got " << r << std::endl;
      lock.Unlock();
      goto ERR;
    }
    data.cur_latency = ceph_clock_now(cct) - start_times[slot];
    total_latency += data.cur_latency;
    if (data.cur_latency > data.max_latency) data.max_latency = data.cur_latency;
    if (data.cur_latency < data.min_latency) data.min_latency = data.cur_latency;
    ++data.finished;
    data.avg_latency = total_latency / data.finished;
    --data.in_flight;
    release_completion(slot);
    if (!no_verify) {
      snprintf(data.object_contents, data.op_size, "I'm the %16dth op!", index[slot]);
      lock.Unlock();
      if ((contents[slot]->length() != data.op_size) || 
         (memcmp(data.object_contents, contents[slot]->c_str(), data.op_size) != 0)) {
        cerr << name[slot] << " is not correct!" << std::endl;
        ++errors;
      }
    } else {
        lock.Unlock();
    }
    delete contents[slot];
  }

  runtime = ceph_clock_now(cct) - data.start_time;
  lock.Lock();
  data.done = true;
  lock.Unlock();

  pthread_join(print_thread, NULL);

  double bandwidth;
  bandwidth = ((double)data.finished)*((double)data.op_size)/(double)runtime;
  bandwidth = bandwidth/(1024*1024); // we want it in MB/sec

  if (!formatter) {
    out(cout) << "Total time run:       " << runtime << std::endl
       << "Total reads made:     " << data.finished << std::endl
       << "Read size:            " << data.op_size << std::endl
       << "Object size:          " << data.object_size << std::endl
       << "Bandwidth (MB/sec):   " << setprecision(3) << bandwidth << std::endl
       << "Average IOPS          " << (int)(data.finished/runtime) << std::endl
       << "Stddev IOPS:          " << vec_stddev(data.history.iops) << std::endl
       << "Max IOPS:             " << data.idata.max_iops << std::endl
       << "Min IOPS:             " << data.idata.min_iops << std::endl
       << "Average Latency:      " << data.avg_latency << std::endl
       << "Max latency:          " << data.max_latency << std::endl
       << "Min latency:          " << data.min_latency << std::endl;
  } else {
    formatter->dump_format("total_time_run", "%f", (double)runtime);
    formatter->dump_format("total_reads_made", "%d", data.finished);
    formatter->dump_format("read_size", "%d", data.op_size);
    formatter->dump_format("object_size", "%d", data.object_size);
    formatter->dump_format("bandwidth", "%f", bandwidth);
    formatter->dump_format("average_iops", "%d", (int)(data.finished/runtime));
    formatter->dump_format("stddev_iops", "%d", vec_stddev(data.history.iops));
    formatter->dump_format("max_iops", "%d", data.idata.max_iops);
    formatter->dump_format("min_iops", "%d", data.idata.min_iops);
    formatter->dump_format("average_latency", "%f", data.avg_latency);
    formatter->dump_format("max_latency", "%f", data.max_latency);
    formatter->dump_format("min_latency", "%f", data.min_latency);
  }

  completions_done();

  return 0;

 ERR:
  lock.Lock();
  data.done = 1;
  lock.Unlock();
  pthread_join(print_thread, NULL);
  return r;
}

int ObjBencher::rand_read_bench(int seconds_to_run, int num_objects, int concurrentios, int pid, bool no_verify)
{
  lock_cond lc(&lock);

  if (concurrentios <= 0)
    return -EINVAL;

  std::vector<string> name(concurrentios);
  std::string newName;
  bufferlist* contents[concurrentios];
  int index[concurrentios];
  int errors = 0;
  utime_t start_time;
  std::vector<utime_t> start_times(concurrentios);
  utime_t time_to_run;
  time_to_run.set_from_double(seconds_to_run);
  double total_latency = 0;
  int r = 0;
  utime_t runtime;
  sanitize_object_contents(&data, data.op_size); //clean it up once; subsequent
  //changes will be safe because string length should remain the same

  unsigned writes_per_object = 1;
  if (data.op_size)
    writes_per_object = data.object_size / data.op_size;

  srand (time(NULL));

  r = completions_init(concurrentios);
  if (r < 0)
    return r;

  //set up initial reads
  for (int i = 0; i < concurrentios; ++i) {
    name[i] = generate_object_name(i / writes_per_object, pid);
    contents[i] = new bufferlist();
  }

  lock.Lock();
  data.finished = 0;
  data.start_time = ceph_clock_now(g_ceph_context);
  lock.Unlock();

  pthread_t print_thread;
  pthread_create(&print_thread, NULL, status_printer, (void *)this);
  pthread_setname_np(print_thread, "rand_read_stat");

  utime_t finish_time = data.start_time + time_to_run;
  //start initial reads
  for (int i = 0; i < concurrentios; ++i) {
    index[i] = i;
    start_times[i] = ceph_clock_now(g_ceph_context);
    create_completion(i, _aio_cb, (void *)&lc);
    r = aio_read(name[i], i, contents[i], data.op_size,
		 data.op_size * (i % writes_per_object));
    if (r < 0) { //naughty, doesn't clean up heap -- oh, or handle the print thread!
      cerr << "r = " << r << std::endl;
      goto ERR;
    }
    lock.Lock();
    ++data.started;
    ++data.in_flight;
    lock.Unlock();
  }

  //keep on adding new reads as old ones complete
  int slot;
  bufferlist *cur_contents;
  int rand_id;

  slot = 0;
  while ((!seconds_to_run || ceph_clock_now(g_ceph_context) < finish_time)) {
    lock.Lock();
    int old_slot = slot;
    bool found = false;
    while (1) {
      do {
        if (completion_is_done(slot)) {
          found = true;
          break;
        }
        slot++;
        if (slot == concurrentios) {
          slot = 0;
        }
      } while (slot != old_slot);
      if (found) {
        break;
      }
      lc.cond.Wait(lock);
    }

    // calculate latency here, so memcmp doesn't inflate it
    data.cur_latency = ceph_clock_now(cct) - start_times[slot];

    lock.Unlock();

    int current_index = index[slot];
    cur_contents = contents[slot];
    completion_wait(slot);
    lock.Lock();
    r = completion_ret(slot);
    if (r < 0) {
      cerr << "read got " << r << std::endl;
      lock.Unlock();
      goto ERR;
    }

    total_latency += data.cur_latency;
    if (data.cur_latency > data.max_latency) data.max_latency = data.cur_latency;
    if (data.cur_latency < data.min_latency) data.min_latency = data.cur_latency;
    ++data.finished;
    data.avg_latency = total_latency / data.finished;
    --data.in_flight;
    lock.Unlock();
    
    if (!no_verify) {
      snprintf(data.object_contents, data.op_size, "I'm the %16dth op!", current_index);
      if ((cur_contents->length() != data.op_size) || 
          (memcmp(data.object_contents, cur_contents->c_str(), data.op_size) != 0)) {
        cerr << name[slot] << " is not correct!" << std::endl;
        ++errors;
      }
    } 

    rand_id = rand() % num_objects;
    newName = generate_object_name(rand_id / writes_per_object, pid);
    index[slot] = rand_id;
    release_completion(slot);

    // invalidate internal crc cache
    cur_contents->invalidate_crc();

    //start new read and check data if requested
    start_times[slot] = ceph_clock_now(g_ceph_context);
    create_completion(slot, _aio_cb, (void *)&lc);
    r = aio_read(newName, slot, contents[slot], data.op_size,
		 data.op_size * (rand_id % writes_per_object));
    if (r < 0) {
      goto ERR;
    }
    lock.Lock();
    ++data.started;
    ++data.in_flight;
    lock.Unlock();
    name[slot] = newName;
  }


  //wait for final reads to complete
  while (data.finished < data.started) {
    slot = data.finished % concurrentios;
    completion_wait(slot);
    lock.Lock();
    r = completion_ret(slot);
    if (r < 0) {
      cerr << "read got " << r << std::endl;
      lock.Unlock();
      goto ERR;
    }
    data.cur_latency = ceph_clock_now(g_ceph_context) - start_times[slot];
    total_latency += data.cur_latency;
    if (data.cur_latency > data.max_latency) data.max_latency = data.cur_latency;
    if (data.cur_latency < data.min_latency) data.min_latency = data.cur_latency;
    ++data.finished;
    data.avg_latency = total_latency / data.finished;
    --data.in_flight;
    release_completion(slot);
    if (!no_verify) {
      snprintf(data.object_contents, data.op_size, "I'm the %16dth op!", index[slot]);
      lock.Unlock();
      if ((contents[slot]->length() != data.op_size) || 
          (memcmp(data.object_contents, contents[slot]->c_str(), data.op_size) != 0)) {
        cerr << name[slot] << " is not correct!" << std::endl;
        ++errors;
      }
    } else {
        lock.Unlock();
    }
    delete contents[slot];
  }

  runtime = ceph_clock_now(g_ceph_context) - data.start_time;
  lock.Lock();
  data.done = true;
  lock.Unlock();

  pthread_join(print_thread, NULL);

  double bandwidth;
  bandwidth = ((double)data.finished)*((double)data.op_size)/(double)runtime;
  bandwidth = bandwidth/(1024*1024); // we want it in MB/sec

  if (!formatter) {
    out(cout) << "Total time run:       " << runtime << std::endl
       << "Total reads made:     " << data.finished << std::endl
       << "Read size:            " << data.op_size << std::endl
       << "Object size:          " << data.object_size << std::endl
       << "Bandwidth (MB/sec):   " << setprecision(3) << bandwidth << std::endl
       << "Average IOPS:         " << (int)(data.finished/runtime) << std::endl
       << "Stddev IOPS:          " << vec_stddev(data.history.iops) << std::endl
       << "Max IOPS:             " << data.idata.max_iops << std::endl
       << "Min IOPS:             " << data.idata.min_iops << std::endl
       << "Average Latency:      " << data.avg_latency << std::endl
       << "Max latency:          " << data.max_latency << std::endl
       << "Min latency:          " << data.min_latency << std::endl;
  } else {
    formatter->dump_format("total_time_run", "%f", (double)runtime);
    formatter->dump_format("total_reads_made", "%d", data.finished);
    formatter->dump_format("read_size", "%d", data.op_size);
    formatter->dump_format("object_size", "%d", data.object_size);
    formatter->dump_format("bandwidth", "%f", bandwidth);
    formatter->dump_format("average_iops", "%d", (int)(data.finished/runtime));
    formatter->dump_format("stddev_iops", "%d", vec_stddev(data.history.iops));
    formatter->dump_format("max_iops", "%d", data.idata.max_iops);
    formatter->dump_format("min_iops", "%d", data.idata.min_iops);
    formatter->dump_format("average_latency", "%f", data.avg_latency);
    formatter->dump_format("max_latency", "%f", data.max_latency);
    formatter->dump_format("min_latency", "%f", data.min_latency);
  }
  completions_done();

  return 0;

 ERR:
  lock.Lock();
  data.done = 1;
  lock.Unlock();
  pthread_join(print_thread, NULL);
  return r;
}

int ObjBencher::clean_up(const std::string& prefix, int concurrentios, const std::string& run_name) {
  int r = 0;
  size_t op_size, object_size;
  int num_objects;
  int prevPid;

  // default meta object if user does not specify one
  const std::string run_name_meta = (run_name.empty() ? BENCH_LASTRUN_METADATA : run_name);

  r = fetch_bench_metadata(run_name_meta, &op_size, &object_size, &num_objects, &prevPid);
  if (r < 0) {
    // if the metadata file is not found we should try to do a linear search on the prefix
    if (r == -ENOENT && prefix != "") {
      return clean_up_slow(prefix, concurrentios);
    }
    else {
      return r;
    }
  }

  r = clean_up(num_objects, prevPid, concurrentios);
  if (r != 0) return r;

  r = sync_remove(run_name_meta);
  if (r != 0) return r;

  return 0;
}

int ObjBencher::clean_up(int num_objects, int prevPid, int concurrentios) {
  lock_cond lc(&lock);
  
  if (concurrentios <= 0) 
    return -EINVAL;

  std::vector<string> name(concurrentios);
  std::string newName;
  int r = 0;
  utime_t runtime;
  int slot = 0;

  lock.Lock();
  data.done = false;
  data.in_flight = 0;
  data.started = 0;
  data.finished = 0;
  lock.Unlock();

  // don't start more completions than files
  if (num_objects < concurrentios) {
    concurrentios = num_objects;
  }

  r = completions_init(concurrentios);
  if (r < 0)
    return r;

  //set up initial removes
  for (int i = 0; i < concurrentios; ++i) {
    name[i] = generate_object_name(i, prevPid);
  }

  //start initial removes
  for (int i = 0; i < concurrentios; ++i) {
    create_completion(i, _aio_cb, (void *)&lc);
    r = aio_remove(name[i], i);
    if (r < 0) { //naughty, doesn't clean up heap
      cerr << "r = " << r << std::endl;
      goto ERR;
    }
    lock.Lock();
    ++data.started;
    ++data.in_flight;
    lock.Unlock();
  }

  //keep on adding new removes as old ones complete
  while (data.started < num_objects) {
    lock.Lock();
    int old_slot = slot;
    bool found = false;
    while (1) {
      do {
        if (completion_is_done(slot)) {
          found = true;
          break;
        }
        slot++;
        if (slot == concurrentios) {
          slot = 0;
        }
      } while (slot != old_slot);
      if (found) {
        break;
      }
      lc.cond.Wait(lock);
    }
    lock.Unlock();
    newName = generate_object_name(data.started, prevPid);
    completion_wait(slot);
    lock.Lock();
    r = completion_ret(slot);
    if (r != 0 && r != -ENOENT) { // file does not exist
      cerr << "remove got " << r << std::endl;
      lock.Unlock();
      goto ERR;
    }
    ++data.finished;
    --data.in_flight;
    lock.Unlock();
    release_completion(slot);

    //start new remove and check data if requested
    create_completion(slot, _aio_cb, (void *)&lc);
    r = aio_remove(newName, slot);
    if (r < 0) {
      goto ERR;
    }
    lock.Lock();
    ++data.started;
    ++data.in_flight;
    lock.Unlock();
    name[slot] = newName;
  }

  //wait for final removes to complete
  while (data.finished < data.started) {
    slot = data.finished % concurrentios;
    completion_wait(slot);
    lock.Lock();
    r = completion_ret(slot);
    if (r != 0 && r != -ENOENT) { // file does not exist
      cerr << "remove got " << r << std::endl;
      lock.Unlock();
      goto ERR;
    }
    ++data.finished;
    --data.in_flight;
    release_completion(slot);
    lock.Unlock();
  }

  lock.Lock();
  data.done = true;
  lock.Unlock();

  completions_done();

  return 0;

 ERR:
  lock.Lock();
  data.done = 1;
  lock.Unlock();
  return r;
}

/**
 * Return objects from the datastore which match a prefix.
 *
 * Clears the list and populates it with any objects which match the
 * prefix. The list is guaranteed to have at least one item when the
 * function returns true.
 *
 * @param prefix the prefix to match against
 * @param objects [out] return list of objects
 * @returns true if there are any objects in the store which match
 * the prefix, false if there are no more
 */
bool ObjBencher::more_objects_matching_prefix(const std::string& prefix, std::list<Object>* objects) {
  std::list<Object> unfiltered_objects;

  objects->clear();

  while (objects->empty()) {
    bool objects_remain = get_objects(&unfiltered_objects, 20);
    if (!objects_remain)
      return false;

    std::list<Object>::const_iterator i = unfiltered_objects.begin();
    for ( ; i != unfiltered_objects.end(); ++i) {
      if (i->first.substr(0, prefix.length()) == prefix) {
        objects->push_back(*i);
      }
    }
  }

  return true;
}

int ObjBencher::clean_up_slow(const std::string& prefix, int concurrentios) {
  lock_cond lc(&lock);

  if (concurrentios <= 0) 
    return -EINVAL;

  std::vector<Object> name(concurrentios);
  Object newName;
  int r = 0;
  utime_t runtime;
  int slot = 0;
  std::list<Object> objects;
  bool objects_remain = true;

  lock.Lock();
  data.done = false;
  data.in_flight = 0;
  data.started = 0;
  data.finished = 0;
  lock.Unlock();

  out(cout) << "Warning: using slow linear search" << std::endl;

  r = completions_init(concurrentios);
  if (r < 0)
    return r;

  //set up initial removes
  for (int i = 0; i < concurrentios; ++i) {
    if (objects.empty()) {
      // if there are fewer objects than concurrent ios, don't generate extras
      bool objects_found = more_objects_matching_prefix(prefix, &objects);
      if (!objects_found) {
        concurrentios = i;
        objects_remain = false;
        break;
      }
    }

    name[i] = objects.front();
    objects.pop_front();
  }

  //start initial removes
  for (int i = 0; i < concurrentios; ++i) {
    create_completion(i, _aio_cb, (void *)&lc);
    set_namespace(name[i].second);
    r = aio_remove(name[i].first, i);
    if (r < 0) { //naughty, doesn't clean up heap
      cerr << "r = " << r << std::endl;
      goto ERR;
    }
    lock.Lock();
    ++data.started;
    ++data.in_flight;
    lock.Unlock();
  }

  //keep on adding new removes as old ones complete
  while (objects_remain) {
    lock.Lock();
    int old_slot = slot;
    bool found = false;
    while (1) {
      do {
        if (completion_is_done(slot)) {
          found = true;
          break;
        }
        slot++;
        if (slot == concurrentios) {
          slot = 0;
        }
      } while (slot != old_slot);
      if (found) {
        break;
      }
      lc.cond.Wait(lock);
    }
    lock.Unlock();

    // get more objects if necessary
    if (objects.empty()) {
      objects_remain = more_objects_matching_prefix(prefix, &objects);
      // quit if there are no more
      if (!objects_remain) {
        break;
      }
    }

    // get the next object
    newName = objects.front();
    objects.pop_front();

    completion_wait(slot);
    lock.Lock();
    r = completion_ret(slot);
    if (r != 0 && r != -ENOENT) { // file does not exist
      cerr << "remove got " << r << std::endl;
      lock.Unlock();
      goto ERR;
    }
    ++data.finished;
    --data.in_flight;
    lock.Unlock();
    release_completion(slot);

    //start new remove and check data if requested
    create_completion(slot, _aio_cb, (void *)&lc);
    set_namespace(newName.second);
    r = aio_remove(newName.first, slot);
    if (r < 0) {
      goto ERR;
    }
    lock.Lock();
    ++data.started;
    ++data.in_flight;
    lock.Unlock();
    name[slot] = newName;
  }

  //wait for final removes to complete
  while (data.finished < data.started) {
    slot = data.finished % concurrentios;
    completion_wait(slot);
    lock.Lock();
    r = completion_ret(slot);
    if (r != 0 && r != -ENOENT) { // file does not exist
      cerr << "remove got " << r << std::endl;
      lock.Unlock();
      goto ERR;
    }
    ++data.finished;
    --data.in_flight;
    release_completion(slot);
    lock.Unlock();
  }

  lock.Lock();
  data.done = true;
  lock.Unlock();

  completions_done();

  out(cout) << "Removed " << data.finished << " object" << (data.finished != 1 ? "s" : "") << std::endl;

  return 0;

 ERR:
  lock.Lock();
  data.done = 1;
  lock.Unlock();
  return -5;
}<|MERGE_RESOLUTION|>--- conflicted
+++ resolved
@@ -636,20 +636,20 @@
   sanitize_object_contents(&data, data.op_size); //clean it up once; subsequent
   //changes will be safe because string length should remain the same
 
-<<<<<<< HEAD
-  // setup sequence of obj indices, randomize if using randseq
-  std::vector<int> obj_indices;
-  for (int i=0; i<num_objects; i++) {
-    obj_indices.push_back(i);
-  }
-  if (use_randseq) {
-    std::random_shuffle (obj_indices.begin(), obj_indices.end());
-  }
-=======
   unsigned writes_per_object = 1;
   if (data.op_size)
     writes_per_object = data.object_size / data.op_size;
->>>>>>> 70704837
+
+  // setup sequence of operation indices, randomize if using randseq
+  // total_ops is not really num_objects but this is how seq_read_bench was treating it
+  int total_ops = num_objects;    
+  std::vector<int> op_indices;
+  for (int i=0; i<total_ops; i++) {
+    op_indices.push_back(i);
+  }
+  if (use_randseq) {
+    std::random_shuffle (op_indices.begin(), op_indices.end());
+  }
 
   r = completions_init(concurrentios);
   if (r < 0)
@@ -657,12 +657,8 @@
 
   //set up initial reads
   for (int i = 0; i < concurrentios; ++i) {
-<<<<<<< HEAD
-    name[i] = generate_object_name(obj_indices[i], pid);
-    index[i] = obj_indices[i];
-=======
-    name[i] = generate_object_name(i / writes_per_object, pid);
->>>>>>> 70704837
+    name[i] = generate_object_name(op_indices[i] / writes_per_object, pid);
+    index[i] = op_indices[i];
     contents[i] = new bufferlist();
   }
 
@@ -681,7 +677,7 @@
     start_times[i] = ceph_clock_now(cct);
     create_completion(i, _aio_cb, (void *)&lc);
     r = aio_read(name[i], i, contents[i], data.op_size,
-		 data.op_size * (i % writes_per_object));
+		 data.op_size * (index[i] % writes_per_object));
     if (r < 0) { //naughty, doesn't clean up heap -- oh, or handle the print thread!
       cerr << "r = " << r << std::endl;
       goto ERR;
@@ -698,7 +694,7 @@
 
   slot = 0;
   while ((!seconds_to_run || ceph_clock_now(cct) < finish_time) &&
-	 num_objects > data.started) {
+	 total_ops > data.started) {
     lock.Lock();
     int old_slot = slot;
     bool found = false;
@@ -737,13 +733,8 @@
       }
     }
 
-<<<<<<< HEAD
-    newName = generate_object_name(obj_indices[data.started], pid);
-    index[slot] = obj_indices[data.started];
-=======
-    newName = generate_object_name(data.started / writes_per_object, pid);
-    index[slot] = data.started;
->>>>>>> 70704837
+    newName = generate_object_name(op_indices[data.started] / writes_per_object, pid);
+    index[slot] = op_indices[data.started];
     lock.Unlock();
     completion_wait(slot);
     lock.Lock();
@@ -766,7 +757,7 @@
     start_times[slot] = ceph_clock_now(cct);
     create_completion(slot, _aio_cb, (void *)&lc);
     r = aio_read(newName, slot, contents[slot], data.op_size,
-		 data.op_size * (data.started % writes_per_object));
+		 data.op_size * (index[slot] % writes_per_object));
     if (r < 0) {
       goto ERR;
     }

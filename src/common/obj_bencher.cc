// -*- mode:C++; tab-width:8; c-basic-offset:2; indent-tabs-mode:t -*-
// vim: ts=8 sw=2 smarttab
/*
 * Ceph - scalable distributed file system
 *
 * Copyright (C) 2009 Sage Weil <sage@newdream.net>
 *
 * This is free software; you can redistribute it and/or
 * modify it under the terms of the GNU Lesser General Public
 * License version 2.1, as published by the Free Software
 * Foundation.  See file COPYING.
 *
 * Series of functions to test your rados installation. Notice
 * that this code is not terribly robust -- for instance, if you
 * try and bench on a pool you don't have permission to access
 * it will just loop forever.
 */
#include "include/compat.h"
#include <pthread.h>
#include "common/Cond.h"
#include "obj_bencher.h"

const std::string BENCH_LASTRUN_METADATA = "benchmark_last_metadata";
const std::string BENCH_PREFIX = "benchmark_data";
const std::string BENCH_OBJ_NAME = BENCH_PREFIX + "_%s_%d_object%d";

static char cached_hostname[30] = {0};
int cached_pid = 0;

static std::string generate_object_prefix_nopid() {
  if (cached_hostname[0] == 0) {
    gethostname(cached_hostname, sizeof(cached_hostname)-1);
    cached_hostname[sizeof(cached_hostname)-1] = 0;
  }

  std::ostringstream oss;
  oss << BENCH_PREFIX << "_" << cached_hostname;
  return oss.str();
}

static std::string generate_object_prefix(int pid = 0) {
  if (pid)
    cached_pid = pid;
  else if (!cached_pid)
    cached_pid = getpid();

  std::ostringstream oss;
  oss << generate_object_prefix_nopid() << "_" << cached_pid;
  return oss.str();
}

// this is 8x faster than previous impl based on chained, deduped functions call
static std::string generate_object_name_fast(int objnum, int pid = 0)
{
  if (cached_hostname[0] == 0) {
	gethostname(cached_hostname, sizeof(cached_hostname)-1);
	cached_hostname[sizeof(cached_hostname)-1] = 0;
  }

  if (pid)
	cached_pid = pid;
  else if (!cached_pid)
	cached_pid = getpid();

  char name[512];
  int n = snprintf(&name[0], sizeof(name),  BENCH_OBJ_NAME.c_str(), cached_hostname, cached_pid, objnum);
  ceph_assert(n > 0 && n < (int)sizeof(name));
  return std::string(&name[0], (size_t)n);
}

static void sanitize_object_contents (bench_data *data, size_t length) {
  memset(data->object_contents, 'z', length);
}

ostream& ObjBencher::out(ostream& os, utime_t& t)
{
  if (show_time)
    return t.localtime(os) << " ";
  else
    return os;
}

ostream& ObjBencher::out(ostream& os)
{
  utime_t cur_time = ceph_clock_now();
  return out(os, cur_time);
}

void *ObjBencher::status_printer(void *_bencher) {
  ObjBencher *bencher = static_cast<ObjBencher *>(_bencher);
  bench_data& data = bencher->data;
  Formatter *formatter = bencher->formatter;
  ostream *outstream = bencher->outstream;
  Cond cond;
  int i = 0;
  int previous_writes = 0;
  int cycleSinceChange = 0;
  double bandwidth;
  int iops = 0;
  mono_clock::duration ONE_SECOND = std::chrono::seconds(1);
  bencher->lock.lock();
  if (formatter)
    formatter->open_array_section("datas");
  while(!data.done) {
    mono_time cur_time = mono_clock::now();
    utime_t t = ceph_clock_now();

    if (i % 20 == 0 && !formatter) {
      if (i > 0)
        t.localtime(cout)
          << " min lat: " << data.min_latency
          << " max lat: " << data.max_latency
          << " avg lat: " << data.avg_latency << std::endl;
      //I'm naughty and don't reset the fill
      bencher->out(cout, t) << setfill(' ')
          << setw(5) << "sec"
          << setw(8) << "Cur ops"
          << setw(10) << "started"
          << setw(10) << "finished"
          << setw(10) << "avg MB/s"
          << setw(10) << "cur MB/s"
          << setw(12) << "last lat(s)"
          << setw(12) << "avg lat(s)" << std::endl;
    }
    if (cycleSinceChange)
      bandwidth = (double)(data.finished - previous_writes)
        * (data.op_size)
        / (1024*1024)
        / cycleSinceChange;
    else
      bandwidth = -1;

    if (!std::isnan(bandwidth) && bandwidth > -1) {
      if (bandwidth > data.idata.max_bandwidth)
        data.idata.max_bandwidth = bandwidth;
      if (bandwidth < data.idata.min_bandwidth)
        data.idata.min_bandwidth = bandwidth;

      ++data.idata.bandwidth_cycles;
      double delta = bandwidth - data.idata.avg_bandwidth;
      data.idata.avg_bandwidth += delta / data.idata.bandwidth_cycles;
      data.idata.bandwidth_diff_sum += delta * (bandwidth - data.idata.avg_bandwidth);
    }

    if (cycleSinceChange)
      iops = (double)(data.finished - previous_writes)
        / cycleSinceChange;
    else
      iops = -1;

    if (!std::isnan(iops) && iops > -1) {
      if (iops > data.idata.max_iops)
        data.idata.max_iops = iops;
      if (iops < data.idata.min_iops)
        data.idata.min_iops = iops;

      ++data.idata.iops_cycles;
      double delta = iops - data.idata.avg_iops;
      data.idata.avg_iops += delta / data.idata.iops_cycles;
      data.idata.iops_diff_sum += delta * (iops - data.idata.avg_iops);
    }
    
    if (formatter)
      formatter->open_object_section("data");

    // elapsed will be in seconds, by default
    std::chrono::duration<double> elapsed = cur_time - data.start_time;
    double avg_bandwidth = (double) (data.op_size) * (data.finished)
      / elapsed.count() / (1024*1024);
    if (previous_writes != data.finished) {
      previous_writes = data.finished;
      cycleSinceChange = 0;
      if (!formatter) {
        bencher->out(cout, t)
	  << setfill(' ')
          << setw(5) << i
	  << ' ' << setw(7) << data.in_flight
          << ' ' << setw(9) << data.started
          << ' ' << setw(9) << data.finished
          << ' ' << setw(9) << avg_bandwidth
          << ' ' << setw(9) << bandwidth
          << ' ' << setw(11) << (double)data.cur_latency.count()
          << ' ' << setw(11) << data.avg_latency << std::endl;
      } else {
        formatter->dump_format("sec", "%d", i);
        formatter->dump_format("cur_ops", "%d", data.in_flight);
        formatter->dump_format("started", "%d", data.started);
        formatter->dump_format("finished", "%d", data.finished);
        formatter->dump_format("avg_bw", "%f", avg_bandwidth);
        formatter->dump_format("cur_bw", "%f", bandwidth);
        formatter->dump_format("last_lat", "%f", (double)data.cur_latency.count());
        formatter->dump_format("avg_lat", "%f", data.avg_latency);
      }
    }
    else {
      if (!formatter) {
        bencher->out(cout, t)
	  << setfill(' ')
          << setw(5) << i
	  << ' ' << setw(7) << data.in_flight
          << ' ' << setw(9) << data.started
          << ' ' << setw(9) << data.finished
          << ' ' << setw(9) << avg_bandwidth
	  << ' ' << setw(9) << '0'
          << ' ' << setw(11) << '-'
          << ' '<< setw(11) << data.avg_latency << std::endl;
      } else {
        formatter->dump_format("sec", "%d", i);
        formatter->dump_format("cur_ops", "%d", data.in_flight);
        formatter->dump_format("started", "%d", data.started);
        formatter->dump_format("finished", "%d", data.finished);
        formatter->dump_format("avg_bw", "%f", avg_bandwidth);
        formatter->dump_format("cur_bw", "%f", 0);
        formatter->dump_format("last_lat", "%f", 0);
        formatter->dump_format("avg_lat", "%f", data.avg_latency);
      }
    }
    if (formatter) {
      formatter->close_section(); // data
      formatter->flush(*outstream);
    }
    ++i;
    ++cycleSinceChange;
    cond.WaitInterval(bencher->lock, ONE_SECOND);
  }
  if (formatter)
    formatter->close_section(); //datas
  if (iops < 0) {
    std::chrono::duration<double> runtime = mono_clock::now() - data.start_time;
    data.idata.min_iops = data.idata.max_iops = data.finished / runtime.count();
  }
  bencher->lock.unlock();
  return NULL;
}

int ObjBencher::aio_bench(
  int operation, int secondsToRun,
  int concurrentios,
  uint64_t op_size, uint64_t object_size,
  unsigned max_objects,
  bool cleanup, bool hints,
  const std::string& run_name, bool reuse_bench, bool no_verify) {

  if (concurrentios <= 0)
    return -EINVAL;

  int num_objects = 0;
  int r = 0;
<<<<<<< HEAD
  int prevPid = 0;
  int num_ops = 0;
=======
  int prev_pid = 0;
>>>>>>> 1ffe77bf
  std::chrono::duration<double> timePassed;

  // default metadata object is used if user does not specify one
  const std::string run_name_meta = (run_name.empty() ? BENCH_LASTRUN_METADATA : run_name);

  //get data from previous write run, if available
  if (operation != OP_WRITE || reuse_bench) {
    uint64_t prev_op_size, prev_object_size;
    r = fetch_bench_metadata(run_name_meta, &prev_op_size, &prev_object_size,
<<<<<<< HEAD
			     &num_objects, &prevPid, &num_ops);
=======
			     &num_objects, &prev_pid);
>>>>>>> 1ffe77bf
    if (r < 0) {
      if (r == -ENOENT) {
        if (reuse_bench)
          cerr << "Must write data before using reuse_bench for a write benchmark!" << std::endl;
        else
          cerr << "Must write data before running a read benchmark!" << std::endl;
      }
      return r;
    }
    object_size = prev_object_size;   
    op_size = prev_op_size;           
  }

  char* contentsChars = new char[op_size];
  lock.lock();
  data.done = false;
  data.hints = hints;
  data.object_size = object_size;
  data.op_size = op_size;
  data.in_flight = 0;
  data.started = 0;
  data.finished = 0;
  data.min_latency = 9999.0; // this better be higher than initial latency!
  data.max_latency = 0;
  data.avg_latency = 0;
  data.latency_diff_sum = 0;
  data.object_contents = contentsChars;
  lock.unlock();

  //fill in contentsChars deterministically so we can check returns
  sanitize_object_contents(&data, data.op_size);

  if (formatter)
    formatter->open_object_section("bench");

  if (OP_WRITE == operation) {
    r = write_bench(secondsToRun, concurrentios, run_name_meta, max_objects, prev_pid);
    if (r != 0) goto out;
  }
  else if (OP_SEQ_READ == operation) {
<<<<<<< HEAD
    r = seq_read_bench(secondsToRun, num_ops, concurrentios, prevPid, no_verify);
    if (r != 0) goto out;
  }
  else if (OP_RAND_READ == operation) {
    r = rand_read_bench(secondsToRun, num_ops, concurrentios, prevPid, no_verify);
=======
    r = seq_read_bench(secondsToRun, num_objects, concurrentios, prev_pid, no_verify);
    if (r != 0) goto out;
  }
  else if (OP_RAND_READ == operation) {
    r = rand_read_bench(secondsToRun, num_objects, concurrentios, prev_pid, no_verify);
>>>>>>> 1ffe77bf
    if (r != 0) goto out;
  }

  if (OP_WRITE == operation && cleanup) {
    r = fetch_bench_metadata(run_name_meta, &op_size, &object_size,
<<<<<<< HEAD
			     &num_objects, &prevPid, &num_ops);
=======
                            &num_objects, &prev_pid);
>>>>>>> 1ffe77bf
    if (r < 0) {
      if (r == -ENOENT)
        cerr << "Should never happen: bench metadata missing for current run!" << std::endl;
      goto out;
    }

    data.start_time = mono_clock::now();
    out(cout) << "Cleaning up (deleting benchmark objects)" << std::endl;

    r = clean_up(num_objects, prev_pid, concurrentios);
    if (r != 0) goto out;

    timePassed = mono_clock::now() - data.start_time;
    out(cout) << "Clean up completed and total clean up time :" << timePassed.count() << std::endl;

    // lastrun file
    r = sync_remove(run_name_meta);
    if (r != 0) goto out;
  }

 out:
  if (formatter) {
    formatter->close_section(); // bench
    formatter->flush(*outstream);
    *outstream << std::endl;
  }
  delete[] contentsChars;
  return r;
}

struct lock_cond {
  explicit lock_cond(Mutex *_lock) : lock(_lock) {}
  Mutex *lock;
  Cond cond;
};

void _aio_cb(void *cb, void *arg) {
  struct lock_cond *lc = (struct lock_cond *)arg;
  lc->lock->lock();
  lc->cond.Signal();
  lc->lock->unlock();
}

int ObjBencher::fetch_bench_metadata(const std::string& metadata_file,
				     uint64_t *op_size, uint64_t* object_size,
				     int* num_objects, int* prevPid, int* num_ops) {
  int r = 0;
  bufferlist object_data;

  r = sync_read(metadata_file, object_data,
		sizeof(int) * 3 + sizeof(size_t) * 2);
  if (r <= 0) {
    // treat an empty file as a file that does not exist
    if (r == 0) {
      r = -ENOENT;
    }
    return r;
  }
  auto p = object_data.cbegin();
  decode(*object_size, p);
  decode(*num_objects, p);
  decode(*prevPid, p);
  decode(*num_ops, p);
  if (!p.end()) {
    decode(*op_size, p);
  } else {
    *op_size = *object_size;
  }

  return 0;
}

int ObjBencher::write_bench(int secondsToRun,
			    int concurrentios, const string& run_name_meta,
			    unsigned max_objects, int prev_pid) {
  if (concurrentios <= 0) 
    return -EINVAL;
  
  if (!formatter) {
    out(cout) << "Maintaining " << concurrentios << " concurrent writes of "
	      << data.op_size << " bytes to objects of size "
	      << data.object_size << " for up to "
	      << secondsToRun << " seconds or "
	      << max_objects << " objects"
	      << std::endl;
  } else {
    formatter->dump_format("concurrent_ios", "%d", concurrentios);
    formatter->dump_format("object_size", "%d", data.object_size);
    formatter->dump_format("op_size", "%d", data.op_size);
    formatter->dump_format("seconds_to_run", "%d", secondsToRun);
    formatter->dump_format("max_objects", "%d", max_objects);
  }
  bufferlist* newContents = 0;

  std::string prefix = prev_pid ? generate_object_prefix(prev_pid) : generate_object_prefix();
  if (!formatter)
    out(cout) << "Object prefix: " << prefix << std::endl;
  else
    formatter->dump_string("object_prefix", prefix);

  std::vector<string> name(concurrentios);
  std::string newName;
  unique_ptr<bufferlist> contents[concurrentios];
  int r = 0;
  bufferlist b_write;
  lock_cond lc(&lock);
  double total_latency = 0;
  std::vector<mono_time> start_times(concurrentios);
  mono_time stopTime;
  std::chrono::duration<double> timePassed;

  unsigned writes_per_object = 1;
  if (data.op_size)
    writes_per_object = data.object_size / data.op_size;

  r = completions_init(concurrentios);

  //set up writes so I can start them together
  for (int i = 0; i<concurrentios; ++i) {
    name[i] = generate_object_name_fast(i / writes_per_object);
    contents[i] = std::make_unique<bufferlist>();
    snprintf(data.object_contents, data.op_size, "I'm the %16dth op!", i);
    contents[i]->append(data.object_contents, data.op_size);
  }

  pthread_t print_thread;

  pthread_create(&print_thread, NULL, ObjBencher::status_printer, (void *)this);
  ceph_pthread_setname(print_thread, "write_stat");
  lock.lock();
  data.finished = 0;
  data.start_time = mono_clock::now();
  lock.unlock();
  for (int i = 0; i<concurrentios; ++i) {
    start_times[i] = mono_clock::now();
    r = create_completion(i, _aio_cb, (void *)&lc);
    if (r < 0)
      goto ERR;
    r = aio_write(name[i], i, *contents[i], data.op_size,
		  data.op_size * (i % writes_per_object));
    if (r < 0) {
      goto ERR;
    }
    lock.lock();
    ++data.started;
    ++data.in_flight;
    lock.unlock();
  }

  //keep on adding new writes as old ones complete until we've passed minimum time
  int slot;
  int num_objects;

  //don't need locking for reads because other thread doesn't write

  stopTime = data.start_time + std::chrono::seconds(secondsToRun);
  slot = 0;
  lock.lock();
  while (secondsToRun && mono_clock::now() < stopTime) {
    bool found = false;
    while (1) {
      int old_slot = slot;
      do {
        if (completion_is_done(slot)) {
            found = true;
            break;
        }
        slot++;
        if (slot == concurrentios) {
          slot = 0;
        }
      } while (slot != old_slot);
      if (found)
        break;
      lc.cond.Wait(lock);
    }
    lock.unlock();
    //create new contents and name on the heap, and fill them
    newName = generate_object_name_fast(data.started / writes_per_object);
    newContents = contents[slot].get();
    snprintf(newContents->c_str(), data.op_size, "I'm the %16dth op!", data.started);
    // we wrote to buffer, going around internal crc cache, so invalidate it now.
    newContents->invalidate_crc();

    completion_wait(slot);
    lock.lock();
    r = completion_ret(slot);
    if (r != 0) {
      lock.unlock();
      goto ERR;
    }
    data.cur_latency = mono_clock::now() - start_times[slot];
    total_latency += data.cur_latency.count();
    if( data.cur_latency.count() > data.max_latency)
      data.max_latency = data.cur_latency.count();
    if (data.cur_latency.count() < data.min_latency)
      data.min_latency = data.cur_latency.count();
    ++data.finished;
    double delta = data.cur_latency.count() - data.avg_latency;
    data.avg_latency = total_latency / data.finished;
    data.latency_diff_sum += delta * (data.cur_latency.count() - data.avg_latency);
    --data.in_flight;
    lock.unlock();
    release_completion(slot);

    //write new stuff to backend
    start_times[slot] = mono_clock::now();
    r = create_completion(slot, _aio_cb, &lc);
    if (r < 0)
      goto ERR;
    r = aio_write(newName, slot, *newContents, data.op_size,
		  data.op_size * (data.started % writes_per_object));
    if (r < 0) {
      goto ERR;
    }
    name[slot] = newName;
    lock.lock();
    ++data.started;
    ++data.in_flight;
    if (data.op_size) {
      if (max_objects &&
	  data.started >= (int)((data.object_size * max_objects + data.op_size - 1) /
			       data.op_size))
        break;
    }
  }
  lock.unlock();

  while (data.finished < data.started) {
    slot = data.finished % concurrentios;
    completion_wait(slot);
    lock.lock();
    r = completion_ret(slot);
    if (r != 0) {
      lock.unlock();
      goto ERR;
    }
    data.cur_latency = mono_clock::now() - start_times[slot];
    total_latency += data.cur_latency.count();
    if (data.cur_latency.count() > data.max_latency)
      data.max_latency = data.cur_latency.count();
    if (data.cur_latency.count() < data.min_latency)
      data.min_latency = data.cur_latency.count();
    ++data.finished;
    double delta = data.cur_latency.count() - data.avg_latency;
    data.avg_latency = total_latency / data.finished;
    data.latency_diff_sum += delta * (data.cur_latency.count() - data.avg_latency);
    --data.in_flight;
    lock.unlock();
    release_completion(slot);
  }

  timePassed = mono_clock::now() - data.start_time;
  lock.lock();
  data.done = true;
  lock.unlock();

  pthread_join(print_thread, NULL);

  double bandwidth;
  bandwidth = ((double)data.finished)*((double)data.op_size) /
       timePassed.count();
  bandwidth = bandwidth/(1024*1024); // we want it in MB/sec

  double bandwidth_stddev;
  double iops_stddev;
  double latency_stddev;
  if (data.idata.bandwidth_cycles > 1) {
    bandwidth_stddev = std::sqrt(data.idata.bandwidth_diff_sum / (data.idata.bandwidth_cycles - 1));
  } else {
    bandwidth_stddev = 0;
  }
  if (data.idata.iops_cycles > 1) {
    iops_stddev = std::sqrt(data.idata.iops_diff_sum / (data.idata.iops_cycles - 1));
  } else {
    iops_stddev = 0;
  }
  if (data.finished > 1) {
    latency_stddev = std::sqrt(data.latency_diff_sum / (data.finished - 1));
  } else {
    latency_stddev = 0;
  }

  if (!formatter) {
    out(cout) << "Total time run:         " << timePassed.count() << std::endl
       << "Total writes made:      " << data.finished << std::endl
       << "Write size:             " << data.op_size << std::endl
       << "Object size:            " << data.object_size << std::endl      
       << "Bandwidth (MB/sec):     " << setprecision(6) << bandwidth << std::endl
       << "Stddev Bandwidth:       " << bandwidth_stddev << std::endl
       << "Max bandwidth (MB/sec): " << data.idata.max_bandwidth << std::endl
       << "Min bandwidth (MB/sec): " << data.idata.min_bandwidth << std::endl
       << "Average IOPS:           " << (int)(data.finished/timePassed.count()) << std::endl
       << "Stddev IOPS:            " << iops_stddev << std::endl
       << "Max IOPS:               " << data.idata.max_iops << std::endl
       << "Min IOPS:               " << data.idata.min_iops << std::endl
       << "Average Latency(s):     " << data.avg_latency << std::endl
       << "Stddev Latency(s):      " << latency_stddev << std::endl
       << "Max latency(s):         " << data.max_latency << std::endl
       << "Min latency(s):         " << data.min_latency << std::endl;
  } else {
    formatter->dump_format("total_time_run", "%f", timePassed.count());
    formatter->dump_format("total_writes_made", "%d", data.finished);
    formatter->dump_format("write_size", "%d", data.op_size);
    formatter->dump_format("object_size", "%d", data.object_size);
    formatter->dump_format("bandwidth", "%f", bandwidth);
    formatter->dump_format("stddev_bandwidth", "%f", bandwidth_stddev);
    formatter->dump_format("max_bandwidth", "%f", data.idata.max_bandwidth);
    formatter->dump_format("min_bandwidth", "%f", data.idata.min_bandwidth);
    formatter->dump_format("average_iops", "%d", (int)(data.finished/timePassed.count()));
    formatter->dump_format("stddev_iops", "%d", iops_stddev);
    formatter->dump_format("max_iops", "%d", data.idata.max_iops);
    formatter->dump_format("min_iops", "%d", data.idata.min_iops);
    formatter->dump_format("average_latency", "%f", data.avg_latency);
    formatter->dump_format("stddev_latency", "%f", latency_stddev);
    formatter->dump_format("max_latency", "%f", data.max_latency);
    formatter->dump_format("min_latency", "%f", data.min_latency);
  }
  //write object size/number data for read benchmarks
  encode(data.object_size, b_write);
  num_objects = (data.finished + writes_per_object - 1) / writes_per_object;
  encode(num_objects, b_write);
<<<<<<< HEAD
  encode(getpid(), b_write);
  encode(data.finished, b_write);
=======
  encode(prev_pid ? prev_pid : getpid(),  b_write);
>>>>>>> 1ffe77bf
  encode(data.op_size, b_write);

  // persist meta-data for further cleanup or read
  sync_write(run_name_meta, b_write, sizeof(int)*3 + sizeof(size_t) * 2);

  completions_done();

  return 0;

 ERR:
  lock.lock();
  data.done = 1;
  lock.unlock();
  pthread_join(print_thread, NULL);
  return r;
}

int ObjBencher::seq_read_bench(int seconds_to_run, int num_ops, int concurrentios, int pid, bool no_verify) {
  lock_cond lc(&lock);

  if (concurrentios <= 0) 
    return -EINVAL;

  std::vector<string> name(concurrentios);
  std::string newName;
  unique_ptr<bufferlist> contents[concurrentios];
  int index[concurrentios];
  int errors = 0;
  double total_latency = 0;
  int r = 0;
  std::vector<mono_time> start_times(concurrentios);
  mono_clock::duration time_to_run = std::chrono::seconds(seconds_to_run);
  std::chrono::duration<double> timePassed;
  sanitize_object_contents(&data, data.op_size); //clean it up once; subsequent
  //changes will be safe because string length should remain the same

  unsigned reads_per_object = 1;
  if (data.op_size)
    reads_per_object = data.object_size / data.op_size;

  r = completions_init(concurrentios);
  if (r < 0)
    return r;

  //set up initial reads
  for (int i = 0; i < concurrentios; ++i) {
    name[i] = generate_object_name_fast(i / reads_per_object, pid);
    contents[i] = std::make_unique<bufferlist>();
  }

  lock.lock();
  data.finished = 0;
  data.start_time = mono_clock::now();
  lock.unlock();

  pthread_t print_thread;
  pthread_create(&print_thread, NULL, status_printer, (void *)this);
  ceph_pthread_setname(print_thread, "seq_read_stat");

  mono_time finish_time = data.start_time + time_to_run;
  //start initial reads
  for (int i = 0; i < concurrentios; ++i) {
    index[i] = i;
    start_times[i] = mono_clock::now();
    create_completion(i, _aio_cb, (void *)&lc);
    r = aio_read(name[i], i, contents[i].get(), data.op_size,
		 data.op_size * (i % reads_per_object));
    if (r < 0) {
      cerr << "r = " << r << std::endl;
      goto ERR;
    }
    lock.lock();
    ++data.started;
    ++data.in_flight;
    lock.unlock();
  }

  //keep on adding new reads as old ones complete
  int slot;
  bufferlist *cur_contents;

  slot = 0;
  while ((seconds_to_run && mono_clock::now() < finish_time) &&
<<<<<<< HEAD
	 num_ops > data.started) {
    lock.Lock();
=======
	 num_objects > data.started) {
    lock.lock();
>>>>>>> 1ffe77bf
    int old_slot = slot;
    bool found = false;
    while (1) {
      do {
        if (completion_is_done(slot)) {
          found = true;
          break;
        }
        slot++;
        if (slot == concurrentios) {
          slot = 0;
        }
      } while (slot != old_slot);
      if (found) {
        break;
      }
      lc.cond.Wait(lock);
    }

    // calculate latency here, so memcmp doesn't inflate it
    data.cur_latency = mono_clock::now() - start_times[slot];

    cur_contents = contents[slot].get();
    int current_index = index[slot];
    
    // invalidate internal crc cache
    cur_contents->invalidate_crc();
  
    if (!no_verify) {
      snprintf(data.object_contents, data.op_size, "I'm the %16dth op!", current_index);
      if ( (cur_contents->length() != data.op_size) || 
           (memcmp(data.object_contents, cur_contents->c_str(), data.op_size) != 0) ) {
        cerr << name[slot] << " is not correct!" << std::endl;
        ++errors;
      }
    }

    newName = generate_object_name_fast(data.started / reads_per_object, pid);
    index[slot] = data.started;
    lock.unlock();
    completion_wait(slot);
    lock.lock();
    r = completion_ret(slot);
    if (r < 0) {
      cerr << "read got " << r << std::endl;
      lock.unlock();
      goto ERR;
    }
    total_latency += data.cur_latency.count();
    if (data.cur_latency.count() > data.max_latency)
      data.max_latency = data.cur_latency.count();
    if (data.cur_latency.count() < data.min_latency)
      data.min_latency = data.cur_latency.count();
    ++data.finished;
    data.avg_latency = total_latency / data.finished;
    --data.in_flight;
    lock.unlock();
    release_completion(slot);

    //start new read and check data if requested
    start_times[slot] = mono_clock::now();
    create_completion(slot, _aio_cb, (void *)&lc);
    r = aio_read(newName, slot, contents[slot].get(), data.op_size,
		 data.op_size * (data.started % reads_per_object));
    if (r < 0) {
      goto ERR;
    }
    lock.lock();
    ++data.started;
    ++data.in_flight;
    lock.unlock();
    name[slot] = newName;
  }

  //wait for final reads to complete
  while (data.finished < data.started) {
    slot = data.finished % concurrentios;
    completion_wait(slot);
    lock.lock();
    r = completion_ret(slot);
    if (r < 0) {
      cerr << "read got " << r << std::endl;
      lock.unlock();
      goto ERR;
    }
    data.cur_latency = mono_clock::now() - start_times[slot];
    total_latency += data.cur_latency.count();
    if (data.cur_latency.count() > data.max_latency)
      data.max_latency = data.cur_latency.count();
    if (data.cur_latency.count() < data.min_latency)
      data.min_latency = data.cur_latency.count();
    ++data.finished;
    data.avg_latency = total_latency / data.finished;
    --data.in_flight;
    release_completion(slot);
    if (!no_verify) {
      snprintf(data.object_contents, data.op_size, "I'm the %16dth op!", index[slot]);
      lock.unlock();
      if ((contents[slot]->length() != data.op_size) || 
         (memcmp(data.object_contents, contents[slot]->c_str(), data.op_size) != 0)) {
        cerr << name[slot] << " is not correct!" << std::endl;
        ++errors;
      }
    } else {
        lock.unlock();
    }
  }

  timePassed = mono_clock::now() - data.start_time;
  lock.lock();
  data.done = true;
  lock.unlock();

  pthread_join(print_thread, NULL);

  double bandwidth;
  bandwidth = ((double)data.finished)*((double)data.op_size)/timePassed.count();
  bandwidth = bandwidth/(1024*1024); // we want it in MB/sec
  
  double iops_stddev;
  if (data.idata.iops_cycles > 1) {
    iops_stddev = std::sqrt(data.idata.iops_diff_sum / (data.idata.iops_cycles - 1));
  } else {
    iops_stddev = 0;
  }

  if (!formatter) {
    out(cout) << "Total time run:       " << timePassed.count() << std::endl
       << "Total reads made:     " << data.finished << std::endl
       << "Read size:            " << data.op_size << std::endl
       << "Object size:          " << data.object_size << std::endl
       << "Bandwidth (MB/sec):   " << setprecision(6) << bandwidth << std::endl
       << "Average IOPS:         " << (int)(data.finished/timePassed.count()) << std::endl
       << "Stddev IOPS:          " << iops_stddev << std::endl
       << "Max IOPS:             " << data.idata.max_iops << std::endl
       << "Min IOPS:             " << data.idata.min_iops << std::endl
       << "Average Latency(s):   " << data.avg_latency << std::endl
       << "Max latency(s):       " << data.max_latency << std::endl
       << "Min latency(s):       " << data.min_latency << std::endl;
  } else {
    formatter->dump_format("total_time_run", "%f", timePassed.count());
    formatter->dump_format("total_reads_made", "%d", data.finished);
    formatter->dump_format("read_size", "%d", data.op_size);
    formatter->dump_format("object_size", "%d", data.object_size);
    formatter->dump_format("bandwidth", "%f", bandwidth);
    formatter->dump_format("average_iops", "%d", (int)(data.finished/timePassed.count()));
    formatter->dump_format("stddev_iops", "%f", iops_stddev);
    formatter->dump_format("max_iops", "%d", data.idata.max_iops);
    formatter->dump_format("min_iops", "%d", data.idata.min_iops);
    formatter->dump_format("average_latency", "%f", data.avg_latency);
    formatter->dump_format("max_latency", "%f", data.max_latency);
    formatter->dump_format("min_latency", "%f", data.min_latency);
  }

  completions_done();

  return (errors > 0 ? -EIO : 0);

 ERR:
  lock.lock();
  data.done = 1;
  lock.unlock();
  pthread_join(print_thread, NULL);
  return r;
}

int ObjBencher::rand_read_bench(int seconds_to_run, int num_ops, int concurrentios, int pid, bool no_verify)
{
  lock_cond lc(&lock);

  if (concurrentios <= 0)
    return -EINVAL;

  std::vector<string> name(concurrentios);
  std::string newName;
  unique_ptr<bufferlist> contents[concurrentios];
  int index[concurrentios];
  int errors = 0;
  int r = 0;
  double total_latency = 0;
  std::vector<mono_time> start_times(concurrentios);
  mono_clock::duration time_to_run = std::chrono::seconds(seconds_to_run);
  std::chrono::duration<double> timePassed;
  sanitize_object_contents(&data, data.op_size); //clean it up once; subsequent
  //changes will be safe because string length should remain the same

  unsigned reads_per_object = 1;
  if (data.op_size)
    reads_per_object = data.object_size / data.op_size;

  srand (time(NULL));

  r = completions_init(concurrentios);
  if (r < 0)
    return r;

  //set up initial reads
  for (int i = 0; i < concurrentios; ++i) {
    name[i] = generate_object_name_fast(i / reads_per_object, pid);
    contents[i] = std::make_unique<bufferlist>();
  }

  lock.lock();
  data.finished = 0;
  data.start_time = mono_clock::now();
  lock.unlock();

  pthread_t print_thread;
  pthread_create(&print_thread, NULL, status_printer, (void *)this);
  ceph_pthread_setname(print_thread, "rand_read_stat");

  mono_time finish_time = data.start_time + time_to_run;
  //start initial reads
  for (int i = 0; i < concurrentios; ++i) {
    index[i] = i;
    start_times[i] = mono_clock::now();
    create_completion(i, _aio_cb, (void *)&lc);
    r = aio_read(name[i], i, contents[i].get(), data.op_size,
		 data.op_size * (i % reads_per_object));
    if (r < 0) {
      cerr << "r = " << r << std::endl;
      goto ERR;
    }
    lock.lock();
    ++data.started;
    ++data.in_flight;
    lock.unlock();
  }

  //keep on adding new reads as old ones complete
  int slot;
  bufferlist *cur_contents;
  int rand_id;

  slot = 0;
  while ((seconds_to_run && mono_clock::now() < finish_time)) {
    lock.lock();
    int old_slot = slot;
    bool found = false;
    while (1) {
      do {
        if (completion_is_done(slot)) {
          found = true;
          break;
        }
        slot++;
        if (slot == concurrentios) {
          slot = 0;
        }
      } while (slot != old_slot);
      if (found) {
        break;
      }
      lc.cond.Wait(lock);
    }

    // calculate latency here, so memcmp doesn't inflate it
    data.cur_latency = mono_clock::now() - start_times[slot];

    lock.unlock();

    int current_index = index[slot];
    cur_contents = contents[slot].get();
    completion_wait(slot);
    lock.lock();
    r = completion_ret(slot);
    if (r < 0) {
      cerr << "read got " << r << std::endl;
      lock.unlock();
      goto ERR;
    }

    total_latency += data.cur_latency.count();
    if (data.cur_latency.count() > data.max_latency)
      data.max_latency = data.cur_latency.count();
    if (data.cur_latency.count() < data.min_latency)
      data.min_latency = data.cur_latency.count();
    ++data.finished;
    data.avg_latency = total_latency / data.finished;
    --data.in_flight;
    lock.unlock();
    
    if (!no_verify) {
      snprintf(data.object_contents, data.op_size, "I'm the %16dth op!", current_index);
      if ((cur_contents->length() != data.op_size) || 
          (memcmp(data.object_contents, cur_contents->c_str(), data.op_size) != 0)) {
        cerr << name[slot] << " is not correct!" << std::endl;
        ++errors;
      }
    } 

<<<<<<< HEAD
    rand_id = rand() % num_ops;
    newName = generate_object_name_fast(rand_id / writes_per_object, pid);
=======
    rand_id = rand() % num_objects;
    newName = generate_object_name_fast(rand_id / reads_per_object, pid);
>>>>>>> 1ffe77bf
    index[slot] = rand_id;
    release_completion(slot);

    // invalidate internal crc cache
    cur_contents->invalidate_crc();

    //start new read and check data if requested
    start_times[slot] = mono_clock::now();
    create_completion(slot, _aio_cb, (void *)&lc);
    r = aio_read(newName, slot, contents[slot].get(), data.op_size,
		 data.op_size * (rand_id % reads_per_object));
    if (r < 0) {
      goto ERR;
    }
    lock.lock();
    ++data.started;
    ++data.in_flight;
    lock.unlock();
    name[slot] = newName;
  }


  //wait for final reads to complete
  while (data.finished < data.started) {
    slot = data.finished % concurrentios;
    completion_wait(slot);
    lock.lock();
    r = completion_ret(slot);
    if (r < 0) {
      cerr << "read got " << r << std::endl;
      lock.unlock();
      goto ERR;
    }
    data.cur_latency = mono_clock::now() - start_times[slot];
    total_latency += data.cur_latency.count();
    if (data.cur_latency.count() > data.max_latency)
      data.max_latency = data.cur_latency.count();
    if (data.cur_latency.count() < data.min_latency)
      data.min_latency = data.cur_latency.count();
    ++data.finished;
    data.avg_latency = total_latency / data.finished;
    --data.in_flight;
    release_completion(slot);
    if (!no_verify) {
      snprintf(data.object_contents, data.op_size, "I'm the %16dth op!", index[slot]);
      lock.unlock();
      if ((contents[slot]->length() != data.op_size) || 
          (memcmp(data.object_contents, contents[slot]->c_str(), data.op_size) != 0)) {
        cerr << name[slot] << " is not correct!" << std::endl;
        ++errors;
      }
    } else {
        lock.unlock();
    }
  }

  timePassed = mono_clock::now() - data.start_time;
  lock.lock();
  data.done = true;
  lock.unlock();

  pthread_join(print_thread, NULL);

  double bandwidth;
  bandwidth = ((double)data.finished)*((double)data.op_size)/timePassed.count();
  bandwidth = bandwidth/(1024*1024); // we want it in MB/sec
  
  double iops_stddev;
  if (data.idata.iops_cycles > 1) {
    iops_stddev = std::sqrt(data.idata.iops_diff_sum / (data.idata.iops_cycles - 1));
  } else {
    iops_stddev = 0;
  }

  if (!formatter) {
    out(cout) << "Total time run:       " << timePassed.count() << std::endl
       << "Total reads made:     " << data.finished << std::endl
       << "Read size:            " << data.op_size << std::endl
       << "Object size:          " << data.object_size << std::endl
       << "Bandwidth (MB/sec):   " << setprecision(6) << bandwidth << std::endl
       << "Average IOPS:         " << (int)(data.finished/timePassed.count()) << std::endl
       << "Stddev IOPS:          " << iops_stddev << std::endl
       << "Max IOPS:             " << data.idata.max_iops << std::endl
       << "Min IOPS:             " << data.idata.min_iops << std::endl
       << "Average Latency(s):   " << data.avg_latency << std::endl
       << "Max latency(s):       " << data.max_latency << std::endl
       << "Min latency(s):       " << data.min_latency << std::endl;
  } else {
    formatter->dump_format("total_time_run", "%f", timePassed.count());
    formatter->dump_format("total_reads_made", "%d", data.finished);
    formatter->dump_format("read_size", "%d", data.op_size);
    formatter->dump_format("object_size", "%d", data.object_size);
    formatter->dump_format("bandwidth", "%f", bandwidth);
    formatter->dump_format("average_iops", "%d", (int)(data.finished/timePassed.count()));
    formatter->dump_format("stddev_iops", "%f", iops_stddev);
    formatter->dump_format("max_iops", "%d", data.idata.max_iops);
    formatter->dump_format("min_iops", "%d", data.idata.min_iops);
    formatter->dump_format("average_latency", "%f", data.avg_latency);
    formatter->dump_format("max_latency", "%f", data.max_latency);
    formatter->dump_format("min_latency", "%f", data.min_latency);
  }
  completions_done();

  return (errors > 0 ? -EIO : 0);

 ERR:
  lock.lock();
  data.done = 1;
  lock.unlock();
  pthread_join(print_thread, NULL);
  return r;
}

int ObjBencher::clean_up(const std::string& orig_prefix, int concurrentios, const std::string& run_name) {
  int r = 0;
  uint64_t op_size, object_size;
  int num_objects;
  int prevPid;
  int num_ops;

  // default meta object if user does not specify one
  const std::string run_name_meta = (run_name.empty() ? BENCH_LASTRUN_METADATA : run_name);
  const std::string prefix = (orig_prefix.empty() ? generate_object_prefix_nopid() : orig_prefix);

  if (prefix.substr(0, BENCH_PREFIX.length()) != BENCH_PREFIX) {
    cerr << "Specified --prefix invalid, it must begin with \"" << BENCH_PREFIX << "\"" << std::endl;
    return -EINVAL;
  }

  std::list<Object> unfiltered_objects;
  std::set<std::string> meta_namespaces, all_namespaces;

  // If caller set all_nspaces this will be searching
  // across multiple namespaces.
  while (true) {
    bool objects_remain = get_objects(&unfiltered_objects, 20);
    if (!objects_remain)
      break;

    std::list<Object>::const_iterator i = unfiltered_objects.begin();
    for ( ; i != unfiltered_objects.end(); ++i) {
      if (i->first == run_name_meta) {
        meta_namespaces.insert(i->second);
      }
      if (i->first.substr(0, prefix.length()) == prefix) {
        all_namespaces.insert(i->second);
      }
    }
  }

  std::set<std::string>::const_iterator i = all_namespaces.begin();
  for ( ; i != all_namespaces.end(); ++i) {
    set_namespace(*i);

    // if no metadata file found we should try to do a linear search on the prefix
    if (meta_namespaces.find(*i) == meta_namespaces.end()) {
      int r = clean_up_slow(prefix, concurrentios);
      if (r < 0) {
        cerr << "clean_up_slow error r= " << r << std::endl;
        return r;
      }
      continue;
    }

    r = fetch_bench_metadata(run_name_meta, &op_size, &object_size, &num_objects, &prevPid, &num_ops);
    if (r < 0) {
      return r;
    }

    r = clean_up(num_objects, prevPid, concurrentios);
    if (r != 0) return r;

    r = sync_remove(run_name_meta);
    if (r != 0) return r;
  }

  return 0;
}

int ObjBencher::clean_up(int num_objects, int prevPid, int concurrentios) {
  lock_cond lc(&lock);
  
  if (concurrentios <= 0) 
    return -EINVAL;

  std::vector<string> name(concurrentios);
  std::string newName;
  int r = 0;
  int slot = 0;

  lock.lock();
  data.done = false;
  data.in_flight = 0;
  data.started = 0;
  data.finished = 0;
  lock.unlock();

  // don't start more completions than files
  if (num_objects == 0) {
    return 0;
  } else if (num_objects < concurrentios) {
    concurrentios = num_objects;
  }

  r = completions_init(concurrentios);
  if (r < 0)
    return r;

  //set up initial removes
  for (int i = 0; i < concurrentios; ++i) {
    name[i] = generate_object_name_fast(i, prevPid);
  }

  //start initial removes
  for (int i = 0; i < concurrentios; ++i) {
    create_completion(i, _aio_cb, (void *)&lc);
    r = aio_remove(name[i], i);
    if (r < 0) { //naughty, doesn't clean up heap
      cerr << "r = " << r << std::endl;
      goto ERR;
    }
    lock.lock();
    ++data.started;
    ++data.in_flight;
    lock.unlock();
  }

  //keep on adding new removes as old ones complete
  while (data.started < num_objects) {
    lock.lock();
    int old_slot = slot;
    bool found = false;
    while (1) {
      do {
        if (completion_is_done(slot)) {
          found = true;
          break;
        }
        slot++;
        if (slot == concurrentios) {
          slot = 0;
        }
      } while (slot != old_slot);
      if (found) {
        break;
      }
      lc.cond.Wait(lock);
    }
    lock.unlock();
    newName = generate_object_name_fast(data.started, prevPid);
    completion_wait(slot);
    lock.lock();
    r = completion_ret(slot);
    if (r != 0 && r != -ENOENT) { // file does not exist
      cerr << "remove got " << r << std::endl;
      lock.unlock();
      goto ERR;
    }
    ++data.finished;
    --data.in_flight;
    lock.unlock();
    release_completion(slot);

    //start new remove and check data if requested
    create_completion(slot, _aio_cb, (void *)&lc);
    r = aio_remove(newName, slot);
    if (r < 0) {
      goto ERR;
    }
    lock.lock();
    ++data.started;
    ++data.in_flight;
    lock.unlock();
    name[slot] = newName;
  }

  //wait for final removes to complete
  while (data.finished < data.started) {
    slot = data.finished % concurrentios;
    completion_wait(slot);
    lock.lock();
    r = completion_ret(slot);
    if (r != 0 && r != -ENOENT) { // file does not exist
      cerr << "remove got " << r << std::endl;
      lock.unlock();
      goto ERR;
    }
    ++data.finished;
    --data.in_flight;
    release_completion(slot);
    lock.unlock();
  }

  lock.lock();
  data.done = true;
  lock.unlock();

  completions_done();

  out(cout) << "Removed " << data.finished << " object" << (data.finished != 1 ? "s" : "") << std::endl;

  return 0;

 ERR:
  lock.lock();
  data.done = 1;
  lock.unlock();
  return r;
}

/**
 * Return objects from the datastore which match a prefix.
 *
 * Clears the list and populates it with any objects which match the
 * prefix. The list is guaranteed to have at least one item when the
 * function returns true.
 *
 * @param prefix the prefix to match against
 * @param objects [out] return list of objects
 * @returns true if there are any objects in the store which match
 * the prefix, false if there are no more
 */
bool ObjBencher::more_objects_matching_prefix(const std::string& prefix, std::list<Object>* objects) {
  std::list<Object> unfiltered_objects;

  objects->clear();

  while (objects->empty()) {
    bool objects_remain = get_objects(&unfiltered_objects, 20);
    if (!objects_remain)
      return false;

    std::list<Object>::const_iterator i = unfiltered_objects.begin();
    for ( ; i != unfiltered_objects.end(); ++i) {
      if (i->first.substr(0, prefix.length()) == prefix) {
        objects->push_back(*i);
      }
    }
  }

  return true;
}

int ObjBencher::clean_up_slow(const std::string& prefix, int concurrentios) {
  lock_cond lc(&lock);

  if (concurrentios <= 0) 
    return -EINVAL;

  std::vector<Object> name(concurrentios);
  Object newName;
  int r = 0;
  int slot = 0;
  std::list<Object> objects;
  bool objects_remain = true;

  lock.lock();
  data.done = false;
  data.in_flight = 0;
  data.started = 0;
  data.finished = 0;
  lock.unlock();

  out(cout) << "Warning: using slow linear search" << std::endl;

  r = completions_init(concurrentios);
  if (r < 0)
    return r;

  //set up initial removes
  for (int i = 0; i < concurrentios; ++i) {
    if (objects.empty()) {
      // if there are fewer objects than concurrent ios, don't generate extras
      bool objects_found = more_objects_matching_prefix(prefix, &objects);
      if (!objects_found) {
        concurrentios = i;
        objects_remain = false;
        break;
      }
    }

    name[i] = objects.front();
    objects.pop_front();
  }

  //start initial removes
  for (int i = 0; i < concurrentios; ++i) {
    create_completion(i, _aio_cb, (void *)&lc);
    set_namespace(name[i].second);
    r = aio_remove(name[i].first, i);
    if (r < 0) { //naughty, doesn't clean up heap
      cerr << "r = " << r << std::endl;
      goto ERR;
    }
    lock.lock();
    ++data.started;
    ++data.in_flight;
    lock.unlock();
  }

  //keep on adding new removes as old ones complete
  while (objects_remain) {
    lock.lock();
    int old_slot = slot;
    bool found = false;
    while (1) {
      do {
        if (completion_is_done(slot)) {
          found = true;
          break;
        }
        slot++;
        if (slot == concurrentios) {
          slot = 0;
        }
      } while (slot != old_slot);
      if (found) {
        break;
      }
      lc.cond.Wait(lock);
    }
    lock.unlock();

    // get more objects if necessary
    if (objects.empty()) {
      objects_remain = more_objects_matching_prefix(prefix, &objects);
      // quit if there are no more
      if (!objects_remain) {
        break;
      }
    }

    // get the next object
    newName = objects.front();
    objects.pop_front();

    completion_wait(slot);
    lock.lock();
    r = completion_ret(slot);
    if (r != 0 && r != -ENOENT) { // file does not exist
      cerr << "remove got " << r << std::endl;
      lock.unlock();
      goto ERR;
    }
    ++data.finished;
    --data.in_flight;
    lock.unlock();
    release_completion(slot);

    //start new remove and check data if requested
    create_completion(slot, _aio_cb, (void *)&lc);
    set_namespace(newName.second);
    r = aio_remove(newName.first, slot);
    if (r < 0) {
      goto ERR;
    }
    lock.lock();
    ++data.started;
    ++data.in_flight;
    lock.unlock();
    name[slot] = newName;
  }

  //wait for final removes to complete
  while (data.finished < data.started) {
    slot = data.finished % concurrentios;
    completion_wait(slot);
    lock.lock();
    r = completion_ret(slot);
    if (r != 0 && r != -ENOENT) { // file does not exist
      cerr << "remove got " << r << std::endl;
      lock.unlock();
      goto ERR;
    }
    ++data.finished;
    --data.in_flight;
    release_completion(slot);
    lock.unlock();
  }

  lock.lock();
  data.done = true;
  lock.unlock();

  completions_done();

  out(cout) << "Removed " << data.finished << " object" << (data.finished != 1 ? "s" : "") << std::endl;

  return 0;

 ERR:
  lock.lock();
  data.done = 1;
  lock.unlock();
  return -EIO;
}<|MERGE_RESOLUTION|>--- conflicted
+++ resolved
@@ -246,12 +246,8 @@
 
   int num_objects = 0;
   int r = 0;
-<<<<<<< HEAD
-  int prevPid = 0;
   int num_ops = 0;
-=======
   int prev_pid = 0;
->>>>>>> 1ffe77bf
   std::chrono::duration<double> timePassed;
 
   // default metadata object is used if user does not specify one
@@ -261,11 +257,7 @@
   if (operation != OP_WRITE || reuse_bench) {
     uint64_t prev_op_size, prev_object_size;
     r = fetch_bench_metadata(run_name_meta, &prev_op_size, &prev_object_size,
-<<<<<<< HEAD
-			     &num_objects, &prevPid, &num_ops);
-=======
-			     &num_objects, &prev_pid);
->>>>>>> 1ffe77bf
+			     &num_objects, &prev_pid, &num_ops);
     if (r < 0) {
       if (r == -ENOENT) {
         if (reuse_bench)
@@ -306,29 +298,17 @@
     if (r != 0) goto out;
   }
   else if (OP_SEQ_READ == operation) {
-<<<<<<< HEAD
-    r = seq_read_bench(secondsToRun, num_ops, concurrentios, prevPid, no_verify);
+    r = seq_read_bench(secondsToRun, num_ops, concurrentios, prev_pid, no_verify);
     if (r != 0) goto out;
   }
   else if (OP_RAND_READ == operation) {
-    r = rand_read_bench(secondsToRun, num_ops, concurrentios, prevPid, no_verify);
-=======
-    r = seq_read_bench(secondsToRun, num_objects, concurrentios, prev_pid, no_verify);
-    if (r != 0) goto out;
-  }
-  else if (OP_RAND_READ == operation) {
-    r = rand_read_bench(secondsToRun, num_objects, concurrentios, prev_pid, no_verify);
->>>>>>> 1ffe77bf
+    r = rand_read_bench(secondsToRun, num_ops, concurrentios, prev_pid, no_verify);
     if (r != 0) goto out;
   }
 
   if (OP_WRITE == operation && cleanup) {
     r = fetch_bench_metadata(run_name_meta, &op_size, &object_size,
-<<<<<<< HEAD
-			     &num_objects, &prevPid, &num_ops);
-=======
-                            &num_objects, &prev_pid);
->>>>>>> 1ffe77bf
+			     &num_objects, &prev_pid, &num_ops);
     if (r < 0) {
       if (r == -ENOENT)
         cerr << "Should never happen: bench metadata missing for current run!" << std::endl;
@@ -374,7 +354,7 @@
 
 int ObjBencher::fetch_bench_metadata(const std::string& metadata_file,
 				     uint64_t *op_size, uint64_t* object_size,
-				     int* num_objects, int* prevPid, int* num_ops) {
+				     int* num_objects, int* prev_pid, int* num_ops) {
   int r = 0;
   bufferlist object_data;
 
@@ -390,7 +370,7 @@
   auto p = object_data.cbegin();
   decode(*object_size, p);
   decode(*num_objects, p);
-  decode(*prevPid, p);
+  decode(*prev_pid, p);
   decode(*num_ops, p);
   if (!p.end()) {
     decode(*op_size, p);
@@ -651,12 +631,8 @@
   encode(data.object_size, b_write);
   num_objects = (data.finished + writes_per_object - 1) / writes_per_object;
   encode(num_objects, b_write);
-<<<<<<< HEAD
-  encode(getpid(), b_write);
+  encode(prev_pid ? prev_pid : getpid(), b_write);
   encode(data.finished, b_write);
-=======
-  encode(prev_pid ? prev_pid : getpid(),  b_write);
->>>>>>> 1ffe77bf
   encode(data.op_size, b_write);
 
   // persist meta-data for further cleanup or read
@@ -740,13 +716,8 @@
 
   slot = 0;
   while ((seconds_to_run && mono_clock::now() < finish_time) &&
-<<<<<<< HEAD
 	 num_ops > data.started) {
     lock.Lock();
-=======
-	 num_objects > data.started) {
-    lock.lock();
->>>>>>> 1ffe77bf
     int old_slot = slot;
     bool found = false;
     while (1) {
@@ -1038,13 +1009,8 @@
       }
     } 
 
-<<<<<<< HEAD
     rand_id = rand() % num_ops;
-    newName = generate_object_name_fast(rand_id / writes_per_object, pid);
-=======
-    rand_id = rand() % num_objects;
     newName = generate_object_name_fast(rand_id / reads_per_object, pid);
->>>>>>> 1ffe77bf
     index[slot] = rand_id;
     release_completion(slot);
 

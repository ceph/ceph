// -*- mode:C++; tab-width:8; c-basic-offset:2; indent-tabs-mode:t -*-
// vim: ts=8 sw=2 smarttab
/*
 * Ceph - scalable distributed file system
 *
 * Copyright (C) 2009 Sage Weil <sage@newdream.net>
 *
 * This is free software; you can redistribute it and/or
 * modify it under the terms of the GNU Lesser General Public
 * License version 2.1, as published by the Free Software
 * Foundation.  See file COPYING.
 *
 * Series of functions to test your rados installation. Notice
 * that this code is not terribly robust -- for instance, if you
 * try and bench on a pool you don't have permission to access
 * it will just loop forever.
 */
#include "common/Cond.h"
#include "obj_bencher.h"

#include <iostream>
#include <fstream>

#include <cerrno>

#include <stdlib.h>
#include <time.h>
#include <sstream>
#include <vector>


const std::string BENCH_LASTRUN_METADATA = "benchmark_last_metadata";
const std::string BENCH_PREFIX = "benchmark_data";

static std::string generate_object_prefix(int pid = 0) {
  char hostname[30];
  gethostname(hostname, sizeof(hostname)-1);
  hostname[sizeof(hostname)-1] = 0;

  if (!pid)
    pid = getpid();

  std::ostringstream oss;
  oss << BENCH_PREFIX << "_" << hostname << "_" << pid;
  return oss.str();
}

static std::string generate_object_name(int objnum, int pid = 0)
{
  std::ostringstream oss;
  oss << generate_object_prefix(pid) << "_object" << objnum;
  return oss.str();
}

static void sanitize_object_contents (bench_data *data, size_t length) {
  memset(data->object_contents, 'z', length);
}

ostream& ObjBencher::out(ostream& os, utime_t& t)
{
  if (show_time)
    return t.localtime(os) << " ";
  else
    return os;
}

ostream& ObjBencher::out(ostream& os)
{
  utime_t cur_time = ceph_clock_now(cct);
  return out(os, cur_time);
}

void *ObjBencher::status_printer(void *_bencher) {
  ObjBencher *bencher = static_cast<ObjBencher *>(_bencher);
  bench_data& data = bencher->data;
  Formatter *formatter = bencher->formatter;
  ostream *outstream = bencher->outstream;
  Cond cond;
  int i = 0;
  int previous_writes = 0;
  int cycleSinceChange = 0;
  double bandwidth;
  int iops;
  utime_t ONE_SECOND;
  ONE_SECOND.set_from_double(1.0);
  bencher->lock.Lock();
  if (formatter)
    formatter->open_array_section("datas");
  while(!data.done) {
    utime_t cur_time = ceph_clock_now(bencher->cct);

    if (i % 20 == 0 && !formatter) {
      if (i > 0)
        cur_time.localtime(cout) << " min lat: " << data.min_latency
          << " max lat: " << data.max_latency
          << " avg lat: " << data.avg_latency << std::endl;
      //I'm naughty and don't reset the fill
      bencher->out(cout, cur_time) << setfill(' ')
          << setw(5) << "sec"
          << setw(8) << "Cur ops"
          << setw(10) << "started"
          << setw(10) << "finished"
          << setw(10) << "avg MB/s"
          << setw(10) << "cur MB/s"
          << setw(10) << "last lat"
          << setw(10) << "avg lat" << std::endl;
    }
    if (cycleSinceChange)
      bandwidth = (double)(data.finished - previous_writes)
        * (data.op_size)
        / (1024*1024)
        / cycleSinceChange;
    else
      bandwidth = -1;

    if (!std::isnan(bandwidth) && bandwidth > -1) {
      if (bandwidth > data.idata.max_bandwidth)
        data.idata.max_bandwidth = bandwidth;
      if (bandwidth < data.idata.min_bandwidth)
        data.idata.min_bandwidth = bandwidth;

      data.history.bandwidth.push_back(bandwidth);
    }

    if (cycleSinceChange)
      iops = (double)(data.finished - previous_writes)
        / cycleSinceChange;
    else
      iops = -1;

    if (!std::isnan(iops) && iops > -1) {
      if (iops > data.idata.max_iops)
        data.idata.max_iops = iops;
      if (iops < data.idata.min_iops)
        data.idata.min_iops = iops;

      data.history.iops.push_back(iops);
    }
    
    if (formatter)
      formatter->open_object_section("data");

    double avg_bandwidth = (double) (data.op_size) * (data.finished)
      / (double)(cur_time - data.start_time) / (1024*1024);
    if (previous_writes != data.finished) {
      previous_writes = data.finished;
      cycleSinceChange = 0;
      if (!formatter) {
        bencher->out(cout, cur_time)
	  << setfill(' ')
          << setw(5) << i
	  << ' ' << setw(7) << data.in_flight
          << ' ' << setw(9) << data.started
          << ' ' << setw(9) << data.finished
          << ' ' << setw(9) << avg_bandwidth
          << ' ' << setw(9) << bandwidth
          << ' ' << setw(9) << (double)data.cur_latency
          << ' ' << setw(9) << data.avg_latency << std::endl;
      } else {
        formatter->dump_format("sec", "%d", i);
        formatter->dump_format("cur_ops", "%d", data.in_flight);
        formatter->dump_format("started", "%d", data.started);
        formatter->dump_format("finished", "%d", data.finished);
        formatter->dump_format("avg_bw", "%f", avg_bandwidth);
        formatter->dump_format("cur_bw", "%f", bandwidth);
        formatter->dump_format("last_lat", "%f", (double)data.cur_latency);
        formatter->dump_format("avg_lat", "%f", data.avg_latency);
      }
    }
    else {
      if (!formatter) {
        bencher->out(cout, cur_time)
	  << setfill(' ')
          << setw(5) << i
	  << ' ' << setw(7) << data.in_flight
          << ' ' << setw(9) << data.started
          << ' ' << setw(9) << data.finished
          << ' ' << setw(9) << avg_bandwidth
	  << ' ' << setw(9) << '0'
          << ' ' << setw(9) << '-'
          << ' '<< setw(9) << data.avg_latency << std::endl;
      } else {
        formatter->dump_format("sec", "%d", i);
        formatter->dump_format("cur_ops", "%d", data.in_flight);
        formatter->dump_format("started", "%d", data.started);
        formatter->dump_format("finished", "%d", data.finished);
        formatter->dump_format("avg_bw", "%f", avg_bandwidth);
        formatter->dump_format("cur_bw", "%f", 0);
        formatter->dump_format("last_lat", "%f", 0);
        formatter->dump_format("avg_lat", "%f", data.avg_latency);
      }
    }
    if (formatter) {
      formatter->close_section(); // data
      formatter->flush(*outstream);
    }
    ++i;
    ++cycleSinceChange;
    cond.WaitInterval(bencher->cct, bencher->lock, ONE_SECOND);
  }
  if (formatter)
    formatter->close_section(); //datas
  bencher->lock.Unlock();
  return NULL;
}

int ObjBencher::aio_bench(
  int operation, int secondsToRun,
  int concurrentios, size_t op_size, size_t object_size,
  unsigned max_objects,
  bool cleanup, const std::string& run_name, bool no_verify) {

  if (concurrentios <= 0)
    return -EINVAL;

  int num_objects = 0;
  int r = 0;
  int prevPid = 0;
  int num_ops = 0;

  // default metadata object is used if user does not specify one
  const std::string run_name_meta = (run_name.empty() ? BENCH_LASTRUN_METADATA : run_name);

  //get data from previous write run, if available
  if (operation != OP_WRITE) {
    size_t prev_op_size, prev_object_size;
    r = fetch_bench_metadata(run_name_meta, &prev_op_size, &prev_object_size,
			     &num_objects, &prevPid, &num_ops);
    if (r < 0) {
      if (r == -ENOENT)
        cerr << "Must write data before running a read benchmark!" << std::endl;
      return r;
    }
    object_size = prev_object_size;   
    op_size = prev_op_size;           
  }

  char* contentsChars = new char[op_size];
  lock.Lock();
  data.done = false;
  data.object_size = object_size;
  data.op_size = op_size;
  data.in_flight = 0;
  data.started = 0;
  data.finished = 0;
  data.min_latency = 9999.0; // this better be higher than initial latency!
  data.max_latency = 0;
  data.avg_latency = 0;
  data.object_contents = contentsChars;
  lock.Unlock();

  //fill in contentsChars deterministically so we can check returns
  sanitize_object_contents(&data, data.op_size);

  if (formatter)
    formatter->open_object_section("bench");

  if (OP_WRITE == operation) {
    r = write_bench(secondsToRun, concurrentios, run_name_meta, max_objects);
    if (r != 0) goto out;
  }
  else if (OP_SEQ_READ == operation) {
<<<<<<< HEAD
    r = seq_read_bench(secondsToRun, num_objects, concurrentios, prevPid, no_verify, false);   // use_randseq = false
    if (r != 0) goto out;
  }
  else if (OP_RAND_READ == operation) {
    r = rand_read_bench(secondsToRun, num_objects, concurrentios, prevPid, no_verify);  
    if (r != 0) goto out;
  }
  else if (OP_RANDSEQ_READ == operation) {
    r = seq_read_bench(secondsToRun, num_objects, concurrentios, prevPid, no_verify, true);   // use_randseq = true
=======
    r = seq_read_bench(secondsToRun, num_ops, concurrentios, prevPid, no_verify);
    if (r != 0) goto out;
  }
  else if (OP_RAND_READ == operation) {
    r = rand_read_bench(secondsToRun, num_ops, concurrentios, prevPid, no_verify);
>>>>>>> 00647ff0
    if (r != 0) goto out;
  }

  if (OP_WRITE == operation && cleanup) {
    r = fetch_bench_metadata(run_name_meta, &op_size, &object_size,
			     &num_objects, &prevPid);
    if (r < 0) {
      if (r == -ENOENT)
        cerr << "Should never happen: bench metadata missing for current run!" << std::endl;
      goto out;
    }

    r = clean_up(num_objects, prevPid, concurrentios);
    if (r != 0) goto out;

    // lastrun file
    r = sync_remove(run_name_meta);
    if (r != 0) goto out;
  }

 out:
  if (formatter) {
    formatter->close_section(); // bench
    formatter->flush(*outstream);
    *outstream << std::endl;
  }
  delete[] contentsChars;
  return r;
}

struct lock_cond {
  explicit lock_cond(Mutex *_lock) : lock(_lock) {}
  Mutex *lock;
  Cond cond;
};

void _aio_cb(void *cb, void *arg) {
  struct lock_cond *lc = (struct lock_cond *)arg;
  lc->lock->Lock();
  lc->cond.Signal();
  lc->lock->Unlock();
}

template<class T>
static T vec_stddev(vector<T>& v)
{
  T mean = 0;

  if (v.size() < 2)
    return 0;

  typename vector<T>::iterator iter;
  for (iter = v.begin(); iter != v.end(); ++iter) {
    mean += *iter;
  }

  mean /= v.size();

  T stddev = 0;
  for (iter = v.begin(); iter != v.end(); ++iter) {
    T dev = *iter - mean;
    dev *= dev;
    stddev += dev;
  }
  stddev /= (v.size() - 1);
  return sqrt(stddev);
}

int ObjBencher::fetch_bench_metadata(const std::string& metadata_file,
				     size_t *op_size, size_t* object_size,
				     int* num_objects, int* prevPid, int *num_ops) {
  int r = 0;
  bufferlist object_data;

  r = sync_read(metadata_file, object_data,
		sizeof(int) * 2 + sizeof(size_t) * 2);
  if (r <= 0) {
    // treat an empty file as a file that does not exist
    if (r == 0) {
      r = -ENOENT;
    }
    return r;
  }
  bufferlist::iterator p = object_data.begin();
  ::decode(*object_size, p);
  int metadata_num_ops;
  ::decode(metadata_num_ops, p);
  ::decode(*prevPid, p);
  if (!p.end()) {
    ::decode(*op_size, p);
  } else {
    *op_size = *object_size;
  }
  if (num_ops != NULL) {
    *num_ops = metadata_num_ops;
  }
  // compute num_objects from num_ops
  int writes_per_object = *object_size / *op_size;
  *num_objects = (metadata_num_ops + writes_per_object - 1) / writes_per_object;
  return 0;
}

int ObjBencher::write_bench(int secondsToRun,
			    int concurrentios, const string& run_name_meta,
			    unsigned max_objects) {
  if (concurrentios <= 0) 
    return -EINVAL;
  
  if (!formatter) {
    out(cout) << "Maintaining " << concurrentios << " concurrent writes of "
	      << data.op_size << " bytes to objects of size "
	      << data.object_size << " for up to "
	      << secondsToRun << " seconds or "
	      << max_objects << " objects"
	      << std::endl;
  } else {
    formatter->dump_format("concurrent_ios", "%d", concurrentios);
    formatter->dump_format("object_size", "%d", data.object_size);
    formatter->dump_format("op_size", "%d", data.op_size);
    formatter->dump_format("seconds_to_run", "%d", secondsToRun);
    formatter->dump_format("max_objects", "%d", max_objects);
  }
  bufferlist* newContents = 0;

  std::string prefix = generate_object_prefix();
  if (!formatter)
    out(cout) << "Object prefix: " << prefix << std::endl;
  else
    formatter->dump_string("object_prefix", prefix);

  std::vector<string> name(concurrentios);
  std::string newName;
  bufferlist* contents[concurrentios];
  double total_latency = 0;
  std::vector<utime_t> start_times(concurrentios);
  utime_t stopTime;
  int r = 0;
  bufferlist b_write;
  lock_cond lc(&lock);
  utime_t runtime;
  utime_t timePassed;

  unsigned writes_per_object = 1;
  if (data.op_size)
    writes_per_object = data.object_size / data.op_size;

  r = completions_init(concurrentios);

  //set up writes so I can start them together
  for (int i = 0; i<concurrentios; ++i) {
    name[i] = generate_object_name(i / writes_per_object);
    contents[i] = new bufferlist();
    snprintf(data.object_contents, data.op_size, "I'm the %16dth op!", i);
    contents[i]->append(data.object_contents, data.op_size);
  }

  pthread_t print_thread;

  pthread_create(&print_thread, NULL, ObjBencher::status_printer, (void *)this);
  pthread_setname_np(print_thread, "write_stat");
  lock.Lock();
  data.finished = 0;
  data.start_time = ceph_clock_now(cct);
  lock.Unlock();
  for (int i = 0; i<concurrentios; ++i) {
    start_times[i] = ceph_clock_now(cct);
    r = create_completion(i, _aio_cb, (void *)&lc);
    if (r < 0)
      goto ERR;
    r = aio_write(name[i], i, *contents[i], data.op_size,
		  data.op_size * (i % writes_per_object));
    if (r < 0) { //naughty, doesn't clean up heap
      goto ERR;
    }
    lock.Lock();
    ++data.started;
    ++data.in_flight;
    lock.Unlock();
  }

  //keep on adding new writes as old ones complete until we've passed minimum time
  int slot;
  int num_ops;

  //don't need locking for reads because other thread doesn't write

  runtime.set_from_double(secondsToRun);
  stopTime = data.start_time + runtime;
  slot = 0;
  lock.Lock();
  while (!secondsToRun || ceph_clock_now(cct) < stopTime) {
    bool found = false;
    while (1) {
      int old_slot = slot;
      do {
        if (completion_is_done(slot)) {
            found = true;
            break;
        }
        slot++;
        if (slot == concurrentios) {
          slot = 0;
        }
      } while (slot != old_slot);
      if (found)
        break;
      lc.cond.Wait(lock);
    }
    lock.Unlock();
    //create new contents and name on the heap, and fill them
    newName = generate_object_name(data.started / writes_per_object);
    newContents = contents[slot];
    snprintf(newContents->c_str(), data.op_size, "I'm the %16dth op!", data.started);
    // we wrote to buffer, going around internal crc cache, so invalidate it now.
    newContents->invalidate_crc();

    completion_wait(slot);
    lock.Lock();
    r = completion_ret(slot);
    if (r != 0) {
      lock.Unlock();
      goto ERR;
    }
    data.cur_latency = ceph_clock_now(cct) - start_times[slot];
    data.history.latency.push_back(data.cur_latency);
    total_latency += data.cur_latency;
    if( data.cur_latency > data.max_latency) data.max_latency = data.cur_latency;
    if (data.cur_latency < data.min_latency) data.min_latency = data.cur_latency;
    ++data.finished;
    data.avg_latency = total_latency / data.finished;
    --data.in_flight;
    lock.Unlock();
    release_completion(slot);
    timePassed = ceph_clock_now(cct) - data.start_time;

    //write new stuff to backend
    start_times[slot] = ceph_clock_now(cct);
    r = create_completion(slot, _aio_cb, &lc);
    if (r < 0)
      goto ERR;
    r = aio_write(newName, slot, *newContents, data.op_size,
		  data.op_size * (data.started % writes_per_object));
    if (r < 0) {//naughty; doesn't clean up heap space.
      goto ERR;
    }
    name[slot] = newName;
    lock.Lock();
    ++data.started;
    ++data.in_flight;
    if (max_objects &&
	data.started > (int)((data.object_size * max_objects + data.op_size - 1) /
			     data.op_size))
      break;
  }
  lock.Unlock();

  while (data.finished < data.started) {
    slot = data.finished % concurrentios;
    completion_wait(slot);
    lock.Lock();
    r = completion_ret(slot);
    if (r != 0) {
      lock.Unlock();
      goto ERR;
    }
    data.cur_latency = ceph_clock_now(cct) - start_times[slot];
    data.history.latency.push_back(data.cur_latency);
    total_latency += data.cur_latency;
    if (data.cur_latency > data.max_latency) data.max_latency = data.cur_latency;
    if (data.cur_latency < data.min_latency) data.min_latency = data.cur_latency;
    ++data.finished;
    data.avg_latency = total_latency / data.finished;
    --data.in_flight;
    lock.Unlock();
    release_completion(slot);
    delete contents[slot];
    contents[slot] = 0;
  }

  timePassed = ceph_clock_now(cct) - data.start_time;
  lock.Lock();
  data.done = true;
  lock.Unlock();

  pthread_join(print_thread, NULL);

  double bandwidth;
  bandwidth = ((double)data.finished)*((double)data.op_size)/(double)timePassed;
  bandwidth = bandwidth/(1024*1024); // we want it in MB/sec

  if (!formatter) {
    out(cout) << "Total time run:         " << timePassed << std::endl
       << "Total writes made:      " << data.finished << std::endl
       << "Write size:             " << data.op_size << std::endl
       << "Object size:            " << data.object_size << std::endl      
       << "Bandwidth (MB/sec):     " << setprecision(3) << bandwidth << std::endl
       << "Stddev Bandwidth:       " << vec_stddev(data.history.bandwidth) << std::endl
       << "Max bandwidth (MB/sec): " << data.idata.max_bandwidth << std::endl
       << "Min bandwidth (MB/sec): " << data.idata.min_bandwidth << std::endl
       << "Average IOPS:           " << (int)(data.finished/timePassed) << std::endl
       << "Stddev IOPS:            " << vec_stddev(data.history.iops) << std::endl
       << "Max IOPS:               " << data.idata.max_iops << std::endl
       << "Min IOPS:               " << data.idata.min_iops << std::endl
       << "Average Latency:        " << data.avg_latency << std::endl
       << "Stddev Latency:         " << vec_stddev(data.history.latency) << std::endl
       << "Max latency:            " << data.max_latency << std::endl
       << "Min latency:            " << data.min_latency << std::endl;
  } else {
    formatter->dump_format("total_time_run", "%f", (double)timePassed);
    formatter->dump_format("total_writes_made", "%d", data.finished);
    formatter->dump_format("write_size", "%d", data.op_size);
    formatter->dump_format("object_size", "%d", data.object_size);
    formatter->dump_format("bandwidth", "%f", bandwidth);
    formatter->dump_format("stddev_bandwidth", "%f", vec_stddev(data.history.bandwidth));
    formatter->dump_format("max_bandwidth", "%f", data.idata.max_bandwidth);
    formatter->dump_format("min_bandwidth", "%f", data.idata.min_bandwidth);
    formatter->dump_format("average_iops", "%d", (int)(data.finished/timePassed));
    formatter->dump_format("stddev_iops", "%d", vec_stddev(data.history.iops));
    formatter->dump_format("max_iops", "%d", data.idata.max_iops);
    formatter->dump_format("min_iops", "%d", data.idata.min_iops);
    formatter->dump_format("average_latency", "%f", data.avg_latency);
    formatter->dump_format("stddev_latency", "%f", vec_stddev(data.history.latency));
    formatter->dump_format("max_latency:", "%f", data.max_latency);
    formatter->dump_format("min_latency", "%f", data.min_latency);
  }
  //write object size/number data for read benchmarks
  ::encode(data.object_size, b_write);
  num_ops = data.finished;
  ::encode(num_ops, b_write);
  ::encode(getpid(), b_write);
  ::encode(data.op_size, b_write);

  // persist meta-data for further cleanup or read
  sync_write(run_name_meta, b_write, sizeof(int)*3);

  completions_done();
  for (int i = 0; i < concurrentios; i++)
      if (contents[i])
          delete contents[i];

  return 0;

 ERR:
  lock.Lock();
  data.done = 1;
  lock.Unlock();
  pthread_join(print_thread, NULL);
  for (int i = 0; i < concurrentios; i++)
      if (contents[i])
          delete contents[i];
  return r;
}

<<<<<<< HEAD
int ObjBencher::seq_read_bench(int seconds_to_run, int num_objects, int concurrentios, int pid, bool no_verify, bool use_randseq) {
=======
int ObjBencher::seq_read_bench(int seconds_to_run, int num_ops, int concurrentios, int pid, bool no_verify) {
>>>>>>> 00647ff0
  lock_cond lc(&lock);

  if (concurrentios <= 0) 
    return -EINVAL;

  std::vector<string> name(concurrentios);
  std::string newName;
  bufferlist* contents[concurrentios];
  int index[concurrentios];
  int errors = 0;
  utime_t start_time;
  std::vector<utime_t> start_times(concurrentios);
  utime_t time_to_run;
  time_to_run.set_from_double(seconds_to_run);
  double total_latency = 0;
  int r = 0;
  utime_t runtime;
  sanitize_object_contents(&data, data.op_size); //clean it up once; subsequent
  //changes will be safe because string length should remain the same

  unsigned writes_per_object = 1;
  if (data.op_size)
    writes_per_object = data.object_size / data.op_size;

  // setup sequence of operation indices, randomize if using randseq
  // total_ops is not really num_objects but this is how seq_read_bench was treating it
  int total_ops = num_objects;    
  std::vector<int> op_indices;
  for (int i=0; i<total_ops; i++) {
    op_indices.push_back(i);
  }
  if (use_randseq) {
    std::random_shuffle (op_indices.begin(), op_indices.end());
  }

  r = completions_init(concurrentios);
  if (r < 0)
    return r;

  //set up initial reads
  for (int i = 0; i < concurrentios; ++i) {
    name[i] = generate_object_name(op_indices[i] / writes_per_object, pid);
    index[i] = op_indices[i];
    contents[i] = new bufferlist();
  }

  lock.Lock();
  data.finished = 0;
  data.start_time = ceph_clock_now(cct);
  lock.Unlock();

  pthread_t print_thread;
  pthread_create(&print_thread, NULL, status_printer, (void *)this);
  pthread_setname_np(print_thread, "seq_read_stat");

  utime_t finish_time = data.start_time + time_to_run;
  //start initial reads
  for (int i = 0; i < concurrentios; ++i) {
    start_times[i] = ceph_clock_now(cct);
    create_completion(i, _aio_cb, (void *)&lc);
    r = aio_read(name[i], i, contents[i], data.op_size,
		 data.op_size * (index[i] % writes_per_object));
    if (r < 0) { //naughty, doesn't clean up heap -- oh, or handle the print thread!
      cerr << "r = " << r << std::endl;
      goto ERR;
    }
    lock.Lock();
    ++data.started;
    ++data.in_flight;
    lock.Unlock();
  }

  //keep on adding new reads as old ones complete
  int slot;
  bufferlist *cur_contents;

  slot = 0;
  while ((!seconds_to_run || ceph_clock_now(cct) < finish_time) &&
<<<<<<< HEAD
	 total_ops > data.started) {
=======
	 num_ops > data.started) {
>>>>>>> 00647ff0
    lock.Lock();
    int old_slot = slot;
    bool found = false;
    while (1) {
      do {
        if (completion_is_done(slot)) {
          found = true;
          break;
        }
        slot++;
        if (slot == concurrentios) {
          slot = 0;
        }
      } while (slot != old_slot);
      if (found) {
        break;
      }
      lc.cond.Wait(lock);
    }

    // calculate latency here, so memcmp doesn't inflate it
    data.cur_latency = ceph_clock_now(cct) - start_times[slot];

    cur_contents = contents[slot];
    int current_index = index[slot];
    
    // invalidate internal crc cache
    cur_contents->invalidate_crc();
  
    if (!no_verify) {
      snprintf(data.object_contents, data.op_size, "I'm the %16dth op!", current_index);
      if ( (cur_contents->length() != data.op_size) || 
           (memcmp(data.object_contents, cur_contents->c_str(), data.op_size) != 0) ) {
        cerr << name[slot] << " is not correct!" << std::endl;
        ++errors;
      }
    }

    newName = generate_object_name(op_indices[data.started] / writes_per_object, pid);
    index[slot] = op_indices[data.started];
    lock.Unlock();
    completion_wait(slot);
    lock.Lock();
    r = completion_ret(slot);
    if (r < 0) {
      cerr << "read got " << r << std::endl;
      lock.Unlock();
      goto ERR;
    }
    total_latency += data.cur_latency;
    if (data.cur_latency > data.max_latency) data.max_latency = data.cur_latency;
    if (data.cur_latency < data.min_latency) data.min_latency = data.cur_latency;
    ++data.finished;
    data.avg_latency = total_latency / data.finished;
    --data.in_flight;
    lock.Unlock();
    release_completion(slot);

    //start new read and check data if requested
    start_times[slot] = ceph_clock_now(cct);
    create_completion(slot, _aio_cb, (void *)&lc);
    r = aio_read(newName, slot, contents[slot], data.op_size,
		 data.op_size * (index[slot] % writes_per_object));
    if (r < 0) {
      goto ERR;
    }
    lock.Lock();
    ++data.started;
    ++data.in_flight;
    lock.Unlock();
    name[slot] = newName;
  }

  //wait for final reads to complete
  while (data.finished < data.started) {
    slot = data.finished % concurrentios;
    completion_wait(slot);
    lock.Lock();
    r = completion_ret(slot);
    if (r < 0) {
      cerr << "read got " << r << std::endl;
      lock.Unlock();
      goto ERR;
    }
    data.cur_latency = ceph_clock_now(cct) - start_times[slot];
    total_latency += data.cur_latency;
    if (data.cur_latency > data.max_latency) data.max_latency = data.cur_latency;
    if (data.cur_latency < data.min_latency) data.min_latency = data.cur_latency;
    ++data.finished;
    data.avg_latency = total_latency / data.finished;
    --data.in_flight;
    release_completion(slot);
    if (!no_verify) {
      snprintf(data.object_contents, data.op_size, "I'm the %16dth op!", index[slot]);
      lock.Unlock();
      if ((contents[slot]->length() != data.op_size) || 
         (memcmp(data.object_contents, contents[slot]->c_str(), data.op_size) != 0)) {
        cerr << name[slot] << " is not correct!" << std::endl;
        ++errors;
      }
    } else {
        lock.Unlock();
    }
    delete contents[slot];
  }

  runtime = ceph_clock_now(cct) - data.start_time;
  lock.Lock();
  data.done = true;
  lock.Unlock();

  pthread_join(print_thread, NULL);

  double bandwidth;
  bandwidth = ((double)data.finished)*((double)data.op_size)/(double)runtime;
  bandwidth = bandwidth/(1024*1024); // we want it in MB/sec

  if (!formatter) {
    out(cout) << "Total time run:       " << runtime << std::endl
       << "Total reads made:     " << data.finished << std::endl
       << "Read size:            " << data.op_size << std::endl
       << "Object size:          " << data.object_size << std::endl
       << "Bandwidth (MB/sec):   " << setprecision(3) << bandwidth << std::endl
       << "Average IOPS          " << (int)(data.finished/runtime) << std::endl
       << "Stddev IOPS:          " << vec_stddev(data.history.iops) << std::endl
       << "Max IOPS:             " << data.idata.max_iops << std::endl
       << "Min IOPS:             " << data.idata.min_iops << std::endl
       << "Average Latency:      " << data.avg_latency << std::endl
       << "Max latency:          " << data.max_latency << std::endl
       << "Min latency:          " << data.min_latency << std::endl;
  } else {
    formatter->dump_format("total_time_run", "%f", (double)runtime);
    formatter->dump_format("total_reads_made", "%d", data.finished);
    formatter->dump_format("read_size", "%d", data.op_size);
    formatter->dump_format("object_size", "%d", data.object_size);
    formatter->dump_format("bandwidth", "%f", bandwidth);
    formatter->dump_format("average_iops", "%d", (int)(data.finished/runtime));
    formatter->dump_format("stddev_iops", "%d", vec_stddev(data.history.iops));
    formatter->dump_format("max_iops", "%d", data.idata.max_iops);
    formatter->dump_format("min_iops", "%d", data.idata.min_iops);
    formatter->dump_format("average_latency", "%f", data.avg_latency);
    formatter->dump_format("max_latency", "%f", data.max_latency);
    formatter->dump_format("min_latency", "%f", data.min_latency);
  }

  completions_done();

  return 0;

 ERR:
  lock.Lock();
  data.done = 1;
  lock.Unlock();
  pthread_join(print_thread, NULL);
  return r;
}

int ObjBencher::rand_read_bench(int seconds_to_run, int num_ops, int concurrentios, int pid, bool no_verify)
{
  lock_cond lc(&lock);

  if (concurrentios <= 0)
    return -EINVAL;

  std::vector<string> name(concurrentios);
  std::string newName;
  bufferlist* contents[concurrentios];
  int index[concurrentios];
  int errors = 0;
  utime_t start_time;
  std::vector<utime_t> start_times(concurrentios);
  utime_t time_to_run;
  time_to_run.set_from_double(seconds_to_run);
  double total_latency = 0;
  int r = 0;
  utime_t runtime;
  sanitize_object_contents(&data, data.op_size); //clean it up once; subsequent
  //changes will be safe because string length should remain the same

  unsigned writes_per_object = 1;
  if (data.op_size)
    writes_per_object = data.object_size / data.op_size;

  srand (time(NULL));

  r = completions_init(concurrentios);
  if (r < 0)
    return r;

  //set up initial reads
  for (int i = 0; i < concurrentios; ++i) {
    name[i] = generate_object_name(i / writes_per_object, pid);
    contents[i] = new bufferlist();
  }

  lock.Lock();
  data.finished = 0;
  data.start_time = ceph_clock_now(g_ceph_context);
  lock.Unlock();

  pthread_t print_thread;
  pthread_create(&print_thread, NULL, status_printer, (void *)this);
  pthread_setname_np(print_thread, "rand_read_stat");

  utime_t finish_time = data.start_time + time_to_run;
  //start initial reads
  for (int i = 0; i < concurrentios; ++i) {
    index[i] = i;
    start_times[i] = ceph_clock_now(g_ceph_context);
    create_completion(i, _aio_cb, (void *)&lc);
    r = aio_read(name[i], i, contents[i], data.op_size,
		 data.op_size * (i % writes_per_object));
    if (r < 0) { //naughty, doesn't clean up heap -- oh, or handle the print thread!
      cerr << "r = " << r << std::endl;
      goto ERR;
    }
    lock.Lock();
    ++data.started;
    ++data.in_flight;
    lock.Unlock();
  }

  //keep on adding new reads as old ones complete
  int slot;
  bufferlist *cur_contents;
  int rand_id;

  slot = 0;
  while ((!seconds_to_run || ceph_clock_now(g_ceph_context) < finish_time)) {
    lock.Lock();
    int old_slot = slot;
    bool found = false;
    while (1) {
      do {
        if (completion_is_done(slot)) {
          found = true;
          break;
        }
        slot++;
        if (slot == concurrentios) {
          slot = 0;
        }
      } while (slot != old_slot);
      if (found) {
        break;
      }
      lc.cond.Wait(lock);
    }

    // calculate latency here, so memcmp doesn't inflate it
    data.cur_latency = ceph_clock_now(cct) - start_times[slot];

    lock.Unlock();

    int current_index = index[slot];
    cur_contents = contents[slot];
    completion_wait(slot);
    lock.Lock();
    r = completion_ret(slot);
    if (r < 0) {
      cerr << "read got " << r << std::endl;
      lock.Unlock();
      goto ERR;
    }

    total_latency += data.cur_latency;
    if (data.cur_latency > data.max_latency) data.max_latency = data.cur_latency;
    if (data.cur_latency < data.min_latency) data.min_latency = data.cur_latency;
    ++data.finished;
    data.avg_latency = total_latency / data.finished;
    --data.in_flight;
    lock.Unlock();
    
    if (!no_verify) {
      snprintf(data.object_contents, data.op_size, "I'm the %16dth op!", current_index);
      if ((cur_contents->length() != data.op_size) || 
          (memcmp(data.object_contents, cur_contents->c_str(), data.op_size) != 0)) {
        cerr << name[slot] << " is not correct!" << std::endl;
        ++errors;
      }
    } 

    rand_id = rand() % num_ops;
    newName = generate_object_name(rand_id / writes_per_object, pid);
    index[slot] = rand_id;
    release_completion(slot);

    // invalidate internal crc cache
    cur_contents->invalidate_crc();

    //start new read and check data if requested
    start_times[slot] = ceph_clock_now(g_ceph_context);
    create_completion(slot, _aio_cb, (void *)&lc);
    r = aio_read(newName, slot, contents[slot], data.op_size,
		 data.op_size * (rand_id % writes_per_object));
    if (r < 0) {
      goto ERR;
    }
    lock.Lock();
    ++data.started;
    ++data.in_flight;
    lock.Unlock();
    name[slot] = newName;
  }


  //wait for final reads to complete
  while (data.finished < data.started) {
    slot = data.finished % concurrentios;
    completion_wait(slot);
    lock.Lock();
    r = completion_ret(slot);
    if (r < 0) {
      cerr << "read got " << r << std::endl;
      lock.Unlock();
      goto ERR;
    }
    data.cur_latency = ceph_clock_now(g_ceph_context) - start_times[slot];
    total_latency += data.cur_latency;
    if (data.cur_latency > data.max_latency) data.max_latency = data.cur_latency;
    if (data.cur_latency < data.min_latency) data.min_latency = data.cur_latency;
    ++data.finished;
    data.avg_latency = total_latency / data.finished;
    --data.in_flight;
    release_completion(slot);
    if (!no_verify) {
      snprintf(data.object_contents, data.op_size, "I'm the %16dth op!", index[slot]);
      lock.Unlock();
      if ((contents[slot]->length() != data.op_size) || 
          (memcmp(data.object_contents, contents[slot]->c_str(), data.op_size) != 0)) {
        cerr << name[slot] << " is not correct!" << std::endl;
        ++errors;
      }
    } else {
        lock.Unlock();
    }
    delete contents[slot];
  }

  runtime = ceph_clock_now(g_ceph_context) - data.start_time;
  lock.Lock();
  data.done = true;
  lock.Unlock();

  pthread_join(print_thread, NULL);

  double bandwidth;
  bandwidth = ((double)data.finished)*((double)data.op_size)/(double)runtime;
  bandwidth = bandwidth/(1024*1024); // we want it in MB/sec

  if (!formatter) {
    out(cout) << "Total time run:       " << runtime << std::endl
       << "Total reads made:     " << data.finished << std::endl
       << "Read size:            " << data.op_size << std::endl
       << "Object size:          " << data.object_size << std::endl
       << "Bandwidth (MB/sec):   " << setprecision(3) << bandwidth << std::endl
       << "Average IOPS:         " << (int)(data.finished/runtime) << std::endl
       << "Stddev IOPS:          " << vec_stddev(data.history.iops) << std::endl
       << "Max IOPS:             " << data.idata.max_iops << std::endl
       << "Min IOPS:             " << data.idata.min_iops << std::endl
       << "Average Latency:      " << data.avg_latency << std::endl
       << "Max latency:          " << data.max_latency << std::endl
       << "Min latency:          " << data.min_latency << std::endl;
  } else {
    formatter->dump_format("total_time_run", "%f", (double)runtime);
    formatter->dump_format("total_reads_made", "%d", data.finished);
    formatter->dump_format("read_size", "%d", data.op_size);
    formatter->dump_format("object_size", "%d", data.object_size);
    formatter->dump_format("bandwidth", "%f", bandwidth);
    formatter->dump_format("average_iops", "%d", (int)(data.finished/runtime));
    formatter->dump_format("stddev_iops", "%d", vec_stddev(data.history.iops));
    formatter->dump_format("max_iops", "%d", data.idata.max_iops);
    formatter->dump_format("min_iops", "%d", data.idata.min_iops);
    formatter->dump_format("average_latency", "%f", data.avg_latency);
    formatter->dump_format("max_latency", "%f", data.max_latency);
    formatter->dump_format("min_latency", "%f", data.min_latency);
  }
  completions_done();

  return 0;

 ERR:
  lock.Lock();
  data.done = 1;
  lock.Unlock();
  pthread_join(print_thread, NULL);
  return r;
}

int ObjBencher::clean_up(const std::string& prefix, int concurrentios, const std::string& run_name) {
  int r = 0;
  size_t op_size, object_size;
  int num_objects;
  int prevPid;

  // default meta object if user does not specify one
  const std::string run_name_meta = (run_name.empty() ? BENCH_LASTRUN_METADATA : run_name);

  r = fetch_bench_metadata(run_name_meta, &op_size, &object_size, &num_objects, &prevPid);
  if (r < 0) {
    // if the metadata file is not found we should try to do a linear search on the prefix
    if (r == -ENOENT && prefix != "") {
      return clean_up_slow(prefix, concurrentios);
    }
    else {
      return r;
    }
  }

  r = clean_up(num_objects, prevPid, concurrentios);
  if (r != 0) return r;

  r = sync_remove(run_name_meta);
  if (r != 0) return r;

  return 0;
}

int ObjBencher::clean_up(int num_objects, int prevPid, int concurrentios) {
  lock_cond lc(&lock);
  
  if (concurrentios <= 0) 
    return -EINVAL;

  std::vector<string> name(concurrentios);
  std::string newName;
  int r = 0;
  utime_t runtime;
  int slot = 0;

  lock.Lock();
  data.done = false;
  data.in_flight = 0;
  data.started = 0;
  data.finished = 0;
  lock.Unlock();

  // don't start more completions than files
  if (num_objects < concurrentios) {
    concurrentios = num_objects;
  }

  r = completions_init(concurrentios);
  if (r < 0)
    return r;

  //set up initial removes
  for (int i = 0; i < concurrentios; ++i) {
    name[i] = generate_object_name(i, prevPid);
  }

  //start initial removes
  for (int i = 0; i < concurrentios; ++i) {
    create_completion(i, _aio_cb, (void *)&lc);
    r = aio_remove(name[i], i);
    if (r < 0) { //naughty, doesn't clean up heap
      cerr << "r = " << r << std::endl;
      goto ERR;
    }
    lock.Lock();
    ++data.started;
    ++data.in_flight;
    lock.Unlock();
  }

  //keep on adding new removes as old ones complete
  while (data.started < num_objects) {
    lock.Lock();
    int old_slot = slot;
    bool found = false;
    while (1) {
      do {
        if (completion_is_done(slot)) {
          found = true;
          break;
        }
        slot++;
        if (slot == concurrentios) {
          slot = 0;
        }
      } while (slot != old_slot);
      if (found) {
        break;
      }
      lc.cond.Wait(lock);
    }
    lock.Unlock();
    newName = generate_object_name(data.started, prevPid);
    completion_wait(slot);
    lock.Lock();
    r = completion_ret(slot);
    if (r != 0 && r != -ENOENT) { // file does not exist
      cerr << "remove got " << r << std::endl;
      lock.Unlock();
      goto ERR;
    }
    ++data.finished;
    --data.in_flight;
    lock.Unlock();
    release_completion(slot);

    //start new remove and check data if requested
    create_completion(slot, _aio_cb, (void *)&lc);
    r = aio_remove(newName, slot);
    if (r < 0) {
      goto ERR;
    }
    lock.Lock();
    ++data.started;
    ++data.in_flight;
    lock.Unlock();
    name[slot] = newName;
  }

  //wait for final removes to complete
  while (data.finished < data.started) {
    slot = data.finished % concurrentios;
    completion_wait(slot);
    lock.Lock();
    r = completion_ret(slot);
    if (r != 0 && r != -ENOENT) { // file does not exist
      cerr << "remove got " << r << std::endl;
      lock.Unlock();
      goto ERR;
    }
    ++data.finished;
    --data.in_flight;
    release_completion(slot);
    lock.Unlock();
  }

  lock.Lock();
  data.done = true;
  lock.Unlock();

  completions_done();

  return 0;

 ERR:
  lock.Lock();
  data.done = 1;
  lock.Unlock();
  return r;
}

/**
 * Return objects from the datastore which match a prefix.
 *
 * Clears the list and populates it with any objects which match the
 * prefix. The list is guaranteed to have at least one item when the
 * function returns true.
 *
 * @param prefix the prefix to match against
 * @param objects [out] return list of objects
 * @returns true if there are any objects in the store which match
 * the prefix, false if there are no more
 */
bool ObjBencher::more_objects_matching_prefix(const std::string& prefix, std::list<Object>* objects) {
  std::list<Object> unfiltered_objects;

  objects->clear();

  while (objects->empty()) {
    bool objects_remain = get_objects(&unfiltered_objects, 20);
    if (!objects_remain)
      return false;

    std::list<Object>::const_iterator i = unfiltered_objects.begin();
    for ( ; i != unfiltered_objects.end(); ++i) {
      if (i->first.substr(0, prefix.length()) == prefix) {
        objects->push_back(*i);
      }
    }
  }

  return true;
}

int ObjBencher::clean_up_slow(const std::string& prefix, int concurrentios) {
  lock_cond lc(&lock);

  if (concurrentios <= 0) 
    return -EINVAL;

  std::vector<Object> name(concurrentios);
  Object newName;
  int r = 0;
  utime_t runtime;
  int slot = 0;
  std::list<Object> objects;
  bool objects_remain = true;

  lock.Lock();
  data.done = false;
  data.in_flight = 0;
  data.started = 0;
  data.finished = 0;
  lock.Unlock();

  out(cout) << "Warning: using slow linear search" << std::endl;

  r = completions_init(concurrentios);
  if (r < 0)
    return r;

  //set up initial removes
  for (int i = 0; i < concurrentios; ++i) {
    if (objects.empty()) {
      // if there are fewer objects than concurrent ios, don't generate extras
      bool objects_found = more_objects_matching_prefix(prefix, &objects);
      if (!objects_found) {
        concurrentios = i;
        objects_remain = false;
        break;
      }
    }

    name[i] = objects.front();
    objects.pop_front();
  }

  //start initial removes
  for (int i = 0; i < concurrentios; ++i) {
    create_completion(i, _aio_cb, (void *)&lc);
    set_namespace(name[i].second);
    r = aio_remove(name[i].first, i);
    if (r < 0) { //naughty, doesn't clean up heap
      cerr << "r = " << r << std::endl;
      goto ERR;
    }
    lock.Lock();
    ++data.started;
    ++data.in_flight;
    lock.Unlock();
  }

  //keep on adding new removes as old ones complete
  while (objects_remain) {
    lock.Lock();
    int old_slot = slot;
    bool found = false;
    while (1) {
      do {
        if (completion_is_done(slot)) {
          found = true;
          break;
        }
        slot++;
        if (slot == concurrentios) {
          slot = 0;
        }
      } while (slot != old_slot);
      if (found) {
        break;
      }
      lc.cond.Wait(lock);
    }
    lock.Unlock();

    // get more objects if necessary
    if (objects.empty()) {
      objects_remain = more_objects_matching_prefix(prefix, &objects);
      // quit if there are no more
      if (!objects_remain) {
        break;
      }
    }

    // get the next object
    newName = objects.front();
    objects.pop_front();

    completion_wait(slot);
    lock.Lock();
    r = completion_ret(slot);
    if (r != 0 && r != -ENOENT) { // file does not exist
      cerr << "remove got " << r << std::endl;
      lock.Unlock();
      goto ERR;
    }
    ++data.finished;
    --data.in_flight;
    lock.Unlock();
    release_completion(slot);

    //start new remove and check data if requested
    create_completion(slot, _aio_cb, (void *)&lc);
    set_namespace(newName.second);
    r = aio_remove(newName.first, slot);
    if (r < 0) {
      goto ERR;
    }
    lock.Lock();
    ++data.started;
    ++data.in_flight;
    lock.Unlock();
    name[slot] = newName;
  }

  //wait for final removes to complete
  while (data.finished < data.started) {
    slot = data.finished % concurrentios;
    completion_wait(slot);
    lock.Lock();
    r = completion_ret(slot);
    if (r != 0 && r != -ENOENT) { // file does not exist
      cerr << "remove got " << r << std::endl;
      lock.Unlock();
      goto ERR;
    }
    ++data.finished;
    --data.in_flight;
    release_completion(slot);
    lock.Unlock();
  }

  lock.Lock();
  data.done = true;
  lock.Unlock();

  completions_done();

  out(cout) << "Removed " << data.finished << " object" << (data.finished != 1 ? "s" : "") << std::endl;

  return 0;

 ERR:
  lock.Lock();
  data.done = 1;
  lock.Unlock();
  return -5;
}<|MERGE_RESOLUTION|>--- conflicted
+++ resolved
@@ -260,23 +260,15 @@
     if (r != 0) goto out;
   }
   else if (OP_SEQ_READ == operation) {
-<<<<<<< HEAD
-    r = seq_read_bench(secondsToRun, num_objects, concurrentios, prevPid, no_verify, false);   // use_randseq = false
+    r = seq_read_bench(secondsToRun, num_ops, concurrentios, prevPid, no_verify, false);   // use_randseq = false
     if (r != 0) goto out;
   }
   else if (OP_RAND_READ == operation) {
-    r = rand_read_bench(secondsToRun, num_objects, concurrentios, prevPid, no_verify);  
+    r = rand_read_bench(secondsToRun, num_ops, concurrentios, prevPid, no_verify);  
     if (r != 0) goto out;
   }
   else if (OP_RANDSEQ_READ == operation) {
-    r = seq_read_bench(secondsToRun, num_objects, concurrentios, prevPid, no_verify, true);   // use_randseq = true
-=======
-    r = seq_read_bench(secondsToRun, num_ops, concurrentios, prevPid, no_verify);
-    if (r != 0) goto out;
-  }
-  else if (OP_RAND_READ == operation) {
-    r = rand_read_bench(secondsToRun, num_ops, concurrentios, prevPid, no_verify);
->>>>>>> 00647ff0
+    r = seq_read_bench(secondsToRun, num_ops, concurrentios, prevPid, no_verify, true);   // use_randseq = true
     if (r != 0) goto out;
   }
 
@@ -630,11 +622,7 @@
   return r;
 }
 
-<<<<<<< HEAD
-int ObjBencher::seq_read_bench(int seconds_to_run, int num_objects, int concurrentios, int pid, bool no_verify, bool use_randseq) {
-=======
-int ObjBencher::seq_read_bench(int seconds_to_run, int num_ops, int concurrentios, int pid, bool no_verify) {
->>>>>>> 00647ff0
+int ObjBencher::seq_read_bench(int seconds_to_run, int num_ops, int concurrentios, int pid, bool no_verify, bool use_randseq) {
   lock_cond lc(&lock);
 
   if (concurrentios <= 0) 
@@ -660,10 +648,8 @@
     writes_per_object = data.object_size / data.op_size;
 
   // setup sequence of operation indices, randomize if using randseq
-  // total_ops is not really num_objects but this is how seq_read_bench was treating it
-  int total_ops = num_objects;    
   std::vector<int> op_indices;
-  for (int i=0; i<total_ops; i++) {
+  for (int i=0; i<num_ops; i++) {
     op_indices.push_back(i);
   }
   if (use_randseq) {
@@ -713,11 +699,7 @@
 
   slot = 0;
   while ((!seconds_to_run || ceph_clock_now(cct) < finish_time) &&
-<<<<<<< HEAD
-	 total_ops > data.started) {
-=======
 	 num_ops > data.started) {
->>>>>>> 00647ff0
     lock.Lock();
     int old_slot = slot;
     bool found = false;

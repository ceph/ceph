// -*- mode:C++; tab-width:8; c-basic-offset:2; indent-tabs-mode:t -*-
// vim: ts=8 sw=2 smarttab
/*
 * Ceph - scalable distributed file system
 *
 * Copyright (C) 2009 Sage Weil <sage@newdream.net>
 *
 * This is free software; you can redistribute it and/or
 * modify it under the terms of the GNU Lesser General Public
 * License version 2.1, as published by the Free Software
 * Foundation.  See file COPYING.
 *
 */

#ifndef CEPH_OBJ_BENCHER_H
#define CEPH_OBJ_BENCHER_H

#include "common/ceph_context.h"
#include "common/Formatter.h"
#include "ceph_time.h"
#include <cfloat>

using ceph::mono_clock;

struct bench_interval_data {
  double min_bandwidth = DBL_MAX;
  double max_bandwidth = 0;
  double avg_bandwidth = 0;
  int bandwidth_cycles = 0;
  double bandwidth_diff_sum = 0;
  int min_iops = INT_MAX;
  int max_iops = 0;
  double avg_iops = 0;
  int iops_cycles = 0;
  double iops_diff_sum = 0;
};

struct bench_data {
  bool done; //is the benchmark is done
  uint64_t object_size; //the size of the objects
  uint64_t op_size;     // the size of the read/write ops
  bool hints;
  // same as object_size for write tests
  int in_flight; //number of reads/writes being waited on
  int started;
  int finished;
  double min_latency;
  double max_latency;
  double avg_latency;
  struct bench_interval_data idata; // data that is updated by time intervals and not by events
  double latency_diff_sum;
  std::chrono::duration<double> cur_latency; //latency of last completed transaction - in seconds by default
  mono_time start_time; //start time for benchmark - use the monotonic clock as we'll measure the passage of time
  char *object_contents; //pointer to the contents written to each object
};

const int OP_WRITE     = 1;
const int OP_SEQ_READ  = 2;
const int OP_RAND_READ = 3;

// Object is composed of <oid,namespace>
typedef std::pair<std::string, std::string> Object;

class ObjBencher {
  bool show_time;
  Formatter *formatter = NULL;
  ostream *outstream = NULL;
public:
  CephContext *cct;
protected:
  Mutex lock;

  static void *status_printer(void *bencher);

  struct bench_data data;

  int fetch_bench_metadata(const std::string& metadata_file, uint64_t* op_size,
<<<<<<< HEAD
			   uint64_t* object_size, int* num_objects, int* prevPid, int* num_ops);

  int write_bench(int secondsToRun, int concurrentios, const string& run_name_meta, unsigned max_objects);
  int seq_read_bench(int secondsToRun, int num_ops, int concurrentios, int writePid, bool no_verify=false);
  int rand_read_bench(int secondsToRun, int num_ops, int concurrentios, int writePid, bool no_verify=false);
=======
			   uint64_t* object_size, int* num_objects, int* prev_pid);

  int write_bench(int secondsToRun, int concurrentios, const string& run_name_meta, unsigned max_objects, int prev_pid);
  int seq_read_bench(int secondsToRun, int num_objects, int concurrentios, int writePid, bool no_verify=false);
  int rand_read_bench(int secondsToRun, int num_objects, int concurrentios, int writePid, bool no_verify=false);
>>>>>>> 1ffe77bf

  int clean_up(int num_objects, int prevPid, int concurrentios);
  bool more_objects_matching_prefix(const std::string& prefix, std::list<Object>* name);

  virtual int completions_init(int concurrentios) = 0;
  virtual void completions_done() = 0;

  virtual int create_completion(int i, void (*cb)(void *, void*), void *arg) = 0;
  virtual void release_completion(int slot) = 0;

  virtual bool completion_is_done(int slot) = 0;
  virtual int completion_wait(int slot) = 0;
  virtual int completion_ret(int slot) = 0;

  virtual int aio_read(const std::string& oid, int slot, bufferlist *pbl, size_t len, size_t offset) = 0;
  virtual int aio_write(const std::string& oid, int slot, bufferlist& bl, size_t len, size_t offset) = 0;
  virtual int aio_remove(const std::string& oid, int slot) = 0;
  virtual int sync_read(const std::string& oid, bufferlist& bl, size_t len) = 0;
  virtual int sync_write(const std::string& oid, bufferlist& bl, size_t len) = 0;
  virtual int sync_remove(const std::string& oid) = 0;

  virtual bool get_objects(std::list< std::pair<std::string, std::string> >* objects, int num) = 0;
  virtual void set_namespace(const std::string&) {}

  ostream& out(ostream& os);
  ostream& out(ostream& os, utime_t& t);
public:
  explicit ObjBencher(CephContext *cct_) : show_time(false), cct(cct_), lock("ObjBencher::lock"), data() {}
  virtual ~ObjBencher() {}
  int aio_bench(
    int operation, int secondsToRun,
    int concurrentios, uint64_t op_size, uint64_t object_size, unsigned max_objects,
    bool cleanup, bool hints, const std::string& run_name, bool reuse_bench, bool no_verify=false);
  int clean_up(const std::string& prefix, int concurrentios, const std::string& run_name);

  void set_show_time(bool dt) {
    show_time = dt;
  }
  void set_formatter(Formatter *f) {
    formatter = f;
  }
  void set_outstream(ostream& os) {
    outstream = &os;
  }
  int clean_up_slow(const std::string& prefix, int concurrentios);
};


#endif<|MERGE_RESOLUTION|>--- conflicted
+++ resolved
@@ -75,19 +75,11 @@
   struct bench_data data;
 
   int fetch_bench_metadata(const std::string& metadata_file, uint64_t* op_size,
-<<<<<<< HEAD
-			   uint64_t* object_size, int* num_objects, int* prevPid, int* num_ops);
+			   uint64_t* object_size, int* num_objects, int* prev_pid, int* num_ops);
 
-  int write_bench(int secondsToRun, int concurrentios, const string& run_name_meta, unsigned max_objects);
+  int write_bench(int secondsToRun, int concurrentios, const string& run_name_meta, unsigned max_objects, int prev_pid);
   int seq_read_bench(int secondsToRun, int num_ops, int concurrentios, int writePid, bool no_verify=false);
   int rand_read_bench(int secondsToRun, int num_ops, int concurrentios, int writePid, bool no_verify=false);
-=======
-			   uint64_t* object_size, int* num_objects, int* prev_pid);
-
-  int write_bench(int secondsToRun, int concurrentios, const string& run_name_meta, unsigned max_objects, int prev_pid);
-  int seq_read_bench(int secondsToRun, int num_objects, int concurrentios, int writePid, bool no_verify=false);
-  int rand_read_bench(int secondsToRun, int num_objects, int concurrentios, int writePid, bool no_verify=false);
->>>>>>> 1ffe77bf
 
   int clean_up(int num_objects, int prevPid, int concurrentios);
   bool more_objects_matching_prefix(const std::string& prefix, std::list<Object>* name);

// -*- mode:C++; tab-width:8; c-basic-offset:2; indent-tabs-mode:t -*-
// vim: ts=8 sw=2 smarttab
/*
 * Ceph - scalable distributed file system
 *
 * Copyright (C) 2009 Sage Weil <sage@newdream.net>
 *
 * This is free software; you can redistribute it and/or
 * modify it under the terms of the GNU Lesser General Public
 * License version 2.1, as published by the Free Software
 * Foundation.  See file COPYING.
 *
 */

#ifndef CEPH_OBJ_BENCHER_H
#define CEPH_OBJ_BENCHER_H

#include "common/config.h"
#include "common/Cond.h"
#include "common/ceph_context.h"
#include "common/Formatter.h"
#include <cfloat>

struct bench_interval_data {
  double min_bandwidth = DBL_MAX;
  double max_bandwidth = 0;
  int min_iops = INT_MAX;
  int max_iops = 0;
};

struct bench_history {
  vector<double> bandwidth;
  vector<double> latency;
  vector<long> iops;
};

struct bench_data {
  bool done; //is the benchmark is done
  uint64_t object_size; //the size of the objects
  uint64_t op_size;     // the size of the read/write ops
  // same as object_size for write tests
  int in_flight; //number of reads/writes being waited on
  int started;
  int finished;
  double min_latency;
  double max_latency;
  double avg_latency;
  struct bench_interval_data idata; // data that is updated by time intervals and not by events
  struct bench_history history; // data history, used to calculate stddev
  utime_t cur_latency; //latency of last completed transaction
  utime_t start_time; //start time for benchmark
  char *object_contents; //pointer to the contents written to each object
};

const int OP_WRITE     = 1;
const int OP_SEQ_READ  = 2;
const int OP_RAND_READ = 3;

// Object is composed of <oid,namespace>
typedef std::pair<std::string, std::string> Object;

class ObjBencher {
  bool show_time;
  Formatter *formatter = NULL;
  ostream *outstream = NULL;
public:
  CephContext *cct;
protected:
  Mutex lock;

  static void *status_printer(void *bencher);

  struct bench_data data;

<<<<<<< HEAD
  int fetch_bench_metadata(const std::string& metadata_file, size_t* op_size,
			   size_t* object_size, int* num_objects,
			   int* num_writes, int* prevPid);
=======
  int fetch_bench_metadata(const std::string& metadata_file, uint64_t* op_size,
			   uint64_t* object_size, int* num_objects, int* prevPid);
>>>>>>> a8e359f1

  int write_bench(int secondsToRun, int concurrentios, const string& run_name_meta, unsigned max_objects);
  int seq_read_bench(int secondsToRun, int num_objects, int num_writes, int concurrentios, int writePid, bool no_verify=false);
  int rand_read_bench(int secondsToRun, int num_objects, int num_writes, int concurrentios, int writePid, bool no_verify=false);

  int clean_up(int num_objects, int prevPid, int concurrentios);
  bool more_objects_matching_prefix(const std::string& prefix, std::list<Object>* name);

  virtual int completions_init(int concurrentios) = 0;
  virtual void completions_done() = 0;

  virtual int create_completion(int i, void (*cb)(void *, void*), void *arg) = 0;
  virtual void release_completion(int slot) = 0;

  virtual bool completion_is_done(int slot) = 0;
  virtual int completion_wait(int slot) = 0;
  virtual int completion_ret(int slot) = 0;

  virtual int aio_read(const std::string& oid, int slot, bufferlist *pbl, size_t len, size_t offset) = 0;
  virtual int aio_write(const std::string& oid, int slot, bufferlist& bl, size_t len, size_t offset) = 0;
  virtual int aio_remove(const std::string& oid, int slot) = 0;
  virtual int sync_read(const std::string& oid, bufferlist& bl, size_t len) = 0;
  virtual int sync_write(const std::string& oid, bufferlist& bl, size_t len) = 0;
  virtual int sync_remove(const std::string& oid) = 0;

  virtual bool get_objects(std::list< std::pair<std::string, std::string> >* objects, int num) = 0;
  virtual void set_namespace(const std::string&) {}

  ostream& out(ostream& os);
  ostream& out(ostream& os, utime_t& t);
public:
  explicit ObjBencher(CephContext *cct_) : show_time(false), cct(cct_), lock("ObjBencher::lock") {}
  virtual ~ObjBencher() {}
  int aio_bench(
    int operation, int secondsToRun,
    int concurrentios, uint64_t op_size, uint64_t object_size, unsigned max_objects,
    bool cleanup, const std::string& run_name, bool no_verify=false);
  int clean_up(const std::string& prefix, int concurrentios, const std::string& run_name);

  void set_show_time(bool dt) {
    show_time = dt;
  }
  void set_formatter(Formatter *f) {
    formatter = f;
  }
  void set_outstream(ostream& os) {
    outstream = &os;
  }
  int clean_up_slow(const std::string& prefix, int concurrentios);
};


#endif<|MERGE_RESOLUTION|>--- conflicted
+++ resolved
@@ -72,14 +72,9 @@
 
   struct bench_data data;
 
-<<<<<<< HEAD
-  int fetch_bench_metadata(const std::string& metadata_file, size_t* op_size,
-			   size_t* object_size, int* num_objects,
-			   int* num_writes, int* prevPid);
-=======
   int fetch_bench_metadata(const std::string& metadata_file, uint64_t* op_size,
-			   uint64_t* object_size, int* num_objects, int* prevPid);
->>>>>>> a8e359f1
+			   uint64_t* object_size, int* num_objects,
+                           int* num_writes, int* prevPid);
 
   int write_bench(int secondsToRun, int concurrentios, const string& run_name_meta, unsigned max_objects);
   int seq_read_bench(int secondsToRun, int num_objects, int num_writes, int concurrentios, int writePid, bool no_verify=false);

--- conflicted
+++ resolved
@@ -84,7 +84,8 @@
 
 if LINUX
 libcommon_internal_la_SOURCES += \
-	common/linux_version.c 
+	common/linux_version.c \
+	common/blkdev.cc
 endif
 
 if SOLARIS
@@ -97,20 +98,10 @@
         common/aix_errno.cc
 endif
 
-<<<<<<< HEAD
 if FREEBSD
 libcommon_internal_la_SOURCES += \
        common/freebsd_version.c \
        common/blkdev.cc
-endif
-
-if WITH_RBD
-=======
-# used by RBD and FileStore
->>>>>>> 6ea7d492
-if LINUX
-libcommon_internal_la_SOURCES += \
-	common/blkdev.cc
 endif
 
 if ENABLE_XIO

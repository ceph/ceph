--- conflicted
+++ resolved
@@ -410,44 +410,6 @@
   return true;
 }
 
-<<<<<<< HEAD
-bool ceph_argparse_withlonglong(std::vector<const char*> &args,
-	std::vector<const char*>::iterator &i, long long *ret,
-	std::ostream *oss, ...)
-{
-  bool r;
-  bool isOption = false;
-  bool isNumeric = true;
-  va_list ap;
-  std::string str;
-  va_start(ap, oss);
-  r = va_ceph_argparse_witharg(args, i, &str, ap);
-  va_end(ap);
-  if (!r) {
-    return false;
-  }
-
-  ceph_arg_value_type(str.c_str(),&isOption,&isNumeric);
-  if((isOption == true) || (isNumeric == false)) {
-     *ret = EXIT_FAILURE;
-     if(isOption == true) {
-     *oss << "Missing option value";
-        }
-     else {
-        *oss << "The option value '"<<str<<"' is invalid";
-        }
-     return true;
-    }
-
-  std::string err;
-  long long myret = strict_strtoll(str.c_str(), 10, &err);
-  *ret = myret;
-  if (!err.empty()) {
-    *oss << err;
-  }
-  return true;
-}
-=======
 template bool ceph_argparse_witharg<int>(std::vector<const char*> &args,
 	std::vector<const char*>::iterator &i, int *ret,
 	std::ostream *oss, ...);
@@ -455,7 +417,6 @@
 template bool ceph_argparse_witharg<long long>(std::vector<const char*> &args,
 	std::vector<const char*>::iterator &i, long long *ret,
 	std::ostream *oss, ...);
->>>>>>> 03d2d801
 
 template bool ceph_argparse_witharg<float>(std::vector<const char*> &args,
 	std::vector<const char*>::iterator &i, float *ret,

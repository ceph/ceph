--- conflicted
+++ resolved
@@ -4,11 +4,7 @@
  *  Created on: Sep 14, 2010
  *      Author: gregf
  *      contains functions used by Ceph to convert named addresses
-<<<<<<< HEAD
- *      (eg ceph.com) into IP addresses (ie 127.0.0.1). 
-=======
  *      (eg ceph.com) into IP addresses (ie 127.0.0.1).  
->>>>>>> 7705ef6f
  */
 
 #ifndef ADDR_PARSING_H_

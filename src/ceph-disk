--- conflicted
+++ resolved
@@ -1970,12 +1970,9 @@
 
         update_partition(journal, 'prepared')
 
-<<<<<<< HEAD
         # wait for udev event queue to clear
         udev_settle()
 
-=======
->>>>>>> 41d59fcc
         LOG.debug('Journal is GPT partition %s', journal_symlink)
 		#
 		# Check if the kernel/udev detected the change, if not then we need to probe
@@ -2224,6 +2221,13 @@
                 ],
             )
             update_partition(data, 'created')
+            command(
+                [
+                    # wait for udev event queue to clear
+                    'udevadm',
+                    'settle',
+                    ],
+                )
         except subprocess.CalledProcessError as e:
             raise Error(e)
 
@@ -2319,16 +2323,11 @@
             )
         except subprocess.CalledProcessError as e:
             raise Error(e)
-<<<<<<< HEAD
-        # wait for udev event queue to clear
-        udev_settle();
-=======
         update_partition(data, 'prepared')
         command_check_call(['udevadm', 'trigger',
                             '--action=add',
                             '--sysname-match',
                             os.path.basename(rawdev)])
->>>>>>> 41d59fcc
 
 def check_journal_reqs(args):
     _, allows_journal = command([
@@ -3335,7 +3334,6 @@
 
 
 
-<<<<<<< HEAD
 def get_blkdev_partition_type(basedev, partdev, partnum):
     return get_blkid_partition_info(partdev, 'ID_PART_ENTRY_TYPE')
     #return get_sgdisk_partition_info(basedev, partnum, 'Partition GUID code: (\S+)')
@@ -3362,13 +3360,6 @@
         return p.get(what)
     else:
         return p
-=======
-def get_partition_type(part):
-    return get_sgdisk_partition_info(part, 'Partition GUID code: (\S+)')
-
-def get_partition_uuid(part):
-    return get_sgdisk_partition_info(part, 'Partition unique GUID: (\S+)')
->>>>>>> 41d59fcc
 
 def get_sgdisk_partition_info(basedev, partnum, regexp):
     out, _ = command(['sgdisk', '-i', partnum, basedev])

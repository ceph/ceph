--- conflicted
+++ resolved
@@ -47,11 +47,8 @@
 #include "messages/MClientLease.h"
 #include "messages/MClientSnap.h"
 #include "messages/MCommandReply.h"
-<<<<<<< HEAD
 #include "messages/MClientQuota.h"
-=======
 #include "messages/MOSDMap.h"
->>>>>>> 3b46995c
 
 #include "messages/MGenericMessage.h"
 
@@ -2441,7 +2438,6 @@
     in->snaprealm_item.remove_myself();
     if (in == root) {
       root = 0;
-<<<<<<< HEAD
       root_ancestor = 0;
       while (!root_parents.empty()) {
         Inode *in = root_parents.begin()->second;
@@ -2449,7 +2445,6 @@
         put_inode(in);
       }
     }
-=======
 
     if (!in->oset.objects.empty()) {
       ldout(cct, 0) << __func__ << ": leftover objects on inode 0x"
@@ -2457,7 +2452,6 @@
       assert(in->oset.objects.empty());
     }
 
->>>>>>> 3b46995c
     delete in->fcntl_locks;
     delete in->flock_locks;
     delete in;

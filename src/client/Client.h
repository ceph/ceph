// -*- mode:C++; tab-width:8; c-basic-offset:2; indent-tabs-mode:t -*- 
// vim: ts=8 sw=2 smarttab
/*
 * Ceph - scalable distributed file system
 *
 * Copyright (C) 2004-2006 Sage Weil <sage@newdream.net>
 *
 * This is free software; you can redistribute it and/or
 * modify it under the terms of the GNU Lesser General Public
 * License version 2.1, as published by the Free Software
 * Foundation.  See file COPYING.
 *
 */


#ifndef CEPH_CLIENT_H
#define CEPH_CLIENT_H

#include "common/CommandTable.h"
#include "common/Finisher.h"
#include "common/Timer.h"
#include "common/ceph_mutex.h"
#include "common/cmdparse.h"
#include "common/compiler_extensions.h"
#include "include/common_fwd.h"
#include "include/cephfs/ceph_ll_client.h"
#include "include/filepath.h"
#include "include/interval_set.h"
#include "include/lru.h"
#include "include/types.h"
#include "include/unordered_map.h"
#include "include/unordered_set.h"
#include "include/cephfs/metrics/Types.h"
#include "mds/mdstypes.h"
#include "include/cephfs/types.h"
#include "msg/Dispatcher.h"
#include "msg/MessageRef.h"
#include "msg/Messenger.h"
#include "osdc/ObjectCacher.h"

#include "RWRef.h"
#include "InodeRef.h"
#include "MetaSession.h"
#include "UserPerm.h"

#include <fstream>
#include <map>
#include <memory>
#include <set>
#include <string>
#include <thread>

using std::set;
using std::map;
using std::fstream;

class FSMap;
class FSMapUser;
class MonClient;


struct DirStat;
struct LeaseStat;
struct InodeStat;

class Filer;
class Objecter;
class WritebackHandler;

class MDSMap;
class Message;
class destructive_lock_ref_t;

enum {
  l_c_first = 20000,
  l_c_reply,
  l_c_lat,
  l_c_wrlat,
  l_c_read,
  l_c_fsync,
  l_c_md_avg,
  l_c_md_sqsum,
  l_c_md_ops,
  l_c_rd_avg,
  l_c_rd_sqsum,
  l_c_rd_ops,
  l_c_wr_avg,
  l_c_wr_sqsum,
  l_c_wr_ops,
  l_c_last,
};


class MDSCommandOp : public CommandOp
{
  public:
  mds_gid_t     mds_gid;

  explicit MDSCommandOp(ceph_tid_t t) : CommandOp(t) {}
};

/* error code for ceph_fuse */
#define CEPH_FUSE_NO_MDS_UP    -((1<<16)+0) /* no mds up deteced in ceph_fuse */
#define CEPH_FUSE_LAST         -((1<<16)+1) /* (unused) */

// ============================================
// types for my local metadata cache
/* basic structure:
   
 - Dentries live in an LRU loop.  they get expired based on last access.
      see include/lru.h.  items can be bumped to "mid" or "top" of list, etc.
 - Inode has ref count for each Fh, Dir, or Dentry that points to it.
 - when Inode ref goes to 0, it's expired.
 - when Dir is empty, it's removed (and it's Inode ref--)
 
*/

/* getdir result */
struct DirEntry {
  explicit DirEntry(const std::string &s) : d_name(s), stmask(0) {}
  DirEntry(const std::string &n, struct stat& s, int stm)
    : d_name(n), st(s), stmask(stm) {}

  std::string d_name;
  struct stat st;
  int stmask;
};

struct Cap;
class Dir;
class Dentry;
struct SnapRealm;
struct Fh;
struct CapSnap;

struct MetaRequest;
class ceph_lock_state_t;

// ========================================================
// client interface

struct dir_result_t {
  static const int SHIFT = 28;
  static const int64_t MASK = (1 << SHIFT) - 1;
  static const int64_t HASH = 0xFFULL << (SHIFT + 24); // impossible frag bits
  static const loff_t END = 1ULL << (SHIFT + 32);

  struct dentry {
    int64_t offset;
    std::string name;
    std::string alternate_name;
    InodeRef inode;
    explicit dentry(int64_t o) : offset(o) {}
    dentry(int64_t o, std::string n, std::string an, InodeRef in) :
      offset(o), name(std::move(n)), alternate_name(std::move(an)), inode(std::move(in)) {}
  };
  struct dentry_off_lt {
    bool operator()(const dentry& d, int64_t off) const {
      return dir_result_t::fpos_cmp(d.offset, off) < 0;
    }
  };


  explicit dir_result_t(Inode *in, const UserPerm& perms);


  static uint64_t make_fpos(unsigned h, unsigned l, bool hash) {
    uint64_t v =  ((uint64_t)h<< SHIFT) | (uint64_t)l;
    if (hash)
      v |= HASH;
    else
      ceph_assert((v & HASH) != HASH);
    return v;
  }
  static unsigned fpos_high(uint64_t p) {
    unsigned v = (p & (END-1)) >> SHIFT;
    if ((p & HASH) == HASH)
      return ceph_frag_value(v);
    return v;
  }
  static unsigned fpos_low(uint64_t p) {
    return p & MASK;
  }
  static int fpos_cmp(uint64_t l, uint64_t r) {
    int c = ceph_frag_compare(fpos_high(l), fpos_high(r));
    if (c)
      return c;
    if (fpos_low(l) == fpos_low(r))
      return 0;
    return fpos_low(l) < fpos_low(r) ? -1 : 1;
  }

  unsigned offset_high() { return fpos_high(offset); }
  unsigned offset_low() { return fpos_low(offset); }

  void set_end() { offset |= END; }
  bool at_end() { return (offset & END); }

  void set_hash_order() { offset |= HASH; }
  bool hash_order() { return (offset & HASH) == HASH; }

  bool is_cached() {
    if (buffer.empty())
      return false;
    if (hash_order()) {
      return buffer_frag.contains(offset_high());
    } else {
      return buffer_frag == frag_t(offset_high());
    }
  }

  void reset() {
    last_name.clear();
    next_offset = 2;
    offset = 0;
    ordered_count = 0;
    cache_index = 0;
    buffer.clear();
  }

  InodeRef inode;
  int64_t offset;        // hash order:
			 //   (0xff << 52) | ((24 bits hash) << 28) |
			 //   (the nth entry has hash collision);
			 // frag+name order;
			 //   ((frag value) << 28) | (the nth entry in frag);

  unsigned next_offset;  // offset of next chunk (last_name's + 1)
  std::string last_name;      // last entry in previous chunk

  uint64_t release_count;
  uint64_t ordered_count;
  unsigned cache_index;
  int start_shared_gen;  // dir shared_gen at start of readdir
  UserPerm perms;

  frag_t buffer_frag;

  std::vector<dentry> buffer;
  struct dirent de;
};

class Client : public Dispatcher, public md_config_obs_t {
public:
  friend class C_Block_Sync; // Calls block map and protected helpers
  friend class C_Client_CacheInvalidate;  // calls ino_invalidate_cb
  friend class C_Client_DentryInvalidate;  // calls dentry_invalidate_cb
  friend class C_Client_FlushComplete; // calls put_inode()
  friend class C_Client_Remount;
  friend class C_Client_RequestInterrupt;
  friend class C_Deleg_Timeout; // Asserts on client_lock, called when a delegation is unreturned
  friend class C_Client_CacheRelease; // Asserts on client_lock
  friend class SyntheticClient;
  friend void intrusive_ptr_release(Inode *in);
  template <typename T> friend struct RWRefState;
  template <typename T> friend class RWRef;

  using Dispatcher::cct;
  using clock = ceph::coarse_mono_clock;

  typedef int (*add_dirent_cb_t)(void *p, struct dirent *de, struct ceph_statx *stx, off_t off, Inode *in);

  struct walk_dentry_result {
    InodeRef in;
    std::string alternate_name;
  };

  class CommandHook : public AdminSocketHook {
  public:
    explicit CommandHook(Client *client);
    int call(std::string_view command, const cmdmap_t& cmdmap,
	     const bufferlist&,
	     Formatter *f,
	     std::ostream& errss,
	     bufferlist& out) override;
  private:
    Client *m_client;
  };

  // snapshot info returned via get_snap_info(). nothing to do
  // with SnapInfo on the MDS.
  struct SnapInfo {
    snapid_t id;
    std::map<std::string, std::string> metadata;
  };

  Client(Messenger *m, MonClient *mc, Objecter *objecter_);
  Client(const Client&) = delete;
  Client(const Client&&) = delete;
  virtual ~Client() override;

  static UserPerm pick_my_perms(CephContext *c) {
    uid_t uid = c->_conf->client_mount_uid >= 0 ? c->_conf->client_mount_uid : -1;
    gid_t gid = c->_conf->client_mount_gid >= 0 ? c->_conf->client_mount_gid : -1;
    return UserPerm(uid, gid);
  }
  UserPerm pick_my_perms() {
    uid_t uid = user_id >= 0 ? user_id : -1;
    gid_t gid = group_id >= 0 ? group_id : -1;
    return UserPerm(uid, gid);
  }

  int mount(const std::string &mount_root, const UserPerm& perms,
	    bool require_mds=false, const std::string &fs_name="");
  void unmount();
  bool is_unmounting() const {
    return mount_state.check_current_state(CLIENT_UNMOUNTING);
  }
  bool is_mounted() const {
    return mount_state.check_current_state(CLIENT_MOUNTED);
  }
  bool is_mounting() const {
    return mount_state.check_current_state(CLIENT_MOUNTING);
  }
  bool is_initialized() const {
    return initialize_state.check_current_state(CLIENT_INITIALIZED);
  }
  void abort_conn();

  void set_uuid(const std::string& uuid);
  void set_session_timeout(unsigned timeout);
  int start_reclaim(const std::string& uuid, unsigned flags,
		    const std::string& fs_name);
  void finish_reclaim();

  fs_cluster_id_t get_fs_cid() {
    return fscid;
  }

  int mds_command(
    const std::string &mds_spec,
    const std::vector<std::string>& cmd,
    const bufferlist& inbl,
    bufferlist *poutbl, std::string *prs, Context *onfinish);

  // these should (more or less) mirror the actual system calls.
  int statfs(const char *path, struct statvfs *stbuf, const UserPerm& perms);

  // crap
  int chdir(const char *s, std::string &new_cwd, const UserPerm& perms);
  void _getcwd(std::string& cwd, const UserPerm& perms);
  void getcwd(std::string& cwd, const UserPerm& perms);

  // namespace ops
  int opendir(const char *name, dir_result_t **dirpp, const UserPerm& perms);
  int fdopendir(int dirfd, dir_result_t **dirpp, const UserPerm& perms);
  int closedir(dir_result_t *dirp);

  /**
   * Fill a directory listing from dirp, invoking cb for each entry
   * with the given pointer, the dirent, the struct stat, the stmask,
   * and the offset.
   *
   * Returns 0 if it reached the end of the directory.
   * If @a cb returns a negative error code, stop and return that.
   */
  int readdir_r_cb(dir_result_t *dirp, add_dirent_cb_t cb, void *p,
		   unsigned want=0, unsigned flags=AT_STATX_DONT_SYNC,
		   bool getref=false);

  struct dirent * readdir(dir_result_t *d);
  int readdir_r(dir_result_t *dirp, struct dirent *de);
  int readdirplus_r(dir_result_t *dirp, struct dirent *de, struct ceph_statx *stx, unsigned want, unsigned flags, Inode **out);

  int getdir(const char *relpath, std::list<std::string>& names,
	     const UserPerm& perms);  // get the whole dir at once.

  /**
   * Returns the length of the buffer that got filled in, or -errno.
   * If it returns -CEPHFS_ERANGE you just need to increase the size of the
   * buffer and try again.
   */
  int _getdents(dir_result_t *dirp, char *buf, int buflen, bool ful);  // get a bunch of dentries at once
  int getdents(dir_result_t *dirp, char *buf, int buflen) {
    return _getdents(dirp, buf, buflen, true);
  }
  int getdnames(dir_result_t *dirp, char *buf, int buflen) {
    return _getdents(dirp, buf, buflen, false);
  }

  void rewinddir(dir_result_t *dirp);
  loff_t telldir(dir_result_t *dirp);
  void seekdir(dir_result_t *dirp, loff_t offset);

  int may_delete(const char *relpath, const UserPerm& perms);
  int link(const char *existing, const char *newname, const UserPerm& perm, std::string alternate_name="");
  int unlink(const char *path, const UserPerm& perm);
  int unlinkat(int dirfd, const char *relpath, int flags, const UserPerm& perm);
  int rename(const char *from, const char *to, const UserPerm& perm, std::string alternate_name="");

  // dirs
  int mkdir(const char *path, mode_t mode, const UserPerm& perm, std::string alternate_name="");
  int mkdirat(int dirfd, const char *relpath, mode_t mode, const UserPerm& perm,
              std::string alternate_name="");
  int mkdirs(const char *path, mode_t mode, const UserPerm& perms);
  int rmdir(const char *path, const UserPerm& perms);

  // symlinks
  int readlink(const char *path, char *buf, loff_t size, const UserPerm& perms);
  int readlinkat(int dirfd, const char *relpath, char *buf, loff_t size, const UserPerm& perms);

  int symlink(const char *existing, const char *newname, const UserPerm& perms, std::string alternate_name="");
  int symlinkat(const char *target, int dirfd, const char *relpath, const UserPerm& perms,
                std::string alternate_name="");

  // path traversal for high-level interface
  int walk(std::string_view path, struct walk_dentry_result* result, const UserPerm& perms, bool followsym=true);

  // inode stuff
  unsigned statx_to_mask(unsigned int flags, unsigned int want);
  int stat(const char *path, struct stat *stbuf, const UserPerm& perms,
	   frag_info_t *dirstat=0, int mask=CEPH_STAT_CAP_INODE_ALL);
  int statx(const char *path, struct ceph_statx *stx,
	    const UserPerm& perms,
	    unsigned int want, unsigned int flags);
  int lstat(const char *path, struct stat *stbuf, const UserPerm& perms,
	    frag_info_t *dirstat=0, int mask=CEPH_STAT_CAP_INODE_ALL);

  int setattr(const char *relpath, struct stat *attr, int mask,
	      const UserPerm& perms);
  int setattrx(const char *relpath, struct ceph_statx *stx, int mask,
	       const UserPerm& perms, int flags=0);
  int fsetattr(int fd, struct stat *attr, int mask, const UserPerm& perms);
  int fsetattrx(int fd, struct ceph_statx *stx, int mask, const UserPerm& perms);
  int chmod(const char *path, mode_t mode, const UserPerm& perms);
  int fchmod(int fd, mode_t mode, const UserPerm& perms);
  int chmodat(int dirfd, const char *relpath, mode_t mode, int flags, const UserPerm& perms);
  int lchmod(const char *path, mode_t mode, const UserPerm& perms);
  int chown(const char *path, uid_t new_uid, gid_t new_gid,
	    const UserPerm& perms);
  int fchown(int fd, uid_t new_uid, gid_t new_gid, const UserPerm& perms);
  int lchown(const char *path, uid_t new_uid, gid_t new_gid,
	     const UserPerm& perms);
  int chownat(int dirfd, const char *relpath, uid_t new_uid, gid_t new_gid,
              int flags, const UserPerm& perms);
  int utime(const char *path, struct utimbuf *buf, const UserPerm& perms);
  int lutime(const char *path, struct utimbuf *buf, const UserPerm& perms);
  int futime(int fd, struct utimbuf *buf, const UserPerm& perms);
  int utimes(const char *relpath, struct timeval times[2], const UserPerm& perms);
  int lutimes(const char *relpath, struct timeval times[2], const UserPerm& perms);
  int futimes(int fd, struct timeval times[2], const UserPerm& perms);
  int futimens(int fd, struct timespec times[2], const UserPerm& perms);
  int utimensat(int dirfd, const char *relpath, struct timespec times[2], int flags,
                const UserPerm& perms);
  int flock(int fd, int operation, uint64_t owner);
  int truncate(const char *path, loff_t size, const UserPerm& perms);

  // file ops
  int mknod(const char *path, mode_t mode, const UserPerm& perms, dev_t rdev=0);

  int create_and_open(int dirfd, const char *relpath, int flags, const UserPerm& perms,
                      mode_t mode, int stripe_unit, int stripe_count, int object_size,
                      const char *data_pool, std::string alternate_name);
  int open(const char *path, int flags, const UserPerm& perms, mode_t mode=0, std::string alternate_name="") {
    return open(path, flags, perms, mode, 0, 0, 0, NULL, alternate_name);
  }
  int open(const char *path, int flags, const UserPerm& perms,
	   mode_t mode, int stripe_unit, int stripe_count, int object_size,
	   const char *data_pool, std::string alternate_name="");
  int openat(int dirfd, const char *relpath, int flags, const UserPerm& perms,
             mode_t mode, int stripe_unit, int stripe_count,
             int object_size, const char *data_pool, std::string alternate_name);
  int openat(int dirfd, const char *path, int flags, const UserPerm& perms, mode_t mode=0,
             std::string alternate_name="") {
    return openat(dirfd, path, flags, perms, mode, 0, 0, 0, NULL, alternate_name);
  }

  int lookup_hash(inodeno_t ino, inodeno_t dirino, const char *name,
		  const UserPerm& perms);
  int lookup_ino(inodeno_t ino, const UserPerm& perms, Inode **inode=NULL);
  int lookup_name(Inode *in, Inode *parent, const UserPerm& perms);
  int _close(int fd);
  int close(int fd);
  loff_t lseek(int fd, loff_t offset, int whence);
  int read(int fd, char *buf, loff_t size, loff_t offset=-1);
  int preadv(int fd, const struct iovec *iov, int iovcnt, loff_t offset=-1);
  int write(int fd, const char *buf, loff_t size, loff_t offset=-1);
  int pwritev(int fd, const struct iovec *iov, int iovcnt, loff_t offset=-1);
  int fake_write_size(int fd, loff_t size);
  int ftruncate(int fd, loff_t size, const UserPerm& perms);
  int fsync(int fd, bool syncdataonly);
  int fstat(int fd, struct stat *stbuf, const UserPerm& perms,
	    int mask=CEPH_STAT_CAP_INODE_ALL);
  int fstatx(int fd, struct ceph_statx *stx, const UserPerm& perms,
	     unsigned int want, unsigned int flags);
  int statxat(int dirfd, const char *relpath,
              struct ceph_statx *stx, const UserPerm& perms,
              unsigned int want, unsigned int flags);
  int fallocate(int fd, int mode, loff_t offset, loff_t length);

  // full path xattr ops
  int getxattr(const char *path, const char *name, void *value, size_t size,
	       const UserPerm& perms);
  int lgetxattr(const char *path, const char *name, void *value, size_t size,
		const UserPerm& perms);
  int fgetxattr(int fd, const char *name, void *value, size_t size,
		const UserPerm& perms);
  int listxattr(const char *path, char *list, size_t size, const UserPerm& perms);
  int llistxattr(const char *path, char *list, size_t size, const UserPerm& perms);
  int flistxattr(int fd, char *list, size_t size, const UserPerm& perms);
  int removexattr(const char *path, const char *name, const UserPerm& perms);
  int lremovexattr(const char *path, const char *name, const UserPerm& perms);
  int fremovexattr(int fd, const char *name, const UserPerm& perms);
  int setxattr(const char *path, const char *name, const void *value,
	       size_t size, int flags, const UserPerm& perms);
  int lsetxattr(const char *path, const char *name, const void *value,
		size_t size, int flags, const UserPerm& perms);
  int fsetxattr(int fd, const char *name, const void *value, size_t size,
		int flags, const UserPerm& perms);

  int sync_fs();
  int64_t drop_caches();

  int get_snap_info(const char *path, const UserPerm &perms, SnapInfo *snap_info);

  // hpc lazyio
  int lazyio(int fd, int enable);
  int lazyio_propagate(int fd, loff_t offset, size_t count);
  int lazyio_synchronize(int fd, loff_t offset, size_t count);

  // expose file layout
  int describe_layout(const char *path, file_layout_t* layout,
		      const UserPerm& perms);
  int fdescribe_layout(int fd, file_layout_t* layout);
  int get_file_stripe_address(int fd, loff_t offset, std::vector<entity_addr_t>& address);
  int get_file_extent_osds(int fd, loff_t off, loff_t *len, std::vector<int>& osds);
  int get_osd_addr(int osd, entity_addr_t& addr);

  // expose mdsmap
  int64_t get_default_pool_id();

  // expose osdmap
  int get_local_osd();
  int get_pool_replication(int64_t pool);
  int64_t get_pool_id(const char *pool_name);
  std::string get_pool_name(int64_t pool);
  int get_osd_crush_location(int id, std::vector<std::pair<std::string, std::string> >& path);

  int enumerate_layout(int fd, std::vector<ObjectExtent>& result,
		       loff_t length, loff_t offset);

  int mksnap(const char *path, const char *name, const UserPerm& perm,
             mode_t mode=0, const std::map<std::string, std::string> &metadata={});
  int rmsnap(const char *path, const char *name, const UserPerm& perm, bool check_perms=false);

  // Inode permission checking
  int inode_permission(Inode *in, const UserPerm& perms, unsigned want);

  // expose caps
  int get_caps_issued(int fd);
  int get_caps_issued(const char *path, const UserPerm& perms);

  snapid_t ll_get_snapid(Inode *in);
  vinodeno_t ll_get_vino(Inode *in) {
    std::lock_guard lock(client_lock);
    return _get_vino(in);
  }
  // get inode from faked ino
  Inode *ll_get_inode(ino_t ino);
  Inode *ll_get_inode(vinodeno_t vino);
  int ll_lookup(Inode *parent, const char *name, struct stat *attr,
		Inode **out, const UserPerm& perms);
  int ll_lookup_inode(struct inodeno_t ino, const UserPerm& perms, Inode **inode);
  int ll_lookup_vino(vinodeno_t vino, const UserPerm& perms, Inode **inode);
  int ll_lookupx(Inode *parent, const char *name, Inode **out,
			struct ceph_statx *stx, unsigned want, unsigned flags,
			const UserPerm& perms);
  bool ll_forget(Inode *in, uint64_t count);
  bool ll_put(Inode *in);
  int ll_get_snap_ref(snapid_t snap);

  int ll_getattr(Inode *in, struct stat *st, const UserPerm& perms);
  int ll_getattrx(Inode *in, struct ceph_statx *stx, unsigned int want,
		  unsigned int flags, const UserPerm& perms);
  int ll_setattrx(Inode *in, struct ceph_statx *stx, int mask,
		  const UserPerm& perms);
  int ll_setattr(Inode *in, struct stat *st, int mask,
		 const UserPerm& perms);
  int ll_getxattr(Inode *in, const char *name, void *value, size_t size,
		  const UserPerm& perms);
  int ll_setxattr(Inode *in, const char *name, const void *value, size_t size,
		  int flags, const UserPerm& perms);
  int ll_removexattr(Inode *in, const char *name, const UserPerm& perms);
  int ll_listxattr(Inode *in, char *list, size_t size, const UserPerm& perms);
  int ll_opendir(Inode *in, int flags, dir_result_t **dirpp,
		 const UserPerm& perms);
  int ll_releasedir(dir_result_t* dirp);
  int ll_fsyncdir(dir_result_t* dirp);
  int ll_readlink(Inode *in, char *buf, size_t bufsize, const UserPerm& perms);
  int ll_mknod(Inode *in, const char *name, mode_t mode, dev_t rdev,
	       struct stat *attr, Inode **out, const UserPerm& perms);
  int ll_mknodx(Inode *parent, const char *name, mode_t mode, dev_t rdev,
	        Inode **out, struct ceph_statx *stx, unsigned want,
		unsigned flags, const UserPerm& perms);
  int ll_mkdir(Inode *in, const char *name, mode_t mode, struct stat *attr,
	       Inode **out, const UserPerm& perm);
  int ll_mkdirx(Inode *parent, const char *name, mode_t mode, Inode **out,
		struct ceph_statx *stx, unsigned want, unsigned flags,
		const UserPerm& perms);
  int ll_symlink(Inode *in, const char *name, const char *value,
		 struct stat *attr, Inode **out, const UserPerm& perms);
  int ll_symlinkx(Inode *parent, const char *name, const char *value,
		  Inode **out, struct ceph_statx *stx, unsigned want,
		  unsigned flags, const UserPerm& perms);
  int ll_unlink(Inode *in, const char *name, const UserPerm& perm);
  int ll_rmdir(Inode *in, const char *name, const UserPerm& perms);
  int ll_rename(Inode *parent, const char *name, Inode *newparent,
		const char *newname, const UserPerm& perm);
  int ll_link(Inode *in, Inode *newparent, const char *newname,
	      const UserPerm& perm);
  int ll_open(Inode *in, int flags, Fh **fh, const UserPerm& perms);
  int _ll_create(Inode *parent, const char *name, mode_t mode,
	      int flags, InodeRef *in, int caps, Fh **fhp,
	      const UserPerm& perms);
  int ll_create(Inode *parent, const char *name, mode_t mode, int flags,
		struct stat *attr, Inode **out, Fh **fhp,
		const UserPerm& perms);
  int ll_createx(Inode *parent, const char *name, mode_t mode,
		int oflags, Inode **outp, Fh **fhp,
		struct ceph_statx *stx, unsigned want, unsigned lflags,
		const UserPerm& perms);
  int ll_read_block(Inode *in, uint64_t blockid, char *buf,  uint64_t offset,
		    uint64_t length, file_layout_t* layout);

  int ll_write_block(Inode *in, uint64_t blockid,
		     char* buf, uint64_t offset,
		     uint64_t length, file_layout_t* layout,
		     uint64_t snapseq, uint32_t sync);
  int ll_commit_blocks(Inode *in, uint64_t offset, uint64_t length);

  int ll_statfs(Inode *in, struct statvfs *stbuf, const UserPerm& perms);
  int ll_walk(const char* name, Inode **i, struct ceph_statx *stx,
	       unsigned int want, unsigned int flags, const UserPerm& perms);
  uint32_t ll_stripe_unit(Inode *in);
  int ll_file_layout(Inode *in, file_layout_t *layout);
  uint64_t ll_snap_seq(Inode *in);

  int ll_read(Fh *fh, loff_t off, loff_t len, bufferlist *bl);
  int ll_write(Fh *fh, loff_t off, loff_t len, const char *data);
  int64_t ll_readv(struct Fh *fh, const struct iovec *iov, int iovcnt, int64_t off);
  int64_t ll_writev(struct Fh *fh, const struct iovec *iov, int iovcnt, int64_t off);
  loff_t ll_lseek(Fh *fh, loff_t offset, int whence);
  int ll_flush(Fh *fh);
  int ll_fsync(Fh *fh, bool syncdataonly);
  int ll_sync_inode(Inode *in, bool syncdataonly);
  int ll_fallocate(Fh *fh, int mode, int64_t offset, int64_t length);
  int ll_release(Fh *fh);
  int ll_getlk(Fh *fh, struct flock *fl, uint64_t owner);
  int ll_setlk(Fh *fh, struct flock *fl, uint64_t owner, int sleep);
  int ll_flock(Fh *fh, int cmd, uint64_t owner);
  int ll_lazyio(Fh *fh, int enable);
  int ll_file_layout(Fh *fh, file_layout_t *layout);
  void ll_interrupt(void *d);
  bool ll_handle_umask() {
    return acl_type != NO_ACL;
  }

  int ll_get_stripe_osd(struct Inode *in, uint64_t blockno,
			file_layout_t* layout);
  uint64_t ll_get_internal_offset(struct Inode *in, uint64_t blockno);

  int ll_num_osds(void);
  int ll_osdaddr(int osd, uint32_t *addr);
  int ll_osdaddr(int osd, char* buf, size_t size);

  void _ll_register_callbacks(struct ceph_client_callback_args *args);
  void ll_register_callbacks(struct ceph_client_callback_args *args); // deprecated
  int ll_register_callbacks2(struct ceph_client_callback_args *args);
  std::pair<int, bool> test_dentry_handling(bool can_invalidate);

  const char** get_tracked_conf_keys() const override;
  void handle_conf_change(const ConfigProxy& conf,
	                          const std::set <std::string> &changed) override;
  uint32_t get_deleg_timeout() { return deleg_timeout; }
  int set_deleg_timeout(uint32_t timeout);
  int ll_delegation(Fh *fh, unsigned cmd, ceph_deleg_cb_t cb, void *priv);

  entity_name_t get_myname() { return messenger->get_myname(); }
  void wait_on_list(std::list<ceph::condition_variable*>& ls);
  void signal_cond_list(std::list<ceph::condition_variable*>& ls);

  void set_filer_flags(int flags);
  void clear_filer_flags(int flags);

  void tear_down_cache();

  void update_metadata(std::string const &k, std::string const &v);

  client_t get_nodeid() { return whoami; }

  inodeno_t get_root_ino();
  Inode *get_root();

  virtual int init();
  virtual void shutdown();

  // messaging
  void cancel_commands(const MDSMap& newmap);
  void handle_mds_map(const MConstRef<MMDSMap>& m);
  void handle_fs_map(const MConstRef<MFSMap>& m);
  void handle_fs_map_user(const MConstRef<MFSMapUser>& m);
  void handle_osd_map(const MConstRef<MOSDMap>& m);

  void handle_lease(const MConstRef<MClientLease>& m);

  // inline data
  int uninline_data(Inode *in, Context *onfinish);

  // file caps
  void check_cap_issue(Inode *in, unsigned issued);
  void add_update_cap(Inode *in, MetaSession *session, uint64_t cap_id,
		      unsigned issued, unsigned wanted, unsigned seq, unsigned mseq,
		      inodeno_t realm, int flags, const UserPerm& perms);
  void remove_cap(Cap *cap, bool queue_release);
  void remove_all_caps(Inode *in);
  void remove_session_caps(MetaSession *session, int err);
  int mark_caps_flushing(Inode *in, ceph_tid_t *ptid);
  void adjust_session_flushing_caps(Inode *in, MetaSession *old_s, MetaSession *new_s);
  void flush_caps_sync();
  void kick_flushing_caps(Inode *in, MetaSession *session);
  void kick_flushing_caps(MetaSession *session);
  void early_kick_flushing_caps(MetaSession *session);
  int get_caps(Fh *fh, int need, int want, int *have, loff_t endoff);
  int get_caps_used(Inode *in);

  void maybe_update_snaprealm(SnapRealm *realm, snapid_t snap_created, snapid_t snap_highwater,
			      std::vector<snapid_t>& snaps);

  void handle_quota(const MConstRef<MClientQuota>& m);
  void handle_snap(const MConstRef<MClientSnap>& m);
  void handle_caps(const MConstRef<MClientCaps>& m);
  void handle_cap_import(MetaSession *session, Inode *in, const MConstRef<MClientCaps>& m);
  void handle_cap_export(MetaSession *session, Inode *in, const MConstRef<MClientCaps>& m);
  void handle_cap_trunc(MetaSession *session, Inode *in, const MConstRef<MClientCaps>& m);
  void handle_cap_flush_ack(MetaSession *session, Inode *in, Cap *cap, const MConstRef<MClientCaps>& m);
  void handle_cap_flushsnap_ack(MetaSession *session, Inode *in, const MConstRef<MClientCaps>& m);
  void handle_cap_grant(MetaSession *session, Inode *in, Cap *cap, const MConstRef<MClientCaps>& m);
  void cap_delay_requeue(Inode *in);

  void send_cap(Inode *in, MetaSession *session, Cap *cap, int flags,
		int used, int want, int retain, int flush,
		ceph_tid_t flush_tid);

  void send_flush_snap(Inode *in, MetaSession *session, snapid_t follows, CapSnap& capsnap);

  void flush_snaps(Inode *in);
  void get_cap_ref(Inode *in, int cap);
  void put_cap_ref(Inode *in, int cap);
  void wait_sync_caps(Inode *in, ceph_tid_t want);
  void wait_sync_caps(ceph_tid_t want);
  void queue_cap_snap(Inode *in, SnapContext &old_snapc);
  void finish_cap_snap(Inode *in, CapSnap &capsnap, int used);

  void _schedule_invalidate_dentry_callback(Dentry *dn, bool del);
  void _async_dentry_invalidate(vinodeno_t dirino, vinodeno_t ino, std::string& name);
  void _try_to_trim_inode(Inode *in, bool sched_inval);

  void _schedule_invalidate_callback(Inode *in, int64_t off, int64_t len);
  void _invalidate_inode_cache(Inode *in);
  void _invalidate_inode_cache(Inode *in, int64_t off, int64_t len);
  void _async_invalidate(vinodeno_t ino, int64_t off, int64_t len);

  void _schedule_ino_release_callback(Inode *in);
  void _async_inode_release(vinodeno_t ino);

  bool _release(Inode *in);

  /**
   * Initiate a flush of the data associated with the given inode.
   * If you specify a Context, you are responsible for holding an inode
   * reference for the duration of the flush. If not, _flush() will
   * take the reference for you.
   * @param in The Inode whose data you wish to flush.
   * @param c The Context you wish us to complete once the data is
   * flushed. If already flushed, this will be called in-line.
   *
   * @returns true if the data was already flushed, false otherwise.
   */
  bool _flush(Inode *in, Context *c);
  void _flush_range(Inode *in, int64_t off, uint64_t size);
  void _flushed(Inode *in);
  void flush_set_callback(ObjectCacher::ObjectSet *oset);

  void close_release(Inode *in);
  void close_safe(Inode *in);

  void lock_fh_pos(Fh *f);
  void unlock_fh_pos(Fh *f);

  // metadata cache
  void update_dir_dist(Inode *in, DirStat *st, mds_rank_t from);

  void clear_dir_complete_and_ordered(Inode *diri, bool complete);
  void insert_readdir_results(MetaRequest *request, MetaSession *session, Inode *diri);
  Inode* insert_trace(MetaRequest *request, MetaSession *session);
  void update_inode_file_size(Inode *in, int issued, uint64_t size,
			      uint64_t truncate_seq, uint64_t truncate_size);
  void update_inode_file_time(Inode *in, int issued, uint64_t time_warp_seq,
			      utime_t ctime, utime_t mtime, utime_t atime);

  Inode *add_update_inode(InodeStat *st, utime_t ttl, MetaSession *session,
			  const UserPerm& request_perms);
  Dentry *insert_dentry_inode(Dir *dir, const std::string& dname, LeaseStat *dlease,
			      Inode *in, utime_t from, MetaSession *session,
			      Dentry *old_dentry = NULL);
  void update_dentry_lease(Dentry *dn, LeaseStat *dlease, utime_t from, MetaSession *session);

  bool use_faked_inos() { return _use_faked_inos; }
  vinodeno_t map_faked_ino(ino_t ino);

  //notify the mds to flush the mdlog
  void flush_mdlog_sync(Inode *in);
  void flush_mdlog_sync();
  void flush_mdlog(MetaSession *session);

  void renew_caps();
  void renew_caps(MetaSession *session);
  void flush_cap_releases();
  void renew_and_flush_cap_releases();
  void tick();
  void start_tick_thread();

  void update_read_io_size(size_t size) {
    total_read_ops++;
    total_read_size += size;
  }

  void update_write_io_size(size_t size) {
    total_write_ops++;
    total_write_size += size;
  }

  void inc_dentry_nr() {
    ++dentry_nr;
  }
  void dec_dentry_nr() {
    --dentry_nr;
  }
  void dlease_hit() {
    ++dlease_hits;
  }
  void dlease_miss() {
    ++dlease_misses;
  }
  std::tuple<uint64_t, uint64_t, uint64_t> get_dlease_hit_rates() {
    return std::make_tuple(dlease_hits, dlease_misses, dentry_nr);
  }

  void cap_hit() {
    ++cap_hits;
  }
  void cap_miss() {
    ++cap_misses;
  }
  std::pair<uint64_t, uint64_t> get_cap_hit_rates() {
    return std::make_pair(cap_hits, cap_misses);
  }

  void inc_opened_files() {
    ++opened_files;
  }
  void dec_opened_files() {
    --opened_files;
  }
  std::pair<uint64_t, uint64_t> get_opened_files_rates() {
    return std::make_pair(opened_files, inode_map.size());
  }

  void inc_pinned_icaps() {
    ++pinned_icaps;
  }
  void dec_pinned_icaps(uint64_t nr=1) {
    pinned_icaps -= nr;
  }
  std::pair<uint64_t, uint64_t> get_pinned_icaps_rates() {
    return std::make_pair(pinned_icaps, inode_map.size());
  }

  void inc_opened_inodes() {
    ++opened_inodes;
  }
  void dec_opened_inodes() {
    --opened_inodes;
  }
  std::pair<uint64_t, uint64_t> get_opened_inodes_rates() {
    return std::make_pair(opened_inodes, inode_map.size());
  }

  /* timer_lock for 'timer' */
  ceph::mutex timer_lock = ceph::make_mutex("Client::timer_lock");
  SafeTimer timer;

  /* tick thread */
  std::thread upkeeper;
  ceph::condition_variable upkeep_cond;
  bool tick_thread_stopped = false;

  std::unique_ptr<PerfCounters> logger;
  std::unique_ptr<MDSMap> mdsmap;

  bool fuse_default_permissions;
<<<<<<< HEAD
  // entry_timeout,attr_timeout use for FUSE
  int entry_timeout, attr_timeout;
=======
  bool _collect_and_send_global_metrics;
>>>>>>> d8dcffa4

protected:
  std::list<ceph::condition_variable*> waiting_for_reclaim;
  /* Flags for check_caps() */
  static const unsigned CHECK_CAPS_NODELAY = 0x1;
  static const unsigned CHECK_CAPS_SYNCHRONOUS = 0x2;

  void check_caps(Inode *in, unsigned flags);

  void set_cap_epoch_barrier(epoch_t e);

  void handle_command_reply(const MConstRef<MCommandReply>& m);
  int fetch_fsmap(bool user);
  int resolve_mds(
      const std::string &mds_spec,
      std::vector<mds_gid_t> *targets);

  void get_session_metadata(std::map<std::string, std::string> *meta) const;
  bool have_open_session(mds_rank_t mds);
  void got_mds_push(MetaSession *s);
  MetaSessionRef _get_mds_session(mds_rank_t mds, Connection *con);  ///< return session for mds *and* con; null otherwise
  MetaSessionRef _get_or_open_mds_session(mds_rank_t mds);
  MetaSessionRef _open_mds_session(mds_rank_t mds);
  void _close_mds_session(MetaSession *s);
  void _closed_mds_session(MetaSession *s, int err=0, bool rejected=false);
  bool _any_stale_sessions() const;
  void _kick_stale_sessions();
  void handle_client_session(const MConstRef<MClientSession>& m);
  void send_reconnect(MetaSession *s);
  void resend_unsafe_requests(MetaSession *s);
  void wait_unsafe_requests();

  void dump_mds_requests(Formatter *f);
  void dump_mds_sessions(Formatter *f, bool cap_dump=false);

  int make_request(MetaRequest *req, const UserPerm& perms,
                   InodeRef *ptarget = 0, bool *pcreated = 0,
                   mds_rank_t use_mds=-1, bufferlist *pdirbl=0,
                   size_t feature_needed=ULONG_MAX);
  void put_request(MetaRequest *request);
  void unregister_request(MetaRequest *request);

  int verify_reply_trace(int r, MetaSession *session, MetaRequest *request,
			 const MConstRef<MClientReply>& reply,
			 InodeRef *ptarget, bool *pcreated,
			 const UserPerm& perms);
  void encode_cap_releases(MetaRequest *request, mds_rank_t mds);
  int encode_inode_release(Inode *in, MetaRequest *req,
			   mds_rank_t mds, int drop,
			   int unless,int force=0);
  void encode_dentry_release(Dentry *dn, MetaRequest *req,
			     mds_rank_t mds, int drop, int unless);
  mds_rank_t choose_target_mds(MetaRequest *req, Inode** phash_diri=NULL);
  void connect_mds_targets(mds_rank_t mds);
  void send_request(MetaRequest *request, MetaSession *session,
		    bool drop_cap_releases=false);
  MRef<MClientRequest> build_client_request(MetaRequest *request);
  void kick_requests(MetaSession *session);
  void kick_requests_closed(MetaSession *session);
  void handle_client_request_forward(const MConstRef<MClientRequestForward>& reply);
  void handle_client_reply(const MConstRef<MClientReply>& reply);
  bool is_dir_operation(MetaRequest *request);

  int path_walk(const filepath& fp, struct walk_dentry_result* result, const UserPerm& perms, bool followsym=true, int mask=0,
                InodeRef dirinode=nullptr);
  int path_walk(const filepath& fp, InodeRef *end, const UserPerm& perms,
                bool followsym=true, int mask=0, InodeRef dirinode=nullptr);

  // fake inode number for 32-bits ino_t
  void _assign_faked_ino(Inode *in);
  void _assign_faked_root(Inode *in);
  void _release_faked_ino(Inode *in);
  void _reset_faked_inos();
  vinodeno_t _map_faked_ino(ino_t ino);

  // Optional extra metadata about me to send to the MDS
  void populate_metadata(const std::string &mount_root);

  SnapRealm *get_snap_realm(inodeno_t r);
  SnapRealm *get_snap_realm_maybe(inodeno_t r);
  void put_snap_realm(SnapRealm *realm);
  bool adjust_realm_parent(SnapRealm *realm, inodeno_t parent);
  void update_snap_trace(const bufferlist& bl, SnapRealm **realm_ret, bool must_flush=true);
  void invalidate_snaprealm_and_children(SnapRealm *realm);

  void refresh_snapdir_attrs(Inode *in, Inode *diri);
  Inode *open_snapdir(Inode *diri);

  int get_fd() {
    int fd = free_fd_set.range_start();
    free_fd_set.erase(fd, 1);
    return fd;
  }
  void put_fd(int fd) {
    free_fd_set.insert(fd, 1);
  }

  /*
   * Resolve file descriptor, or return NULL.
   */
  Fh *get_filehandle(int fd) {
    auto it = fd_map.find(fd);
    if (it == fd_map.end())
      return NULL;
    return it->second;
  }
  int get_fd_inode(int fd, InodeRef *in);

  // helpers
  void wake_up_session_caps(MetaSession *s, bool reconnect);

  void wait_on_context_list(std::list<Context*>& ls);
  void signal_context_list(std::list<Context*>& ls);

  // -- metadata cache stuff

  // decrease inode ref.  delete if dangling.
  void _put_inode(Inode *in, int n);
  void delay_put_inodes(bool wakeup=false);
  void put_inode(Inode *in, int n=1);
  void close_dir(Dir *dir);

  int subscribe_mdsmap(const std::string &fs_name="");

  void _abort_mds_sessions(int err);

  // same as unmount() but for when the client_lock is already held
  void _unmount(bool abort);

  //int get_cache_size() { return lru.lru_get_size(); }

  /**
   * Don't call this with in==NULL, use get_or_create for that
   * leave dn set to default NULL unless you're trying to add
   * a new inode to a pre-created Dentry
   */
  Dentry* link(Dir *dir, const std::string& name, Inode *in, Dentry *dn);
  void unlink(Dentry *dn, bool keepdir, bool keepdentry);

  int fill_stat(Inode *in, struct stat *st, frag_info_t *dirstat=0, nest_info_t *rstat=0);
  int fill_stat(InodeRef& in, struct stat *st, frag_info_t *dirstat=0, nest_info_t *rstat=0) {
    return fill_stat(in.get(), st, dirstat, rstat);
  }

  void fill_statx(Inode *in, unsigned int mask, struct ceph_statx *stx);
  void fill_statx(InodeRef& in, unsigned int mask, struct ceph_statx *stx) {
    return fill_statx(in.get(), mask, stx);
  }

  void touch_dn(Dentry *dn);

  // trim cache.
  void trim_cache(bool trim_kernel_dcache=false);
  void trim_cache_for_reconnect(MetaSession *s);
  void trim_dentry(Dentry *dn);
  void trim_caps(MetaSession *s, uint64_t max);
  void _invalidate_kernel_dcache();
  void _trim_negative_child_dentries(InodeRef& in);

  void dump_inode(Formatter *f, Inode *in, set<Inode*>& did, bool disconnected);
  void dump_cache(Formatter *f);  // debug

  // force read-only
  void force_session_readonly(MetaSession *s);

  void dump_status(Formatter *f);  // debug

  bool ms_dispatch2(const MessageRef& m) override;

  void ms_handle_connect(Connection *con) override;
  bool ms_handle_reset(Connection *con) override;
  void ms_handle_remote_reset(Connection *con) override;
  bool ms_handle_refused(Connection *con) override;

  int authenticate();

  Inode* get_quota_root(Inode *in, const UserPerm& perms, quota_max_t type=QUOTA_ANY);
  bool check_quota_condition(Inode *in, const UserPerm& perms,
			     std::function<bool (const Inode &)> test);
  bool is_quota_files_exceeded(Inode *in, const UserPerm& perms);
  bool is_quota_bytes_exceeded(Inode *in, int64_t new_bytes,
			       const UserPerm& perms);
  bool is_quota_bytes_approaching(Inode *in, const UserPerm& perms);

  int check_pool_perm(Inode *in, int need);

  void handle_client_reclaim_reply(const MConstRef<MClientReclaimReply>& reply);

  /**
   * Call this when an OSDMap is seen with a full flag (global or per pool)
   * set.
   *
   * @param pool the pool ID affected, or -1 if all.
   */
  void _handle_full_flag(int64_t pool);

  void _close_sessions();

  void _pre_init();

  /**
   * The basic housekeeping parts of init (perf counters, admin socket)
   * that is independent of how objecters/monclient/messengers are
   * being set up.
   */
  void _finish_init();

  // global client lock
  //  - protects Client and buffer cache both!
  ceph::mutex client_lock = ceph::make_mutex("Client::client_lock");

  std::map<snapid_t, int> ll_snap_ref;

  InodeRef               root = nullptr;
  map<Inode*, InodeRef>  root_parents;
  Inode*                 root_ancestor = nullptr;
  LRU                    lru;    // lru list of Dentry's in our local metadata cache.

  InodeRef cwd;

  std::unique_ptr<Filer>             filer;
  std::unique_ptr<ObjectCacher>      objectcacher;
  std::unique_ptr<WritebackHandler>  writeback_handler;

  Messenger *messenger;
  MonClient *monclient;
  Objecter  *objecter;

  client_t whoami;

  /* The state migration mechanism */
  enum _state {
    /* For the initialize_state */
    CLIENT_NEW, // The initial state for the initialize_state or after Client::shutdown()
    CLIENT_INITIALIZING, // At the beginning of the Client::init()
    CLIENT_INITIALIZED, // At the end of CLient::init()

    /* For the mount_state */
    CLIENT_UNMOUNTED, // The initial state for the mount_state or after unmounted
    CLIENT_MOUNTING, // At the beginning of Client::mount()
    CLIENT_MOUNTED, // At the end of Client::mount()
    CLIENT_UNMOUNTING, // At the beginning of the Client::_unmout()
  };

  typedef enum _state state_t;
  using RWRef_t = RWRef<state_t>;

  struct mount_state_t : public RWRefState<state_t> {
    public:
      bool is_valid_state(state_t state) const override {
        switch (state) {
	  case Client::CLIENT_MOUNTING:
	  case Client::CLIENT_MOUNTED:
	  case Client::CLIENT_UNMOUNTING:
	  case Client::CLIENT_UNMOUNTED:
            return true;
          default:
            return false;
        }
      }

      int check_reader_state(state_t require) const override {
        if (require == Client::CLIENT_MOUNTING &&
            (state == Client::CLIENT_MOUNTING || state == Client::CLIENT_MOUNTED))
          return true;
        else
          return false;
      }

      /* The state migration check */
      int check_writer_state(state_t require) const override {
        if (require == Client::CLIENT_MOUNTING &&
            state == Client::CLIENT_UNMOUNTED)
          return true;
	else if (require == Client::CLIENT_MOUNTED &&
            state == Client::CLIENT_MOUNTING)
          return true;
	else if (require == Client::CLIENT_UNMOUNTING &&
            state == Client::CLIENT_MOUNTED)
          return true;
	else if (require == Client::CLIENT_UNMOUNTED &&
            state == Client::CLIENT_UNMOUNTING)
          return true;
        else
          return false;
      }

      mount_state_t(state_t state, const char *lockname, uint64_t reader_cnt=0)
        : RWRefState (state, lockname, reader_cnt) {}
      ~mount_state_t() {}
  };

  struct initialize_state_t : public RWRefState<state_t> {
    public:
      bool is_valid_state(state_t state) const override {
        switch (state) {
	  case Client::CLIENT_NEW:
          case Client::CLIENT_INITIALIZING:
	  case Client::CLIENT_INITIALIZED:
            return true;
          default:
            return false;
        }
      }

      int check_reader_state(state_t require) const override {
        if (require == Client::CLIENT_INITIALIZED &&
            state >= Client::CLIENT_INITIALIZED)
          return true;
        else
          return false;
      }

      /* The state migration check */
      int check_writer_state(state_t require) const override {
        if (require == Client::CLIENT_INITIALIZING &&
            (state == Client::CLIENT_NEW))
          return true;
	else if (require == Client::CLIENT_INITIALIZED &&
            (state == Client::CLIENT_INITIALIZING))
          return true;
	else if (require == Client::CLIENT_NEW &&
            (state == Client::CLIENT_INITIALIZED))
          return true;
        else
          return false;
      }

      initialize_state_t(state_t state, const char *lockname, uint64_t reader_cnt=0)
        : RWRefState (state, lockname, reader_cnt) {}
      ~initialize_state_t() {}
  };

  struct mount_state_t mount_state;
  struct initialize_state_t initialize_state;

private:
  struct C_Readahead : public Context {
    C_Readahead(Client *c, Fh *f);
    ~C_Readahead() override;
    void finish(int r) override;

    Client *client;
    Fh *f;
  };

  /*
   * These define virtual xattrs exposing the recursive directory
   * statistics and layout metadata.
   */
  struct VXattr {
    const std::string name;
    size_t (Client::*getxattr_cb)(Inode *in, char *val, size_t size);
    int (Client::*setxattr_cb)(Inode *in, const void *val, size_t size,
			       const UserPerm& perms);
    bool readonly;
    bool (Client::*exists_cb)(Inode *in);
    unsigned int flags;
  };

  enum {
    NO_ACL = 0,
    POSIX_ACL,
  };

  enum {
    MAY_EXEC = 1,
    MAY_WRITE = 2,
    MAY_READ = 4,
  };

  std::unique_ptr<CephContext, std::function<void(CephContext*)>> cct_deleter;

  /* Flags for VXattr */
  static const unsigned VXATTR_RSTAT = 0x1;
  static const unsigned VXATTR_DIRSTAT = 0x2;

  static const VXattr _dir_vxattrs[];
  static const VXattr _file_vxattrs[];
  static const VXattr _common_vxattrs[];


  bool is_reserved_vino(vinodeno_t &vino);

  void fill_dirent(struct dirent *de, const char *name, int type, uint64_t ino, loff_t next_off);

  int _opendir(Inode *in, dir_result_t **dirpp, const UserPerm& perms);
  void _readdir_drop_dirp_buffer(dir_result_t *dirp);
  bool _readdir_have_frag(dir_result_t *dirp);
  void _readdir_next_frag(dir_result_t *dirp);
  void _readdir_rechoose_frag(dir_result_t *dirp);
  int _readdir_get_frag(dir_result_t *dirp);
  int _readdir_cache_cb(dir_result_t *dirp, add_dirent_cb_t cb, void *p, int caps, bool getref);
  void _closedir(dir_result_t *dirp);

  // other helpers
  void _fragmap_remove_non_leaves(Inode *in);
  void _fragmap_remove_stopped_mds(Inode *in, mds_rank_t mds);

  void _ll_get(Inode *in);
  int _ll_put(Inode *in, uint64_t num);
  void _ll_drop_pins();

  Fh *_create_fh(Inode *in, int flags, int cmode, const UserPerm& perms);
  int _release_fh(Fh *fh);
  void _put_fh(Fh *fh);

  std::pair<int, bool> _do_remount(bool retry_on_error);

  int _read_sync(Fh *f, uint64_t off, uint64_t len, bufferlist *bl, bool *checkeof);
  int _read_async(Fh *f, uint64_t off, uint64_t len, bufferlist *bl);

  bool _dentry_valid(const Dentry *dn);

  // internal interface
  //   call these with client_lock held!
  int _do_lookup(Inode *dir, const std::string& name, int mask, InodeRef *target,
		 const UserPerm& perms);

  int _lookup(Inode *dir, const std::string& dname, int mask, InodeRef *target,
	      const UserPerm& perm, std::string* alternate_name=nullptr);

  int _link(Inode *in, Inode *dir, const char *name, const UserPerm& perm, std::string alternate_name,
	    InodeRef *inp = 0);
  int _unlink(Inode *dir, const char *name, const UserPerm& perm);
  int _rename(Inode *olddir, const char *oname, Inode *ndir, const char *nname, const UserPerm& perm, std::string alternate_name);
  int _mkdir(Inode *dir, const char *name, mode_t mode, const UserPerm& perm,
	     InodeRef *inp = 0, const std::map<std::string, std::string> &metadata={},
             std::string alternate_name="");
  int _rmdir(Inode *dir, const char *name, const UserPerm& perms);
  int _symlink(Inode *dir, const char *name, const char *target,
	       const UserPerm& perms, std::string alternate_name, InodeRef *inp = 0);
  int _mknod(Inode *dir, const char *name, mode_t mode, dev_t rdev,
	     const UserPerm& perms, InodeRef *inp = 0);
  int _do_setattr(Inode *in, struct ceph_statx *stx, int mask,
		  const UserPerm& perms, InodeRef *inp,
		  std::vector<uint8_t>* aux=nullptr);
  void stat_to_statx(struct stat *st, struct ceph_statx *stx);
  int __setattrx(Inode *in, struct ceph_statx *stx, int mask,
		 const UserPerm& perms, InodeRef *inp = 0);
  int _setattrx(InodeRef &in, struct ceph_statx *stx, int mask,
		const UserPerm& perms);
  int _setattr(InodeRef &in, struct stat *attr, int mask,
	       const UserPerm& perms);
  int _ll_setattrx(Inode *in, struct ceph_statx *stx, int mask,
		   const UserPerm& perms, InodeRef *inp = 0);
  int _getattr(Inode *in, int mask, const UserPerm& perms, bool force=false);
  int _getattr(InodeRef &in, int mask, const UserPerm& perms, bool force=false) {
    return _getattr(in.get(), mask, perms, force);
  }
  int _readlink(Inode *in, char *buf, size_t size);
  int _getxattr(Inode *in, const char *name, void *value, size_t len,
		const UserPerm& perms);
  int _getxattr(InodeRef &in, const char *name, void *value, size_t len,
		const UserPerm& perms);
  int _getvxattr(Inode *in, const UserPerm& perms, const char *attr_name,
                 ssize_t size, void *value, mds_rank_t rank);
  int _listxattr(Inode *in, char *names, size_t len, const UserPerm& perms);
  int _do_setxattr(Inode *in, const char *name, const void *value, size_t len,
		   int flags, const UserPerm& perms);
  int _setxattr(Inode *in, const char *name, const void *value, size_t len,
		int flags, const UserPerm& perms);
  int _setxattr(InodeRef &in, const char *name, const void *value, size_t len,
		int flags, const UserPerm& perms);
  int _setxattr_check_data_pool(std::string& name, std::string& value, const OSDMap *osdmap);
  void _setxattr_maybe_wait_for_osdmap(const char *name, const void *value, size_t len);
  int _removexattr(Inode *in, const char *nm, const UserPerm& perms);
  int _removexattr(InodeRef &in, const char *nm, const UserPerm& perms);
  int _open(Inode *in, int flags, mode_t mode, Fh **fhp,
	    const UserPerm& perms);
  int _renew_caps(Inode *in);
  int _create(Inode *in, const char *name, int flags, mode_t mode, InodeRef *inp,
	      Fh **fhp, int stripe_unit, int stripe_count, int object_size,
	      const char *data_pool, bool *created, const UserPerm &perms,
              std::string alternate_name);

  loff_t _lseek(Fh *fh, loff_t offset, int whence);
  int64_t _read(Fh *fh, int64_t offset, uint64_t size, bufferlist *bl);
  int64_t _write(Fh *fh, int64_t offset, uint64_t size, const char *buf,
          const struct iovec *iov, int iovcnt);
  int64_t _preadv_pwritev_locked(Fh *fh, const struct iovec *iov,
                                 unsigned iovcnt, int64_t offset,
                                 bool write, bool clamp_to_int);
  int _preadv_pwritev(int fd, const struct iovec *iov, unsigned iovcnt,
                      int64_t offset, bool write);
  int _flush(Fh *fh);
  int _fsync(Fh *fh, bool syncdataonly);
  int _fsync(Inode *in, bool syncdataonly);
  int _sync_fs();
  int _fallocate(Fh *fh, int mode, int64_t offset, int64_t length);
  int _getlk(Fh *fh, struct flock *fl, uint64_t owner);
  int _setlk(Fh *fh, struct flock *fl, uint64_t owner, int sleep);
  int _flock(Fh *fh, int cmd, uint64_t owner);
  int _lazyio(Fh *fh, int enable);

  Dentry *get_or_create(Inode *dir, const char* name);

  int xattr_permission(Inode *in, const char *name, unsigned want,
		       const UserPerm& perms);
  int may_setattr(Inode *in, struct ceph_statx *stx, int mask,
		  const UserPerm& perms);
  int may_open(Inode *in, int flags, const UserPerm& perms);
  int may_lookup(Inode *dir, const UserPerm& perms);
  int may_create(Inode *dir, const UserPerm& perms);
  int may_delete(Inode *dir, const char *name, const UserPerm& perms);
  int may_hardlink(Inode *in, const UserPerm& perms);

  int _getattr_for_perm(Inode *in, const UserPerm& perms);

  vinodeno_t _get_vino(Inode *in);

  bool _vxattrcb_fscrypt_auth_exists(Inode *in);
  size_t _vxattrcb_fscrypt_auth(Inode *in, char *val, size_t size);
  int _vxattrcb_fscrypt_auth_set(Inode *in, const void *val, size_t size, const UserPerm& perms);
  bool _vxattrcb_fscrypt_file_exists(Inode *in);
  size_t _vxattrcb_fscrypt_file(Inode *in, char *val, size_t size);
  int _vxattrcb_fscrypt_file_set(Inode *in, const void *val, size_t size, const UserPerm& perms);
  bool _vxattrcb_quota_exists(Inode *in);
  size_t _vxattrcb_quota(Inode *in, char *val, size_t size);
  size_t _vxattrcb_quota_max_bytes(Inode *in, char *val, size_t size);
  size_t _vxattrcb_quota_max_files(Inode *in, char *val, size_t size);

  bool _vxattrcb_layout_exists(Inode *in);
  size_t _vxattrcb_layout(Inode *in, char *val, size_t size);
  size_t _vxattrcb_layout_stripe_unit(Inode *in, char *val, size_t size);
  size_t _vxattrcb_layout_stripe_count(Inode *in, char *val, size_t size);
  size_t _vxattrcb_layout_object_size(Inode *in, char *val, size_t size);
  size_t _vxattrcb_layout_pool(Inode *in, char *val, size_t size);
  size_t _vxattrcb_layout_pool_namespace(Inode *in, char *val, size_t size);
  size_t _vxattrcb_dir_entries(Inode *in, char *val, size_t size);
  size_t _vxattrcb_dir_files(Inode *in, char *val, size_t size);
  size_t _vxattrcb_dir_subdirs(Inode *in, char *val, size_t size);
  size_t _vxattrcb_dir_rentries(Inode *in, char *val, size_t size);
  size_t _vxattrcb_dir_rfiles(Inode *in, char *val, size_t size);
  size_t _vxattrcb_dir_rsubdirs(Inode *in, char *val, size_t size);
  size_t _vxattrcb_dir_rsnaps(Inode *in, char *val, size_t size);
  size_t _vxattrcb_dir_rbytes(Inode *in, char *val, size_t size);
  size_t _vxattrcb_dir_rctime(Inode *in, char *val, size_t size);

  bool _vxattrcb_dir_pin_exists(Inode *in);
  size_t _vxattrcb_dir_pin(Inode *in, char *val, size_t size);

  bool _vxattrcb_snap_btime_exists(Inode *in);
  size_t _vxattrcb_snap_btime(Inode *in, char *val, size_t size);

  size_t _vxattrcb_caps(Inode *in, char *val, size_t size);

  bool _vxattrcb_mirror_info_exists(Inode *in);
  size_t _vxattrcb_mirror_info(Inode *in, char *val, size_t size);

  size_t _vxattrcb_cluster_fsid(Inode *in, char *val, size_t size);
  size_t _vxattrcb_client_id(Inode *in, char *val, size_t size);

  static const VXattr *_get_vxattrs(Inode *in);
  static const VXattr *_match_vxattr(Inode *in, const char *name);

  int _do_filelock(Inode *in, Fh *fh, int lock_type, int op, int sleep,
		   struct flock *fl, uint64_t owner, bool removing=false);
  int _interrupt_filelock(MetaRequest *req);
  void _encode_filelocks(Inode *in, bufferlist& bl);
  void _release_filelocks(Fh *fh);
  void _update_lock_state(struct flock *fl, uint64_t owner, ceph_lock_state_t *lock_state);

  int _posix_acl_create(Inode *dir, mode_t *mode, bufferlist& xattrs_bl,
			const UserPerm& perms);
  int _posix_acl_chmod(Inode *in, mode_t mode, const UserPerm& perms);
  int _posix_acl_permission(Inode *in, const UserPerm& perms, unsigned want);

  mds_rank_t _get_random_up_mds() const;

  int _ll_getattr(Inode *in, int caps, const UserPerm& perms);
  int _lookup_parent(Inode *in, const UserPerm& perms, Inode **parent=NULL);
  int _lookup_name(Inode *in, Inode *parent, const UserPerm& perms);
  int _lookup_vino(vinodeno_t ino, const UserPerm& perms, Inode **inode=NULL);
  bool _ll_forget(Inode *in, uint64_t count);

  void collect_and_send_metrics();
  void collect_and_send_global_metrics();

  void update_io_stat_metadata(utime_t latency);
  void update_io_stat_read(utime_t latency);
  void update_io_stat_write(utime_t latency);

  uint32_t deleg_timeout = 0;

  client_switch_interrupt_callback_t switch_interrupt_cb = nullptr;
  client_remount_callback_t remount_cb = nullptr;
  client_ino_callback_t ino_invalidate_cb = nullptr;
  client_dentry_callback_t dentry_invalidate_cb = nullptr;
  client_umask_callback_t umask_cb = nullptr;
  client_ino_release_t ino_release_cb = nullptr;
  void *callback_handle = nullptr;
  bool can_invalidate_dentries = false;

  Finisher async_ino_invalidator;
  Finisher async_dentry_invalidator;
  Finisher interrupt_finisher;
  Finisher remount_finisher;
  Finisher async_ino_releasor;
  Finisher objecter_finisher;

  ceph::coarse_mono_time last_cap_renew;

  CommandHook m_command_hook;

  int user_id, group_id;
  int acl_type = NO_ACL;
  epoch_t cap_epoch_barrier = 0;

  // mds sessions
  map<mds_rank_t, MetaSessionRef> mds_sessions;  // mds -> push seq
  std::set<mds_rank_t> mds_ranks_closing;  // mds ranks currently tearing down sessions
  std::list<ceph::condition_variable*> waiting_for_mdsmap;

  // FSMap, for when using mds_command
  std::list<ceph::condition_variable*> waiting_for_fsmap;
  std::unique_ptr<FSMap> fsmap;
  std::unique_ptr<FSMapUser> fsmap_user;

  // This mutex only protects command_table
  ceph::mutex command_lock = ceph::make_mutex("Client::command_lock");
  // MDS command state
  CommandTable<MDSCommandOp> command_table;

  bool _use_faked_inos;

  // Cluster fsid
  fs_cluster_id_t fscid;

  // file handles, etc.
  interval_set<int> free_fd_set;  // unused fds
  ceph::unordered_map<int, Fh*> fd_map;
  set<Fh*> ll_unclosed_fh_set;
  ceph::unordered_set<dir_result_t*> opened_dirs;
  uint64_t fd_gen = 1;

  bool   mount_aborted = false;
  bool   blocklisted = false;

  ceph::unordered_map<vinodeno_t, Inode*> inode_map;
  ceph::unordered_map<ino_t, vinodeno_t> faked_ino_map;
  interval_set<ino_t> free_faked_inos;
  ino_t last_used_faked_ino;
  ino_t last_used_faked_root;

  int local_osd = -CEPHFS_ENXIO;
  epoch_t local_osd_epoch = 0;

  // mds requests
  ceph_tid_t last_tid = 0;
  ceph_tid_t oldest_tid = 0; // oldest incomplete mds request, excluding setfilelock requests
  map<ceph_tid_t, MetaRequest*> mds_requests;

  // cap flushing
  ceph_tid_t last_flush_tid = 1;

  xlist<Inode*> delayed_list;
  int num_flushing_caps = 0;
  ceph::unordered_map<inodeno_t,SnapRealm*> snap_realms;
  std::map<std::string, std::string> metadata;

  ceph::coarse_mono_time last_auto_reconnect;
  std::chrono::seconds caps_release_delay, mount_timeout;
  // trace generation
  std::ofstream traceout;

  ceph::condition_variable mount_cond, sync_cond;

  std::map<std::pair<int64_t,std::string>, int> pool_perms;
  std::list<ceph::condition_variable*> waiting_for_pool_perm;

  uint64_t retries_on_invalidate = 0;

  // state reclaim
  int reclaim_errno = 0;
  epoch_t reclaim_osd_epoch = 0;
  entity_addrvec_t reclaim_target_addrs;

  // dentry lease metrics
  uint64_t dentry_nr = 0;
  uint64_t dlease_hits = 0;
  uint64_t dlease_misses = 0;

  uint64_t cap_hits = 0;
  uint64_t cap_misses = 0;

  uint64_t opened_files = 0;
  uint64_t pinned_icaps = 0;
  uint64_t opened_inodes = 0;

  uint64_t total_read_ops = 0;
  uint64_t total_read_size = 0;

  uint64_t total_write_ops = 0;
  uint64_t total_write_size = 0;

  ceph::spinlock delay_i_lock;
  std::map<Inode*,int> delay_i_release;

  uint64_t nr_metadata_request = 0;
  uint64_t nr_read_request = 0;
  uint64_t nr_write_request = 0;
};

/**
 * Specialization of Client that manages its own Objecter instance
 * and handles init/shutdown of messenger/monclient
 */
class StandaloneClient : public Client
{
public:
  StandaloneClient(Messenger *m, MonClient *mc, boost::asio::io_context& ictx);

  ~StandaloneClient() override;

  int init() override;
  void shutdown() override;
};

#endif<|MERGE_RESOLUTION|>--- conflicted
+++ resolved
@@ -899,12 +899,11 @@
   std::unique_ptr<MDSMap> mdsmap;
 
   bool fuse_default_permissions;
-<<<<<<< HEAD
+
   // entry_timeout,attr_timeout use for FUSE
   int entry_timeout, attr_timeout;
-=======
   bool _collect_and_send_global_metrics;
->>>>>>> d8dcffa4
+
 
 protected:
   std::list<ceph::condition_variable*> waiting_for_reclaim;

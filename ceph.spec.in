%bcond_with ocf
%bcond_without cephfs_java

%if (0%{?el5} || (0%{?rhel_version} >= 500 && 0%{?rhel_version} <= 600))
%{!?python_sitelib: %global python_sitelib %(%{__python} -c "from distutils.sysconfig import get_python_lib; print(get_python_lib())")}
%{!?python_sitearch: %global python_sitearch %(%{__python} -c "from distutils.sysconfig import get_python_lib; print(get_python_lib(1))")}
%endif

%{!?_udevrulesdir: %global _udevrulesdir /lib/udev/rules.d}

Name:		ceph
Version:	@VERSION@
Release:	@RPM_RELEASE@%{?dist}
Epoch:		1
Summary:	User space components of the Ceph file system
License:	GPL-2.0
Group:		System Environment/Base
URL:		http://ceph.com/
Source0:	http://ceph.com/download/%{name}-%{version}.tar.bz2
%if 0%{?fedora} || 0%{?rhel}
Patch0:		init-ceph.in-fedora.patch
%endif
#################################################################################
# dependencies that apply across all distro families
#################################################################################
Requires:	librbd1 = %{epoch}:%{version}-%{release}
Requires:	librados2 = %{epoch}:%{version}-%{release}
Requires:	libcephfs1 = %{epoch}:%{version}-%{release}
Requires:	ceph-common = %{epoch}:%{version}-%{release}
Requires:	python-rados = %{epoch}:%{version}-%{release}
Requires:	python-rbd = %{epoch}:%{version}-%{release}
Requires:	python-cephfs = %{epoch}:%{version}-%{release}
Requires:	python
Requires:	python-requests
Requires:	grep
Requires:	xfsprogs
Requires:	logrotate
Requires:	parted
Requires:	util-linux
Requires:	hdparm
Requires:	cryptsetup
Requires(post):	binutils
%if 0%{with cephfs_java}
BuildRequires: sharutils
%endif
BuildRequires:	gcc-c++
BuildRequires:	boost-devel
%if 0%{defined suse_version}
BuildRequires:  libbz2-devel
%else
BuildRequires:  bzip2-devel
%endif
BuildRequires:	cryptsetup
BuildRequires:	gdbm
BuildRequires:	hdparm
BuildRequires:	leveldb-devel > 1.2
BuildRequires:	libaio-devel
BuildRequires:	libcurl-devel
BuildRequires:	libedit-devel
BuildRequires:	libxml2-devel
BuildRequires:	libuuid-devel
BuildRequires:	libblkid-devel >= 2.17
BuildRequires:	libudev-devel
BuildRequires:	libtool
BuildRequires:	make
BuildRequires:	parted
BuildRequires:	perl
BuildRequires:	pkgconfig
BuildRequires:	python
BuildRequires:	python-nose
BuildRequires:	python-requests
BuildRequires:	python-virtualenv
BuildRequires:	snappy-devel
BuildRequires:	util-linux
BuildRequires:	xfsprogs
BuildRequires:	xfsprogs-devel
BuildRequires:	xmlstarlet
BuildRequires:	yasm
%if 0%{?suse_version}
BuildRequires:	net-tools
%endif

#################################################################################
# distro-conditional dependencies
#################################################################################
%if 0%{defined suse_version}
Requires:	python-Flask
BuildRequires:	net-tools
BuildRequires:	libbz2-devel
%if 0%{?suse_version} > 1210
Requires:	gptfdisk
BuildRequires:	gperftools-devel
%else
Requires:	scsirastools
BuildRequires:	google-perftools-devel
%endif
BuildRequires:	%insserv_prereq
BuildRequires:	mozilla-nss-devel
BuildRequires:	keyutils-devel
BuildRequires:	libatomic-ops-devel
%else
Requires:	gdisk
BuildRequires:	nss-devel
BuildRequires:	keyutils-libs-devel
BuildRequires:	libatomic_ops-devel
Requires:	gdisk
Requires(post):	chkconfig
Requires(preun):chkconfig
Requires(preun):initscripts
BuildRequires:	gperftools-devel
Requires:	python-flask
%endif
# lttng and babeltrace for rbd-replay-prep
%if 0%{?fedora} || 0%{?rhel} == 6
BuildRequires:	lttng-ust-devel
BuildRequires:	libbabeltrace-devel
%endif
%if 0%{?suse_version} == 1315
BuildRequires:	lttng-ust-devel
BuildRequires:  babeltrace-devel
%endif

%description
Ceph is a massively scalable, open-source, distributed
storage system that runs on commodity hardware and delivers object,
block and file system storage.


#################################################################################
# packages
#################################################################################
%package -n ceph-common
Summary:	Ceph Common
Group:		System Environment/Base
Requires:	librbd1 = %{epoch}:%{version}-%{release}
Requires:	librados2 = %{epoch}:%{version}-%{release}
Requires:	python-rados = %{epoch}:%{version}-%{release}
Requires:	python-rbd = %{epoch}:%{version}-%{release}
Requires:	python-cephfs = %{epoch}:%{version}-%{release}
Requires:	python-requests
%if 0%{?rhel} || 0%{?fedora}
Requires:  redhat-lsb-core
%endif
# python-argparse is only needed in distros with Python 2.6 or lower
%if (0%{?rhel} && 0%{?rhel} <= 6) || (0%{?suse_version} && 0%{?suse_version} <= 1110)
Requires:	python-argparse
BuildRequires:	python-argparse
%endif
%description -n ceph-common
Common utilities to mount and interact with a ceph storage cluster.

%package fuse
Summary:	Ceph fuse-based client
Group:		System Environment/Base
Requires:	%{name}
BuildRequires:	fuse-devel
%description fuse
FUSE based client for Ceph distributed network file system

%package -n rbd-fuse
Summary:	Ceph fuse-based client
Group:		System Environment/Base
Requires:	%{name}
Requires:	librados2 = %{epoch}:%{version}-%{release}
Requires:	librbd1 = %{epoch}:%{version}-%{release}
BuildRequires:	fuse-devel
%description -n rbd-fuse
FUSE based client to map Ceph rbd images to files

%package radosgw
Summary:	Rados REST gateway
Group:		Development/Libraries
Requires:	ceph-common = %{epoch}:%{version}-%{release}
Requires:	librados2 = %{epoch}:%{version}-%{release}
%if 0%{defined suse_version}
BuildRequires:	libexpat-devel
BuildRequires:	FastCGI-devel
%else
BuildRequires:	expat-devel
BuildRequires:	fcgi-devel
Requires:	mailcap
%endif
%description radosgw
This package is an S3 HTTP REST gateway for the RADOS object store. It
is implemented as a FastCGI module using libfcgi, and can be used in
conjunction with any FastCGI capable web server.

%if %{with ocf}
%package resource-agents
Summary:	OCF-compliant resource agents for Ceph daemons
Group:		System Environment/Base
License:	LGPL-2.0
Requires:	%{name} = %{epoch}:%{version}
Requires:	resource-agents
%description resource-agents
Resource agents for monitoring and managing Ceph daemons
under Open Cluster Framework (OCF) compliant resource
managers such as Pacemaker.
%endif

%package -n librados2
Summary:	RADOS distributed object store client library
Group:		System Environment/Libraries
License:	LGPL-2.0
%if 0%{?rhel} || 0%{?fedora}
Obsoletes:	ceph-libs < %{epoch}:%{version}-%{release}
%endif
%description -n librados2
RADOS is a reliable, autonomic distributed object storage cluster
developed as part of the Ceph distributed storage system. This is a
shared library allowing applications to access the distributed object
store using a simple file-like interface.

%package -n librados2-devel
Summary:	RADOS headers
Group:		Development/Libraries
License:	LGPL-2.0
Requires:	librados2 = %{epoch}:%{version}-%{release}
Obsoletes:	ceph-devel < %{epoch}:%{version}-%{release}
%description -n librados2-devel
This package contains libraries and headers needed to develop programs
that use RADOS object store.

%package -n python-rados
Summary:	Python libraries for the RADOS object store
Group:		System Environment/Libraries
License:	LGPL-2.0
Requires:	librados2 = %{epoch}:%{version}-%{release}
Obsoletes:	python-ceph < %{epoch}:%{version}-%{release}
%description -n python-rados
This package contains Python libraries for interacting with Cephs RADOS
object store.

%package -n libradosstriper1
Summary:	RADOS striping interface
Group:		System Environment/Libraries
License:	LGPL-2.0
Requires:	librados2 = %{epoch}:%{version}-%{release}
%description -n libradosstriper1
Striping interface built on top of the rados library, allowing
to stripe bigger objects onto several standard rados objects using
an interface very similar to the rados one.

%package -n libradosstriper1-devel
Summary:	RADOS striping interface headers
Group:		Development/Libraries
License:	LGPL-2.0
Requires:	libradosstriper1 = %{epoch}:%{version}-%{release}
Requires:	librados2-devel = %{epoch}:%{version}-%{release}
Obsoletes:	ceph-devel < %{epoch}:%{version}-%{release}
%description -n libradosstriper1-devel
This package contains libraries and headers needed to develop programs
that use RADOS striping interface.

%package -n librbd1
Summary:	RADOS block device client library
Group:		System Environment/Libraries
License:	LGPL-2.0
Requires:	librados2 = %{epoch}:%{version}-%{release}
%if 0%{?rhel} || 0%{?fedora}
Obsoletes:	ceph-libs < %{epoch}:%{version}-%{release}
%endif
%description -n librbd1
RBD is a block device striped across multiple distributed objects in
RADOS, a reliable, autonomic distributed object storage cluster
developed as part of the Ceph distributed storage system. This is a
shared library allowing applications to manage these block devices.

%package -n librbd1-devel
Summary:	RADOS block device headers
Group:		Development/Libraries
License:	LGPL-2.0
Requires:	librbd1 = %{epoch}:%{version}-%{release}
Requires:	librados2-devel = %{epoch}:%{version}-%{release}
Obsoletes:	ceph-devel < %{epoch}:%{version}-%{release}
%description -n librbd1-devel
This package contains libraries and headers needed to develop programs
that use RADOS block device.

%package -n python-rbd
Summary:	Python libraries for the RADOS block device
Group:		System Environment/Libraries
License:	LGPL-2.0
Requires:	librbd1 = %{epoch}:%{version}-%{release}
Requires:	python-rados = %{epoch}:%{version}-%{release}
Obsoletes:	python-ceph < %{epoch}:%{version}-%{release}
%description -n python-rbd
This package contains Python libraries for interacting with Cephs RADOS
block device.

%package -n libcephfs1
Summary:	Ceph distributed file system client library
Group:		System Environment/Libraries
License:	LGPL-2.0
%if 0%{?rhel} || 0%{?fedora}
Obsoletes:	ceph-libs < %{epoch}:%{version}-%{release}
Obsoletes:	ceph-libcephfs
%endif
%description -n libcephfs1
Ceph is a distributed network file system designed to provide excellent
performance, reliability, and scalability. This is a shared library
allowing applications to access a Ceph distributed file system via a
POSIX-like interface.

%package -n libcephfs1-devel
Summary:	Ceph distributed file system headers
Group:		Development/Libraries
License:	LGPL-2.0
Requires:	libcephfs1 = %{epoch}:%{version}-%{release}
Requires:	librados2-devel = %{epoch}:%{version}-%{release}
Obsoletes:	ceph-devel < %{epoch}:%{version}-%{release}
%description -n libcephfs1-devel
This package contains libraries and headers needed to develop programs
that use Cephs distributed file system.

%package -n python-cephfs
Summary:	Python libraries for Ceph distributed file system
Group:		System Environment/Libraries
License:	LGPL-2.0
Requires:	libcephfs1 = %{epoch}:%{version}-%{release}
Requires:	python-rados = %{epoch}:%{version}-%{release}
Obsoletes:	python-ceph < %{epoch}:%{version}-%{release}
%description -n python-cephfs
This package contains Python libraries for interacting with Cephs distributed
file system.

%package -n rest-bench
Summary:	RESTful benchmark
Group:		System Environment/Libraries
License:	LGPL-2.0
Requires:	ceph-common = %{epoch}:%{version}-%{release}
%description -n rest-bench
RESTful bencher that can be used to benchmark radosgw performance.

%package -n ceph-test
Summary:	Ceph benchmarks and test tools
Group:		System Environment/Libraries
License:	LGPL-2.0
Requires:	ceph-common
<<<<<<< HEAD
=======
Requires:	xmlstarlet
%if (0%{?fedora} || 0%{?rhel} == 6)
BuildRequires:	lttng-ust-devel
BuildRequires:	libbabeltrace-devel
%endif
>>>>>>> 4875d05a
%description -n ceph-test
This package contains Ceph benchmarks and test tools.

%if 0%{with cephfs_java}

%package -n libcephfs_jni1
Summary:	Java Native Interface library for CephFS Java bindings.
Group:		System Environment/Libraries
License:	LGPL-2.0
Requires:	java
Requires:	libcephfs1 = %{epoch}:%{version}-%{release}
BuildRequires:	java-devel
%description -n libcephfs_jni1
This package contains the Java Native Interface library for CephFS Java
bindings.

%package -n libcephfs_jni1-devel
Summary:	Development files for CephFS Java Native Interface library.
Group:		System Environment/Libraries
License:	LGPL-2.0
Requires:	java
Requires:	libcephfs_jni1 = %{epoch}:%{version}-%{release}
Obsoletes:	ceph-devel < %{epoch}:%{version}-%{release}
%description -n libcephfs_jni1-devel
This package contains the development files for CephFS Java Native Interface
library.

%package -n cephfs-java
Summary:	Java libraries for the Ceph File System.
Group:		System Environment/Libraries
License:	LGPL-2.0
Requires:	java
Requires:	libcephfs_jni1 = %{epoch}:%{version}-%{release}
BuildRequires:	java-devel
%if 0%{?el6}
Requires:	junit4
BuildRequires:	junit4
%else
Requires:       junit
BuildRequires:  junit
%endif
%description -n cephfs-java
This package contains the Java libraries for the Ceph File System.

%endif

%package libs-compat
Summary:	Meta package to include ceph libraries.
Group:		System Environment/Libraries
License:	LGPL-2.0
Obsoletes:	ceph-libs
Requires:	librados2 = %{epoch}:%{version}-%{release}
Requires:	librbd1 = %{epoch}:%{version}-%{release}
Requires:	libcephfs1 = %{epoch}:%{version}-%{release}
Provides:	ceph-libs

%description libs-compat
This is a meta package, that pulls in librados2, librbd1 and libcephfs1. It
is included for backwards compatibility with distributions that depend on the
former ceph-libs package, which is now split up into these three subpackages.
Packages still depending on ceph-libs should be fixed to depend on librados2,
librbd1 or libcephfs1 instead.

%package devel-compat
Summary:	Compatibility package for Ceph headers
Group:		Development/Libraries
License:	LGPL-2.0
Obsoletes:	ceph-devel
Requires:	%{name} = %{epoch}:%{version}-%{release}
Requires:	librados2-devel = %{epoch}:%{version}-%{release}
Requires:	libradosstriper1-devel = %{epoch}:%{version}-%{release}
Requires:	librbd1-devel = %{epoch}:%{version}-%{release}
Requires:	libcephfs1-devel = %{epoch}:%{version}-%{release}
%if 0%{with cephfs_java}
Requires:	libcephfs_jni1-devel = %{epoch}:%{version}-%{release}
%endif
Provides:	ceph-devel
%description devel-compat
This is a compatibility package to accommodate ceph-devel split into
librados2-devel, librbd1-devel and libcephfs1-devel. Packages still depending
on ceph-devel should be fixed to depend on librados2-devel, librbd1-devel,
libcephfs1-devel or libradosstriper1-devel instead.

%package -n python-ceph-compat
Summary:	Compatibility package for Cephs python libraries
Group:		System Environment/Libraries
License:	LGPL-2.0
Obsoletes:	python-ceph
Requires:	python-rados = %{epoch}:%{version}-%{release}
Requires:	python-rbd = %{epoch}:%{version}-%{release}
Requires:	python-cephfs = %{epoch}:%{version}-%{release}
Provides:	python-ceph
%description -n python-ceph-compat
This is a compatibility package to accommodate python-ceph split into
python-rados, python-rbd and python-cephfs. Packages still depending on
python-ceph should be fixed to depend on python-rados, python-rbd or
python-cephfs instead.

%if 0%{?opensuse} || 0%{?suse_version}
%debug_package
%endif

#################################################################################
# common
#################################################################################
%prep
%setup -q
%if 0%{?fedora} || 0%{?rhel}
%patch0 -p1 -b .init
%endif

%build
%if 0%{with cephfs_java}
# Find jni.h
for i in /usr/{lib64,lib}/jvm/java/include{,/linux}; do
    [ -d $i ] && java_inc="$java_inc -I$i"
done
%endif

./autogen.sh
MY_CONF_OPT=""

MY_CONF_OPT="$MY_CONF_OPT --with-radosgw"

export RPM_OPT_FLAGS=`echo $RPM_OPT_FLAGS | sed -e 's/i386/i486/'`

%{configure}	CPPFLAGS="$java_inc" \
		--prefix=/usr \
		--localstatedir=/var \
		--sysconfdir=/etc \
		--docdir=%{_docdir}/ceph \
		--with-nss \
		--without-cryptopp \
		--with-rest-bench \
		--with-debug \
%if 0%{with cephfs_java}
		--enable-cephfs-java \
%endif
		--with-librocksdb-static=check \
		$MY_CONF_OPT \
		%{?_with_ocf} \
		CFLAGS="$RPM_OPT_FLAGS" CXXFLAGS="$RPM_OPT_FLAGS"

# fix bug in specific version of libedit-devel
%if 0%{defined suse_version}
sed -i -e "s/-lcurses/-lncurses/g" Makefile
sed -i -e "s/-lcurses/-lncurses/g" src/Makefile
sed -i -e "s/-lcurses/-lncurses/g" man/Makefile
sed -i -e "s/-lcurses/-lncurses/g" src/ocf/Makefile
sed -i -e "s/-lcurses/-lncurses/g" src/java/Makefile
%endif

make -j$(getconf _NPROCESSORS_ONLN)

%install
make DESTDIR=$RPM_BUILD_ROOT install
find $RPM_BUILD_ROOT -type f -name "*.la" -exec rm -f {} ';'
find $RPM_BUILD_ROOT -type f -name "*.a" -exec rm -f {} ';'
install -D src/init-ceph $RPM_BUILD_ROOT%{_initrddir}/ceph
install -D src/init-radosgw $RPM_BUILD_ROOT%{_initrddir}/ceph-radosgw
install -D src/init-rbdmap $RPM_BUILD_ROOT%{_initrddir}/rbdmap
install -D src/rbdmap $RPM_BUILD_ROOT%{_sysconfdir}/ceph/rbdmap
mkdir -p $RPM_BUILD_ROOT%{_sbindir}
ln -sf ../../etc/init.d/ceph %{buildroot}/%{_sbindir}/rcceph
ln -sf ../../etc/init.d/ceph-radosgw %{buildroot}/%{_sbindir}/rcceph-radosgw
install -m 0644 -D src/logrotate.conf $RPM_BUILD_ROOT%{_sysconfdir}/logrotate.d/ceph
install -m 0644 -D src/rgw/logrotate.conf $RPM_BUILD_ROOT%{_sysconfdir}/logrotate.d/radosgw
chmod 0644 $RPM_BUILD_ROOT%{_docdir}/ceph/sample.ceph.conf
chmod 0644 $RPM_BUILD_ROOT%{_docdir}/ceph/sample.fetch_config

# firewall templates
%if 0%{?suse_version}
install -m 0644 -D etc/sysconfig/SuSEfirewall2.d/services/ceph-mon %{buildroot}%{_sysconfdir}/sysconfig/SuSEfirewall2.d/services/ceph-mon
install -m 0644 -D etc/sysconfig/SuSEfirewall2.d/services/ceph-osd-mds %{buildroot}%{_sysconfdir}/sysconfig/SuSEfirewall2.d/services/ceph-osd-mds
%endif

# udev rules
install -m 0644 -D udev/50-rbd.rules $RPM_BUILD_ROOT%{_udevrulesdir}/50-rbd.rules
install -m 0644 -D udev/60-ceph-partuuid-workaround.rules $RPM_BUILD_ROOT%{_udevrulesdir}/60-ceph-partuuid-workaround.rules

%if (0%{?rhel} && 0%{?rhel} < 7)
install -m 0644 -D udev/95-ceph-osd-alt.rules $RPM_BUILD_ROOT/lib/udev/rules.d/95-ceph-osd.rules
%else
install -m 0644 -D udev/95-ceph-osd.rules $RPM_BUILD_ROOT/lib/udev/rules.d/95-ceph-osd.rules
%endif

%if 0%{?rhel} >= 7 || 0%{?fedora} || 0%{?suse_version}
mv $RPM_BUILD_ROOT/lib/udev/rules.d/95-ceph-osd.rules $RPM_BUILD_ROOT/usr/lib/udev/rules.d/95-ceph-osd.rules
mv $RPM_BUILD_ROOT/sbin/mount.ceph $RPM_BUILD_ROOT/usr/sbin/mount.ceph
mv $RPM_BUILD_ROOT/sbin/mount.fuse.ceph $RPM_BUILD_ROOT/usr/sbin/mount.fuse.ceph
%endif

#set up placeholder directories
mkdir -p $RPM_BUILD_ROOT%{_sysconfdir}/ceph
mkdir -p $RPM_BUILD_ROOT%{_localstatedir}/run/ceph
mkdir -p $RPM_BUILD_ROOT%{_localstatedir}/log/ceph
mkdir -p $RPM_BUILD_ROOT%{_localstatedir}/lib/ceph/tmp
mkdir -p $RPM_BUILD_ROOT%{_localstatedir}/lib/ceph/mon
mkdir -p $RPM_BUILD_ROOT%{_localstatedir}/lib/ceph/osd
mkdir -p $RPM_BUILD_ROOT%{_localstatedir}/lib/ceph/mds
mkdir -p $RPM_BUILD_ROOT%{_localstatedir}/lib/ceph/radosgw
mkdir -p $RPM_BUILD_ROOT%{_localstatedir}/lib/ceph/bootstrap-osd
mkdir -p $RPM_BUILD_ROOT%{_localstatedir}/lib/ceph/bootstrap-mds
mkdir -p $RPM_BUILD_ROOT%{_localstatedir}/lib/ceph/bootstrap-rgw
mkdir -p $RPM_BUILD_ROOT%{_localstatedir}/log/radosgw

%clean
rm -rf $RPM_BUILD_ROOT

%post
/sbin/ldconfig
/sbin/chkconfig --add ceph
mkdir -p %{_localstatedir}/run/ceph/

%preun
%if %{defined suse_version}
%stop_on_removal ceph
%endif
if [ $1 = 0 ] ; then
    /sbin/service ceph stop >/dev/null 2>&1
    /sbin/chkconfig --del ceph
fi

%postun
/sbin/ldconfig
%if %{defined suse_version}
%insserv_cleanup
%endif


#################################################################################
# files
#################################################################################
%files
%defattr(-,root,root,-)
%docdir %{_docdir}
%dir %{_docdir}/ceph
%{_docdir}/ceph/sample.ceph.conf
%{_docdir}/ceph/sample.fetch_config
%{_bindir}/cephfs
%{_bindir}/ceph-clsinfo
%{_bindir}/ceph-rest-api
%{python_sitelib}/ceph_rest_api.py*
%{_bindir}/crushtool
%{_bindir}/monmaptool
%{_bindir}/osdmaptool
%{_bindir}/ceph-run
%{_bindir}/ceph-mon
%{_bindir}/ceph-mds
%{_bindir}/ceph-objectstore-tool
%{_bindir}/ceph-osd
%{_bindir}/librados-config
%{_bindir}/ceph-client-debug
%{_bindir}/cephfs-journal-tool
%{_bindir}/cephfs-table-tool
%{_bindir}/ceph-debugpack
%{_bindir}/ceph-coverage
%{_initrddir}/ceph
%{_sbindir}/ceph-disk
%{_sbindir}/ceph-disk-activate
%{_sbindir}/ceph-disk-prepare
%{_sbindir}/ceph-disk-udev
%{_sbindir}/ceph-create-keys
%{_sbindir}/rcceph
%if 0%{?rhel} >= 7 || 0%{?fedora} || 0%{?suse_version}
%{_sbindir}/mount.ceph
%else
/sbin/mount.ceph
%endif
%dir %{_libdir}/ceph
%{_libdir}/ceph/ceph_common.sh
%{_libexecdir}/ceph/ceph-osd-prestart.sh
%dir %{_libdir}/rados-classes
%{_libdir}/rados-classes/libcls_rbd.so*
%{_libdir}/rados-classes/libcls_hello.so*
%{_libdir}/rados-classes/libcls_rgw.so*
%{_libdir}/rados-classes/libcls_lock.so*
%{_libdir}/rados-classes/libcls_kvs.so*
%{_libdir}/rados-classes/libcls_refcount.so*
%{_libdir}/rados-classes/libcls_log.so*
%{_libdir}/rados-classes/libcls_replica_log.so*
%{_libdir}/rados-classes/libcls_statelog.so*
%{_libdir}/rados-classes/libcls_user.so*
%{_libdir}/rados-classes/libcls_version.so*
%dir %{_libdir}/ceph/erasure-code
%{_libdir}/ceph/erasure-code/libec_*.so*
%{_udevrulesdir}/60-ceph-partuuid-workaround.rules
%{_udevrulesdir}/95-ceph-osd.rules
%config %{_sysconfdir}/bash_completion.d/ceph
%config(noreplace) %{_sysconfdir}/logrotate.d/ceph
%if 0%{?suse_version}
%config %{_sysconfdir}/sysconfig/SuSEfirewall2.d/services/ceph-mon
%config %{_sysconfdir}/sysconfig/SuSEfirewall2.d/services/ceph-osd-mds
%endif
%{_mandir}/man8/ceph-deploy.8*
%{_mandir}/man8/ceph-disk.8*
%{_mandir}/man8/ceph-create-keys.8*
%{_mandir}/man8/ceph-mon.8*
%{_mandir}/man8/ceph-mds.8*
%{_mandir}/man8/ceph-osd.8*
%{_mandir}/man8/ceph-run.8*
%{_mandir}/man8/ceph-rest-api.8*
%{_mandir}/man8/crushtool.8*
%{_mandir}/man8/osdmaptool.8*
%{_mandir}/man8/monmaptool.8*
%{_mandir}/man8/cephfs.8*
%{_mandir}/man8/mount.ceph.8*
%{_mandir}/man8/ceph-debugpack.8*
%{_mandir}/man8/ceph-clsinfo.8*
%{_mandir}/man8/librados-config.8*
#set up placeholder directories
%dir %{_localstatedir}/lib/ceph/
%dir %{_localstatedir}/lib/ceph/tmp
%dir %{_localstatedir}/lib/ceph/mon
%dir %{_localstatedir}/lib/ceph/osd
%dir %{_localstatedir}/lib/ceph/mds
%dir %{_localstatedir}/lib/ceph/bootstrap-osd
%dir %{_localstatedir}/lib/ceph/bootstrap-mds
%ghost %dir %{_localstatedir}/run/ceph/
%dir %{_localstatedir}/lib/ceph/bootstrap-rgw

#################################################################################
%files -n ceph-common
%defattr(-,root,root,-)
%{_bindir}/ceph
%{_bindir}/ceph-authtool
%{_bindir}/ceph-conf
%{_bindir}/ceph-dencoder
%{_bindir}/ceph-rbdnamer
%{_bindir}/ceph-syn
%{_bindir}/ceph-crush-location
%{_bindir}/rados
%{_bindir}/rbd
%{_bindir}/rbd-replay
%{_bindir}/rbd-replay-many
%if 0%{?fedora} || 0%{?rhel} == 6
%{_bindir}/rbd-replay-prep
%endif
%{_bindir}/ceph-post-file
%{_bindir}/ceph-brag
%{_mandir}/man8/ceph-authtool.8*
%{_mandir}/man8/ceph-conf.8*
%{_mandir}/man8/ceph-dencoder.8*
%{_mandir}/man8/ceph-rbdnamer.8*
%{_mandir}/man8/ceph-syn.8*
%{_mandir}/man8/ceph-post-file.8*
%{_mandir}/man8/ceph.8*
%{_mandir}/man8/rados.8*
%{_mandir}/man8/rbd.8*
%{_mandir}/man8/rbd-replay.8*
%{_mandir}/man8/rbd-replay-many.8*
%{_mandir}/man8/rbd-replay-prep.8*
%{_datadir}/ceph/known_hosts_drop.ceph.com
%{_datadir}/ceph/id_dsa_drop.ceph.com
%{_datadir}/ceph/id_dsa_drop.ceph.com.pub
%dir %{_sysconfdir}/ceph/
%dir %{_localstatedir}/log/ceph/
%dir %{_datarootdir}/ceph/
%dir %{_libexecdir}/ceph/
%config %{_sysconfdir}/bash_completion.d/rados
%config %{_sysconfdir}/bash_completion.d/rbd
%config(noreplace) %{_sysconfdir}/ceph/rbdmap
%{_initrddir}/rbdmap
%{python_sitelib}/ceph_argparse.py*
%{_udevrulesdir}/50-rbd.rules

%postun -n ceph-common
# Package removal cleanup
if [ "$1" -eq "0" ] ; then
    rm -rf /var/log/ceph
    rm -rf /etc/ceph
fi

#################################################################################
%files fuse
%defattr(-,root,root,-)
%{_bindir}/ceph-fuse
%{_mandir}/man8/ceph-fuse.8*
%if 0%{?rhel} >= 7 || 0%{?fedora} || 0%{?suse_version}
%{_sbindir}/mount.fuse.ceph
%else
/sbin/mount.fuse.ceph
%endif

#################################################################################
%files -n rbd-fuse
%defattr(-,root,root,-)
%{_bindir}/rbd-fuse
%{_mandir}/man8/rbd-fuse.8*

#################################################################################
%files radosgw
%defattr(-,root,root,-)
%{_initrddir}/ceph-radosgw
%{_bindir}/radosgw
%{_bindir}/radosgw-admin
%{_mandir}/man8/radosgw.8*
%{_mandir}/man8/radosgw-admin.8*
%{_sbindir}/rcceph-radosgw
%config(noreplace) %{_sysconfdir}/logrotate.d/radosgw
%config %{_sysconfdir}/bash_completion.d/radosgw-admin
%dir %{_localstatedir}/log/radosgw/
%dir %{_localstatedir}/lib/ceph/radosgw

%post radosgw
/sbin/ldconfig
%if %{defined suse_version}
%fillup_and_insserv -f -y ceph-radosgw
%endif

%preun radosgw
%if %{defined suse_version}
%stop_on_removal ceph-radosgw
%endif

%postun radosgw
/sbin/ldconfig
%if %{defined suse_version}
%restart_on_update ceph-radosgw
%insserv_cleanup
%endif
# Package removal cleanup
if [ "$1" -eq "0" ] ; then
    rm -rf /var/log/radosgw
fi


#################################################################################
%if %{with ocf}
%files resource-agents
%defattr(0755,root,root,-)
%dir /usr/lib/ocf
%dir /usr/lib/ocf/resource.d
%dir /usr/lib/ocf/resource.d/ceph
/usr/lib/ocf/resource.d/%{name}/*
%endif

#################################################################################
%files -n librados2
%defattr(-,root,root,-)
%{_libdir}/librados.so.*

%post -n librados2
/sbin/ldconfig

%postun -n librados2
/sbin/ldconfig

#################################################################################
%files -n librados2-devel
%defattr(-,root,root,-)
%dir %{_includedir}/rados
%{_includedir}/rados/librados.h
%{_includedir}/rados/librados.hpp
%{_includedir}/rados/buffer.h
%{_includedir}/rados/page.h
%{_includedir}/rados/crc32c.h
%{_includedir}/rados/rados_types.h
%{_includedir}/rados/rados_types.hpp
%{_includedir}/rados/memory.h
%{_libdir}/librados.so

#################################################################################
%files -n python-rados
%defattr(-,root,root,-)
%{python_sitelib}/rados.py*

#################################################################################
%files -n libradosstriper1
%defattr(-,root,root,-)
%{_libdir}/libradosstriper.so.*

%post -n libradosstriper1
/sbin/ldconfig

%postun -n libradosstriper1
/sbin/ldconfig

#################################################################################
%files -n libradosstriper1-devel
%defattr(-,root,root,-)
%dir %{_includedir}/radosstriper
%{_includedir}/radosstriper/libradosstriper.h
%{_includedir}/radosstriper/libradosstriper.hpp
%{_libdir}/libradosstriper.so

#################################################################################
%files -n librbd1
%defattr(-,root,root,-)
%{_libdir}/librbd.so.*

%post -n librbd1
/sbin/ldconfig
mkdir -p /usr/lib64/qemu/
ln -sf %{_libdir}/librbd.so.1 /usr/lib64/qemu/librbd.so.1

%postun -n librbd1
/sbin/ldconfig

#################################################################################
%files -n librbd1-devel
%defattr(-,root,root,-)
%dir %{_includedir}/rbd
%{_includedir}/rbd/librbd.h
%{_includedir}/rbd/librbd.hpp
%{_includedir}/rbd/features.h
%{_libdir}/librbd.so

#################################################################################
%files -n python-rbd
%defattr(-,root,root,-)
%{python_sitelib}/rbd.py*

#################################################################################
%files -n libcephfs1
%defattr(-,root,root,-)
%{_libdir}/libcephfs.so.*

%post -n libcephfs1
/sbin/ldconfig

%postun -n libcephfs1
/sbin/ldconfig

#################################################################################
%files -n libcephfs1-devel
%defattr(-,root,root,-)
%dir %{_includedir}/cephfs
%{_includedir}/cephfs/libcephfs.h
%{_libdir}/libcephfs.so

#################################################################################
%files -n python-cephfs
%defattr(-,root,root,-)
%{python_sitelib}/cephfs.py*

#################################################################################
%files -n rest-bench
%defattr(-,root,root,-)
%{_bindir}/rest-bench

#################################################################################
%files -n ceph-test
%defattr(-,root,root,-)
%{_bindir}/ceph_bench_log
%{_bindir}/ceph_kvstorebench
%{_bindir}/ceph_multi_stress_watch
%{_bindir}/ceph_erasure_code
%{_bindir}/ceph_erasure_code_benchmark
%{_bindir}/ceph_omapbench
%{_bindir}/ceph_perf_objectstore
%{_bindir}/ceph_psim
%{_bindir}/ceph_radosacl
%{_bindir}/ceph_rgw_jsonparser
%{_bindir}/ceph_rgw_multiparser
%{_bindir}/ceph_scratchtool
%{_bindir}/ceph_scratchtoolpp
%{_bindir}/ceph_smalliobench
%{_bindir}/ceph_smalliobenchdumb
%{_bindir}/ceph_smalliobenchfs
%{_bindir}/ceph_smalliobenchrbd
%{_bindir}/ceph_streamtest
%{_bindir}/ceph_test_*
%{_bindir}/ceph_tpbench
%{_bindir}/ceph_xattr_bench
%{_bindir}/ceph-monstore-tool
%{_bindir}/ceph-osdomap-tool
%{_bindir}/ceph-kvstore-tool
%{_mandir}/man8/rbd-replay.8*
%{_mandir}/man8/rbd-replay-many.8*
%{_mandir}/man8/rbd-replay-prep.8*
%{_bindir}/rbd-replay
%{_bindir}/rbd-replay-many
<<<<<<< HEAD
%if 0%{?fedora} || 0%{?rhel} == 6 || 0%{?suse_version} == 1315
=======
%if (0%{?fedora} || 0%{?rhel} == 6)
>>>>>>> 4875d05a
%{_bindir}/rbd-replay-prep
%endif

#################################################################################
%if 0%{with cephfs_java}
%files -n libcephfs_jni1
%defattr(-,root,root,-)
%{_libdir}/libcephfs_jni.so.*

#################################################################################
%files -n libcephfs_jni1-devel
%defattr(-,root,root,-)
%{_libdir}/libcephfs_jni.so

#################################################################################
%files -n cephfs-java
%defattr(-,root,root,-)
%{_javadir}/libcephfs.jar
%{_javadir}/libcephfs-test.jar
%endif

#################################################################################
%files libs-compat
# We need an empty %%files list for ceph-libs-compat, to tell rpmbuild to actually
# build this meta package.

#################################################################################
%files devel-compat
# We need an empty %%files list for ceph-devel-compat, to tell rpmbuild to
# actually build this meta package.

#################################################################################
%files -n python-ceph-compat
# We need an empty %%files list for python-ceph-compat, to tell rpmbuild to
# actually build this meta package.

%changelog<|MERGE_RESOLUTION|>--- conflicted
+++ resolved
@@ -337,14 +337,11 @@
 Group:		System Environment/Libraries
 License:	LGPL-2.0
 Requires:	ceph-common
-<<<<<<< HEAD
-=======
 Requires:	xmlstarlet
 %if (0%{?fedora} || 0%{?rhel} == 6)
 BuildRequires:	lttng-ust-devel
 BuildRequires:	libbabeltrace-devel
 %endif
->>>>>>> 4875d05a
 %description -n ceph-test
 This package contains Ceph benchmarks and test tools.
 
@@ -918,11 +915,7 @@
 %{_mandir}/man8/rbd-replay-prep.8*
 %{_bindir}/rbd-replay
 %{_bindir}/rbd-replay-many
-<<<<<<< HEAD
-%if 0%{?fedora} || 0%{?rhel} == 6 || 0%{?suse_version} == 1315
-=======
 %if (0%{?fedora} || 0%{?rhel} == 6)
->>>>>>> 4875d05a
 %{_bindir}/rbd-replay-prep
 %endif
 

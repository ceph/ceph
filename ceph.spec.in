%bcond_with ocf
# it seems there is no usable tcmalloc rpm for x86_64; parts of
# google-perftools don't compile on x86_64, and apparently the
# decision was to not build the package at all, even if tcmalloc
# itself would have worked just fine.
%bcond_with tcmalloc

%if ! (0%{?fedora} > 12 || 0%{?rhel} > 5)
%{!?python_sitelib: %global python_sitelib %(%{__python} -c "from distutils.sysconfig import get_python_lib; print(get_python_lib())")}
%{!?python_sitearch: %global python_sitearch %(%{__python} -c "from distutils.sysconfig import get_python_lib; print(get_python_lib(1))")}
%endif

#################################################################################
# common
#################################################################################
Name:		ceph
Version:	@VERSION@
Release:	@RPM_RELEASE@%{?dist}
Summary:	User space components of the Ceph file system
License:	GPL-2.0
Group:		System Environment/Base
URL:		http://ceph.com/
Source0:	http://ceph.com/download/%{name}-%{version}.tar.bz2
Requires:	librbd1 = %{version}-%{release}
Requires:	librados2 = %{version}-%{release}
Requires:	libcephfs1 = %{version}-%{release}
Requires:	python
Requires:	python-argparse
Requires:	python-lockfile
Requires:	cryptsetup
Requires:	parted
Requires:	util-linux
<<<<<<< HEAD
Requires:	python-argparse
=======
>>>>>>> d68a2d63
Requires:	hdparm
Requires(post):	binutils
BuildRoot:      %{_tmppath}/%{name}-%{version}-build
BuildRequires:	gcc-c++
BuildRequires:	libtool
BuildRequires:	boost-devel
BuildRequires:	libedit-devel
BuildRequires:	perl
BuildRequires:	gdbm
BuildRequires:	pkgconfig
BuildRequires:	python
BuildRequires:  libaio-devel
BuildRequires:  libcurl-devel
BuildRequires:  libxml2-devel
BuildRequires:  libuuid-devel
BuildRequires:  leveldb-devel > 1.2

#################################################################################
# specific
#################################################################################
%if ! 0%{?rhel}
BuildRequires:  sharutils
%endif
%if 0%{defined suse_version}
%if 0%{?suse_version} > 1210
Requires:       gptfdisk
%else
Requires:       scsirastools
%endif
Recommends:	logrotate
BuildRequires:	%insserv_prereq
BuildRequires:	mozilla-nss-devel
BuildRequires:	keyutils-devel
BuildRequires:	libatomic-ops-devel
BuildRequires:  fdupes
%else
Requires:       gdisk
BuildRequires:	nss-devel
BuildRequires:	keyutils-libs-devel
BuildRequires:	libatomic_ops-devel
Requires:	gdisk
Requires(post):	chkconfig
Requires(preun):chkconfig
Requires(preun):initscripts
%endif
%if 0%{with tcmalloc}
# use isa so this will not be satisfied by
# google-perftools-devel.i686 on a x86_64 box
# http://rpm.org/wiki/PackagerDocs/ArchDependencies
BuildRequires: google-perftools-devel%{?_isa}
%endif

%description
Ceph is a distributed network file system designed to provide excellent
performance, reliability, and scalability.

#################################################################################
# packages
#################################################################################
%package fuse
Summary:	Ceph fuse-based client
Group:		System Environment/Base
Requires:	%{name}
BuildRequires:	fuse-devel
%description fuse
FUSE based client for Ceph distributed network file system

%package -n rbd-fuse
Summary:	Ceph fuse-based client
Group:		System Environment/Base
Requires:	%{name}
BuildRequires:	fuse-devel
%description -n rbd-fuse
FUSE based client to map Ceph rbd images to files

%package devel
Summary:	Ceph headers
Group:		Development/Libraries
License:	LGPL-2.0
Requires:	%{name} = %{version}-%{release}
Requires:	librados2 = %{version}
Requires:	librbd1 = %{version}
Requires:	libcephfs1 = %{version}
%description devel
This package contains libraries and headers needed to develop programs
that use Ceph.

%package radosgw
Summary:	Rados REST gateway
Group:		Development/Libraries
Requires:	librados2 = %{version}-%{release}
%if 0%{defined suse_version}
BuildRequires:	libexpat-devel
BuildRequires:	FastCGI-devel
Requires:	apache2-mod_fcgid
%else
BuildRequires:	expat-devel
BuildRequires:	fcgi-devel
Requires:	mod_fcgid
%endif
%description radosgw
radosgw is an S3 HTTP REST gateway for the RADOS object store. It is
implemented as a FastCGI module using libfcgi, and can be used in
conjunction with any FastCGI capable web server.

%if %{with ocf}
%package resource-agents
Summary:	OCF-compliant resource agents for Ceph daemons
Group:		System Environment/Base
License:	LGPL-2.0
Requires:	%{name} = %{version}
Requires:	resource-agents
%description resource-agents
Resource agents for monitoring and managing Ceph daemons
under Open Cluster Framework (OCF) compliant resource
managers such as Pacemaker.
%endif

%package -n librados2
Summary:	RADOS distributed object store client library
Group:		System Environment/Libraries
License:	LGPL-2.0
%description -n librados2
RADOS is a reliable, autonomic distributed object storage cluster
developed as part of the Ceph distributed storage system. This is a
shared library allowing applications to access the distributed object
store using a simple file-like interface.

%package -n librbd1
Summary:	RADOS block device client library
Group:		System Environment/Libraries
License:	LGPL-2.0
%description -n librbd1
RBD is a block device striped across multiple distributed objects in
RADOS, a reliable, autonomic distributed object storage cluster
developed as part of the Ceph distributed storage system. This is a
shared library allowing applications to manage these block devices.

%package -n libcephfs1
Summary:	Ceph distributed file system client library
Group:		System Environment/Libraries
License:	LGPL-2.0
%description -n libcephfs1
Ceph is a distributed network file system designed to provide excellent
performance, reliability, and scalability. This is a shared library
allowing applications to access a Ceph distributed file system via a
POSIX-like interface.

%package -n python-ceph
Summary:	Python libraries for the Ceph distributed filesystem
Group:		System Environment/Libraries
License:	LGPL-2.0
Requires:	librados2 = %{version}-%{release}
Requires:	librbd1 = %{version}-%{release}
Requires:	libcephfs1 = %{version}-%{release}
%if 0%{defined suse_version}
%py_requires
%endif
%description -n python-ceph
This package contains Python libraries for interacting with Cephs RADOS
object storage.

%package -n rest-bench
Summary:	RESTful benchmark
Group:		System Environment/Libraries
License:	LGPL-2.0
Requires:	librados2 = %{version}-%{release}
Requires:	librbd1 = %{version}-%{release}
Requires:	libcephfs1 = %{version}-%{release}
%description -n rest-bench
RESTful bencher that can be used to benchmark radosgw performance.

%package -n ceph-test
Summary:	Ceph benchmarks and test tools
Group:		System Environment/Libraries
License:	LGPL-2.0
Requires:	librados2 = %{version}-%{release}
Requires:	librbd1 = %{version}-%{release}
Requires:	libcephfs1 = %{version}-%{release}
%description -n ceph-test
This package contains Ceph benchmarks and test tools.

%package -n libcephfs_jni1
Summary:	Java Native Interface library for CephFS Java bindings.
Group:		System Environment/Libraries
License:	LGPL-2.0
Requires:	java
Requires:	libcephfs1 = %{version}-%{release}
BuildRequires:  java-devel
%description -n libcephfs_jni1
This package contains the Java Native Interface library for CephFS Java
bindings.

%package -n cephfs-java
Summary:	Java libraries for the Ceph File System.
Group:		System Environment/Libraries
License:	LGPL-2.0
Requires:	java
Requires:	libcephfs_jni1 = %{version}-%{release}
BuildRequires:  java-devel
%description -n cephfs-java
This package contains the Java libraries for the Ceph File System.

%if (0%{?centos} || 0%{?opensuse} || 0%{?suse_version})
%debug_package
%endif

#################################################################################
# common
#################################################################################
%prep
%setup -q

%build
# Find jni.h
for i in /usr/{lib64,lib}/jvm/java/include{,/linux}; do
    [ -d $i ] && java_inc="$java_inc -I$i"
done

./autogen.sh
MY_CONF_OPT=""

MY_CONF_OPT="$MY_CONF_OPT --with-radosgw"

export RPM_OPT_FLAGS=`echo $RPM_OPT_FLAGS | sed -e 's/i386/i486/'`

# be explicit about --with/without-tcmalloc because the
# autoconf default differs from what's needed for rpm
%{configure}	CPPFLAGS="$java_inc" \
		--prefix=/usr \
		--sbindir=/sbin \
		--localstatedir=/var \
		--sysconfdir=/etc \
		--docdir=%{_docdir}/ceph \
		--without-hadoop \
		--with-nss \
		--without-cryptopp \
		--with-rest-bench \
		--with-debug \
		--enable-cephfs-java \
		$MY_CONF_OPT \
		%{?_with_ocf} \
		%{?with_tcmalloc:--with-tcmalloc} %{!?with_tcmalloc:--without-tcmalloc} \
		CFLAGS="$RPM_OPT_FLAGS" CXXFLAGS="$RPM_OPT_FLAGS"

# fix bug in specific version of libedit-devel
%if 0%{defined suse_version}
sed -i -e "s/-lcurses/-lncurses/g" Makefile
sed -i -e "s/-lcurses/-lncurses/g" src/Makefile
sed -i -e "s/-lcurses/-lncurses/g" man/Makefile
sed -i -e "s/-lcurses/-lncurses/g" src/ocf/Makefile
sed -i -e "s/-lcurses/-lncurses/g" src/java/Makefile
%endif

make -j$(getconf _NPROCESSORS_ONLN)

%install
make DESTDIR=$RPM_BUILD_ROOT install
find $RPM_BUILD_ROOT -type f -name "*.la" -exec rm -f {} ';'
find $RPM_BUILD_ROOT -type f -name "*.a" -exec rm -f {} ';'
install -D src/init-ceph $RPM_BUILD_ROOT%{_initrddir}/ceph
install -D src/init-radosgw.sysv $RPM_BUILD_ROOT%{_initrddir}/ceph-radosgw
mkdir -p $RPM_BUILD_ROOT%{_sbindir}
ln -sf ../../etc/init.d/ceph %{buildroot}/%{_sbindir}/rcceph
ln -sf ../../etc/init.d/ceph-radosgw %{buildroot}/%{_sbindir}/rcceph-radosgw
install -m 0644 -D src/logrotate.conf $RPM_BUILD_ROOT%{_sysconfdir}/logrotate.d/ceph
install -m 0644 -D src/rgw/logrotate.conf $RPM_BUILD_ROOT%{_sysconfdir}/logrotate.d/radosgw
chmod 0644 $RPM_BUILD_ROOT%{_docdir}/ceph/sample.ceph.conf
chmod 0644 $RPM_BUILD_ROOT%{_docdir}/ceph/sample.fetch_config

# udev rules
install -m 0644 -D udev/50-rbd.rules $RPM_BUILD_ROOT/lib/udev/rules.d/50-rbd.rules
%if 0%{?centos}
install -m 0644 -D udev/95-ceph-osd-alt.rules $RPM_BUILD_ROOT/lib/udev/rules.d/95-ceph-osd.rules
%else
install -m 0644 -D udev/95-ceph-osd.rules $RPM_BUILD_ROOT/lib/udev/rules.d/95-ceph-osd.rules
%endif

#set up placeholder directories
mkdir -p $RPM_BUILD_ROOT%{_sysconfdir}/ceph
mkdir -p $RPM_BUILD_ROOT%{_localstatedir}/run/ceph
mkdir -p $RPM_BUILD_ROOT%{_localstatedir}/log/ceph
mkdir -p $RPM_BUILD_ROOT%{_localstatedir}/lib/ceph/tmp
mkdir -p $RPM_BUILD_ROOT%{_localstatedir}/lib/ceph/mon
mkdir -p $RPM_BUILD_ROOT%{_localstatedir}/lib/ceph/osd
mkdir -p $RPM_BUILD_ROOT%{_localstatedir}/lib/ceph/mds
mkdir -p $RPM_BUILD_ROOT%{_localstatedir}/lib/ceph/bootstrap-osd
mkdir -p $RPM_BUILD_ROOT%{_localstatedir}/lib/ceph/bootstrap-mds


%if %{defined suse_version}
# Fedora seems to have some problems with this macro, use it only on SUSE
%fdupes -s $RPM_BUILD_ROOT/%{python_sitelib}
%fdupes %buildroot
%endif 

%clean
rm -rf $RPM_BUILD_ROOT

%post
/sbin/ldconfig
#/sbin/chkconfig --add ceph

%preun
%if %{defined suse_version}
%stop_on_removal ceph
%endif
if [ $1 = 0 ] ; then
    /sbin/service ceph stop >/dev/null 2>&1
#    /sbin/chkconfig --del ceph
fi

%postun
/sbin/ldconfig
if [ "$1" -ge "1" ] ; then
    /sbin/service ceph condrestart >/dev/null 2>&1 || :
fi
%if %{defined suse_version}
%restart_on_update ceph
%insserv_cleanup
%endif
# Package removal cleanup
if [ "$1" -eq "0" ] ; then
    rm -rf /var/log/ceph 
    rm -rf /etc/ceph
fi

#################################################################################
# files
#################################################################################
%files
%defattr(-,root,root,-)
%docdir %{_docdir}
%dir %{_docdir}/ceph
%{_docdir}/ceph/sample.ceph.conf
%{_docdir}/ceph/sample.fetch_config
%{_bindir}/ceph
%{_bindir}/cephfs
%{_bindir}/ceph-conf
%{_bindir}/ceph-clsinfo
%{_bindir}/crushtool
%{_bindir}/monmaptool
%{_bindir}/osdmaptool
%{_bindir}/ceph-authtool
%{_bindir}/ceph-syn
%{_bindir}/ceph-run
%{_bindir}/ceph-mon
%{_bindir}/ceph-mds
%{_bindir}/ceph-osd
%{_bindir}/ceph-rbdnamer
%{_bindir}/ceph-dencoder
%{_bindir}/librados-config
%{_bindir}/rados
%{_bindir}/rbd
%{_bindir}/ceph-debugpack
%{_bindir}/ceph-coverage
%{_bindir}/ceph_mon_store_converter
%{_initrddir}/ceph
%{_sbindir}/ceph-disk
%{_sbindir}/ceph-disk-activate
%{_sbindir}/ceph-disk-prepare
%{_sbindir}/ceph-disk-udev
%{_sbindir}/ceph-create-keys
%{_sbindir}/rcceph
/sbin/mkcephfs
/sbin/mount.ceph
%dir %{_libdir}/rados-classes
%{_libdir}/rados-classes/libcls_rbd.so*
%{_libdir}/rados-classes/libcls_rgw.so*
%{_libdir}/rados-classes/libcls_lock.so*
%{_libdir}/rados-classes/libcls_kvs.so*
%{_libdir}/rados-classes/libcls_refcount.so*
%{_libdir}/ceph
/lib/udev/rules.d/50-rbd.rules
/lib/udev/rules.d/95-ceph-osd.rules
%dir %{_sysconfdir}/ceph/
%config %{_sysconfdir}/bash_completion.d/ceph
%config %{_sysconfdir}/bash_completion.d/rados
%config %{_sysconfdir}/bash_completion.d/radosgw-admin
%config %{_sysconfdir}/bash_completion.d/rbd
%config(noreplace) %{_sysconfdir}/logrotate.d/ceph
%config(noreplace) %{_sysconfdir}/logrotate.d/radosgw
%{_mandir}/man8/ceph-mon.8*
%{_mandir}/man8/ceph-mds.8*
%{_mandir}/man8/ceph-osd.8*
%{_mandir}/man8/mkcephfs.8*
%{_mandir}/man8/ceph-run.8*
%{_mandir}/man8/ceph-syn.8*
%{_mandir}/man8/ceph-dencoder.8*
%{_mandir}/man8/crushtool.8*
%{_mandir}/man8/osdmaptool.8*
%{_mandir}/man8/monmaptool.8*
%{_mandir}/man8/ceph-conf.8*
%{_mandir}/man8/ceph.8*
%{_mandir}/man8/cephfs.8*
%{_mandir}/man8/mount.ceph.8*
%{_mandir}/man8/rados.8*
%{_mandir}/man8/rbd.8*
%{_mandir}/man8/ceph-rbdnamer.8*
%{_mandir}/man8/ceph-authtool.8*
%{_mandir}/man8/ceph-debugpack.8*
%{_mandir}/man8/ceph-clsinfo.8.gz
%{_mandir}/man8/librados-config.8.gz
#set up placeholder directories
%dir %{_localstatedir}/lib/ceph/
%dir %{_localstatedir}/lib/ceph/tmp
%dir %{_localstatedir}/lib/ceph/mon
%dir %{_localstatedir}/lib/ceph/osd
%dir %{_localstatedir}/lib/ceph/mds
%dir %{_localstatedir}/lib/ceph/bootstrap-osd
%dir %{_localstatedir}/lib/ceph/bootstrap-mds
%dir %{_localstatedir}/log/ceph/
%ghost %dir %{_localstatedir}/run/ceph/


#################################################################################
%files fuse
%defattr(-,root,root,-)
%{_bindir}/ceph-fuse
%{_mandir}/man8/ceph-fuse.8*
/sbin/mount.fuse.ceph

#################################################################################
%files -n rbd-fuse
%defattr(-,root,root,-)
%{_bindir}/rbd-fuse
%{_mandir}/man8/rbd-fuse.8*

#################################################################################
%files devel
%defattr(-,root,root,-)
%dir %{_includedir}/cephfs
%{_includedir}/cephfs/libcephfs.h
%dir %{_includedir}/rados
%{_includedir}/rados/librados.h
%{_includedir}/rados/librados.hpp
%{_includedir}/rados/buffer.h
%{_includedir}/rados/page.h
%{_includedir}/rados/crc32c.h
%{_includedir}/rados/rados_types.h
%{_includedir}/rados/rados_types.hpp
%dir %{_includedir}/rbd
%{_includedir}/rbd/librbd.h
%{_includedir}/rbd/librbd.hpp
%{_includedir}/rbd/features.h
%{_libdir}/libcephfs.so
%{_libdir}/librbd.so
%{_libdir}/librados.so
%{_libdir}/libcephfs_jni.so

#################################################################################
%files radosgw
%defattr(-,root,root,-)
%{_initrddir}/ceph-radosgw
%{_bindir}/radosgw
%{_bindir}/radosgw-admin
%{_mandir}/man8/radosgw.8*
%{_mandir}/man8/radosgw-admin.8*
%{_sbindir}/rcceph-radosgw

%post radosgw
/sbin/ldconfig
%if %{defined suse_version}
%fillup_and_insserv -f -y ceph-radosgw
%endif

%preun radosgw
%if %{defined suse_version}
%stop_on_removal ceph-radosgw
%endif

%postun radosgw
/sbin/ldconfig
%if %{defined suse_version}
%restart_on_update ceph-radosgw
%insserv_cleanup
%endif

#################################################################################
%if %{with ocf}
%files resource-agents
%defattr(0755,root,root,-)
%dir /usr/lib/ocf
%dir /usr/lib/ocf/resource.d
%dir /usr/lib/ocf/resource.d/ceph
/usr/lib/ocf/resource.d/%{name}/*
%endif

#################################################################################
%files -n librados2
%defattr(-,root,root,-)
%{_libdir}/librados.so.*

%post -n librados2
/sbin/ldconfig

%postun -n librados2
/sbin/ldconfig

#################################################################################
%files -n librbd1
%defattr(-,root,root,-)
%{_libdir}/librbd.so.*

%post -n librbd1
/sbin/ldconfig

%postun -n librbd1
/sbin/ldconfig

#################################################################################
%files -n libcephfs1
%defattr(-,root,root,-)
%{_libdir}/libcephfs.so.*

%post -n libcephfs1
/sbin/ldconfig

%postun -n libcephfs1
/sbin/ldconfig

#################################################################################
%files -n python-ceph
%defattr(-,root,root,-)
%{python_sitelib}/rados.py*
%{python_sitelib}/rbd.py*
%{python_sitelib}/cephfs.py*

#################################################################################
%files -n rest-bench
%defattr(-,root,root,-)
%{_bindir}/rest-bench

#################################################################################
%files -n ceph-test
%defattr(-,root,root,-)
%{_bindir}/ceph_bench_log
%{_bindir}/ceph_dupstore
%{_bindir}/ceph_kvstorebench
%{_bindir}/ceph_multi_stress_watch
%{_bindir}/ceph_omapbench
%{_bindir}/ceph_psim
%{_bindir}/ceph_radosacl
%{_bindir}/ceph_rgw_jsonparser
%{_bindir}/ceph_rgw_multiparser
%{_bindir}/ceph_scratchtool
%{_bindir}/ceph_scratchtoolpp
%{_bindir}/ceph_smalliobench
%{_bindir}/ceph_smalliobenchdumb
%{_bindir}/ceph_smalliobenchfs
%{_bindir}/ceph_smalliobenchrbd
%{_bindir}/ceph_filestore_dump
%{_bindir}/ceph_streamtest
%{_bindir}/ceph_test_cfuse_cache_invalidate
%{_bindir}/ceph_test_cls_lock
%{_bindir}/ceph_test_cls_rbd
%{_bindir}/ceph_test_cls_refcount
%{_bindir}/ceph_test_cls_rgw
%{_bindir}/ceph_test_cors
%{_bindir}/ceph_test_filejournal
%{_bindir}/ceph_test_filestore
%{_bindir}/ceph_test_filestore_idempotent
%{_bindir}/ceph_test_filestore_idempotent_sequence
%{_bindir}/ceph_test_filestore_workloadgen
%{_bindir}/ceph_test_ioctls
%{_bindir}/ceph_test_keyvaluedb_atomicity
%{_bindir}/ceph_test_keyvaluedb_iterators
%{_bindir}/ceph_test_libcephfs
%{_bindir}/ceph_test_librbd
%{_bindir}/ceph_test_librbd_fsx
%{_bindir}/ceph_test_mon_workloadgen
%{_bindir}/ceph_test_mutate
%{_bindir}/ceph_test_object_map
%{_bindir}/ceph_test_objectcacher_stress
%{_bindir}/ceph_test_rados_api_aio
%{_bindir}/ceph_test_rados_api_cls
%{_bindir}/ceph_test_rados_api_io
%{_bindir}/ceph_test_rados_api_list
%{_bindir}/ceph_test_rados_api_misc
%{_bindir}/ceph_test_rados_api_pool
%{_bindir}/ceph_test_rados_api_snapshots
%{_bindir}/ceph_test_rados_api_stat
%{_bindir}/ceph_test_rados_api_watch_notify
%{_bindir}/ceph_test_rewrite_latency
%{_bindir}/ceph_test_stress_watch
%{_bindir}/ceph_test_trans
%{_bindir}/ceph_test_crypto
%{_bindir}/ceph_test_keys
%{_bindir}/ceph_test_msgr
%{_bindir}/ceph_test_rados
%{_bindir}/ceph_test_rados_delete_pools_parallel
%{_bindir}/ceph_test_rados_list_parallel
%{_bindir}/ceph_test_rados_open_pools_parallel
%{_bindir}/ceph_test_rados_watch_notify
%{_bindir}/ceph_test_signal_handlers
%{_bindir}/ceph_test_snap_mapper
%{_bindir}/ceph_test_store_tool
%{_bindir}/ceph_test_timers
%{_bindir}/ceph_tpbench
%{_bindir}/ceph_xattr_bench
%{_bindir}/ceph-coverage

%files -n libcephfs_jni1
%defattr(-,root,root,-)
%{_libdir}/libcephfs_jni.so.*

%files -n cephfs-java
%defattr(-,root,root,-)
%{_javadir}/libcephfs.jar
%{_javadir}/libcephfs-test.jar

%changelog<|MERGE_RESOLUTION|>--- conflicted
+++ resolved
@@ -30,10 +30,6 @@
 Requires:	cryptsetup
 Requires:	parted
 Requires:	util-linux
-<<<<<<< HEAD
-Requires:	python-argparse
-=======
->>>>>>> d68a2d63
 Requires:	hdparm
 Requires(post):	binutils
 BuildRoot:      %{_tmppath}/%{name}-%{version}-build

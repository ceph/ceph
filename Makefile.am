AUTOMAKE_OPTIONS = gnu
ACLOCAL_AMFLAGS = -I m4
EXTRA_DIST = autogen.sh ceph.spec.in ceph.spec install-deps.sh
# the "." here makes sure check-local builds gtest and gmock before they are used
<<<<<<< HEAD
SUBDIRS = . src man doc selinux
=======
SUBDIRS = . src man doc systemd
>>>>>>> 13ccfb4e

EXTRA_DIST += \
	src/test/run-cli-tests \
	src/test/run-cli-tests-maybe-unset-ccache \
	src/test/cli \
	src/test/downloads \
	systemd/ceph.tmpfiles.d \
	udev/50-rbd.rules \
	udev/60-ceph-partuuid-workaround.rules \
	udev/95-ceph-osd.rules \
	udev/95-ceph-osd.rules.systemd \
	udev/95-ceph-osd-alt.rules \
	share/known_hosts_drop.ceph.com \
	share/id_dsa_drop.ceph.com \
	share/id_dsa_drop.ceph.com.pub

# why is it so hard to make autotools to this?
install-data-local::
	-mkdir -p $(DESTDIR)$(datadir)/ceph
	-install -m 600 share/known_hosts_drop.ceph.com $(DESTDIR)$(datadir)/ceph/known_hosts_drop.ceph.com
	-install -m 600 share/id_dsa_drop.ceph.com $(DESTDIR)$(datadir)/ceph/id_dsa_drop.ceph.com
	-install -m 600 share/id_dsa_drop.ceph.com.pub $(DESTDIR)$(datadir)/ceph/id_dsa_drop.ceph.com.pub

all-local::
if WITH_DEBUG
#	We need gtest to build the rados-api tests. We only build those in
#	a debug build, though.
	@cd src/gmock/gtest && $(MAKE) $(AM_MAKEFLAGS) lib/libgtest.la lib/libgtest_main.la
	@cd src/gmock && $(MAKE) $(AM_MAKEFLAGS) lib/libgmock.la lib/libgmock_main.la
endif

CHECK_ULIMIT := true

check-local:: all
#	We build gtest this way, instead of using SUBDIRS, because with that,
#	gtest's own tests would be run and that would slow us down.
	@cd src/gmock/gtest && $(MAKE) $(AM_MAKEFLAGS) lib/libgtest.la lib/libgtest_main.la
	@cd src/gmock && $(MAKE) $(AM_MAKEFLAGS) lib/libgmock.la lib/libgmock_main.la
#	exercise cli tools
	u=`ulimit -u` ; \
	p=`expr $(shell nproc) / 2` ; \
	n=`expr $$p \* 1024` ; \
	if ${CHECK_ULIMIT} && echo ${MAKEFLAGS} | grep --quiet -e -j && test $$u -lt $$n ; then \
		echo "ulimit -u is $$u which is lower than $$n = $$p / 2 * 1024" ; \
		echo "If running make -j$$p check you will likely exceed this limit" ; \
		echo "and the tests will fail in mysterious ways." ; \
		echo "Update /etc/security/limits.conf to increase the limit" ; \
		echo "or run make CHECK_ULIMIT=false -j4 check to override this safeguard." ; \
		exit 1 ; \
	fi

check_SCRIPTS = \
	src/test/run-cli-tests

# "make distclean" both runs this and recurses into src/gtest, if
# gtest is in DIST_SUBDIRS. Take extra care to not fail when
# effectively cleaned twice.
clean-local:
	@if test -e src/gmock/Makefile; then \
	  echo "Making clean in src/gmock"; \
	  cd src/gmock && $(MAKE) $(AM_MAKEFLAGS) clean; \
	fi

	@rm -rf src/test/virtualenv
	@rm -rf install-deps-*


# NOTE: This only works when enough dependencies are installed for
# autoconf to be happy.  These commands should be run manually to
# bootstrap.
install-deps:
	./install-deps.sh

dist-hook:
#	Generates the full list of contributors
	if test -d $(srcdir)/.git; then \
	  cd $(srcdir); \
	  git log --format='%aN <%aE>' | sort -u >$(distdir)/AUTHORS; \
	fi
#	Generates ChangeLog from git
	if test -d $(srcdir)/.git; then \
	  cd $(srcdir); \
	  git log --oneline --decorate --no-merges > $(distdir)/ChangeLog; \
	fi<|MERGE_RESOLUTION|>--- conflicted
+++ resolved
@@ -2,11 +2,7 @@
 ACLOCAL_AMFLAGS = -I m4
 EXTRA_DIST = autogen.sh ceph.spec.in ceph.spec install-deps.sh
 # the "." here makes sure check-local builds gtest and gmock before they are used
-<<<<<<< HEAD
-SUBDIRS = . src man doc selinux
-=======
-SUBDIRS = . src man doc systemd
->>>>>>> 13ccfb4e
+SUBDIRS = . src man doc selinux systemd
 
 EXTRA_DIST += \
 	src/test/run-cli-tests \
